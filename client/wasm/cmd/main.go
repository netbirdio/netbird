//go:build js

package main

import (
	"context"
	"fmt"
	"syscall/js"
	"time"

	log "github.com/sirupsen/logrus"
	"google.golang.org/protobuf/encoding/protojson"

	netbird "github.com/netbirdio/netbird/client/embed"
<<<<<<< HEAD
	"github.com/netbirdio/netbird/client/proto"
	nbstatus "github.com/netbirdio/netbird/client/status"
=======
	sshdetection "github.com/netbirdio/netbird/client/ssh/detection"
>>>>>>> aca03981
	"github.com/netbirdio/netbird/client/wasm/internal/http"
	"github.com/netbirdio/netbird/client/wasm/internal/rdp"
	"github.com/netbirdio/netbird/client/wasm/internal/ssh"
	"github.com/netbirdio/netbird/util"
	"github.com/netbirdio/netbird/version"
)

const (
<<<<<<< HEAD
	clientStartTimeout = 30 * time.Second
	clientStopTimeout  = 10 * time.Second
	pingTimeout        = 10 * time.Second
	defaultLogLevel    = "warn"

	icmpEchoRequest = 8
	icmpCodeEcho    = 0
	pingBufferSize  = 1500
=======
	clientStartTimeout         = 30 * time.Second
	clientStopTimeout          = 10 * time.Second
	defaultLogLevel            = "warn"
	defaultSSHDetectionTimeout = 20 * time.Second
>>>>>>> aca03981
)

func main() {
	js.Global().Set("NetBirdClient", js.FuncOf(netBirdClientConstructor))

	select {}
}

func startClient(ctx context.Context, nbClient *netbird.Client) error {
	log.Info("Starting NetBird client...")
	if err := nbClient.Start(ctx); err != nil {
		return err
	}
	log.Info("NetBird client started successfully")
	return nil
}

// parseClientOptions extracts NetBird options from JavaScript object
func parseClientOptions(jsOptions js.Value) (netbird.Options, error) {
	options := netbird.Options{
		DeviceName: "dashboard-client",
		LogLevel:   defaultLogLevel,
	}

	if jwtToken := jsOptions.Get("jwtToken"); !jwtToken.IsNull() && !jwtToken.IsUndefined() {
		options.JWTToken = jwtToken.String()
	}

	if setupKey := jsOptions.Get("setupKey"); !setupKey.IsNull() && !setupKey.IsUndefined() {
		options.SetupKey = setupKey.String()
	}

	if privateKey := jsOptions.Get("privateKey"); !privateKey.IsNull() && !privateKey.IsUndefined() {
		options.PrivateKey = privateKey.String()
	}

	if mgmtURL := jsOptions.Get("managementURL"); !mgmtURL.IsNull() && !mgmtURL.IsUndefined() {
		mgmtURLStr := mgmtURL.String()
		if mgmtURLStr != "" {
			options.ManagementURL = mgmtURLStr
		}
	}

	if logLevel := jsOptions.Get("logLevel"); !logLevel.IsNull() && !logLevel.IsUndefined() {
		options.LogLevel = logLevel.String()
	}

	if deviceName := jsOptions.Get("deviceName"); !deviceName.IsNull() && !deviceName.IsUndefined() {
		options.DeviceName = deviceName.String()
	}

	return options, nil
}

// createStartMethod creates the start method for the client
func createStartMethod(client *netbird.Client) js.Func {
	return js.FuncOf(func(this js.Value, args []js.Value) any {
		return createPromise(func(resolve, reject js.Value) {
			ctx, cancel := context.WithTimeout(context.Background(), clientStartTimeout)
			defer cancel()

			if err := startClient(ctx, client); err != nil {
				reject.Invoke(js.ValueOf(err.Error()))
				return
			}

			resolve.Invoke(js.ValueOf(true))
		})
	})
}

// createStopMethod creates the stop method for the client
func createStopMethod(client *netbird.Client) js.Func {
	return js.FuncOf(func(this js.Value, args []js.Value) any {
		return createPromise(func(resolve, reject js.Value) {
			ctx, cancel := context.WithTimeout(context.Background(), clientStopTimeout)
			defer cancel()

			if err := client.Stop(ctx); err != nil {
				log.Errorf("Error stopping client: %v", err)
				reject.Invoke(js.ValueOf(err.Error()))
				return
			}

			log.Info("NetBird client stopped")
			resolve.Invoke(js.ValueOf(true))
		})
	})
}

// validateSSHArgs validates SSH connection arguments
func validateSSHArgs(args []js.Value) (host string, port int, username string, err js.Value) {
	if len(args) < 2 {
		return "", 0, "", js.ValueOf("error: requires host and port")
	}

	if args[0].Type() != js.TypeString {
		return "", 0, "", js.ValueOf("host parameter must be a string")
	}
	if args[1].Type() != js.TypeNumber {
		return "", 0, "", js.ValueOf("port parameter must be a number")
	}

	host = args[0].String()
	port = args[1].Int()
	username = "root"

	if len(args) > 2 {
		if args[2].Type() == js.TypeString && args[2].String() != "" {
			username = args[2].String()
		} else if args[2].Type() != js.TypeString {
			return "", 0, "", js.ValueOf("username parameter must be a string")
		}
	}

	return host, port, username, js.Undefined()
}

// createSSHMethod creates the SSH connection method
func createSSHMethod(client *netbird.Client) js.Func {
	return js.FuncOf(func(this js.Value, args []js.Value) any {
		host, port, username, validationErr := validateSSHArgs(args)
		if !validationErr.IsUndefined() {
			if validationErr.Type() == js.TypeString && validationErr.String() == "error: requires host and port" {
				return validationErr
			}
			return createPromise(func(resolve, reject js.Value) {
				reject.Invoke(validationErr)
			})
		}

		var jwtToken string
		if len(args) > 3 && !args[3].IsNull() && !args[3].IsUndefined() {
			jwtToken = args[3].String()
		}

		return createPromise(func(resolve, reject js.Value) {
			sshClient := ssh.NewClient(client)

			if err := sshClient.Connect(host, port, username, jwtToken); err != nil {
				reject.Invoke(err.Error())
				return
			}

			if err := sshClient.StartSession(80, 24); err != nil {
				if closeErr := sshClient.Close(); closeErr != nil {
					log.Errorf("Error closing SSH client: %v", closeErr)
				}
				reject.Invoke(err.Error())
				return
			}

			jsInterface := ssh.CreateJSInterface(sshClient)
			resolve.Invoke(jsInterface)
		})
	})
}

func performPing(client *netbird.Client, hostname string) {
	ctx, cancel := context.WithTimeout(context.Background(), pingTimeout)
	defer cancel()

	start := time.Now()
	conn, err := client.Dial(ctx, "ping", hostname)
	if err != nil {
		js.Global().Get("console").Call("log", fmt.Sprintf("Ping to %s failed: %v", hostname, err))
		return
	}
	defer func() {
		if err := conn.Close(); err != nil {
			log.Debugf("failed to close ping connection: %v", err)
		}
	}()

	icmpData := make([]byte, 8)
	icmpData[0] = icmpEchoRequest
	icmpData[1] = icmpCodeEcho

	if _, err := conn.Write(icmpData); err != nil {
		js.Global().Get("console").Call("log", fmt.Sprintf("Ping to %s write failed: %v", hostname, err))
		return
	}

	buf := make([]byte, pingBufferSize)
	if _, err := conn.Read(buf); err != nil {
		js.Global().Get("console").Call("log", fmt.Sprintf("Ping to %s read failed: %v", hostname, err))
		return
	}

	latency := time.Since(start)
	js.Global().Get("console").Call("log", fmt.Sprintf("Ping to %s: %dms", hostname, latency.Milliseconds()))
}

func performPingTCP(client *netbird.Client, hostname string, port int) {
	ctx, cancel := context.WithTimeout(context.Background(), pingTimeout)
	defer cancel()

	address := fmt.Sprintf("%s:%d", hostname, port)
	start := time.Now()
	conn, err := client.Dial(ctx, "tcp", address)
	if err != nil {
		js.Global().Get("console").Call("log", fmt.Sprintf("TCP ping to %s failed: %v", address, err))
		return
	}
	latency := time.Since(start)

	if err := conn.Close(); err != nil {
		log.Debugf("failed to close TCP connection: %v", err)
	}

	js.Global().Get("console").Call("log", fmt.Sprintf("TCP ping to %s succeeded: %dms", address, latency.Milliseconds()))
}

// createPingMethod creates the ping method
func createPingMethod(client *netbird.Client) js.Func {
	return js.FuncOf(func(this js.Value, args []js.Value) any {
		if len(args) < 1 {
			return js.ValueOf("error: hostname required")
		}

		if args[0].Type() != js.TypeString {
			return createPromise(func(resolve, reject js.Value) {
				reject.Invoke(js.ValueOf("hostname parameter must be a string"))
			})
		}

		hostname := args[0].String()
		return createPromise(func(resolve, reject js.Value) {
			performPing(client, hostname)
			resolve.Invoke(js.Undefined())
		})
	})
}

// createPingTCPMethod creates the pingtcp method
func createPingTCPMethod(client *netbird.Client) js.Func {
	return js.FuncOf(func(this js.Value, args []js.Value) any {
		if len(args) < 2 {
			return js.ValueOf("error: hostname and port required")
		}

		if args[0].Type() != js.TypeString {
			return createPromise(func(resolve, reject js.Value) {
				reject.Invoke(js.ValueOf("hostname parameter must be a string"))
			})
		}

		if args[1].Type() != js.TypeNumber {
			return createPromise(func(resolve, reject js.Value) {
				reject.Invoke(js.ValueOf("port parameter must be a number"))
			})
		}

		hostname := args[0].String()
		port := args[1].Int()
		return createPromise(func(resolve, reject js.Value) {
			performPingTCP(client, hostname, port)
			resolve.Invoke(js.Undefined())
		})
	})
}

// createProxyRequestMethod creates the proxyRequest method
func createProxyRequestMethod(client *netbird.Client) js.Func {
	return js.FuncOf(func(this js.Value, args []js.Value) any {
		if len(args) < 1 {
			return js.ValueOf("error: request details required")
		}

		request := args[0]
		if request.Type() != js.TypeObject {
			return createPromise(func(resolve, reject js.Value) {
				reject.Invoke(js.ValueOf("request parameter must be an object"))
			})
		}

		return createPromise(func(resolve, reject js.Value) {
			response, err := http.ProxyRequest(client, request)
			if err != nil {
				reject.Invoke(err.Error())
				return
			}
			resolve.Invoke(response)
		})
	})
}

// createRDPProxyMethod creates the RDP proxy method
func createRDPProxyMethod(client *netbird.Client) js.Func {
	return js.FuncOf(func(_ js.Value, args []js.Value) any {
		if len(args) < 2 {
			return js.ValueOf("error: hostname and port required")
		}

		if args[0].Type() != js.TypeString {
			return createPromise(func(resolve, reject js.Value) {
				reject.Invoke(js.ValueOf("hostname parameter must be a string"))
			})
		}
		if args[1].Type() != js.TypeString {
			return createPromise(func(resolve, reject js.Value) {
				reject.Invoke(js.ValueOf("port parameter must be a string"))
			})
		}

		proxy := rdp.NewRDCleanPathProxy(client)
		return proxy.CreateProxy(args[0].String(), args[1].String())
	})
}

// getStatusOverview is a helper to get the status overview
func getStatusOverview(client *netbird.Client) (nbstatus.OutputOverview, error) {
	fullStatus, err := client.Status()
	if err != nil {
		return nbstatus.OutputOverview{}, err
	}

	pbFullStatus := fullStatus.ToProto()
	statusResp := &proto.StatusResponse{
		DaemonVersion: version.NetbirdVersion(),
		FullStatus:    pbFullStatus,
	}

	return nbstatus.ConvertToStatusOutputOverview(statusResp, false, "", nil, nil, nil, "", ""), nil
}

// createStatusMethod creates the status method that returns JSON
func createStatusMethod(client *netbird.Client) js.Func {
	return js.FuncOf(func(_ js.Value, args []js.Value) any {
		return createPromise(func(resolve, reject js.Value) {
			overview, err := getStatusOverview(client)
			if err != nil {
				reject.Invoke(js.ValueOf(err.Error()))
				return
			}

			jsonStr, err := overview.JSON()
			if err != nil {
				reject.Invoke(js.ValueOf(err.Error()))
				return
			}
			jsonObj := js.Global().Get("JSON").Call("parse", jsonStr)
			resolve.Invoke(jsonObj)
		})
	})
}

// createStatusSummaryMethod creates the statusSummary method
func createStatusSummaryMethod(client *netbird.Client) js.Func {
	return js.FuncOf(func(_ js.Value, args []js.Value) any {
		return createPromise(func(resolve, reject js.Value) {
			overview, err := getStatusOverview(client)
			if err != nil {
				reject.Invoke(js.ValueOf(err.Error()))
				return
			}

			summary := overview.GeneralSummary(false, false, false)
			js.Global().Get("console").Call("log", summary)
			resolve.Invoke(js.Undefined())
		})
	})
}

// createStatusDetailMethod creates the statusDetail method
func createStatusDetailMethod(client *netbird.Client) js.Func {
	return js.FuncOf(func(_ js.Value, args []js.Value) any {
		return createPromise(func(resolve, reject js.Value) {
			overview, err := getStatusOverview(client)
			if err != nil {
				reject.Invoke(js.ValueOf(err.Error()))
				return
			}

			detail := overview.FullDetailSummary()
			js.Global().Get("console").Call("log", detail)
			resolve.Invoke(js.Undefined())
		})
	})
}

// createGetSyncResponseMethod creates the getSyncResponse method that returns the latest sync response as JSON
func createGetSyncResponseMethod(client *netbird.Client) js.Func {
	return js.FuncOf(func(_ js.Value, args []js.Value) any {
		return createPromise(func(resolve, reject js.Value) {
			syncResp, err := client.GetLatestSyncResponse()
			if err != nil {
				reject.Invoke(js.ValueOf(err.Error()))
				return
			}

			options := protojson.MarshalOptions{
				EmitUnpopulated: true,
				UseProtoNames:   true,
				AllowPartial:    true,
			}
			jsonBytes, err := options.Marshal(syncResp)
			if err != nil {
				reject.Invoke(js.ValueOf(fmt.Sprintf("marshal sync response: %v", err)))
				return
			}

			jsonObj := js.Global().Get("JSON").Call("parse", string(jsonBytes))
			resolve.Invoke(jsonObj)
		})
	})
}

// createSetLogLevelMethod creates the setLogLevel method to dynamically change logging level
func createSetLogLevelMethod(client *netbird.Client) js.Func {
	return js.FuncOf(func(_ js.Value, args []js.Value) any {
		if len(args) < 1 {
			return js.ValueOf("error: log level required")
		}

		if args[0].Type() != js.TypeString {
			return createPromise(func(resolve, reject js.Value) {
				reject.Invoke(js.ValueOf("log level parameter must be a string"))
			})
		}

		logLevel := args[0].String()
		return createPromise(func(resolve, reject js.Value) {
			if err := client.SetLogLevel(logLevel); err != nil {
				reject.Invoke(js.ValueOf(fmt.Sprintf("set log level: %v", err)))
				return
			}
			log.Infof("Log level set to: %s", logLevel)
			resolve.Invoke(js.ValueOf(true))
		})
	})
}

// createPromise is a helper to create JavaScript promises
func createPromise(handler func(resolve, reject js.Value)) js.Value {
	return js.Global().Get("Promise").New(js.FuncOf(func(_ js.Value, promiseArgs []js.Value) any {
		resolve := promiseArgs[0]
		reject := promiseArgs[1]

		go handler(resolve, reject)

		return nil
	}))
}

// createDetectSSHServerMethod creates the SSH server detection method
func createDetectSSHServerMethod(client *netbird.Client) js.Func {
	return js.FuncOf(func(this js.Value, args []js.Value) any {
		if len(args) < 2 {
			return js.ValueOf("error: requires host and port")
		}

		host := args[0].String()
		port := args[1].Int()

		timeoutMs := int(defaultSSHDetectionTimeout.Milliseconds())
		if len(args) >= 3 && !args[2].IsNull() && !args[2].IsUndefined() {
			timeoutMs = args[2].Int()
			if timeoutMs <= 0 {
				return js.ValueOf("error: timeout must be positive")
			}
		}

		return createPromise(func(resolve, reject js.Value) {
			ctx, cancel := context.WithTimeout(context.Background(), time.Duration(timeoutMs)*time.Millisecond)
			defer cancel()

			serverType, err := sshdetection.DetectSSHServerType(ctx, client, host, port)
			if err != nil {
				reject.Invoke(err.Error())
				return
			}

			resolve.Invoke(js.ValueOf(serverType.RequiresJWT()))
		})
	})
}

// createClientObject wraps the NetBird client in a JavaScript object
func createClientObject(client *netbird.Client) js.Value {
	obj := make(map[string]interface{})

	obj["start"] = createStartMethod(client)
	obj["stop"] = createStopMethod(client)
<<<<<<< HEAD
	obj["ping"] = createPingMethod(client)
	obj["pingtcp"] = createPingTCPMethod(client)
=======
	obj["detectSSHServerType"] = createDetectSSHServerMethod(client)
>>>>>>> aca03981
	obj["createSSHConnection"] = createSSHMethod(client)
	obj["proxyRequest"] = createProxyRequestMethod(client)
	obj["createRDPProxy"] = createRDPProxyMethod(client)
	obj["status"] = createStatusMethod(client)
	obj["statusSummary"] = createStatusSummaryMethod(client)
	obj["statusDetail"] = createStatusDetailMethod(client)
	obj["getSyncResponse"] = createGetSyncResponseMethod(client)
	obj["setLogLevel"] = createSetLogLevelMethod(client)

	return js.ValueOf(obj)
}

// netBirdClientConstructor acts as a JavaScript constructor function
func netBirdClientConstructor(_ js.Value, args []js.Value) any {
	return js.Global().Get("Promise").New(js.FuncOf(func(_ js.Value, promiseArgs []js.Value) any {
		resolve := promiseArgs[0]
		reject := promiseArgs[1]

		if len(args) < 1 {
			reject.Invoke(js.ValueOf("Options object required"))
			return nil
		}

		go func() {
			options, err := parseClientOptions(args[0])
			if err != nil {
				reject.Invoke(js.ValueOf(err.Error()))
				return
			}

			if err := util.InitLog(options.LogLevel, util.LogConsole); err != nil {
				log.Warnf("Failed to initialize logging: %v", err)
			}

			log.Infof("Creating NetBird client with options: deviceName=%s, hasJWT=%v, hasSetupKey=%v, mgmtURL=%s",
				options.DeviceName, options.JWTToken != "", options.SetupKey != "", options.ManagementURL)

			client, err := netbird.New(options)
			if err != nil {
				reject.Invoke(js.ValueOf(fmt.Sprintf("create client: %v", err)))
				return
			}

			clientObj := createClientObject(client)
			log.Info("NetBird client created successfully")
			resolve.Invoke(clientObj)
		}()

		return nil
	}))
}<|MERGE_RESOLUTION|>--- conflicted
+++ resolved
@@ -12,12 +12,9 @@
 	"google.golang.org/protobuf/encoding/protojson"
 
 	netbird "github.com/netbirdio/netbird/client/embed"
-<<<<<<< HEAD
 	"github.com/netbirdio/netbird/client/proto"
+	sshdetection "github.com/netbirdio/netbird/client/ssh/detection"
 	nbstatus "github.com/netbirdio/netbird/client/status"
-=======
-	sshdetection "github.com/netbirdio/netbird/client/ssh/detection"
->>>>>>> aca03981
 	"github.com/netbirdio/netbird/client/wasm/internal/http"
 	"github.com/netbirdio/netbird/client/wasm/internal/rdp"
 	"github.com/netbirdio/netbird/client/wasm/internal/ssh"
@@ -26,21 +23,15 @@
 )
 
 const (
-<<<<<<< HEAD
-	clientStartTimeout = 30 * time.Second
-	clientStopTimeout  = 10 * time.Second
-	pingTimeout        = 10 * time.Second
-	defaultLogLevel    = "warn"
+	clientStartTimeout         = 30 * time.Second
+	clientStopTimeout          = 10 * time.Second
+	pingTimeout                = 10 * time.Second
+	defaultLogLevel            = "warn"
+	defaultSSHDetectionTimeout = 20 * time.Second
 
 	icmpEchoRequest = 8
 	icmpCodeEcho    = 0
 	pingBufferSize  = 1500
-=======
-	clientStartTimeout         = 30 * time.Second
-	clientStopTimeout          = 10 * time.Second
-	defaultLogLevel            = "warn"
-	defaultSSHDetectionTimeout = 20 * time.Second
->>>>>>> aca03981
 )
 
 func main() {
@@ -398,7 +389,7 @@
 				return
 			}
 
-			summary := overview.GeneralSummary(false, false, false)
+			summary := overview.GeneralSummary(false, false, false, false)
 			js.Global().Get("console").Call("log", summary)
 			resolve.Invoke(js.Undefined())
 		})
@@ -525,12 +516,9 @@
 
 	obj["start"] = createStartMethod(client)
 	obj["stop"] = createStopMethod(client)
-<<<<<<< HEAD
 	obj["ping"] = createPingMethod(client)
 	obj["pingtcp"] = createPingTCPMethod(client)
-=======
 	obj["detectSSHServerType"] = createDetectSSHServerMethod(client)
->>>>>>> aca03981
 	obj["createSSHConnection"] = createSSHMethod(client)
 	obj["proxyRequest"] = createProxyRequestMethod(client)
 	obj["createRDPProxy"] = createRDPProxyMethod(client)
