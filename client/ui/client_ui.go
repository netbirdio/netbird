//go:build !(linux && 386) && !freebsd

package main

import (
	"context"
	_ "embed"
	"errors"
	"flag"
	"fmt"
	"os"
	"os/exec"
	"path"
	"runtime"
	"strconv"
	"strings"
	"sync"
	"syscall"
	"time"
	"unicode"

	"fyne.io/fyne/v2"
	"fyne.io/fyne/v2/app"
	"fyne.io/fyne/v2/dialog"
	"fyne.io/fyne/v2/widget"
	"github.com/cenkalti/backoff/v4"
	"github.com/getlantern/systray"
	log "github.com/sirupsen/logrus"
	"github.com/skratchdot/open-golang/open"
	"golang.zx2c4.com/wireguard/wgctrl/wgtypes"
	"google.golang.org/grpc"
	"google.golang.org/grpc/credentials/insecure"

	"github.com/netbirdio/netbird/client/internal"
	"github.com/netbirdio/netbird/client/proto"
	"github.com/netbirdio/netbird/client/system"
	"github.com/netbirdio/netbird/version"
)

const (
	defaultFailTimeout = 3 * time.Second
	failFastTimeout    = time.Second
)

func main() {
	var daemonAddr string

	defaultDaemonAddr := "unix:///var/run/netbird.sock"
	if runtime.GOOS == "windows" {
		defaultDaemonAddr = "tcp://127.0.0.1:41731"
	}

	flag.StringVar(
		&daemonAddr, "daemon-addr",
		defaultDaemonAddr,
		"Daemon service address to serve CLI requests [unix|tcp]://[path|host:port]")

	var showSettings bool
	flag.BoolVar(&showSettings, "settings", false, "run settings windows")
	var showRoutes bool
	flag.BoolVar(&showRoutes, "routes", false, "run routes windows")
	var errorMSG string
	flag.StringVar(&errorMSG, "error-msg", "", "displays a error message window")

	flag.Parse()

	a := app.NewWithID("NetBird")
	a.SetIcon(fyne.NewStaticResource("netbird", iconDisconnectedPNG))

	if errorMSG != "" {
		showErrorMSG(errorMSG)
		return
	}

	client := newServiceClient(daemonAddr, a, showSettings, showRoutes)
	if showSettings || showRoutes {
		a.Run()
	} else {
		if err := checkPIDFile(); err != nil {
			log.Errorf("check PID file: %v", err)
			return
		}
		systray.Run(client.onTrayReady, client.onTrayExit)
	}
}

//go:embed netbird-systemtray-connected.ico
var iconConnectedICO []byte

//go:embed netbird-systemtray-connected.png
var iconConnectedPNG []byte

//go:embed netbird-systemtray-disconnected.ico
var iconDisconnectedICO []byte

//go:embed netbird-systemtray-disconnected.png
var iconDisconnectedPNG []byte

//go:embed netbird-systemtray-update-disconnected.ico
var iconUpdateDisconnectedICO []byte

//go:embed netbird-systemtray-update-disconnected.png
var iconUpdateDisconnectedPNG []byte

//go:embed netbird-systemtray-update-connected.ico
var iconUpdateConnectedICO []byte

//go:embed netbird-systemtray-update-connected.png
var iconUpdateConnectedPNG []byte

//go:embed netbird-systemtray-update-cloud.ico
var iconUpdateCloudICO []byte

//go:embed netbird-systemtray-update-cloud.png
var iconUpdateCloudPNG []byte

type serviceClient struct {
	ctx  context.Context
	addr string
	conn proto.DaemonServiceClient

	icConnected          []byte
	icDisconnected       []byte
	icUpdateConnected    []byte
	icUpdateDisconnected []byte
	icUpdateCloud        []byte

	// systray menu items
	mStatus           *systray.MenuItem
	mUp               *systray.MenuItem
	mDown             *systray.MenuItem
	mAdminPanel       *systray.MenuItem
	mSettings         *systray.MenuItem
	mAbout            *systray.MenuItem
	mVersionUI        *systray.MenuItem
	mVersionDaemon    *systray.MenuItem
	mUpdate           *systray.MenuItem
	mQuit             *systray.MenuItem
	mRoutes           *systray.MenuItem
	mAllowSSH         *systray.MenuItem
	mAutoConnect      *systray.MenuItem
	mEnableRosenpass  *systray.MenuItem
	mAdvancedSettings *systray.MenuItem

	// application with main windows.
	app                  fyne.App
	wSettings            fyne.Window
	showAdvancedSettings bool
	sendNotification     bool

	// input elements for settings form
	iMngURL        *widget.Entry
	iAdminURL      *widget.Entry
	iConfigFile    *widget.Entry
	iLogFile       *widget.Entry
	iPreSharedKey  *widget.Entry
	iInterfaceName *widget.Entry
	iInterfacePort *widget.Entry

	// switch elements for settings form
	sRosenpassPermissive *widget.Check

	// observable settings over corresponding iMngURL and iPreSharedKey values.
	managementURL       string
	preSharedKey        string
	adminURL            string
	RosenpassPermissive bool
	interfaceName       string
	interfacePort       int

	connected            bool
	update               *version.Update
	daemonVersion        string
	updateIndicationLock sync.Mutex
	isUpdateIconActive   bool
	showRoutes           bool
	wRoutes              fyne.Window
}

// newServiceClient instance constructor
//
// This constructor also builds the UI elements for the settings window.
func newServiceClient(addr string, a fyne.App, showSettings bool, showRoutes bool) *serviceClient {
	s := &serviceClient{
		ctx:              context.Background(),
		addr:             addr,
		app:              a,
		sendNotification: false,

		showAdvancedSettings: showSettings,
		showRoutes:           showRoutes,
		update:               version.NewUpdate(),
	}

	if runtime.GOOS == "windows" {
		s.icConnected = iconConnectedICO
		s.icDisconnected = iconDisconnectedICO
		s.icUpdateConnected = iconUpdateConnectedICO
		s.icUpdateDisconnected = iconUpdateDisconnectedICO
		s.icUpdateCloud = iconUpdateCloudICO

	} else {
		s.icConnected = iconConnectedPNG
		s.icDisconnected = iconDisconnectedPNG
		s.icUpdateConnected = iconUpdateConnectedPNG
		s.icUpdateDisconnected = iconUpdateDisconnectedPNG
		s.icUpdateCloud = iconUpdateCloudPNG
	}

	if showSettings {
		s.showSettingsUI()
		return s
	} else if showRoutes {
		s.showRoutesUI()
	}

	return s
}

func (s *serviceClient) showSettingsUI() {
	// add settings window UI elements.
	s.wSettings = s.app.NewWindow("NetBird Settings")
	s.iMngURL = widget.NewEntry()
	s.iAdminURL = widget.NewEntry()
	s.iConfigFile = widget.NewEntry()
	s.iConfigFile.Disable()
	s.iLogFile = widget.NewEntry()
	s.iLogFile.Disable()
	s.iPreSharedKey = widget.NewPasswordEntry()
	s.iInterfaceName = widget.NewEntry()
	s.iInterfacePort = widget.NewEntry()
	s.sRosenpassPermissive = widget.NewCheck("Enable Rosenpass permissive mode", nil)

	s.wSettings.SetContent(s.getSettingsForm())
	s.wSettings.Resize(fyne.NewSize(600, 400))
	s.wSettings.SetFixedSize(true)

	s.getSrvConfig()

	s.wSettings.Show()
}

// showErrorMSG opens a fyne app window to display the supplied message
func showErrorMSG(msg string) {
	app := app.New()
	w := app.NewWindow("NetBird Error")
	content := widget.NewLabel(msg)
	content.Wrapping = fyne.TextWrapWord
	w.SetContent(content)
	w.Resize(fyne.NewSize(400, 100))
	w.Show()
	app.Run()
}

// getSettingsForm to embed it into settings window.
func (s *serviceClient) getSettingsForm() *widget.Form {
	return &widget.Form{
		Items: []*widget.FormItem{
			{Text: "Quantum-Resistance", Widget: s.sRosenpassPermissive},
			{Text: "Interface Name", Widget: s.iInterfaceName},
			{Text: "Interface Port", Widget: s.iInterfacePort},
			{Text: "Management URL", Widget: s.iMngURL},
			{Text: "Admin URL", Widget: s.iAdminURL},
			{Text: "Pre-shared Key", Widget: s.iPreSharedKey},
			{Text: "Config File", Widget: s.iConfigFile},
			{Text: "Log File", Widget: s.iLogFile},
		},
		SubmitText: "Save",
		OnSubmit: func() {
			if s.iPreSharedKey.Text != "" && s.iPreSharedKey.Text != "**********" {
				// validate preSharedKey if it added
				if _, err := wgtypes.ParseKey(s.iPreSharedKey.Text); err != nil {
					dialog.ShowError(fmt.Errorf("Invalid Pre-shared Key Value"), s.wSettings)
					return
				}
			}

<<<<<<< HEAD
			iAdminURL := strings.TrimSpace(s.iAdminURL.Text)
			iMngURL := strings.TrimSpace(s.iMngURL.Text)
			defer s.wSettings.Close()
			// if management URL or Pre-shared key changed, we try to re-login with new settings.
			if s.managementURL != iMngURL || s.preSharedKey != s.iPreSharedKey.Text ||
				s.adminURL != iAdminURL {
=======
			port, err := strconv.ParseInt(s.iInterfacePort.Text, 10, 64)
			if err != nil {
				dialog.ShowError(errors.New("Invalid interface port"), s.wSettings)
				return
			}

			defer s.wSettings.Close()

			// If the management URL, pre-shared key, admin URL, Rosenpass permissive mode,
			// interface name, or interface port have changed, we attempt to re-login with the new settings.
			if s.managementURL != s.iMngURL.Text || s.preSharedKey != s.iPreSharedKey.Text ||
				s.adminURL != s.iAdminURL.Text || s.RosenpassPermissive != s.sRosenpassPermissive.Checked ||
				s.interfaceName != s.iInterfaceName.Text || s.interfacePort != int(port) {
>>>>>>> b6794046

				s.managementURL = iMngURL
				s.preSharedKey = s.iPreSharedKey.Text
				s.adminURL = iAdminURL

				loginRequest := proto.LoginRequest{
					ManagementUrl:        iMngURL,
					AdminURL:             iAdminURL,
					IsLinuxDesktopClient: runtime.GOOS == "linux",
					RosenpassPermissive:  &s.sRosenpassPermissive.Checked,
					InterfaceName:        &s.iInterfaceName.Text,
					WireguardPort:        &port,
				}

				if s.iPreSharedKey.Text != "**********" {
					loginRequest.OptionalPreSharedKey = &s.iPreSharedKey.Text
				}

				if err := s.restartClient(&loginRequest); err != nil {
					log.Errorf("restarting client connection: %v", err)
					return
				}
			}
		},
		OnCancel: func() {
			s.wSettings.Close()
		},
	}
}

func (s *serviceClient) login() error {
	conn, err := s.getSrvClient(defaultFailTimeout)
	if err != nil {
		log.Errorf("get client: %v", err)
		return err
	}

	loginResp, err := conn.Login(s.ctx, &proto.LoginRequest{
		IsLinuxDesktopClient: runtime.GOOS == "linux",
	})
	if err != nil {
		log.Errorf("login to management URL with: %v", err)
		return err
	}

	if loginResp.NeedsSSOLogin {
		err = open.Run(loginResp.VerificationURIComplete)
		if err != nil {
			log.Errorf("opening the verification uri in the browser failed: %v", err)
			return err
		}

		_, err = conn.WaitSSOLogin(s.ctx, &proto.WaitSSOLoginRequest{UserCode: loginResp.UserCode})
		if err != nil {
			log.Errorf("waiting sso login failed with: %v", err)
			return err
		}
	}

	return nil
}

func (s *serviceClient) menuUpClick() error {
	conn, err := s.getSrvClient(defaultFailTimeout)
	if err != nil {
		log.Errorf("get client: %v", err)
		return err
	}

	err = s.login()
	if err != nil {
		log.Errorf("login failed with: %v", err)
		return err
	}

	status, err := conn.Status(s.ctx, &proto.StatusRequest{})
	if err != nil {
		log.Errorf("get service status: %v", err)
		return err
	}

	if status.Status == string(internal.StatusConnected) {
		log.Warnf("already connected")
		return err
	}

	if _, err := s.conn.Up(s.ctx, &proto.UpRequest{}); err != nil {
		log.Errorf("up service: %v", err)
		return err
	}
	return nil
}

func (s *serviceClient) menuDownClick() error {
	conn, err := s.getSrvClient(defaultFailTimeout)
	if err != nil {
		log.Errorf("get client: %v", err)
		return err
	}

	status, err := conn.Status(s.ctx, &proto.StatusRequest{})
	if err != nil {
		log.Errorf("get service status: %v", err)
		return err
	}

	if status.Status != string(internal.StatusConnected) {
		log.Warnf("already down")
		return nil
	}

	if _, err := s.conn.Down(s.ctx, &proto.DownRequest{}); err != nil {
		log.Errorf("down service: %v", err)
		return err
	}

	return nil
}

func (s *serviceClient) updateStatus() error {
	conn, err := s.getSrvClient(defaultFailTimeout)
	if err != nil {
		return err
	}
	err = backoff.Retry(func() error {
		status, err := conn.Status(s.ctx, &proto.StatusRequest{})
		if err != nil {
			log.Errorf("get service status: %v", err)
			s.setDisconnectedStatus()
			return err
		}

		s.updateIndicationLock.Lock()
		defer s.updateIndicationLock.Unlock()

		// notify the user when the session has expired
		if status.Status == string(internal.StatusNeedsLogin) {
			s.onSessionExpire()
		}

		var systrayIconState bool
		if status.Status == string(internal.StatusConnected) && !s.mUp.Disabled() {
			s.connected = true
			s.sendNotification = true
			if s.isUpdateIconActive {
				systray.SetIcon(s.icUpdateConnected)
			} else {
				systray.SetIcon(s.icConnected)
			}
			systray.SetTooltip("NetBird (Connected)")
			s.mStatus.SetTitle("Connected")
			s.mUp.Disable()
			s.mDown.Enable()
			s.mRoutes.Enable()
			systrayIconState = true
		} else if status.Status != string(internal.StatusConnected) && s.mUp.Disabled() {
			s.setDisconnectedStatus()
			systrayIconState = false
		}

		// the updater struct notify by the upgrades available only, but if meanwhile the daemon has successfully
		// updated must reset the mUpdate visibility state
		if s.daemonVersion != status.DaemonVersion {
			s.mUpdate.Hide()
			s.daemonVersion = status.DaemonVersion

			s.isUpdateIconActive = s.update.SetDaemonVersion(status.DaemonVersion)
			if !s.isUpdateIconActive {
				if systrayIconState {
					systray.SetIcon(s.icConnected)
					s.mAbout.SetIcon(s.icConnected)
				} else {
					systray.SetIcon(s.icDisconnected)
					s.mAbout.SetIcon(s.icDisconnected)
				}
			}

			daemonVersionTitle := normalizedVersion(s.daemonVersion)
			s.mVersionDaemon.SetTitle(fmt.Sprintf("Daemon: %s", daemonVersionTitle))
			s.mVersionDaemon.SetTooltip(fmt.Sprintf("Daemon version: %s", daemonVersionTitle))
			s.mVersionDaemon.Show()
		}

		return nil
	}, &backoff.ExponentialBackOff{
		InitialInterval:     time.Second,
		RandomizationFactor: backoff.DefaultRandomizationFactor,
		Multiplier:          backoff.DefaultMultiplier,
		MaxInterval:         300 * time.Millisecond,
		MaxElapsedTime:      2 * time.Second,
		Stop:                backoff.Stop,
		Clock:               backoff.SystemClock,
	})

	if err != nil {
		return err
	}

	return nil
}

func (s *serviceClient) setDisconnectedStatus() {
	s.connected = false
	if s.isUpdateIconActive {
		systray.SetIcon(s.icUpdateDisconnected)
	} else {
		systray.SetIcon(s.icDisconnected)
	}
	systray.SetTooltip("NetBird (Disconnected)")
	s.mStatus.SetTitle("Disconnected")
	s.mDown.Disable()
	s.mUp.Enable()
	s.mRoutes.Disable()
}

func (s *serviceClient) onTrayReady() {
	systray.SetIcon(s.icDisconnected)
	systray.SetTooltip("NetBird")

	// setup systray menu items
	s.mStatus = systray.AddMenuItem("Disconnected", "Disconnected")
	s.mStatus.Disable()
	systray.AddSeparator()
	s.mUp = systray.AddMenuItem("Connect", "Connect")
	s.mDown = systray.AddMenuItem("Disconnect", "Disconnect")
	s.mDown.Disable()
	s.mAdminPanel = systray.AddMenuItem("Admin Panel", "Netbird Admin Panel")
	systray.AddSeparator()

	s.mSettings = systray.AddMenuItem("Settings", "Settings of the application")
	s.mAllowSSH = s.mSettings.AddSubMenuItemCheckbox("Allow SSH", "Allow SSH connections", false)
	s.mAutoConnect = s.mSettings.AddSubMenuItemCheckbox("Connect on Startup", "Connect automatically when the service starts", false)
	s.mEnableRosenpass = s.mSettings.AddSubMenuItemCheckbox("Enable Quantum-Resistance", "Enable post-quantum security via Rosenpass", false)
	s.mAdvancedSettings = s.mSettings.AddSubMenuItem("Advanced Settings", "Advanced settings of the application")
	s.loadSettings()

	s.mRoutes = systray.AddMenuItem("Network Routes", "Open the routes management window")
	s.mRoutes.Disable()
	systray.AddSeparator()

	s.mAbout = systray.AddMenuItem("About", "About")
	s.mAbout.SetIcon(s.icDisconnected)
	versionString := normalizedVersion(version.NetbirdVersion())
	s.mVersionUI = s.mAbout.AddSubMenuItem(fmt.Sprintf("GUI: %s", versionString), fmt.Sprintf("GUI Version: %s", versionString))
	s.mVersionUI.Disable()

	s.mVersionDaemon = s.mAbout.AddSubMenuItem("", "")
	s.mVersionDaemon.Disable()
	s.mVersionDaemon.Hide()

	s.mUpdate = s.mAbout.AddSubMenuItem("Download latest version", "Download latest version")
	s.mUpdate.Hide()

	systray.AddSeparator()
	s.mQuit = systray.AddMenuItem("Quit", "Quit the client app")

	s.update.SetOnUpdateListener(s.onUpdateAvailable)
	go func() {
		s.getSrvConfig()
		for {
			err := s.updateStatus()
			if err != nil {
				log.Errorf("error while updating status: %v", err)
			}
			time.Sleep(2 * time.Second)
		}
	}()

	go func() {
		var err error
		for {
			select {
			case <-s.mAdminPanel.ClickedCh:
				err = open.Run(s.adminURL)
			case <-s.mUp.ClickedCh:
				s.mUp.Disable()
				go func() {
					defer s.mUp.Enable()
					err := s.menuUpClick()
					if err != nil {
						s.runSelfCommand("error-msg", err.Error())
						return
					}
				}()
			case <-s.mDown.ClickedCh:
				s.mDown.Disable()
				go func() {
					defer s.mDown.Enable()
					err := s.menuDownClick()
					if err != nil {
						s.runSelfCommand("error-msg", err.Error())
						return
					}
				}()
			case <-s.mAllowSSH.ClickedCh:
				if s.mAllowSSH.Checked() {
					s.mAllowSSH.Uncheck()
				} else {
					s.mAllowSSH.Check()
				}
				if err := s.updateConfig(); err != nil {
					log.Errorf("failed to update config: %v", err)
					return
				}
			case <-s.mAutoConnect.ClickedCh:
				if s.mAutoConnect.Checked() {
					s.mAutoConnect.Uncheck()
				} else {
					s.mAutoConnect.Check()
				}
				if err := s.updateConfig(); err != nil {
					log.Errorf("failed to update config: %v", err)
					return
				}
			case <-s.mEnableRosenpass.ClickedCh:
				if s.mEnableRosenpass.Checked() {
					s.mEnableRosenpass.Uncheck()
				} else {
					s.mEnableRosenpass.Check()
				}
				if err := s.updateConfig(); err != nil {
					log.Errorf("failed to update config: %v", err)
					return
				}
			case <-s.mAdvancedSettings.ClickedCh:
				s.mAdvancedSettings.Disable()
				go func() {
					defer s.mAdvancedSettings.Enable()
					defer s.getSrvConfig()
					s.runSelfCommand("settings", "true")
				}()
			case <-s.mQuit.ClickedCh:
				systray.Quit()
				return
			case <-s.mUpdate.ClickedCh:
				err := openURL(version.DownloadUrl())
				if err != nil {
					log.Errorf("%s", err)
				}
			case <-s.mRoutes.ClickedCh:
				s.mRoutes.Disable()
				go func() {
					defer s.mRoutes.Enable()
					s.runSelfCommand("routes", "true")
				}()
			}
			if err != nil {
				log.Errorf("process connection: %v", err)
			}
		}
	}()
}

func (s *serviceClient) runSelfCommand(command, arg string) {
	proc, err := os.Executable()
	if err != nil {
		log.Errorf("show %s failed with error: %v", command, err)
		return
	}

	cmd := exec.Command(proc, fmt.Sprintf("--%s=%s", command, arg))
	out, err := cmd.CombinedOutput()
	if exitErr, ok := err.(*exec.ExitError); ok && exitErr.ExitCode() == 1 {
		log.Errorf("start %s UI: %v, %s", command, err, string(out))
		return
	}
	if len(out) != 0 {
		log.Infof("command %s executed: %s", command, string(out))
	}
}

func normalizedVersion(version string) string {
	versionString := version
	if unicode.IsDigit(rune(versionString[0])) {
		versionString = fmt.Sprintf("v%s", versionString)
	}
	return versionString
}

func (s *serviceClient) onTrayExit() {}

// getSrvClient connection to the service.
func (s *serviceClient) getSrvClient(timeout time.Duration) (proto.DaemonServiceClient, error) {
	if s.conn != nil {
		return s.conn, nil
	}

	ctx, cancel := context.WithTimeout(context.Background(), timeout)
	defer cancel()

	conn, err := grpc.DialContext(
		ctx,
		strings.TrimPrefix(s.addr, "tcp://"),
		grpc.WithTransportCredentials(insecure.NewCredentials()),
		grpc.WithBlock(),
		grpc.WithUserAgent(system.GetDesktopUIUserAgent()),
	)
	if err != nil {
		return nil, fmt.Errorf("dial service: %w", err)
	}

	s.conn = proto.NewDaemonServiceClient(conn)
	return s.conn, nil
}

// getSrvConfig from the service to show it in the settings window.
func (s *serviceClient) getSrvConfig() {
	s.managementURL = internal.DefaultManagementURL
	s.adminURL = internal.DefaultAdminURL

	conn, err := s.getSrvClient(failFastTimeout)
	if err != nil {
		log.Errorf("get client: %v", err)
		return
	}

	cfg, err := conn.GetConfig(s.ctx, &proto.GetConfigRequest{})
	if err != nil {
		log.Errorf("get config settings from server: %v", err)
		return
	}

	if cfg.ManagementUrl != "" {
		s.managementURL = cfg.ManagementUrl
	}
	if cfg.AdminURL != "" {
		s.adminURL = cfg.AdminURL
	}
	s.preSharedKey = cfg.PreSharedKey
	s.RosenpassPermissive = cfg.RosenpassPermissive
	s.interfaceName = cfg.InterfaceName
	s.interfacePort = int(cfg.WireguardPort)

	if s.showAdvancedSettings {
		s.iMngURL.SetText(s.managementURL)
		s.iAdminURL.SetText(s.adminURL)
		s.iConfigFile.SetText(cfg.ConfigFile)
		s.iLogFile.SetText(cfg.LogFile)
		s.iPreSharedKey.SetText(cfg.PreSharedKey)
		s.iInterfaceName.SetText(cfg.InterfaceName)
		s.iInterfacePort.SetText(strconv.Itoa(int(cfg.WireguardPort)))
		s.sRosenpassPermissive.SetChecked(cfg.RosenpassPermissive)
		if !cfg.RosenpassEnabled {
			s.sRosenpassPermissive.Disable()
		}

	}
}

func (s *serviceClient) onUpdateAvailable() {
	s.updateIndicationLock.Lock()
	defer s.updateIndicationLock.Unlock()

	s.mUpdate.Show()
	s.isUpdateIconActive = true

	if s.connected {
		systray.SetIcon(s.icUpdateConnected)
	} else {
		systray.SetIcon(s.icUpdateDisconnected)
	}
}

// onSessionExpire sends a notification to the user when the session expires.
func (s *serviceClient) onSessionExpire() {
	if s.sendNotification {
		title := "Connection session expired"
		if runtime.GOOS == "darwin" {
			title = "NetBird connection session expired"
		}
		s.app.SendNotification(
			fyne.NewNotification(
				title,
				"Please re-authenticate to connect to the network",
			),
		)
		s.sendNotification = false
	}
}

// loadSettings loads the settings from the config file and updates the UI elements accordingly.
func (s *serviceClient) loadSettings() {
	conn, err := s.getSrvClient(failFastTimeout)
	if err != nil {
		log.Errorf("get client: %v", err)
		return
	}

	cfg, err := conn.GetConfig(s.ctx, &proto.GetConfigRequest{})
	if err != nil {
		log.Errorf("get config settings from server: %v", err)
		return
	}

	if cfg.ServerSSHAllowed {
		s.mAllowSSH.Check()
	} else {
		s.mAllowSSH.Uncheck()
	}

	if cfg.DisableAutoConnect {
		s.mAutoConnect.Uncheck()
	} else {
		s.mAutoConnect.Check()
	}

	if cfg.RosenpassEnabled {
		s.mEnableRosenpass.Check()
	} else {
		s.mEnableRosenpass.Uncheck()
	}
}

// updateConfig updates the configuration parameters
// based on the values selected in the settings window.
func (s *serviceClient) updateConfig() error {
	disableAutoStart := !s.mAutoConnect.Checked()
	sshAllowed := s.mAllowSSH.Checked()
	rosenpassEnabled := s.mEnableRosenpass.Checked()

	loginRequest := proto.LoginRequest{
		IsLinuxDesktopClient: runtime.GOOS == "linux",
		ServerSSHAllowed:     &sshAllowed,
		RosenpassEnabled:     &rosenpassEnabled,
		DisableAutoConnect:   &disableAutoStart,
	}

	if err := s.restartClient(&loginRequest); err != nil {
		log.Errorf("restarting client connection: %v", err)
		return err
	}

	return nil
}

// restartClient restarts the client connection.
func (s *serviceClient) restartClient(loginRequest *proto.LoginRequest) error {
	client, err := s.getSrvClient(failFastTimeout)
	if err != nil {
		return err
	}

	_, err = client.Login(s.ctx, loginRequest)
	if err != nil {
		return err
	}

	_, err = client.Up(s.ctx, &proto.UpRequest{})
	if err != nil {
		return err
	}

	return nil
}

func openURL(url string) error {
	var err error
	switch runtime.GOOS {
	case "windows":
		err = exec.Command("rundll32", "url.dll,FileProtocolHandler", url).Start()
	case "darwin":
		err = exec.Command("open", url).Start()
	case "linux":
		err = exec.Command("xdg-open", url).Start()
	default:
		err = fmt.Errorf("unsupported platform")
	}
	return err
}

// checkPIDFile exists and return error, or write new.
func checkPIDFile() error {
	pidFile := path.Join(os.TempDir(), "wiretrustee-ui.pid")
	if piddata, err := os.ReadFile(pidFile); err == nil {
		if pid, err := strconv.Atoi(string(piddata)); err == nil {
			if process, err := os.FindProcess(pid); err == nil {
				if err := process.Signal(syscall.Signal(0)); err == nil {
					return fmt.Errorf("process already exists: %d", pid)
				}
			}
		}
	}

	return os.WriteFile(pidFile, []byte(fmt.Sprintf("%d", os.Getpid())), 0o664) //nolint:gosec
}<|MERGE_RESOLUTION|>--- conflicted
+++ resolved
@@ -275,28 +275,22 @@
 				}
 			}
 
-<<<<<<< HEAD
-			iAdminURL := strings.TrimSpace(s.iAdminURL.Text)
-			iMngURL := strings.TrimSpace(s.iMngURL.Text)
-			defer s.wSettings.Close()
-			// if management URL or Pre-shared key changed, we try to re-login with new settings.
-			if s.managementURL != iMngURL || s.preSharedKey != s.iPreSharedKey.Text ||
-				s.adminURL != iAdminURL {
-=======
 			port, err := strconv.ParseInt(s.iInterfacePort.Text, 10, 64)
 			if err != nil {
 				dialog.ShowError(errors.New("Invalid interface port"), s.wSettings)
 				return
 			}
 
+			iAdminURL := strings.TrimSpace(s.iAdminURL.Text)
+			iMngURL := strings.TrimSpace(s.iMngURL.Text)
+
 			defer s.wSettings.Close()
 
 			// If the management URL, pre-shared key, admin URL, Rosenpass permissive mode,
 			// interface name, or interface port have changed, we attempt to re-login with the new settings.
-			if s.managementURL != s.iMngURL.Text || s.preSharedKey != s.iPreSharedKey.Text ||
-				s.adminURL != s.iAdminURL.Text || s.RosenpassPermissive != s.sRosenpassPermissive.Checked ||
+			if s.managementURL != iMngURL || s.preSharedKey != s.iPreSharedKey.Text ||
+				s.adminURL != iAdminURL || s.RosenpassPermissive != s.sRosenpassPermissive.Checked ||
 				s.interfaceName != s.iInterfaceName.Text || s.interfacePort != int(port) {
->>>>>>> b6794046
 
 				s.managementURL = iMngURL
 				s.preSharedKey = s.iPreSharedKey.Text
