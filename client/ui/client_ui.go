//go:build !(linux && 386)

package main

import (
	"context"
	_ "embed"
	"errors"
	"flag"
	"fmt"
	"net/url"
	"os"
	"os/exec"
	"os/user"
	"path"
	"runtime"
	"strconv"
	"strings"
	"sync"
	"time"
	"unicode"

	"fyne.io/fyne/v2"
	"fyne.io/fyne/v2/app"
	"fyne.io/fyne/v2/canvas"
	"fyne.io/fyne/v2/container"
	"fyne.io/fyne/v2/dialog"
	"fyne.io/fyne/v2/layout"
	"fyne.io/fyne/v2/theme"
	"fyne.io/fyne/v2/widget"
	"fyne.io/systray"
	"github.com/cenkalti/backoff/v4"
	log "github.com/sirupsen/logrus"
	"golang.zx2c4.com/wireguard/wgctrl/wgtypes"
	"google.golang.org/grpc"
	"google.golang.org/grpc/credentials/insecure"

	"github.com/netbirdio/netbird/client/iface"
	"github.com/netbirdio/netbird/client/internal"
	"github.com/netbirdio/netbird/client/internal/profilemanager"
	"github.com/netbirdio/netbird/client/proto"
	"github.com/netbirdio/netbird/client/ui/desktop"
	"github.com/netbirdio/netbird/client/ui/event"
	"github.com/netbirdio/netbird/client/ui/process"

	"github.com/netbirdio/netbird/util"

	"github.com/netbirdio/netbird/version"
)

const (
	defaultFailTimeout = 3 * time.Second
	failFastTimeout    = time.Second
)

const (
	censoredPreSharedKey = "**********"
)

func main() {
	flags := parseFlags()

	// Initialize file logging if needed.
	var logFile string
	if flags.saveLogsInFile {
		file, err := initLogFile()
		if err != nil {
			log.Errorf("error while initializing log: %v", err)
			return
		}
		logFile = file
	} else {
		_ = util.InitLog("trace", util.LogConsole)
	}

	// Create the Fyne application.
	a := app.NewWithID("NetBird")
	a.SetIcon(fyne.NewStaticResource("netbird", iconDisconnected))

	// Show error message window if needed.
	if flags.errorMsg != "" {
		showErrorMessage(flags.errorMsg)
		return
	}

	// Create the service client (this also builds the settings or networks UI if requested).
	client := newServiceClient(&newServiceClientArgs{
		addr:         flags.daemonAddr,
		logFile:      logFile,
		app:          a,
		showSettings: flags.showSettings,
		showNetworks: flags.showNetworks,
		showLoginURL: flags.showLoginURL,
		showDebug:    flags.showDebug,
		showProfiles: flags.showProfiles,
		showUpdate:   flags.showUpdate,
	})

	// Watch for theme/settings changes to update the icon.
	go watchSettingsChanges(a, client)

	// Run in window mode if any UI flag was set.
	if flags.showSettings || flags.showNetworks || flags.showDebug || flags.showLoginURL || flags.showProfiles || flags.showUpdate {
		a.Run()
		return
	}

	// Check for another running process.
	pid, running, err := process.IsAnotherProcessRunning()
	if err != nil {
		log.Errorf("error while checking process: %v", err)
		return
	}
	if running {
		log.Warnf("another process is running with pid %d, exiting", pid)
		return
	}

	client.setDefaultFonts()
	systray.Run(client.onTrayReady, client.onTrayExit)
}

type cliFlags struct {
	daemonAddr     string
	showSettings   bool
	showNetworks   bool
	showProfiles   bool
	showDebug      bool
	showLoginURL   bool
	errorMsg       string
	showUpdate     bool
	saveLogsInFile bool
}

// parseFlags reads and returns all needed command-line flags.
func parseFlags() *cliFlags {
	var flags cliFlags

	defaultDaemonAddr := "unix:///var/run/netbird.sock"
	if runtime.GOOS == "windows" {
		defaultDaemonAddr = "tcp://127.0.0.1:41731"
	}
	flag.StringVar(&flags.daemonAddr, "daemon-addr", defaultDaemonAddr, "Daemon service address to serve CLI requests [unix|tcp]://[path|host:port]")
	flag.BoolVar(&flags.showSettings, "settings", false, "run settings window")
	flag.BoolVar(&flags.showNetworks, "networks", false, "run networks window")
	flag.BoolVar(&flags.showProfiles, "profiles", false, "run profiles window")
	flag.BoolVar(&flags.showDebug, "debug", false, "run debug window")
	flag.StringVar(&flags.errorMsg, "error-msg", "", "displays an error message window")
	flag.BoolVar(&flags.saveLogsInFile, "use-log-file", false, fmt.Sprintf("save logs in a file: %s/netbird-ui-PID.log", os.TempDir()))
	flag.BoolVar(&flags.showLoginURL, "login-url", false, "show login URL in a popup window")
	flag.BoolVar(&flags.showUpdate, "update", false, "show update progress window")
	flag.Parse()
	return &flags
}

// initLogFile initializes logging into a file.
func initLogFile() (string, error) {
	logFile := path.Join(os.TempDir(), fmt.Sprintf("netbird-ui-%d.log", os.Getpid()))
	return logFile, util.InitLog("trace", logFile)
}

// watchSettingsChanges listens for Fyne theme/settings changes and updates the client icon.
func watchSettingsChanges(a fyne.App, client *serviceClient) {
	settingsChangeChan := make(chan fyne.Settings)
	a.Settings().AddChangeListener(settingsChangeChan)
	for range settingsChangeChan {
		client.updateIcon()
	}
}

// showErrorMessage displays an error message in a simple window.
func showErrorMessage(msg string) {
	a := app.New()
	w := a.NewWindow("NetBird Error")
	label := widget.NewLabel(msg)
	label.Wrapping = fyne.TextWrapWord
	w.SetContent(label)
	w.Resize(fyne.NewSize(400, 100))
	w.Show()
	a.Run()
}

//go:embed assets/netbird-systemtray-connected-macos.png
var iconConnectedMacOS []byte

//go:embed assets/netbird-systemtray-disconnected-macos.png
var iconDisconnectedMacOS []byte

//go:embed assets/netbird-systemtray-update-disconnected-macos.png
var iconUpdateDisconnectedMacOS []byte

//go:embed assets/netbird-systemtray-update-connected-macos.png
var iconUpdateConnectedMacOS []byte

//go:embed assets/netbird-systemtray-connecting-macos.png
var iconConnectingMacOS []byte

//go:embed assets/netbird-systemtray-error-macos.png
var iconErrorMacOS []byte

//go:embed assets/connected.png
var iconConnectedDot []byte

//go:embed assets/disconnected.png
var iconDisconnectedDot []byte

type serviceClient struct {
	ctx    context.Context
	cancel context.CancelFunc
	addr   string
	conn   proto.DaemonServiceClient

	eventHandler *eventHandler

	profileManager *profilemanager.ProfileManager

	icAbout              []byte
	icConnected          []byte
	icConnectedDot       []byte
	icDisconnected       []byte
	icDisconnectedDot    []byte
	icUpdateConnected    []byte
	icUpdateDisconnected []byte
	icConnecting         []byte
	icError              []byte

	// systray menu items
	mStatus            *systray.MenuItem
	mUp                *systray.MenuItem
	mDown              *systray.MenuItem
	mSettings          *systray.MenuItem
	mProfile           *profileMenu
	mAbout             *systray.MenuItem
	mGitHub            *systray.MenuItem
	mVersionUI         *systray.MenuItem
	mVersionDaemon     *systray.MenuItem
	mUpdate            *systray.MenuItem
	mQuit              *systray.MenuItem
	mNetworks          *systray.MenuItem
	mAllowSSH          *systray.MenuItem
	mAutoConnect       *systray.MenuItem
	mEnableRosenpass   *systray.MenuItem
	mLazyConnEnabled   *systray.MenuItem
	mBlockInbound      *systray.MenuItem
	mNotifications     *systray.MenuItem
	mAdvancedSettings  *systray.MenuItem
	mCreateDebugBundle *systray.MenuItem
	mExitNode          *systray.MenuItem

	// application with main windows.
	app                  fyne.App
	wSettings            fyne.Window
	showAdvancedSettings bool
	sendNotification     bool

	// input elements for settings form
	iMngURL        *widget.Entry
	iLogFile       *widget.Entry
	iPreSharedKey  *widget.Entry
	iInterfaceName *widget.Entry
	iInterfacePort *widget.Entry
	iMTU           *widget.Entry

	// switch elements for settings form
	sRosenpassPermissive *widget.Check
	sNetworkMonitor      *widget.Check
	sDisableDNS          *widget.Check
	sDisableClientRoutes *widget.Check
	sDisableServerRoutes *widget.Check
	sBlockLANAccess      *widget.Check

	// observable settings over corresponding iMngURL and iPreSharedKey values.
	managementURL       string
	preSharedKey        string
	RosenpassPermissive bool
	interfaceName       string
	interfacePort       int
	mtu                 uint16
	networkMonitor      bool
	disableDNS          bool
	disableClientRoutes bool
	disableServerRoutes bool
	blockLANAccess      bool

	connected            bool
	update               *version.Update
	daemonVersion        string
	updateIndicationLock sync.Mutex
	isUpdateIconActive   bool
	showNetworks         bool
	wNetworks            fyne.Window
	wProfiles            fyne.Window

	eventManager *event.Manager

	exitNodeMu           sync.Mutex
	mExitNodeItems       []menuHandler
	exitNodeStates       []exitNodeState
	mExitNodeDeselectAll *systray.MenuItem
	logFile              string
	wLoginURL            fyne.Window
<<<<<<< HEAD
	wUpdateProgress      fyne.Window
	updateContextCancel  context.CancelFunc
=======

	connectCancel context.CancelFunc
>>>>>>> c2827561
}

type menuHandler struct {
	*systray.MenuItem
	cancel context.CancelFunc
}

type newServiceClientArgs struct {
	addr         string
	logFile      string
	app          fyne.App
	showSettings bool
	showNetworks bool
	showDebug    bool
	showLoginURL bool
	showProfiles bool
	showUpdate   bool
}

// newServiceClient instance constructor
//
// This constructor also builds the UI elements for the settings window.
func newServiceClient(args *newServiceClientArgs) *serviceClient {
	ctx, cancel := context.WithCancel(context.Background())
	s := &serviceClient{
		ctx:              ctx,
		cancel:           cancel,
		addr:             args.addr,
		app:              args.app,
		logFile:          args.logFile,
		sendNotification: false,

		showAdvancedSettings: args.showSettings,
		showNetworks:         args.showNetworks,
		update:               version.NewUpdateAndStart("nb/client-ui"),
	}

	s.eventHandler = newEventHandler(s)
	s.profileManager = profilemanager.NewProfileManager()
	s.setNewIcons()

	switch {
	case args.showSettings:
		s.showSettingsUI()
	case args.showNetworks:
		s.showNetworksUI()
	case args.showLoginURL:
		s.showLoginURL()
	case args.showDebug:
		s.showDebugUI()
	case args.showProfiles:
		s.showProfilesUI()
	case args.showUpdate:
		s.showUpdateProgress(ctx)
	}

	return s
}

func (s *serviceClient) setNewIcons() {
	s.icAbout = iconAbout
	s.icConnectedDot = iconConnectedDot
	s.icDisconnectedDot = iconDisconnectedDot
	if s.app.Settings().ThemeVariant() == theme.VariantDark {
		s.icConnected = iconConnectedDark
		s.icDisconnected = iconDisconnected
		s.icUpdateConnected = iconUpdateConnectedDark
		s.icUpdateDisconnected = iconUpdateDisconnectedDark
		s.icConnecting = iconConnectingDark
		s.icError = iconErrorDark
	} else {
		s.icConnected = iconConnected
		s.icDisconnected = iconDisconnected
		s.icUpdateConnected = iconUpdateConnected
		s.icUpdateDisconnected = iconUpdateDisconnected
		s.icConnecting = iconConnecting
		s.icError = iconError
	}
}

func (s *serviceClient) updateIcon() {
	s.setNewIcons()
	s.updateIndicationLock.Lock()
	if s.connected {
		if s.isUpdateIconActive {
			systray.SetTemplateIcon(iconUpdateConnectedMacOS, s.icUpdateConnected)
		} else {
			systray.SetTemplateIcon(iconConnectedMacOS, s.icConnected)
		}
	} else {
		if s.isUpdateIconActive {
			systray.SetTemplateIcon(iconUpdateDisconnectedMacOS, s.icUpdateDisconnected)
		} else {
			systray.SetTemplateIcon(iconDisconnectedMacOS, s.icDisconnected)
		}
	}
	s.updateIndicationLock.Unlock()
}

func (s *serviceClient) showUpdateProgress(ctx context.Context) {
	s.wUpdateProgress = s.app.NewWindow("Automatically updating client")
	loadingLabel := widget.NewLabel("Updating")
	s.wUpdateProgress.SetContent(container.NewGridWithRows(2, widget.NewLabel("Your client version is older than auto-update version set in Management, updating client now."), loadingLabel))
	s.wUpdateProgress.Show()
	go func() {
		dotCount := 0
		for {
			select {
			case <-ctx.Done():
				return
			case <-time.After(time.Second):
				dotCount++
				dotCount %= 4
				loadingLabel.SetText(fmt.Sprintf("Updating%s", strings.Repeat(".", dotCount)))
			}
		}
	}()
	s.wUpdateProgress.CenterOnScreen()
	s.wUpdateProgress.SetFixedSize(true)
	s.wUpdateProgress.SetCloseIntercept(func() {})
	s.wUpdateProgress.RequestFocus()
}

func (s *serviceClient) showSettingsUI() {
	// Check if update settings are disabled by daemon
	features, err := s.getFeatures()
	if err != nil {
		log.Errorf("failed to get features from daemon: %v", err)
		// Continue with default behavior if features can't be retrieved
	} else if features != nil && features.DisableUpdateSettings {
		log.Warn("Update settings are disabled by daemon")
		return
	}

	// add settings window UI elements.
	s.wSettings = s.app.NewWindow("NetBird Settings")
	s.wSettings.SetOnClosed(s.cancel)

	s.iMngURL = widget.NewEntry()

	s.iLogFile = widget.NewEntry()
	s.iLogFile.Disable()
	s.iPreSharedKey = widget.NewPasswordEntry()
	s.iInterfaceName = widget.NewEntry()
	s.iInterfacePort = widget.NewEntry()
	s.iMTU = widget.NewEntry()

	s.sRosenpassPermissive = widget.NewCheck("Enable Rosenpass permissive mode", nil)

	s.sNetworkMonitor = widget.NewCheck("Restarts NetBird when the network changes", nil)
	s.sDisableDNS = widget.NewCheck("Keeps system DNS settings unchanged", nil)
	s.sDisableClientRoutes = widget.NewCheck("This peer won't route traffic to other peers", nil)
	s.sDisableServerRoutes = widget.NewCheck("This peer won't act as router for others", nil)
	s.sBlockLANAccess = widget.NewCheck("Blocks local network access when used as exit node", nil)

	s.wSettings.SetContent(s.getSettingsForm())
	s.wSettings.Resize(fyne.NewSize(600, 500))
	s.wSettings.SetFixedSize(true)

	s.getSrvConfig()
	s.wSettings.Show()
}

// getSettingsForm to embed it into settings window.
func (s *serviceClient) getSettingsForm() *widget.Form {

	var activeProfName string
	activeProf, err := s.profileManager.GetActiveProfile()
	if err != nil {
		log.Errorf("get active profile: %v", err)
	} else {
		activeProfName = activeProf.Name
	}
	return &widget.Form{
		Items: []*widget.FormItem{
			{Text: "Profile", Widget: widget.NewLabel(activeProfName)},
			{Text: "Quantum-Resistance", Widget: s.sRosenpassPermissive},
			{Text: "Interface Name", Widget: s.iInterfaceName},
			{Text: "Interface Port", Widget: s.iInterfacePort},
			{Text: "MTU", Widget: s.iMTU},
			{Text: "Management URL", Widget: s.iMngURL},
			{Text: "Pre-shared Key", Widget: s.iPreSharedKey},
			{Text: "Log File", Widget: s.iLogFile},
			{Text: "Network Monitor", Widget: s.sNetworkMonitor},
			{Text: "Disable DNS", Widget: s.sDisableDNS},
			{Text: "Disable Client Routes", Widget: s.sDisableClientRoutes},
			{Text: "Disable Server Routes", Widget: s.sDisableServerRoutes},
			{Text: "Disable LAN Access", Widget: s.sBlockLANAccess},
		},
		SubmitText: "Save",
		OnSubmit: func() {
			// Check if update settings are disabled by daemon
			features, err := s.getFeatures()
			if err != nil {
				log.Errorf("failed to get features from daemon: %v", err)
				// Continue with default behavior if features can't be retrieved
			} else if features != nil && features.DisableUpdateSettings {
				log.Warn("Configuration updates are disabled by daemon")
				dialog.ShowError(fmt.Errorf("Configuration updates are disabled by daemon"), s.wSettings)
				return
			}

			if s.iPreSharedKey.Text != "" && s.iPreSharedKey.Text != censoredPreSharedKey {
				// validate preSharedKey if it added
				if _, err := wgtypes.ParseKey(s.iPreSharedKey.Text); err != nil {
					dialog.ShowError(fmt.Errorf("Invalid Pre-shared Key Value"), s.wSettings)
					return
				}
			}

			port, err := strconv.ParseInt(s.iInterfacePort.Text, 10, 64)
			if err != nil {
				dialog.ShowError(errors.New("Invalid interface port"), s.wSettings)
				return
			}

			var mtu int64
			mtuText := strings.TrimSpace(s.iMTU.Text)
			if mtuText != "" {
				var err error
				mtu, err = strconv.ParseInt(mtuText, 10, 64)
				if err != nil {
					dialog.ShowError(errors.New("Invalid MTU value"), s.wSettings)
					return
				}
				if mtu < iface.MinMTU || mtu > iface.MaxMTU {
					dialog.ShowError(fmt.Errorf("MTU must be between %d and %d bytes", iface.MinMTU, iface.MaxMTU), s.wSettings)
					return
				}
			}

			iMngURL := strings.TrimSpace(s.iMngURL.Text)

			defer s.wSettings.Close()

			// Check if any settings have changed
			if s.managementURL != iMngURL || s.preSharedKey != s.iPreSharedKey.Text ||
				s.RosenpassPermissive != s.sRosenpassPermissive.Checked ||
				s.interfaceName != s.iInterfaceName.Text || s.interfacePort != int(port) ||
				s.mtu != uint16(mtu) ||
				s.networkMonitor != s.sNetworkMonitor.Checked ||
				s.disableDNS != s.sDisableDNS.Checked ||
				s.disableClientRoutes != s.sDisableClientRoutes.Checked ||
				s.disableServerRoutes != s.sDisableServerRoutes.Checked ||
				s.blockLANAccess != s.sBlockLANAccess.Checked {

				s.managementURL = iMngURL
				s.preSharedKey = s.iPreSharedKey.Text
				s.mtu = uint16(mtu)

				currUser, err := user.Current()
				if err != nil {
					log.Errorf("get current user: %v", err)
					return
				}

				var req proto.SetConfigRequest
				req.ProfileName = activeProf.Name
				req.Username = currUser.Username

				if iMngURL != "" {
					req.ManagementUrl = iMngURL
				}

				req.RosenpassPermissive = &s.sRosenpassPermissive.Checked
				req.InterfaceName = &s.iInterfaceName.Text
				req.WireguardPort = &port
				if mtu > 0 {
					req.Mtu = &mtu
				}
				req.NetworkMonitor = &s.sNetworkMonitor.Checked
				req.DisableDns = &s.sDisableDNS.Checked
				req.DisableClientRoutes = &s.sDisableClientRoutes.Checked
				req.DisableServerRoutes = &s.sDisableServerRoutes.Checked
				req.BlockLanAccess = &s.sBlockLANAccess.Checked

				if s.iPreSharedKey.Text != censoredPreSharedKey {
					req.OptionalPreSharedKey = &s.iPreSharedKey.Text
				}

				conn, err := s.getSrvClient(failFastTimeout)
				if err != nil {
					log.Errorf("get client: %v", err)
					dialog.ShowError(fmt.Errorf("Failed to connect to the service: %v", err), s.wSettings)
					return
				}
				_, err = conn.SetConfig(s.ctx, &req)
				if err != nil {
					log.Errorf("set config: %v", err)
					dialog.ShowError(fmt.Errorf("Failed to set configuration: %v", err), s.wSettings)
					return
				}

				go func() {
					status, err := conn.Status(s.ctx, &proto.StatusRequest{})
					if err != nil {
						log.Errorf("get service status: %v", err)
						dialog.ShowError(fmt.Errorf("Failed to get service status: %v", err), s.wSettings)
						return
					}
					if status.Status == string(internal.StatusConnected) {
						// run down & up
						_, err = conn.Down(s.ctx, &proto.DownRequest{})
						if err != nil {
							log.Errorf("down service: %v", err)
						}

						_, err = conn.Up(s.ctx, &proto.UpRequest{})
						if err != nil {
							log.Errorf("up service: %v", err)
							dialog.ShowError(fmt.Errorf("Failed to reconnect: %v", err), s.wSettings)
							return
						}
					}
				}()
			}
		},
		OnCancel: func() {
			s.wSettings.Close()
		},
	}
}

func (s *serviceClient) login(ctx context.Context, openURL bool) (*proto.LoginResponse, error) {
	conn, err := s.getSrvClient(defaultFailTimeout)
	if err != nil {
		return nil, fmt.Errorf("get daemon client: %w", err)
	}

	activeProf, err := s.profileManager.GetActiveProfile()
	if err != nil {
		return nil, fmt.Errorf("get active profile: %w", err)
	}

	currUser, err := user.Current()
	if err != nil {
		return nil, fmt.Errorf("get current user: %w", err)
	}

	loginReq := &proto.LoginRequest{
		IsUnixDesktopClient: runtime.GOOS == "linux" || runtime.GOOS == "freebsd",
		ProfileName:         &activeProf.Name,
		Username:            &currUser.Username,
	}

	profileState, err := s.profileManager.GetProfileState(activeProf.Name)
	if err != nil {
		log.Debugf("failed to get profile state for login hint: %v", err)
	} else if profileState.Email != "" {
		loginReq.Hint = &profileState.Email
	}

	loginResp, err := conn.Login(ctx, loginReq)
	if err != nil {
		return nil, fmt.Errorf("login to management: %w", err)
	}

	if loginResp.NeedsSSOLogin && openURL {
		if err = s.handleSSOLogin(ctx, loginResp, conn); err != nil {
			return nil, fmt.Errorf("SSO login: %w", err)
		}
	}

	return loginResp, nil
}

func (s *serviceClient) handleSSOLogin(ctx context.Context, loginResp *proto.LoginResponse, conn proto.DaemonServiceClient) error {
	if err := openURL(loginResp.VerificationURIComplete); err != nil {
		return fmt.Errorf("open browser: %w", err)
	}

	resp, err := conn.WaitSSOLogin(ctx, &proto.WaitSSOLoginRequest{UserCode: loginResp.UserCode})
	if err != nil {
		return fmt.Errorf("wait for SSO login: %w", err)
	}

	if resp.Email != "" {
		if err := s.profileManager.SetActiveProfileState(&profilemanager.ProfileState{
			Email: resp.Email,
		}); err != nil {
			log.Debugf("failed to set profile state: %v", err)
		} else {
			s.mProfile.refresh()
		}
	}

	return nil
}

func (s *serviceClient) menuUpClick(ctx context.Context) error {
	systray.SetTemplateIcon(iconConnectingMacOS, s.icConnecting)
	conn, err := s.getSrvClient(defaultFailTimeout)
	if err != nil {
		systray.SetTemplateIcon(iconErrorMacOS, s.icError)
		return fmt.Errorf("get daemon client: %w", err)
	}

	_, err = s.login(ctx, true)
	if err != nil {
		return fmt.Errorf("login: %w", err)
	}

	status, err := conn.Status(ctx, &proto.StatusRequest{})
	if err != nil {
		return fmt.Errorf("get status: %w", err)
	}

	if status.Status == string(internal.StatusConnected) {
		return nil
	}

	if _, err := conn.Up(ctx, &proto.UpRequest{}); err != nil {
		return fmt.Errorf("start connection: %w", err)
	}

	return nil
}

func (s *serviceClient) menuDownClick() error {
	systray.SetTemplateIcon(iconConnectingMacOS, s.icConnecting)
	conn, err := s.getSrvClient(defaultFailTimeout)
	if err != nil {
		return fmt.Errorf("get daemon client: %w", err)
	}

	status, err := conn.Status(s.ctx, &proto.StatusRequest{})
	if err != nil {
		return fmt.Errorf("get status: %w", err)
	}

	if status.Status != string(internal.StatusConnected) && status.Status != string(internal.StatusConnecting) {
		return nil
	}

	if _, err := conn.Down(s.ctx, &proto.DownRequest{}); err != nil {
		return fmt.Errorf("stop connection: %w", err)
	}

	return nil
}

func (s *serviceClient) updateStatus() error {
	conn, err := s.getSrvClient(defaultFailTimeout)
	if err != nil {
		return err
	}
	err = backoff.Retry(func() error {
		status, err := conn.Status(s.ctx, &proto.StatusRequest{})
		if err != nil {
			log.Errorf("get service status: %v", err)
			if s.connected {
				s.app.SendNotification(fyne.NewNotification("Error", "Connection to service lost"))
			}
			s.setDisconnectedStatus()
			return err
		}

		s.updateIndicationLock.Lock()
		defer s.updateIndicationLock.Unlock()

		// notify the user when the session has expired
		if status.Status == string(internal.StatusSessionExpired) {
			s.onSessionExpire()
		}

		var systrayIconState bool

		switch {
		case status.Status == string(internal.StatusConnected):
			s.connected = true
			s.sendNotification = true
			if s.isUpdateIconActive {
				systray.SetTemplateIcon(iconUpdateConnectedMacOS, s.icUpdateConnected)
			} else {
				systray.SetTemplateIcon(iconConnectedMacOS, s.icConnected)
			}
			systray.SetTooltip("NetBird (Connected)")
			s.mStatus.SetTitle("Connected")
			s.mStatus.SetIcon(s.icConnectedDot)
			s.mUp.Disable()
			s.mDown.Enable()
			s.mNetworks.Enable()
			go s.updateExitNodes()
			systrayIconState = true
		case status.Status == string(internal.StatusConnecting):
			s.setConnectingStatus()
		case status.Status != string(internal.StatusConnected) && s.mUp.Disabled():
			s.setDisconnectedStatus()
			systrayIconState = false
		}

		// the updater struct notify by the upgrades available only, but if meanwhile the daemon has successfully
		// updated must reset the mUpdate visibility state
		if s.daemonVersion != status.DaemonVersion {
			s.mUpdate.Hide()
			s.daemonVersion = status.DaemonVersion

			s.isUpdateIconActive = s.update.SetDaemonVersion(status.DaemonVersion)
			if !s.isUpdateIconActive {
				if systrayIconState {
					systray.SetTemplateIcon(iconConnectedMacOS, s.icConnected)
				} else {
					systray.SetTemplateIcon(iconDisconnectedMacOS, s.icDisconnected)
				}
			}

			daemonVersionTitle := normalizedVersion(s.daemonVersion)
			s.mVersionDaemon.SetTitle(fmt.Sprintf("Daemon: %s", daemonVersionTitle))
			s.mVersionDaemon.SetTooltip(fmt.Sprintf("Daemon version: %s", daemonVersionTitle))
			s.mVersionDaemon.Show()
		}

		return nil
	}, &backoff.ExponentialBackOff{
		InitialInterval:     time.Second,
		RandomizationFactor: backoff.DefaultRandomizationFactor,
		Multiplier:          backoff.DefaultMultiplier,
		MaxInterval:         300 * time.Millisecond,
		MaxElapsedTime:      2 * time.Second,
		Stop:                backoff.Stop,
		Clock:               backoff.SystemClock,
	})
	if err != nil {
		return err
	}

	return nil
}

func (s *serviceClient) setDisconnectedStatus() {
	s.connected = false
	if s.isUpdateIconActive {
		systray.SetTemplateIcon(iconUpdateDisconnectedMacOS, s.icUpdateDisconnected)
	} else {
		systray.SetTemplateIcon(iconDisconnectedMacOS, s.icDisconnected)
	}
	systray.SetTooltip("NetBird (Disconnected)")
	s.mStatus.SetTitle("Disconnected")
	s.mStatus.SetIcon(s.icDisconnectedDot)
	s.mDown.Disable()
	s.mUp.Enable()
	s.mNetworks.Disable()
	s.mExitNode.Disable()
	go s.updateExitNodes()
}

func (s *serviceClient) setConnectingStatus() {
	s.connected = false
	systray.SetTemplateIcon(iconConnectingMacOS, s.icConnecting)
	systray.SetTooltip("NetBird (Connecting)")
	s.mStatus.SetTitle("Connecting")
	s.mUp.Disable()
	s.mDown.Enable()
	s.mNetworks.Disable()
	s.mExitNode.Disable()
}

func (s *serviceClient) onTrayReady() {
	systray.SetTemplateIcon(iconDisconnectedMacOS, s.icDisconnected)
	systray.SetTooltip("NetBird")

	// setup systray menu items
	s.mStatus = systray.AddMenuItem("Disconnected", "Disconnected")
	s.mStatus.SetIcon(s.icDisconnectedDot)
	s.mStatus.Disable()

	profileMenuItem := systray.AddMenuItem("", "")
	emailMenuItem := systray.AddMenuItem("", "")

	newProfileMenuArgs := &newProfileMenuArgs{
		ctx:                  s.ctx,
		serviceClient:        s,
		profileManager:       s.profileManager,
		eventHandler:         s.eventHandler,
		profileMenuItem:      profileMenuItem,
		emailMenuItem:        emailMenuItem,
		downClickCallback:    s.menuDownClick,
		upClickCallback:      s.menuUpClick,
		getSrvClientCallback: s.getSrvClient,
		loadSettingsCallback: s.loadSettings,
		app:                  s.app,
	}

	s.mProfile = newProfileMenu(*newProfileMenuArgs)

	systray.AddSeparator()
	s.mUp = systray.AddMenuItem("Connect", "Connect")
	s.mDown = systray.AddMenuItem("Disconnect", "Disconnect")
	s.mDown.Disable()
	systray.AddSeparator()

	s.mSettings = systray.AddMenuItem("Settings", settingsMenuDescr)
	s.mAllowSSH = s.mSettings.AddSubMenuItemCheckbox("Allow SSH", allowSSHMenuDescr, false)
	s.mAutoConnect = s.mSettings.AddSubMenuItemCheckbox("Connect on Startup", autoConnectMenuDescr, false)
	s.mEnableRosenpass = s.mSettings.AddSubMenuItemCheckbox("Enable Quantum-Resistance", quantumResistanceMenuDescr, false)
	s.mLazyConnEnabled = s.mSettings.AddSubMenuItemCheckbox("Enable Lazy Connections", lazyConnMenuDescr, false)
	s.mBlockInbound = s.mSettings.AddSubMenuItemCheckbox("Block Inbound Connections", blockInboundMenuDescr, false)
	s.mNotifications = s.mSettings.AddSubMenuItemCheckbox("Notifications", notificationsMenuDescr, false)
	s.mSettings.AddSeparator()
	s.mAdvancedSettings = s.mSettings.AddSubMenuItem("Advanced Settings", advancedSettingsMenuDescr)
	s.mCreateDebugBundle = s.mSettings.AddSubMenuItem("Create Debug Bundle", debugBundleMenuDescr)
	s.loadSettings()

	// Disable settings menu if update settings are disabled by daemon
	features, err := s.getFeatures()
	if err != nil {
		log.Errorf("failed to get features from daemon: %v", err)
		// Continue with default behavior if features can't be retrieved
	} else {
		if features != nil && features.DisableUpdateSettings {
			s.setSettingsEnabled(false)
		}
		if features != nil && features.DisableProfiles {
			s.mProfile.setEnabled(false)
		}
	}

	s.exitNodeMu.Lock()
	s.mExitNode = systray.AddMenuItem("Exit Node", exitNodeMenuDescr)
	s.mExitNode.Disable()
	s.exitNodeMu.Unlock()

	s.mNetworks = systray.AddMenuItem("Networks", networksMenuDescr)
	s.mNetworks.Disable()
	systray.AddSeparator()

	s.mAbout = systray.AddMenuItem("About", "About")
	s.mAbout.SetIcon(s.icAbout)

	s.mGitHub = s.mAbout.AddSubMenuItem("GitHub", "GitHub")

	versionString := normalizedVersion(version.NetbirdVersion())
	s.mVersionUI = s.mAbout.AddSubMenuItem(fmt.Sprintf("GUI: %s", versionString), fmt.Sprintf("GUI Version: %s", versionString))
	s.mVersionUI.Disable()

	s.mVersionDaemon = s.mAbout.AddSubMenuItem("", "")
	s.mVersionDaemon.Disable()
	s.mVersionDaemon.Hide()

	s.mUpdate = s.mAbout.AddSubMenuItem("Download latest version", latestVersionMenuDescr)
	s.mUpdate.Hide()

	systray.AddSeparator()
	s.mQuit = systray.AddMenuItem("Quit", quitMenuDescr)

	// update exit node menu in case service is already connected
	go s.updateExitNodes()

	s.update.SetOnUpdateListener(s.onUpdateAvailable)
	go func() {
		s.getSrvConfig()
		time.Sleep(100 * time.Millisecond) // To prevent race condition caused by systray not being fully initialized and ignoring setIcon
		for {
			err := s.updateStatus()
			if err != nil {
				log.Errorf("error while updating status: %v", err)
			}

			// Check features periodically to handle daemon restarts
			s.checkAndUpdateFeatures()

			time.Sleep(2 * time.Second)
		}
	}()

	s.eventManager = event.NewManager(s.app, s.addr)
	s.eventManager.SetNotificationsEnabled(s.mNotifications.Checked())
	s.eventManager.AddHandler(func(event *proto.SystemEvent) {
		if event.Category == proto.SystemEvent_SYSTEM {
			s.updateExitNodes()
		}
	})
	s.eventManager.AddHandler(func(event *proto.SystemEvent) {
		if windowAction, ok := event.Metadata["progress_window"]; ok {
			log.Debugf("window action: %v", windowAction)
			if windowAction == "show" {
				log.Debugf("Inside show")
				if s.updateContextCancel != nil {
					s.updateContextCancel()
					s.updateContextCancel = nil
				}

				subCtx, cancel := context.WithCancel(s.ctx)
				go s.eventHandler.runSelfCommand(subCtx, "update", "true")
				s.updateContextCancel = cancel
			}
			if windowAction == "hide" {
				log.Debugf("Inside hide")
				if s.updateContextCancel != nil {
					s.updateContextCancel()
					s.updateContextCancel = nil
				}
			}
		}
	})

	go s.eventManager.Start(s.ctx)
	go s.eventHandler.listen(s.ctx)
}

func (s *serviceClient) attachOutput(cmd *exec.Cmd) *os.File {
	if s.logFile == "" {
		// attach child's streams to parent's streams
		cmd.Stdout = os.Stdout
		cmd.Stderr = os.Stderr

		return nil
	}

	out, err := os.OpenFile(s.logFile, os.O_WRONLY|os.O_APPEND, 0)
	if err != nil {
		log.Errorf("Failed to open log file %s: %v", s.logFile, err)
		return nil
	}
	cmd.Stdout = out
	cmd.Stderr = out
	return out
}

func normalizedVersion(version string) string {
	versionString := version
	if unicode.IsDigit(rune(versionString[0])) {
		versionString = fmt.Sprintf("v%s", versionString)
	}
	return versionString
}

// onTrayExit is called when the tray icon is closed.
func (s *serviceClient) onTrayExit() {
	s.cancel()
}

// getSrvClient connection to the service.
func (s *serviceClient) getSrvClient(timeout time.Duration) (proto.DaemonServiceClient, error) {
	if s.conn != nil {
		return s.conn, nil
	}

	ctx, cancel := context.WithTimeout(s.ctx, timeout)
	defer cancel()

	conn, err := grpc.DialContext(
		ctx,
		strings.TrimPrefix(s.addr, "tcp://"),
		grpc.WithTransportCredentials(insecure.NewCredentials()),
		grpc.WithBlock(),
		grpc.WithUserAgent(desktop.GetUIUserAgent()),
	)
	if err != nil {
		return nil, fmt.Errorf("dial service: %w", err)
	}

	s.conn = proto.NewDaemonServiceClient(conn)
	return s.conn, nil
}

// setSettingsEnabled enables or disables the settings menu based on the provided state
func (s *serviceClient) setSettingsEnabled(enabled bool) {
	if s.mSettings != nil {
		if enabled {
			s.mSettings.Enable()
			s.mSettings.SetTooltip(settingsMenuDescr)
		} else {
			s.mSettings.Hide()
			s.mSettings.SetTooltip("Settings are disabled by daemon")
		}
	}
}

// checkAndUpdateFeatures checks the current features and updates the UI accordingly
func (s *serviceClient) checkAndUpdateFeatures() {
	features, err := s.getFeatures()
	if err != nil {
		log.Errorf("failed to get features from daemon: %v", err)
		return
	}

	// Update settings menu based on current features
	if features != nil && features.DisableUpdateSettings {
		s.setSettingsEnabled(false)
	} else {
		s.setSettingsEnabled(true)
	}

	// Update profile menu based on current features
	if s.mProfile != nil {
		if features != nil && features.DisableProfiles {
			s.mProfile.setEnabled(false)
		} else {
			s.mProfile.setEnabled(true)
		}
	}
}

// getFeatures from the daemon to determine which features are enabled/disabled.
func (s *serviceClient) getFeatures() (*proto.GetFeaturesResponse, error) {
	conn, err := s.getSrvClient(failFastTimeout)
	if err != nil {
		return nil, fmt.Errorf("get client for features: %w", err)
	}

	features, err := conn.GetFeatures(s.ctx, &proto.GetFeaturesRequest{})
	if err != nil {
		return nil, fmt.Errorf("get features from daemon: %w", err)
	}

	return features, nil
}

// getSrvConfig from the service to show it in the settings window.
func (s *serviceClient) getSrvConfig() {
	s.managementURL = profilemanager.DefaultManagementURL

	_, err := s.profileManager.GetActiveProfile()
	if err != nil {
		log.Errorf("get active profile: %v", err)
		return
	}

	var cfg *profilemanager.Config

	conn, err := s.getSrvClient(failFastTimeout)
	if err != nil {
		log.Errorf("get client: %v", err)
		return
	}

	currUser, err := user.Current()
	if err != nil {
		log.Errorf("get current user: %v", err)
		return
	}

	activeProf, err := s.profileManager.GetActiveProfile()
	if err != nil {
		log.Errorf("get active profile: %v", err)
		return
	}

	srvCfg, err := conn.GetConfig(s.ctx, &proto.GetConfigRequest{
		ProfileName: activeProf.Name,
		Username:    currUser.Username,
	})
	if err != nil {
		log.Errorf("get config settings from server: %v", err)
		return
	}

	cfg = protoConfigToConfig(srvCfg)

	if cfg.ManagementURL.String() != "" {
		s.managementURL = cfg.ManagementURL.String()
	}
	s.preSharedKey = cfg.PreSharedKey
	s.RosenpassPermissive = cfg.RosenpassPermissive
	s.interfaceName = cfg.WgIface
	s.interfacePort = cfg.WgPort
	s.mtu = cfg.MTU

	s.networkMonitor = *cfg.NetworkMonitor
	s.disableDNS = cfg.DisableDNS
	s.disableClientRoutes = cfg.DisableClientRoutes
	s.disableServerRoutes = cfg.DisableServerRoutes
	s.blockLANAccess = cfg.BlockLANAccess

	if s.showAdvancedSettings {
		s.iMngURL.SetText(s.managementURL)
		s.iPreSharedKey.SetText(cfg.PreSharedKey)
		s.iInterfaceName.SetText(cfg.WgIface)
		s.iInterfacePort.SetText(strconv.Itoa(cfg.WgPort))
		if cfg.MTU != 0 {
			s.iMTU.SetText(strconv.Itoa(int(cfg.MTU)))
		} else {
			s.iMTU.SetText("")
			s.iMTU.SetPlaceHolder(strconv.Itoa(int(iface.DefaultMTU)))
		}
		s.sRosenpassPermissive.SetChecked(cfg.RosenpassPermissive)
		if !cfg.RosenpassEnabled {
			s.sRosenpassPermissive.Disable()
		}
		s.sNetworkMonitor.SetChecked(*cfg.NetworkMonitor)
		s.sDisableDNS.SetChecked(cfg.DisableDNS)
		s.sDisableClientRoutes.SetChecked(cfg.DisableClientRoutes)
		s.sDisableServerRoutes.SetChecked(cfg.DisableServerRoutes)
		s.sBlockLANAccess.SetChecked(cfg.BlockLANAccess)
	}

	if s.mNotifications == nil {
		return
	}
	if cfg.DisableNotifications != nil && *cfg.DisableNotifications {
		s.mNotifications.Uncheck()
	} else {
		s.mNotifications.Check()
	}
	if s.eventManager != nil {
		s.eventManager.SetNotificationsEnabled(s.mNotifications.Checked())
	}
}

func protoConfigToConfig(cfg *proto.GetConfigResponse) *profilemanager.Config {

	var config profilemanager.Config

	if cfg.ManagementUrl != "" {
		parsed, err := url.Parse(cfg.ManagementUrl)
		if err != nil {
			log.Errorf("parse management URL: %v", err)
		} else {
			config.ManagementURL = parsed
		}
	}

	if cfg.PreSharedKey != "" {
		if cfg.PreSharedKey != censoredPreSharedKey {
			config.PreSharedKey = cfg.PreSharedKey
		} else {
			config.PreSharedKey = ""
		}
	}
	if cfg.AdminURL != "" {
		parsed, err := url.Parse(cfg.AdminURL)
		if err != nil {
			log.Errorf("parse admin URL: %v", err)
		} else {
			config.AdminURL = parsed
		}
	}

	config.WgIface = cfg.InterfaceName
	if cfg.WireguardPort != 0 {
		config.WgPort = int(cfg.WireguardPort)
	} else {
		config.WgPort = iface.DefaultWgPort
	}

	if cfg.Mtu != 0 {
		config.MTU = uint16(cfg.Mtu)
	} else {
		config.MTU = iface.DefaultMTU
	}

	config.DisableAutoConnect = cfg.DisableAutoConnect
	config.ServerSSHAllowed = &cfg.ServerSSHAllowed
	config.RosenpassEnabled = cfg.RosenpassEnabled
	config.RosenpassPermissive = cfg.RosenpassPermissive
	config.DisableNotifications = &cfg.DisableNotifications
	config.LazyConnectionEnabled = cfg.LazyConnectionEnabled
	config.BlockInbound = cfg.BlockInbound
	config.NetworkMonitor = &cfg.NetworkMonitor
	config.DisableDNS = cfg.DisableDns
	config.DisableClientRoutes = cfg.DisableClientRoutes
	config.DisableServerRoutes = cfg.DisableServerRoutes
	config.BlockLANAccess = cfg.BlockLanAccess

	return &config
}

func (s *serviceClient) onUpdateAvailable() {
	s.updateIndicationLock.Lock()
	defer s.updateIndicationLock.Unlock()

	s.mUpdate.Show()
	s.isUpdateIconActive = true

	if s.connected {
		systray.SetTemplateIcon(iconUpdateConnectedMacOS, s.icUpdateConnected)
	} else {
		systray.SetTemplateIcon(iconUpdateDisconnectedMacOS, s.icUpdateDisconnected)
	}
}

// onSessionExpire sends a notification to the user when the session expires.
func (s *serviceClient) onSessionExpire() {
	s.sendNotification = true
	if s.sendNotification {
		go s.eventHandler.runSelfCommand(s.ctx, "login-url", "true")
		s.sendNotification = false
	}
}

// loadSettings loads the settings from the config file and updates the UI elements accordingly.
func (s *serviceClient) loadSettings() {
	conn, err := s.getSrvClient(failFastTimeout)
	if err != nil {
		log.Errorf("get client: %v", err)
		return
	}

	currUser, err := user.Current()
	if err != nil {
		log.Errorf("get current user: %v", err)
		return
	}

	activeProf, err := s.profileManager.GetActiveProfile()
	if err != nil {
		log.Errorf("get active profile: %v", err)
		return
	}

	cfg, err := conn.GetConfig(s.ctx, &proto.GetConfigRequest{
		ProfileName: activeProf.Name,
		Username:    currUser.Username,
	})
	if err != nil {
		log.Errorf("get config settings from server: %v", err)
		return
	}

	if cfg.ServerSSHAllowed {
		s.mAllowSSH.Check()
	} else {
		s.mAllowSSH.Uncheck()
	}

	if cfg.DisableAutoConnect {
		s.mAutoConnect.Uncheck()
	} else {
		s.mAutoConnect.Check()
	}

	if cfg.RosenpassEnabled {
		s.mEnableRosenpass.Check()
	} else {
		s.mEnableRosenpass.Uncheck()
	}

	if cfg.LazyConnectionEnabled {
		s.mLazyConnEnabled.Check()
	} else {
		s.mLazyConnEnabled.Uncheck()
	}

	if cfg.BlockInbound {
		s.mBlockInbound.Check()
	} else {
		s.mBlockInbound.Uncheck()
	}

	if cfg.DisableNotifications {
		s.mNotifications.Uncheck()
	} else {
		s.mNotifications.Check()
	}
	if s.eventManager != nil {
		s.eventManager.SetNotificationsEnabled(s.mNotifications.Checked())
	}
}

// updateConfig updates the configuration parameters
// based on the values selected in the settings window.
func (s *serviceClient) updateConfig() error {
	disableAutoStart := !s.mAutoConnect.Checked()
	sshAllowed := s.mAllowSSH.Checked()
	rosenpassEnabled := s.mEnableRosenpass.Checked()
	lazyConnectionEnabled := s.mLazyConnEnabled.Checked()
	blockInbound := s.mBlockInbound.Checked()
	notificationsDisabled := !s.mNotifications.Checked()

	activeProf, err := s.profileManager.GetActiveProfile()
	if err != nil {
		log.Errorf("get active profile: %v", err)
		return err
	}

	currUser, err := user.Current()
	if err != nil {
		log.Errorf("get current user: %v", err)
		return err
	}

	conn, err := s.getSrvClient(failFastTimeout)
	if err != nil {
		log.Errorf("get client: %v", err)
		return err
	}

	req := proto.SetConfigRequest{
		ProfileName:           activeProf.Name,
		Username:              currUser.Username,
		DisableAutoConnect:    &disableAutoStart,
		ServerSSHAllowed:      &sshAllowed,
		RosenpassEnabled:      &rosenpassEnabled,
		LazyConnectionEnabled: &lazyConnectionEnabled,
		BlockInbound:          &blockInbound,
		DisableNotifications:  &notificationsDisabled,
	}

	if _, err := conn.SetConfig(s.ctx, &req); err != nil {
		log.Errorf("set config settings on server: %v", err)
		return err
	}

	return nil
}

// showLoginURL creates a borderless window styled like a pop-up in the top-right corner using s.wLoginURL.
// It also starts a background goroutine that periodically checks if the client is already connected
// and closes the window if so. The goroutine can be cancelled by the returned CancelFunc, and it is
// also cancelled when the window is closed.
func (s *serviceClient) showLoginURL() context.CancelFunc {

	// create a cancellable context for the background check goroutine
	ctx, cancel := context.WithCancel(s.ctx)

	resIcon := fyne.NewStaticResource("netbird.png", iconAbout)

	if s.wLoginURL == nil {
		s.wLoginURL = s.app.NewWindow("NetBird Session Expired")
		s.wLoginURL.Resize(fyne.NewSize(400, 200))
		s.wLoginURL.SetIcon(resIcon)
	}
	// ensure goroutine is cancelled when the window is closed
	s.wLoginURL.SetOnClosed(func() { cancel() })
	// add a description label
	label := widget.NewLabel("Your NetBird session has expired.\nPlease re-authenticate to continue using NetBird.")

	btn := widget.NewButtonWithIcon("Re-authenticate", theme.ViewRefreshIcon(), func() {

		conn, err := s.getSrvClient(defaultFailTimeout)
		if err != nil {
			log.Errorf("get client: %v", err)
			return
		}

		resp, err := s.login(ctx, false)
		if err != nil {
			log.Errorf("failed to fetch login URL: %v", err)
			return
		}
		verificationURL := resp.VerificationURIComplete
		if verificationURL == "" {
			verificationURL = resp.VerificationURI
		}

		if verificationURL == "" {
			log.Error("no verification URL provided in the login response")
			return
		}

		if err := openURL(verificationURL); err != nil {
			log.Errorf("failed to open login URL: %v", err)
			return
		}

		_, err = conn.WaitSSOLogin(ctx, &proto.WaitSSOLoginRequest{UserCode: resp.UserCode})
		if err != nil {
			log.Errorf("Waiting sso login failed with: %v", err)
			label.SetText("Waiting login failed, please create \na debug bundle in the settings and contact support.")
			return
		}

		label.SetText("Re-authentication successful.\nReconnecting")
		status, err := conn.Status(ctx, &proto.StatusRequest{})
		if err != nil {
			log.Errorf("get service status: %v", err)
			return
		}

		if status.Status == string(internal.StatusConnected) {
			label.SetText("Already connected.\nClosing this window.")
			time.Sleep(2 * time.Second)
			s.wLoginURL.Close()
			return
		}

		_, err = conn.Up(ctx, &proto.UpRequest{})
		if err != nil {
			label.SetText("Reconnecting failed, please create \na debug bundle in the settings and contact support.")
			log.Errorf("Reconnecting failed with: %v", err)
			return
		}

		label.SetText("Connection successful.\nClosing this window.")
		time.Sleep(time.Second)

		s.wLoginURL.Close()
	})

	img := canvas.NewImageFromResource(resIcon)
	img.FillMode = canvas.ImageFillContain
	img.SetMinSize(fyne.NewSize(64, 64))
	img.Resize(fyne.NewSize(64, 64))

	// center the content vertically
	content := container.NewVBox(
		layout.NewSpacer(),
		img,
		label,
		btn,
		layout.NewSpacer(),
	)
	s.wLoginURL.SetContent(container.NewCenter(content))

	// start a goroutine to check connection status and close the window if connected
	go func() {
		ticker := time.NewTicker(5 * time.Second)
		defer ticker.Stop()

		conn, err := s.getSrvClient(failFastTimeout)
		if err != nil {
			return
		}

		for {
			select {
			case <-ctx.Done():
				return
			case <-ticker.C:
				status, err := conn.Status(s.ctx, &proto.StatusRequest{})
				if err != nil {
					continue
				}
				if status.Status == string(internal.StatusConnected) {
					if s.wLoginURL != nil {
						s.wLoginURL.Close()
					}
					return
				}
			}
		}
	}()

	s.wLoginURL.Show()

	// return cancel func so callers can stop the background goroutine if desired
	return cancel
}

func openURL(url string) error {
	if browser := os.Getenv("BROWSER"); browser != "" {
		return exec.Command(browser, url).Start()
	}

	var err error
	switch runtime.GOOS {
	case "windows":
		err = exec.Command("rundll32", "url.dll,FileProtocolHandler", url).Start()
	case "darwin":
		err = exec.Command("open", url).Start()
	case "linux", "freebsd":
		err = exec.Command("xdg-open", url).Start()
	default:
		err = fmt.Errorf("unsupported platform")
	}
	return err
}<|MERGE_RESOLUTION|>--- conflicted
+++ resolved
@@ -299,13 +299,10 @@
 	mExitNodeDeselectAll *systray.MenuItem
 	logFile              string
 	wLoginURL            fyne.Window
-<<<<<<< HEAD
 	wUpdateProgress      fyne.Window
 	updateContextCancel  context.CancelFunc
-=======
 
 	connectCancel context.CancelFunc
->>>>>>> c2827561
 }
 
 type menuHandler struct {
