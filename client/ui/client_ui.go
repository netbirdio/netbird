//go:build !(linux && 386)

package main

import (
	"context"
	_ "embed"
	"errors"
	"flag"
	"fmt"
	"os"
	"os/exec"
	"path"
	"runtime"
	"strconv"
	"strings"
	"sync"
	"time"
	"unicode"

	"fyne.io/fyne/v2"
	"fyne.io/fyne/v2/app"
	"fyne.io/fyne/v2/dialog"
	"fyne.io/fyne/v2/theme"
	"fyne.io/fyne/v2/widget"
	"fyne.io/systray"
	"github.com/cenkalti/backoff/v4"
	log "github.com/sirupsen/logrus"
	"github.com/skratchdot/open-golang/open"
	"golang.zx2c4.com/wireguard/wgctrl/wgtypes"
	"google.golang.org/grpc"
	"google.golang.org/grpc/credentials/insecure"

	"github.com/netbirdio/netbird/client/internal"
	"github.com/netbirdio/netbird/client/proto"
	"github.com/netbirdio/netbird/client/ui/desktop"
	"github.com/netbirdio/netbird/client/ui/event"
	"github.com/netbirdio/netbird/client/ui/process"
	"github.com/netbirdio/netbird/util"

	"github.com/netbirdio/netbird/version"
)

const (
	defaultFailTimeout = 3 * time.Second
	failFastTimeout    = time.Second
)

const (
	censoredPreSharedKey = "**********"
)

func main() {
	daemonAddr, showSettings, showNetworks, showDebug, errorMsg, saveLogsInFile := parseFlags()

	// Initialize file logging if needed.
	var logFile string
	if saveLogsInFile {
		file, err := initLogFile()
		if err != nil {
			log.Errorf("error while initializing log: %v", err)
			return
		}
		logFile = file
	} else {
		_ = util.InitLog("trace", "console")
	}

	// Create the Fyne application.
	a := app.NewWithID("NetBird")
	a.SetIcon(fyne.NewStaticResource("netbird", iconDisconnected))

	// Show error message window if needed.
	if errorMsg != "" {
		showErrorMessage(errorMsg)
		return
	}

	// Create the service client (this also builds the settings or networks UI if requested).
	client := newServiceClient(daemonAddr, logFile, a, showSettings, showNetworks, showDebug)

	// Watch for theme/settings changes to update the icon.
	go watchSettingsChanges(a, client)

	// Run in window mode if any UI flag was set.
	if showSettings || showNetworks || showDebug {
		a.Run()
		return
	}

	// Check for another running process.
	running, err := process.IsAnotherProcessRunning()
	if err != nil {
		log.Errorf("error while checking process: %v", err)
		return
	}
	if running {
		log.Warn("another process is running")
		return
	}

	client.setDefaultFonts()
	systray.Run(client.onTrayReady, client.onTrayExit)
}

// parseFlags reads and returns all needed command-line flags.
func parseFlags() (daemonAddr string, showSettings, showNetworks, showDebug bool, errorMsg string, saveLogsInFile bool) {
	defaultDaemonAddr := "unix:///var/run/netbird.sock"
	if runtime.GOOS == "windows" {
		defaultDaemonAddr = "tcp://127.0.0.1:41731"
	}
	flag.StringVar(&daemonAddr, "daemon-addr", defaultDaemonAddr, "Daemon service address to serve CLI requests [unix|tcp]://[path|host:port]")
	flag.BoolVar(&showSettings, "settings", false, "run settings window")
	flag.BoolVar(&showNetworks, "networks", false, "run networks window")
	flag.BoolVar(&showDebug, "debug", false, "run debug window")
	flag.StringVar(&errorMsg, "error-msg", "", "displays an error message window")
	flag.BoolVar(&saveLogsInFile, "use-log-file", false, fmt.Sprintf("save logs in a file: %s/netbird-ui-PID.log", os.TempDir()))
	flag.Parse()
	return
}

// initLogFile initializes logging into a file.
func initLogFile() (string, error) {
	logFile := path.Join(os.TempDir(), fmt.Sprintf("netbird-ui-%d.log", os.Getpid()))
	return logFile, util.InitLog("trace", logFile)
}

// watchSettingsChanges listens for Fyne theme/settings changes and updates the client icon.
func watchSettingsChanges(a fyne.App, client *serviceClient) {
	settingsChangeChan := make(chan fyne.Settings)
	a.Settings().AddChangeListener(settingsChangeChan)
	for range settingsChangeChan {
		client.updateIcon()
	}
}

// showErrorMessage displays an error message in a simple window.
func showErrorMessage(msg string) {
	a := app.New()
	w := a.NewWindow("NetBird Error")
	label := widget.NewLabel(msg)
	label.Wrapping = fyne.TextWrapWord
	w.SetContent(label)
	w.Resize(fyne.NewSize(400, 100))
	w.Show()
	a.Run()
}

//go:embed assets/netbird-systemtray-connected-macos.png
var iconConnectedMacOS []byte

//go:embed assets/netbird-systemtray-disconnected-macos.png
var iconDisconnectedMacOS []byte

//go:embed assets/netbird-systemtray-update-disconnected-macos.png
var iconUpdateDisconnectedMacOS []byte

//go:embed assets/netbird-systemtray-update-connected-macos.png
var iconUpdateConnectedMacOS []byte

//go:embed assets/netbird-systemtray-connecting-macos.png
var iconConnectingMacOS []byte

//go:embed assets/netbird-systemtray-error-macos.png
var iconErrorMacOS []byte

type serviceClient struct {
	ctx    context.Context
	cancel context.CancelFunc
	addr   string
	conn   proto.DaemonServiceClient

	icAbout              []byte
	icConnected          []byte
	icDisconnected       []byte
	icUpdateConnected    []byte
	icUpdateDisconnected []byte
	icConnecting         []byte
	icError              []byte

	// systray menu items
	mStatus            *systray.MenuItem
	mUp                *systray.MenuItem
	mDown              *systray.MenuItem
	mSettings          *systray.MenuItem
	mAbout             *systray.MenuItem
	mGitHub            *systray.MenuItem
	mVersionUI         *systray.MenuItem
	mVersionDaemon     *systray.MenuItem
	mUpdate            *systray.MenuItem
	mQuit              *systray.MenuItem
	mNetworks          *systray.MenuItem
	mAllowSSH          *systray.MenuItem
	mAutoConnect       *systray.MenuItem
	mEnableRosenpass   *systray.MenuItem
	mLazyConnEnabled   *systray.MenuItem
	mBlockInbound      *systray.MenuItem
	mNotifications     *systray.MenuItem
	mAdvancedSettings  *systray.MenuItem
	mCreateDebugBundle *systray.MenuItem
	mExitNode          *systray.MenuItem

	// application with main windows.
	app                  fyne.App
	wSettings            fyne.Window
	showAdvancedSettings bool
	sendNotification     bool

	// input elements for settings form
	iMngURL        *widget.Entry
	iAdminURL      *widget.Entry
	iConfigFile    *widget.Entry
	iLogFile       *widget.Entry
	iPreSharedKey  *widget.Entry
	iInterfaceName *widget.Entry
	iInterfacePort *widget.Entry

	// switch elements for settings form
	sRosenpassPermissive *widget.Check

	// observable settings over corresponding iMngURL and iPreSharedKey values.
	managementURL       string
	preSharedKey        string
	adminURL            string
	RosenpassPermissive bool
	interfaceName       string
	interfacePort       int

	connected            bool
	update               *version.Update
	daemonVersion        string
	updateIndicationLock sync.Mutex
	isUpdateIconActive   bool
	showNetworks         bool
	wNetworks            fyne.Window

	eventManager *event.Manager

	exitNodeMu           sync.Mutex
	mExitNodeItems       []menuHandler
	exitNodeStates       []exitNodeState
	mExitNodeDeselectAll *systray.MenuItem
	logFile              string
}

type menuHandler struct {
	*systray.MenuItem
	cancel context.CancelFunc
}

// newServiceClient instance constructor
//
// This constructor also builds the UI elements for the settings window.
func newServiceClient(addr string, logFile string, a fyne.App, showSettings bool, showNetworks bool, showDebug bool) *serviceClient {
	ctx, cancel := context.WithCancel(context.Background())
	s := &serviceClient{
		ctx:              ctx,
		cancel:           cancel,
		addr:             addr,
		app:              a,
		logFile:          logFile,
		sendNotification: false,

		showAdvancedSettings: showSettings,
		showNetworks:         showNetworks,
		update:               version.NewUpdate(),
	}

	s.setNewIcons()

	switch {
	case showSettings:
		s.showSettingsUI()
	case showNetworks:
		s.showNetworksUI()
	case showDebug:
		s.showDebugUI()
	}

	return s
}

func (s *serviceClient) setNewIcons() {
	s.icAbout = iconAbout
	if s.app.Settings().ThemeVariant() == theme.VariantDark {
		s.icConnected = iconConnectedDark
		s.icDisconnected = iconDisconnected
		s.icUpdateConnected = iconUpdateConnectedDark
		s.icUpdateDisconnected = iconUpdateDisconnectedDark
		s.icConnecting = iconConnectingDark
		s.icError = iconErrorDark
	} else {
		s.icConnected = iconConnected
		s.icDisconnected = iconDisconnected
		s.icUpdateConnected = iconUpdateConnected
		s.icUpdateDisconnected = iconUpdateDisconnected
		s.icConnecting = iconConnecting
		s.icError = iconError
	}
}

func (s *serviceClient) updateIcon() {
	s.setNewIcons()
	s.updateIndicationLock.Lock()
	if s.connected {
		if s.isUpdateIconActive {
			systray.SetTemplateIcon(iconUpdateConnectedMacOS, s.icUpdateConnected)
		} else {
			systray.SetTemplateIcon(iconConnectedMacOS, s.icConnected)
		}
	} else {
		if s.isUpdateIconActive {
			systray.SetTemplateIcon(iconUpdateDisconnectedMacOS, s.icUpdateDisconnected)
		} else {
			systray.SetTemplateIcon(iconDisconnectedMacOS, s.icDisconnected)
		}
	}
	s.updateIndicationLock.Unlock()
}

func (s *serviceClient) showSettingsUI() {
	// add settings window UI elements.
	s.wSettings = s.app.NewWindow("NetBird Settings")
	s.wSettings.SetOnClosed(s.cancel)

	s.iMngURL = widget.NewEntry()
	s.iAdminURL = widget.NewEntry()
	s.iConfigFile = widget.NewEntry()
	s.iConfigFile.Disable()
	s.iLogFile = widget.NewEntry()
	s.iLogFile.Disable()
	s.iPreSharedKey = widget.NewPasswordEntry()
	s.iInterfaceName = widget.NewEntry()
	s.iInterfacePort = widget.NewEntry()
	s.sRosenpassPermissive = widget.NewCheck("Enable Rosenpass permissive mode", nil)

	s.wSettings.SetContent(s.getSettingsForm())
	s.wSettings.Resize(fyne.NewSize(600, 400))
	s.wSettings.SetFixedSize(true)

	s.getSrvConfig()

	s.wSettings.Show()
}

// getSettingsForm to embed it into settings window.
func (s *serviceClient) getSettingsForm() *widget.Form {
	return &widget.Form{
		Items: []*widget.FormItem{
			{Text: "Quantum-Resistance", Widget: s.sRosenpassPermissive},
			{Text: "Interface Name", Widget: s.iInterfaceName},
			{Text: "Interface Port", Widget: s.iInterfacePort},
			{Text: "Management URL", Widget: s.iMngURL},
			{Text: "Admin URL", Widget: s.iAdminURL},
			{Text: "Pre-shared Key", Widget: s.iPreSharedKey},
			{Text: "Config File", Widget: s.iConfigFile},
			{Text: "Log File", Widget: s.iLogFile},
		},
		SubmitText: "Save",
		OnSubmit: func() {
			if s.iPreSharedKey.Text != "" && s.iPreSharedKey.Text != censoredPreSharedKey {
				// validate preSharedKey if it added
				if _, err := wgtypes.ParseKey(s.iPreSharedKey.Text); err != nil {
					dialog.ShowError(fmt.Errorf("Invalid Pre-shared Key Value"), s.wSettings)
					return
				}
			}

			port, err := strconv.ParseInt(s.iInterfacePort.Text, 10, 64)
			if err != nil {
				dialog.ShowError(errors.New("Invalid interface port"), s.wSettings)
				return
			}

			iAdminURL := strings.TrimSpace(s.iAdminURL.Text)
			iMngURL := strings.TrimSpace(s.iMngURL.Text)

			defer s.wSettings.Close()

			// If the management URL, pre-shared key, admin URL, Rosenpass permissive mode,
			// interface name, or interface port have changed, we attempt to re-login with the new settings.
			if s.managementURL != iMngURL || s.preSharedKey != s.iPreSharedKey.Text ||
				s.adminURL != iAdminURL || s.RosenpassPermissive != s.sRosenpassPermissive.Checked ||
				s.interfaceName != s.iInterfaceName.Text || s.interfacePort != int(port) {

				s.managementURL = iMngURL
				s.preSharedKey = s.iPreSharedKey.Text
				s.adminURL = iAdminURL

				loginRequest := proto.LoginRequest{
					ManagementUrl:       iMngURL,
					AdminURL:            iAdminURL,
					IsUnixDesktopClient: runtime.GOOS == "linux" || runtime.GOOS == "freebsd",
					RosenpassPermissive: &s.sRosenpassPermissive.Checked,
					InterfaceName:       &s.iInterfaceName.Text,
					WireguardPort:       &port,
				}

				if s.iPreSharedKey.Text != censoredPreSharedKey {
					loginRequest.OptionalPreSharedKey = &s.iPreSharedKey.Text
				}

				if err := s.restartClient(&loginRequest); err != nil {
					log.Errorf("restarting client connection: %v", err)
					return
				}
			}
		},
		OnCancel: func() {
			s.wSettings.Close()
		},
	}
}

func (s *serviceClient) login() error {
	conn, err := s.getSrvClient(defaultFailTimeout)
	if err != nil {
		log.Errorf("get client: %v", err)
		return err
	}

	loginResp, err := conn.Login(s.ctx, &proto.LoginRequest{
		IsUnixDesktopClient: runtime.GOOS == "linux" || runtime.GOOS == "freebsd",
	})
	if err != nil {
		log.Errorf("login to management URL with: %v", err)
		return err
	}

	if loginResp.NeedsSSOLogin {
		err = open.Run(loginResp.VerificationURIComplete)
		if err != nil {
			log.Errorf("opening the verification uri in the browser failed: %v", err)
			return err
		}

		_, err = conn.WaitSSOLogin(s.ctx, &proto.WaitSSOLoginRequest{UserCode: loginResp.UserCode})
		if err != nil {
			log.Errorf("waiting sso login failed with: %v", err)
			return err
		}
	}

	return nil
}

func (s *serviceClient) menuUpClick() error {
	systray.SetTemplateIcon(iconConnectingMacOS, s.icConnecting)
	conn, err := s.getSrvClient(defaultFailTimeout)
	if err != nil {
		systray.SetTemplateIcon(iconErrorMacOS, s.icError)
		log.Errorf("get client: %v", err)
		return err
	}

	err = s.login()
	if err != nil {
		log.Errorf("login failed with: %v", err)
		return err
	}

	status, err := conn.Status(s.ctx, &proto.StatusRequest{})
	if err != nil {
		log.Errorf("get service status: %v", err)
		return err
	}

	if status.Status == string(internal.StatusConnected) {
		log.Warnf("already connected")
		return nil
	}

	if _, err := s.conn.Up(s.ctx, &proto.UpRequest{}); err != nil {
		log.Errorf("up service: %v", err)
		return err
	}

	return nil
}

func (s *serviceClient) menuDownClick() error {
	systray.SetTemplateIcon(iconConnectingMacOS, s.icConnecting)
	conn, err := s.getSrvClient(defaultFailTimeout)
	if err != nil {
		log.Errorf("get client: %v", err)
		return err
	}

	status, err := conn.Status(s.ctx, &proto.StatusRequest{})
	if err != nil {
		log.Errorf("get service status: %v", err)
		return err
	}

	if status.Status != string(internal.StatusConnected) && status.Status != string(internal.StatusConnecting) {
		log.Warnf("already down")
		return nil
	}

	if _, err := s.conn.Down(s.ctx, &proto.DownRequest{}); err != nil {
		log.Errorf("down service: %v", err)
		return err
	}

	return nil
}

func (s *serviceClient) updateStatus() error {
	conn, err := s.getSrvClient(defaultFailTimeout)
	if err != nil {
		return err
	}
	err = backoff.Retry(func() error {
		status, err := conn.Status(s.ctx, &proto.StatusRequest{})
		if err != nil {
			log.Errorf("get service status: %v", err)
			if s.connected {
				s.app.SendNotification(fyne.NewNotification("Error", "Connection to service lost"))
			}
			s.setDisconnectedStatus()
			return err
		}

		s.updateIndicationLock.Lock()
		defer s.updateIndicationLock.Unlock()

		// notify the user when the session has expired
		if status.Status == string(internal.StatusNeedsLogin) {
			s.onSessionExpire()
		}

		var systrayIconState bool

		switch {
		case status.Status == string(internal.StatusConnected):
			s.connected = true
			s.sendNotification = true
			if s.isUpdateIconActive {
				systray.SetTemplateIcon(iconUpdateConnectedMacOS, s.icUpdateConnected)
			} else {
				systray.SetTemplateIcon(iconConnectedMacOS, s.icConnected)
			}
			systray.SetTooltip("NetBird (Connected)")
			s.mStatus.SetTitle("Connected")
			s.mUp.Disable()
			s.mDown.Enable()
			s.mNetworks.Enable()
			go s.updateExitNodes()
			systrayIconState = true
		case status.Status == string(internal.StatusConnecting):
			s.setConnectingStatus()
		case status.Status != string(internal.StatusConnected) && s.mUp.Disabled():
			s.setDisconnectedStatus()
			systrayIconState = false
		}

		// the updater struct notify by the upgrades available only, but if meanwhile the daemon has successfully
		// updated must reset the mUpdate visibility state
		if s.daemonVersion != status.DaemonVersion {
			s.mUpdate.Hide()
			s.daemonVersion = status.DaemonVersion

			s.isUpdateIconActive = s.update.SetDaemonVersion(status.DaemonVersion)
			if !s.isUpdateIconActive {
				if systrayIconState {
					systray.SetTemplateIcon(iconConnectedMacOS, s.icConnected)
				} else {
					systray.SetTemplateIcon(iconDisconnectedMacOS, s.icDisconnected)
				}
			}

			daemonVersionTitle := normalizedVersion(s.daemonVersion)
			s.mVersionDaemon.SetTitle(fmt.Sprintf("Daemon: %s", daemonVersionTitle))
			s.mVersionDaemon.SetTooltip(fmt.Sprintf("Daemon version: %s", daemonVersionTitle))
			s.mVersionDaemon.Show()
		}

		return nil
	}, &backoff.ExponentialBackOff{
		InitialInterval:     time.Second,
		RandomizationFactor: backoff.DefaultRandomizationFactor,
		Multiplier:          backoff.DefaultMultiplier,
		MaxInterval:         300 * time.Millisecond,
		MaxElapsedTime:      2 * time.Second,
		Stop:                backoff.Stop,
		Clock:               backoff.SystemClock,
	})
	if err != nil {
		return err
	}

	return nil
}

func (s *serviceClient) setDisconnectedStatus() {
	s.connected = false
	if s.isUpdateIconActive {
		systray.SetTemplateIcon(iconUpdateDisconnectedMacOS, s.icUpdateDisconnected)
	} else {
		systray.SetTemplateIcon(iconDisconnectedMacOS, s.icDisconnected)
	}
	systray.SetTooltip("NetBird (Disconnected)")
	s.mStatus.SetTitle("Disconnected")
	s.mDown.Disable()
	s.mUp.Enable()
	s.mNetworks.Disable()
	s.mExitNode.Disable()
	go s.updateExitNodes()
}

func (s *serviceClient) setConnectingStatus() {
	s.connected = false
	systray.SetTemplateIcon(iconConnectingMacOS, s.icConnecting)
	systray.SetTooltip("NetBird (Connecting)")
	s.mStatus.SetTitle("Connecting")
	s.mUp.Disable()
	s.mDown.Enable()
	s.mNetworks.Disable()
	s.mExitNode.Disable()
}

func (s *serviceClient) onTrayReady() {
	systray.SetTemplateIcon(iconDisconnectedMacOS, s.icDisconnected)
	systray.SetTooltip("NetBird")

	// setup systray menu items
	s.mStatus = systray.AddMenuItem("Disconnected", "Disconnected")
	s.mStatus.Disable()
	systray.AddSeparator()
	s.mUp = systray.AddMenuItem("Connect", "Connect")
	s.mDown = systray.AddMenuItem("Disconnect", "Disconnect")
	s.mDown.Disable()
	systray.AddSeparator()

	s.mSettings = systray.AddMenuItem("Settings", settingsMenuDescr)
	s.mAllowSSH = s.mSettings.AddSubMenuItemCheckbox("Allow SSH", allowSSHMenuDescr, false)
	s.mAutoConnect = s.mSettings.AddSubMenuItemCheckbox("Connect on Startup", autoConnectMenuDescr, false)
	s.mEnableRosenpass = s.mSettings.AddSubMenuItemCheckbox("Enable Quantum-Resistance", quantumResistanceMenuDescr, false)
	s.mLazyConnEnabled = s.mSettings.AddSubMenuItemCheckbox("Enable Lazy Connections", lazyConnMenuDescr, false)
	s.mBlockInbound = s.mSettings.AddSubMenuItemCheckbox("Block Inbound Connections", blockInboundMenuDescr, false)
	s.mNotifications = s.mSettings.AddSubMenuItemCheckbox("Notifications", notificationsMenuDescr, false)
	s.mAdvancedSettings = s.mSettings.AddSubMenuItem("Advanced Settings", advancedSettingsMenuDescr)
	s.mCreateDebugBundle = s.mSettings.AddSubMenuItem("Create Debug Bundle", debugBundleMenuDescr)
	s.loadSettings()

	s.exitNodeMu.Lock()
	s.mExitNode = systray.AddMenuItem("Exit Node", exitNodeMenuDescr)
	s.mExitNode.Disable()
	s.exitNodeMu.Unlock()

	s.mNetworks = systray.AddMenuItem("Networks", networksMenuDescr)
	s.mNetworks.Disable()
	systray.AddSeparator()

	s.mAbout = systray.AddMenuItem("About", "About")
	s.mAbout.SetIcon(s.icAbout)

	s.mGitHub = s.mAbout.AddSubMenuItem("GitHub", "GitHub")

	versionString := normalizedVersion(version.NetbirdVersion())
	s.mVersionUI = s.mAbout.AddSubMenuItem(fmt.Sprintf("GUI: %s", versionString), fmt.Sprintf("GUI Version: %s", versionString))
	s.mVersionUI.Disable()

	s.mVersionDaemon = s.mAbout.AddSubMenuItem("", "")
	s.mVersionDaemon.Disable()
	s.mVersionDaemon.Hide()

	s.mUpdate = s.mAbout.AddSubMenuItem("Download latest version", latestVersionMenuDescr)
	s.mUpdate.Hide()

	systray.AddSeparator()
	s.mQuit = systray.AddMenuItem("Quit", quitMenuDescr)

	// update exit node menu in case service is already connected
	go s.updateExitNodes()

	s.update.SetOnUpdateListener(s.onUpdateAvailable)
	go func() {
		s.getSrvConfig()
		time.Sleep(100 * time.Millisecond) // To prevent race condition caused by systray not being fully initialized and ignoring setIcon
		for {
			err := s.updateStatus()
			if err != nil {
				log.Errorf("error while updating status: %v", err)
			}
			time.Sleep(2 * time.Second)
		}
	}()

	s.eventManager = event.NewManager(s.app, s.addr)
	s.eventManager.SetNotificationsEnabled(s.mNotifications.Checked())
	s.eventManager.AddHandler(func(event *proto.SystemEvent) {
		if event.Category == proto.SystemEvent_SYSTEM {
			s.updateExitNodes()
		}
	})

	go s.eventManager.Start(s.ctx)

	go s.listenEvents()
}

func (s *serviceClient) listenEvents() {
	for {
		select {
		case <-s.mUp.ClickedCh:
			s.mUp.Disable()
			go func() {
				defer s.mUp.Enable()
				err := s.menuUpClick()
				if err != nil {
					s.app.SendNotification(fyne.NewNotification("Error", "Failed to connect to NetBird service"))
					return
				}
			}()
		case <-s.mDown.ClickedCh:
			s.mDown.Disable()
			go func() {
				defer s.mDown.Enable()
				err := s.menuDownClick()
				if err != nil {
					s.app.SendNotification(fyne.NewNotification("Error", "Failed to connect to NetBird service"))
					return
				}
			}()
		case <-s.mAllowSSH.ClickedCh:
			if s.mAllowSSH.Checked() {
				s.mAllowSSH.Uncheck()
			} else {
				s.mAllowSSH.Check()
			}
			if err := s.updateConfig(); err != nil {
				log.Errorf("failed to update config: %v", err)
			}
		case <-s.mAutoConnect.ClickedCh:
			if s.mAutoConnect.Checked() {
				s.mAutoConnect.Uncheck()
			} else {
				s.mAutoConnect.Check()
			}
			if err := s.updateConfig(); err != nil {
				log.Errorf("failed to update config: %v", err)
			}
		case <-s.mEnableRosenpass.ClickedCh:
			if s.mEnableRosenpass.Checked() {
				s.mEnableRosenpass.Uncheck()
			} else {
				s.mEnableRosenpass.Check()
			}
			if err := s.updateConfig(); err != nil {
				log.Errorf("failed to update config: %v", err)
			}
		case <-s.mLazyConnEnabled.ClickedCh:
			if s.mLazyConnEnabled.Checked() {
				s.mLazyConnEnabled.Uncheck()
			} else {
				s.mLazyConnEnabled.Check()
			}
			if err := s.updateConfig(); err != nil {
				log.Errorf("failed to update config: %v", err)
			}
		case <-s.mBlockInbound.ClickedCh:
			if s.mBlockInbound.Checked() {
				s.mBlockInbound.Uncheck()
			} else {
				s.mBlockInbound.Check()
			}
			if err := s.updateConfig(); err != nil {
				log.Errorf("failed to update config: %v", err)
			}
		case <-s.mAdvancedSettings.ClickedCh:
			s.mAdvancedSettings.Disable()
			go func() {
				defer s.mAdvancedSettings.Enable()
				defer s.getSrvConfig()
				s.runSelfCommand("settings", "true")
			}()
		case <-s.mCreateDebugBundle.ClickedCh:
			s.mCreateDebugBundle.Disable()
			go func() {
				defer s.mCreateDebugBundle.Enable()
				s.runSelfCommand("debug", "true")
			}()
		case <-s.mQuit.ClickedCh:
			systray.Quit()
			return
		case <-s.mGitHub.ClickedCh:
			err := openURL("https://github.com/netbirdio/netbird")
			if err != nil {
				log.Errorf("%s", err)
			}
		case <-s.mUpdate.ClickedCh:
			err := openURL(version.DownloadUrl())
			if err != nil {
				log.Errorf("%s", err)
			}
		case <-s.mNetworks.ClickedCh:
			s.mNetworks.Disable()
			go func() {
				defer s.mNetworks.Enable()
				s.runSelfCommand("networks", "true")
			}()
		case <-s.mNotifications.ClickedCh:
			if s.mNotifications.Checked() {
				s.mNotifications.Uncheck()
			} else {
				s.mNotifications.Check()
			}
			if s.eventManager != nil {
				s.eventManager.SetNotificationsEnabled(s.mNotifications.Checked())
			}
			if err := s.updateConfig(); err != nil {
				log.Errorf("failed to update config: %v", err)
			}
		}
	}
}

func (s *serviceClient) runSelfCommand(command, arg string) {
	proc, err := os.Executable()
	if err != nil {
		log.Errorf("Error getting executable path: %v", err)
		return
	}

	cmd := exec.Command(proc,
		fmt.Sprintf("--%s=%s", command, arg),
		fmt.Sprintf("--daemon-addr=%s", s.addr),
	)

	if out := s.attachOutput(cmd); out != nil {
		defer func() {
			if err := out.Close(); err != nil {
				log.Errorf("Error closing log file %s: %v", s.logFile, err)
			}
		}()
	}

	log.Printf("Running command: %s --%s=%s --daemon-addr=%s", proc, command, arg, s.addr)

	err = cmd.Run()

	if err != nil {
		var exitErr *exec.ExitError
		if errors.As(err, &exitErr) {
			log.Printf("Command '%s %s' failed with exit code %d", command, arg, exitErr.ExitCode())
		} else {
			log.Printf("Failed to start/run command '%s %s': %v", command, arg, err)
		}
		return
	}

	log.Printf("Command '%s %s' completed successfully.", command, arg)
}

func (s *serviceClient) attachOutput(cmd *exec.Cmd) *os.File {
	if s.logFile == "" {
		// attach child's streams to parent's streams
		cmd.Stdout = os.Stdout
		cmd.Stderr = os.Stderr

		return nil
	}

	out, err := os.OpenFile(s.logFile, os.O_WRONLY|os.O_APPEND, 0)
	if err != nil {
		log.Errorf("Failed to open log file %s: %v", s.logFile, err)
		return nil
	}
	cmd.Stdout = out
	cmd.Stderr = out
	return out
}

func normalizedVersion(version string) string {
	versionString := version
	if unicode.IsDigit(rune(versionString[0])) {
		versionString = fmt.Sprintf("v%s", versionString)
	}
	return versionString
}

// onTrayExit is called when the tray icon is closed.
func (s *serviceClient) onTrayExit() {
	s.cancel()
}

// getSrvClient connection to the service.
func (s *serviceClient) getSrvClient(timeout time.Duration) (proto.DaemonServiceClient, error) {
	if s.conn != nil {
		return s.conn, nil
	}

	ctx, cancel := context.WithTimeout(s.ctx, timeout)
	defer cancel()

	conn, err := grpc.DialContext(
		ctx,
		strings.TrimPrefix(s.addr, "tcp://"),
		grpc.WithTransportCredentials(insecure.NewCredentials()),
		grpc.WithBlock(),
		grpc.WithUserAgent(desktop.GetUIUserAgent()),
	)
	if err != nil {
		return nil, fmt.Errorf("dial service: %w", err)
	}

	s.conn = proto.NewDaemonServiceClient(conn)
	return s.conn, nil
}

// getSrvConfig from the service to show it in the settings window.
func (s *serviceClient) getSrvConfig() {
	s.managementURL = internal.DefaultManagementURL
	s.adminURL = internal.DefaultAdminURL

	conn, err := s.getSrvClient(failFastTimeout)
	if err != nil {
		log.Errorf("get client: %v", err)
		return
	}

	cfg, err := conn.GetConfig(s.ctx, &proto.GetConfigRequest{})
	if err != nil {
		log.Errorf("get config settings from server: %v", err)
		return
	}

	if cfg.ManagementUrl != "" {
		s.managementURL = cfg.ManagementUrl
	}
	if cfg.AdminURL != "" {
		s.adminURL = cfg.AdminURL
	}
	s.preSharedKey = cfg.PreSharedKey
	s.RosenpassPermissive = cfg.RosenpassPermissive
	s.interfaceName = cfg.InterfaceName
	s.interfacePort = int(cfg.WireguardPort)

	if s.showAdvancedSettings {
		s.iMngURL.SetText(s.managementURL)
		s.iAdminURL.SetText(s.adminURL)
		s.iConfigFile.SetText(cfg.ConfigFile)
		s.iLogFile.SetText(cfg.LogFile)
		s.iPreSharedKey.SetText(cfg.PreSharedKey)
		s.iInterfaceName.SetText(cfg.InterfaceName)
		s.iInterfacePort.SetText(strconv.Itoa(int(cfg.WireguardPort)))
		s.sRosenpassPermissive.SetChecked(cfg.RosenpassPermissive)
		if !cfg.RosenpassEnabled {
			s.sRosenpassPermissive.Disable()
		}
	}

	if s.mNotifications == nil {
		return
	}
	if cfg.DisableNotifications {
		s.mNotifications.Uncheck()
	} else {
		s.mNotifications.Check()
	}
	if s.eventManager != nil {
		s.eventManager.SetNotificationsEnabled(s.mNotifications.Checked())
	}

}

func (s *serviceClient) onUpdateAvailable() {
	s.updateIndicationLock.Lock()
	defer s.updateIndicationLock.Unlock()

	s.mUpdate.Show()
	s.isUpdateIconActive = true

	if s.connected {
		systray.SetTemplateIcon(iconUpdateConnectedMacOS, s.icUpdateConnected)
	} else {
		systray.SetTemplateIcon(iconUpdateDisconnectedMacOS, s.icUpdateDisconnected)
	}
}

// onSessionExpire sends a notification to the user when the session expires.
func (s *serviceClient) onSessionExpire() {
	if s.sendNotification {
		title := "Connection session expired"
		if runtime.GOOS == "darwin" {
			title = "NetBird connection session expired"
		}
		s.app.SendNotification(
			fyne.NewNotification(
				title,
				"Please re-authenticate to connect to the network",
			),
		)
		s.sendNotification = false
	}
}

// loadSettings loads the settings from the config file and updates the UI elements accordingly.
func (s *serviceClient) loadSettings() {
	conn, err := s.getSrvClient(failFastTimeout)
	if err != nil {
		log.Errorf("get client: %v", err)
		return
	}

	cfg, err := conn.GetConfig(s.ctx, &proto.GetConfigRequest{})
	if err != nil {
		log.Errorf("get config settings from server: %v", err)
		return
	}

	if cfg.ServerSSHAllowed {
		s.mAllowSSH.Check()
	} else {
		s.mAllowSSH.Uncheck()
	}

	if cfg.DisableAutoConnect {
		s.mAutoConnect.Uncheck()
	} else {
		s.mAutoConnect.Check()
	}

	if cfg.RosenpassEnabled {
		s.mEnableRosenpass.Check()
	} else {
		s.mEnableRosenpass.Uncheck()
	}

	if cfg.LazyConnectionEnabled {
		s.mLazyConnEnabled.Check()
	} else {
		s.mLazyConnEnabled.Uncheck()
	}

	if cfg.BlockInbound {
		s.mBlockInbound.Check()
	} else {
		s.mBlockInbound.Uncheck()
	}

	if cfg.DisableNotifications {
		s.mNotifications.Uncheck()
	} else {
		s.mNotifications.Check()
	}
	if s.eventManager != nil {
		s.eventManager.SetNotificationsEnabled(s.mNotifications.Checked())
	}
}

// updateConfig updates the configuration parameters
// based on the values selected in the settings window.
func (s *serviceClient) updateConfig() error {
	disableAutoStart := !s.mAutoConnect.Checked()
	sshAllowed := s.mAllowSSH.Checked()
	rosenpassEnabled := s.mEnableRosenpass.Checked()
	lazyConnectionEnabled := s.mLazyConnEnabled.Checked()
	blockInbound := s.mBlockInbound.Checked()
	notificationsDisabled := !s.mNotifications.Checked()

	loginRequest := proto.LoginRequest{
		IsUnixDesktopClient:   runtime.GOOS == "linux" || runtime.GOOS == "freebsd",
		ServerSSHAllowed:      &sshAllowed,
		RosenpassEnabled:      &rosenpassEnabled,
		DisableAutoConnect:    &disableAutoStart,
<<<<<<< HEAD
=======
		DisableNotifications:  &notificationsDisabled,
>>>>>>> 616b19c0
		LazyConnectionEnabled: &lazyConnectionEnabled,
		BlockInbound:          &blockInbound,
		DisableNotifications:  &notificationsDisabled,
	}

	if err := s.restartClient(&loginRequest); err != nil {
		log.Errorf("restarting client connection: %v", err)
		return err
	}

	return nil
}

// restartClient restarts the client connection.
func (s *serviceClient) restartClient(loginRequest *proto.LoginRequest) error {
	ctx, cancel := context.WithTimeout(s.ctx, defaultFailTimeout)
	defer cancel()

	client, err := s.getSrvClient(failFastTimeout)
	if err != nil {
		return err
	}

	_, err = client.Login(ctx, loginRequest)
	if err != nil {
		return err
	}

	_, err = client.Up(ctx, &proto.UpRequest{})
	if err != nil {
		return err
	}

	return nil
}

func openURL(url string) error {
	var err error
	switch runtime.GOOS {
	case "windows":
		err = exec.Command("rundll32", "url.dll,FileProtocolHandler", url).Start()
	case "darwin":
		err = exec.Command("open", url).Start()
	case "linux", "freebsd":
		err = exec.Command("xdg-open", url).Start()
	default:
		err = fmt.Errorf("unsupported platform")
	}
	return err
}<|MERGE_RESOLUTION|>--- conflicted
+++ resolved
@@ -1065,10 +1065,7 @@
 		ServerSSHAllowed:      &sshAllowed,
 		RosenpassEnabled:      &rosenpassEnabled,
 		DisableAutoConnect:    &disableAutoStart,
-<<<<<<< HEAD
-=======
 		DisableNotifications:  &notificationsDisabled,
->>>>>>> 616b19c0
 		LazyConnectionEnabled: &lazyConnectionEnabled,
 		BlockInbound:          &blockInbound,
 		DisableNotifications:  &notificationsDisabled,
