//go:build !(linux && 386)

package main

import (
	"context"
	_ "embed"
	"errors"
	"flag"
	"fmt"
	"net/url"
	"os"
	"os/exec"
	"os/user"
	"path"
	"runtime"
	"strconv"
	"strings"
	"sync"
	"time"
	"unicode"

	"fyne.io/fyne/v2"
	"fyne.io/fyne/v2/app"
	"fyne.io/fyne/v2/canvas"
	"fyne.io/fyne/v2/container"
	"fyne.io/fyne/v2/dialog"
	"fyne.io/fyne/v2/layout"
	"fyne.io/fyne/v2/theme"
	"fyne.io/fyne/v2/widget"
	"fyne.io/systray"
	"github.com/cenkalti/backoff/v4"
	log "github.com/sirupsen/logrus"
	"golang.zx2c4.com/wireguard/wgctrl/wgtypes"
	"google.golang.org/grpc"
	"google.golang.org/grpc/credentials/insecure"

	"github.com/netbirdio/netbird/client/iface"
	"github.com/netbirdio/netbird/client/internal"
	"github.com/netbirdio/netbird/client/internal/profilemanager"
	"github.com/netbirdio/netbird/client/internal/sleep"
	"github.com/netbirdio/netbird/client/proto"
	"github.com/netbirdio/netbird/client/ui/desktop"
	"github.com/netbirdio/netbird/client/ui/event"
	"github.com/netbirdio/netbird/client/ui/process"

	"github.com/netbirdio/netbird/util"

	"github.com/netbirdio/netbird/version"
)

const (
	defaultFailTimeout = 3 * time.Second
	failFastTimeout    = time.Second
)

const (
	censoredPreSharedKey = "**********"
	maxSSHJWTCacheTTL    = 86_400 // 24 hours in seconds
)

func main() {
	flags := parseFlags()

	// Initialize file logging if needed.
	var logFile string
	if flags.saveLogsInFile {
		file, err := initLogFile()
		if err != nil {
			log.Errorf("error while initializing log: %v", err)
			return
		}
		logFile = file
	} else {
		_ = util.InitLog("trace", util.LogConsole)
	}

	// Create the Fyne application.
	a := app.NewWithID("NetBird")
	a.SetIcon(fyne.NewStaticResource("netbird", iconDisconnected))

	// Show error message window if needed.
	if flags.errorMsg != "" {
		showErrorMessage(flags.errorMsg)
		return
	}

	// Create the service client (this also builds the settings or networks UI if requested).
	client := newServiceClient(&newServiceClientArgs{
		addr:             flags.daemonAddr,
		logFile:          logFile,
		app:              a,
		showSettings:     flags.showSettings,
		showNetworks:     flags.showNetworks,
		showLoginURL:     flags.showLoginURL,
		showDebug:        flags.showDebug,
		showProfiles:     flags.showProfiles,
		showQuickActions: flags.showQuickActions,
	})

	// Watch for theme/settings changes to update the icon.
	go watchSettingsChanges(a, client)

	// Run in window mode if any UI flag was set.
	if flags.showSettings || flags.showNetworks || flags.showDebug || flags.showLoginURL || flags.showProfiles || flags.showQuickActions {
		a.Run()
		return
	}

	// Check for another running process.
	pid, running, err := process.IsAnotherProcessRunning()
	if err != nil {
		log.Errorf("error while checking process: %v", err)
		return
	}
	if running {
		log.Infof("another process is running with pid %d, sending signal to show window", pid)
		if err := sendShowWindowSignal(pid); err != nil {
			log.Errorf("send signal to running instance: %v", err)
		}
		return
	}

	client.setupSignalHandler(client.ctx)

	client.setDefaultFonts()
	systray.Run(client.onTrayReady, client.onTrayExit)
}

type cliFlags struct {
	daemonAddr       string
	showSettings     bool
	showNetworks     bool
	showProfiles     bool
	showDebug        bool
	showLoginURL     bool
	showQuickActions bool
	errorMsg         string
	saveLogsInFile   bool
}

// parseFlags reads and returns all needed command-line flags.
func parseFlags() *cliFlags {
	var flags cliFlags

	defaultDaemonAddr := "unix:///var/run/netbird.sock"
	if runtime.GOOS == "windows" {
		defaultDaemonAddr = "tcp://127.0.0.1:41731"
	}
	flag.StringVar(&flags.daemonAddr, "daemon-addr", defaultDaemonAddr, "Daemon service address to serve CLI requests [unix|tcp]://[path|host:port]")
	flag.BoolVar(&flags.showSettings, "settings", false, "run settings window")
	flag.BoolVar(&flags.showNetworks, "networks", false, "run networks window")
	flag.BoolVar(&flags.showProfiles, "profiles", false, "run profiles window")
	flag.BoolVar(&flags.showDebug, "debug", false, "run debug window")
	flag.BoolVar(&flags.showQuickActions, "quick-actions", false, "run quick actions window")
	flag.StringVar(&flags.errorMsg, "error-msg", "", "displays an error message window")
	flag.BoolVar(&flags.saveLogsInFile, "use-log-file", false, fmt.Sprintf("save logs in a file: %s/netbird-ui-PID.log", os.TempDir()))
	flag.BoolVar(&flags.showLoginURL, "login-url", false, "show login URL in a popup window")
	flag.Parse()
	return &flags
}

// initLogFile initializes logging into a file.
func initLogFile() (string, error) {
	logFile := path.Join(os.TempDir(), fmt.Sprintf("netbird-ui-%d.log", os.Getpid()))
	return logFile, util.InitLog("trace", logFile)
}

// watchSettingsChanges listens for Fyne theme/settings changes and updates the client icon.
func watchSettingsChanges(a fyne.App, client *serviceClient) {
	a.Settings().AddListener(func(settings fyne.Settings) {
		client.updateIcon()
	})
}

// showErrorMessage displays an error message in a simple window.
func showErrorMessage(msg string) {
	a := app.New()
	w := a.NewWindow("NetBird Error")
	label := widget.NewLabel(msg)
	label.Wrapping = fyne.TextWrapWord
	w.SetContent(label)
	w.Resize(fyne.NewSize(400, 100))
	w.Show()
	a.Run()
}

//go:embed assets/netbird-systemtray-connected-macos.png
var iconConnectedMacOS []byte

//go:embed assets/netbird-systemtray-disconnected-macos.png
var iconDisconnectedMacOS []byte

//go:embed assets/netbird-systemtray-update-disconnected-macos.png
var iconUpdateDisconnectedMacOS []byte

//go:embed assets/netbird-systemtray-update-connected-macos.png
var iconUpdateConnectedMacOS []byte

//go:embed assets/netbird-systemtray-connecting-macos.png
var iconConnectingMacOS []byte

//go:embed assets/netbird-systemtray-error-macos.png
var iconErrorMacOS []byte

//go:embed assets/connected.png
var iconConnectedDot []byte

//go:embed assets/disconnected.png
var iconDisconnectedDot []byte

type serviceClient struct {
	ctx      context.Context
	cancel   context.CancelFunc
	addr     string
	conn     proto.DaemonServiceClient
	connLock sync.Mutex

	eventHandler *eventHandler

	profileManager *profilemanager.ProfileManager

	icAbout              []byte
	icConnected          []byte
	icConnectedDot       []byte
	icDisconnected       []byte
	icDisconnectedDot    []byte
	icUpdateConnected    []byte
	icUpdateDisconnected []byte
	icConnecting         []byte
	icError              []byte

	// systray menu items
	mStatus            *systray.MenuItem
	mUp                *systray.MenuItem
	mDown              *systray.MenuItem
	mSettings          *systray.MenuItem
	mProfile           *profileMenu
	mAbout             *systray.MenuItem
	mGitHub            *systray.MenuItem
	mVersionUI         *systray.MenuItem
	mVersionDaemon     *systray.MenuItem
	mUpdate            *systray.MenuItem
	mQuit              *systray.MenuItem
	mNetworks          *systray.MenuItem
	mAllowSSH          *systray.MenuItem
	mAutoConnect       *systray.MenuItem
	mEnableRosenpass   *systray.MenuItem
	mLazyConnEnabled   *systray.MenuItem
	mBlockInbound      *systray.MenuItem
	mNotifications     *systray.MenuItem
	mAdvancedSettings  *systray.MenuItem
	mCreateDebugBundle *systray.MenuItem
	mExitNode          *systray.MenuItem

	// application with main windows.
	app                  fyne.App
	wSettings            fyne.Window
	showAdvancedSettings bool
	sendNotification     bool

	// input elements for settings form
	iMngURL        *widget.Entry
	iLogFile       *widget.Entry
	iPreSharedKey  *widget.Entry
	iInterfaceName *widget.Entry
	iInterfacePort *widget.Entry
	iMTU           *widget.Entry

	// switch elements for settings form
	sRosenpassPermissive        *widget.Check
	sNetworkMonitor             *widget.Check
	sDisableDNS                 *widget.Check
	sDisableClientRoutes        *widget.Check
	sDisableServerRoutes        *widget.Check
	sBlockLANAccess             *widget.Check
	sEnableSSHRoot              *widget.Check
	sEnableSSHSFTP              *widget.Check
	sEnableSSHLocalPortForward  *widget.Check
	sEnableSSHRemotePortForward *widget.Check
	sDisableSSHAuth             *widget.Check
	iSSHJWTCacheTTL             *widget.Entry

	// observable settings over corresponding iMngURL and iPreSharedKey values.
	managementURL string
	preSharedKey  string

	RosenpassPermissive        bool
	interfaceName              string
	interfacePort              int
	mtu                        uint16
	networkMonitor             bool
	disableDNS                 bool
	disableClientRoutes        bool
	disableServerRoutes        bool
	blockLANAccess             bool
	enableSSHRoot              bool
	enableSSHSFTP              bool
	enableSSHLocalPortForward  bool
	enableSSHRemotePortForward bool
	disableSSHAuth             bool
	sshJWTCacheTTL             int

	connected            bool
	update               *version.Update
	daemonVersion        string
	updateIndicationLock sync.Mutex
	isUpdateIconActive   bool
	showNetworks         bool
	wNetworks            fyne.Window
	wProfiles            fyne.Window
	wQuickActions        fyne.Window

	eventManager *event.Manager

	exitNodeMu           sync.Mutex
	mExitNodeItems       []menuHandler
	exitNodeStates       []exitNodeState
	mExitNodeDeselectAll *systray.MenuItem
	logFile              string
	wLoginURL            fyne.Window

	connectCancel context.CancelFunc
}

type menuHandler struct {
	*systray.MenuItem
	cancel context.CancelFunc
}

type newServiceClientArgs struct {
	addr             string
	logFile          string
	app              fyne.App
	showSettings     bool
	showNetworks     bool
	showDebug        bool
	showLoginURL     bool
	showProfiles     bool
	showQuickActions bool
}

// newServiceClient instance constructor
//
// This constructor also builds the UI elements for the settings window.
func newServiceClient(args *newServiceClientArgs) *serviceClient {
	ctx, cancel := context.WithCancel(context.Background())
	s := &serviceClient{
		ctx:              ctx,
		cancel:           cancel,
		addr:             args.addr,
		app:              args.app,
		logFile:          args.logFile,
		sendNotification: false,

		showAdvancedSettings: args.showSettings,
		showNetworks:         args.showNetworks,
		update:               version.NewUpdate("nb/client-ui"),
	}

	s.eventHandler = newEventHandler(s)
	s.profileManager = profilemanager.NewProfileManager()
	s.setNewIcons()

	switch {
	case args.showSettings:
		s.showSettingsUI()
	case args.showNetworks:
		s.showNetworksUI()
	case args.showLoginURL:
		s.showLoginURL()
	case args.showDebug:
		s.showDebugUI()
	case args.showProfiles:
		s.showProfilesUI()
	case args.showQuickActions:
		s.showQuickActionsUI()
	}

	return s
}

func (s *serviceClient) setNewIcons() {
	s.icAbout = iconAbout
	s.icConnectedDot = iconConnectedDot
	s.icDisconnectedDot = iconDisconnectedDot
	if s.app.Settings().ThemeVariant() == theme.VariantDark {
		s.icConnected = iconConnectedDark
		s.icDisconnected = iconDisconnected
		s.icUpdateConnected = iconUpdateConnectedDark
		s.icUpdateDisconnected = iconUpdateDisconnectedDark
		s.icConnecting = iconConnectingDark
		s.icError = iconErrorDark
	} else {
		s.icConnected = iconConnected
		s.icDisconnected = iconDisconnected
		s.icUpdateConnected = iconUpdateConnected
		s.icUpdateDisconnected = iconUpdateDisconnected
		s.icConnecting = iconConnecting
		s.icError = iconError
	}
}

func (s *serviceClient) updateIcon() {
	s.setNewIcons()
	s.updateIndicationLock.Lock()
	if s.connected {
		if s.isUpdateIconActive {
			systray.SetTemplateIcon(iconUpdateConnectedMacOS, s.icUpdateConnected)
		} else {
			systray.SetTemplateIcon(iconConnectedMacOS, s.icConnected)
		}
	} else {
		if s.isUpdateIconActive {
			systray.SetTemplateIcon(iconUpdateDisconnectedMacOS, s.icUpdateDisconnected)
		} else {
			systray.SetTemplateIcon(iconDisconnectedMacOS, s.icDisconnected)
		}
	}
	s.updateIndicationLock.Unlock()
}

func (s *serviceClient) showSettingsUI() {
	// Check if update settings are disabled by daemon
	features, err := s.getFeatures()
	if err != nil {
		log.Errorf("failed to get features from daemon: %v", err)
		// Continue with default behavior if features can't be retrieved
	} else if features != nil && features.DisableUpdateSettings {
		log.Warn("Update settings are disabled by daemon")
		return
	}

	// add settings window UI elements.
	s.wSettings = s.app.NewWindow("NetBird Settings")
	s.wSettings.SetOnClosed(s.cancel)

	s.iMngURL = widget.NewEntry()

	s.iLogFile = widget.NewEntry()
	s.iLogFile.Disable()
	s.iPreSharedKey = widget.NewPasswordEntry()
	s.iInterfaceName = widget.NewEntry()
	s.iInterfacePort = widget.NewEntry()
	s.iMTU = widget.NewEntry()

	s.sRosenpassPermissive = widget.NewCheck("Enable Rosenpass permissive mode", nil)

	s.sNetworkMonitor = widget.NewCheck("Restarts NetBird when the network changes", nil)
	s.sDisableDNS = widget.NewCheck("Keeps system DNS settings unchanged", nil)
	s.sDisableClientRoutes = widget.NewCheck("This peer won't route traffic to other peers", nil)
	s.sDisableServerRoutes = widget.NewCheck("This peer won't act as router for others", nil)
	s.sBlockLANAccess = widget.NewCheck("Blocks local network access when used as exit node", nil)
	s.sEnableSSHRoot = widget.NewCheck("Enable SSH Root Login", nil)
	s.sEnableSSHSFTP = widget.NewCheck("Enable SSH SFTP", nil)
	s.sEnableSSHLocalPortForward = widget.NewCheck("Enable SSH Local Port Forwarding", nil)
	s.sEnableSSHRemotePortForward = widget.NewCheck("Enable SSH Remote Port Forwarding", nil)
	s.sDisableSSHAuth = widget.NewCheck("Disable SSH Authentication", nil)
	s.iSSHJWTCacheTTL = widget.NewEntry()

	s.wSettings.SetContent(s.getSettingsForm())
	s.wSettings.Resize(fyne.NewSize(600, 400))
	s.wSettings.SetFixedSize(true)

	s.getSrvConfig()
	s.wSettings.Show()
}

func (s *serviceClient) getConnectionForm() *widget.Form {
	var activeProfName string
	activeProf, err := s.profileManager.GetActiveProfile()
	if err != nil {
		log.Errorf("get active profile: %v", err)
	} else {
		activeProfName = activeProf.Name
	}
	return &widget.Form{
		Items: []*widget.FormItem{
			{Text: "Profile", Widget: widget.NewLabel(activeProfName)},
			{Text: "Management URL", Widget: s.iMngURL},
			{Text: "Pre-shared Key", Widget: s.iPreSharedKey},
			{Text: "Quantum-Resistance", Widget: s.sRosenpassPermissive},
			{Text: "Interface Name", Widget: s.iInterfaceName},
			{Text: "Interface Port", Widget: s.iInterfacePort},
			{Text: "MTU", Widget: s.iMTU},
			{Text: "Log File", Widget: s.iLogFile},
		},
<<<<<<< HEAD
		SubmitText: "Save",
		OnSubmit: func() {
			// Check if update settings are disabled by daemon
			features, err := s.getFeatures()
			if err != nil {
				log.Errorf("failed to get features from daemon: %v", err)
				// Continue with default behavior if features can't be retrieved
			} else if features != nil && features.DisableUpdateSettings {
				log.Warn("Configuration updates are disabled by daemon")
				//nolint
				dialog.ShowError(fmt.Errorf("Configuration updates are disabled by daemon"), s.wSettings)
				return
			}

			if s.iPreSharedKey.Text != "" && s.iPreSharedKey.Text != censoredPreSharedKey {
				// validate preSharedKey if it added
				if _, err := wgtypes.ParseKey(s.iPreSharedKey.Text); err != nil {
					//nolint
					dialog.ShowError(fmt.Errorf("Invalid Pre-shared Key Value"), s.wSettings)
					return
				}
			}

			port, err := strconv.ParseInt(s.iInterfacePort.Text, 10, 64)
			if err != nil {
				//nolint
				dialog.ShowError(errors.New("Invalid interface port"), s.wSettings)
				return
			}

			var mtu int64
			mtuText := strings.TrimSpace(s.iMTU.Text)
			if mtuText != "" {
				var err error
				mtu, err = strconv.ParseInt(mtuText, 10, 64)
				if err != nil {
					//nolint
					dialog.ShowError(errors.New("Invalid MTU value"), s.wSettings)
					return
				}
				if mtu < iface.MinMTU || mtu > iface.MaxMTU {
					dialog.ShowError(fmt.Errorf("MTU must be between %d and %d bytes", iface.MinMTU, iface.MaxMTU), s.wSettings)
					return
				}
			}
=======
	}
}

func (s *serviceClient) saveSettings() {
	// Check if update settings are disabled by daemon
	features, err := s.getFeatures()
	if err != nil {
		log.Errorf("failed to get features from daemon: %v", err)
		// Continue with default behavior if features can't be retrieved
	} else if features != nil && features.DisableUpdateSettings {
		log.Warn("Configuration updates are disabled by daemon")
		dialog.ShowError(fmt.Errorf("Configuration updates are disabled by daemon"), s.wSettings)
		return
	}

	if err := s.validateSettings(); err != nil {
		dialog.ShowError(err, s.wSettings)
		return
	}

	port, mtu, err := s.parseNumericSettings()
	if err != nil {
		dialog.ShowError(err, s.wSettings)
		return
	}
>>>>>>> 031ab111

	iMngURL := strings.TrimSpace(s.iMngURL.Text)

	if s.hasSettingsChanged(iMngURL, port, mtu) {
		if err := s.applySettingsChanges(iMngURL, port, mtu); err != nil {
			dialog.ShowError(err, s.wSettings)
			return
		}
	}

	s.wSettings.Close()
}

func (s *serviceClient) validateSettings() error {
	if s.iPreSharedKey.Text != "" && s.iPreSharedKey.Text != censoredPreSharedKey {
		if _, err := wgtypes.ParseKey(s.iPreSharedKey.Text); err != nil {
			return fmt.Errorf("Invalid Pre-shared Key Value")
		}
	}
	return nil
}

func (s *serviceClient) parseNumericSettings() (int64, int64, error) {
	port, err := strconv.ParseInt(s.iInterfacePort.Text, 10, 64)
	if err != nil {
		return 0, 0, errors.New("Invalid interface port")
	}
	if port < 1 || port > 65535 {
		return 0, 0, errors.New("Invalid interface port: out of range 1-65535")
	}

	var mtu int64
	mtuText := strings.TrimSpace(s.iMTU.Text)
	if mtuText != "" {
		mtu, err = strconv.ParseInt(mtuText, 10, 64)
		if err != nil {
			return 0, 0, errors.New("Invalid MTU value")
		}
		if mtu < iface.MinMTU || mtu > iface.MaxMTU {
			return 0, 0, fmt.Errorf("MTU must be between %d and %d bytes", iface.MinMTU, iface.MaxMTU)
		}
	}

	return port, mtu, nil
}

func (s *serviceClient) hasSettingsChanged(iMngURL string, port, mtu int64) bool {
	return s.managementURL != iMngURL ||
		s.preSharedKey != s.iPreSharedKey.Text ||
		s.RosenpassPermissive != s.sRosenpassPermissive.Checked ||
		s.interfaceName != s.iInterfaceName.Text ||
		s.interfacePort != int(port) ||
		s.mtu != uint16(mtu) ||
		s.networkMonitor != s.sNetworkMonitor.Checked ||
		s.disableDNS != s.sDisableDNS.Checked ||
		s.disableClientRoutes != s.sDisableClientRoutes.Checked ||
		s.disableServerRoutes != s.sDisableServerRoutes.Checked ||
		s.blockLANAccess != s.sBlockLANAccess.Checked ||
		s.hasSSHChanges()
}

<<<<<<< HEAD
				conn, err := s.getSrvClient(failFastTimeout)
				if err != nil {
					log.Errorf("get client: %v", err)
					//nolint
					dialog.ShowError(fmt.Errorf("Failed to connect to the service: %v", err), s.wSettings)
					return
				}
				_, err = conn.SetConfig(s.ctx, &req)
				if err != nil {
					log.Errorf("set config: %v", err)
					//nolint
					dialog.ShowError(fmt.Errorf("Failed to set configuration: %v", err), s.wSettings)
					return
				}

				go func() {
					status, err := conn.Status(s.ctx, &proto.StatusRequest{})
					if err != nil {
						log.Errorf("get service status: %v", err)
						//nolint
						dialog.ShowError(fmt.Errorf("Failed to get service status: %v", err), s.wSettings)
						return
					}
					if status.Status == string(internal.StatusConnected) {
						// run down & up
						_, err = conn.Down(s.ctx, &proto.DownRequest{})
						if err != nil {
							log.Errorf("down service: %v", err)
						}

						_, err = conn.Up(s.ctx, &proto.UpRequest{})
						if err != nil {
							log.Errorf("up service: %v", err)
							//nolint
							dialog.ShowError(fmt.Errorf("Failed to reconnect: %v", err), s.wSettings)
							return
						}
					}
				}()
=======
func (s *serviceClient) applySettingsChanges(iMngURL string, port, mtu int64) error {
	s.managementURL = iMngURL
	s.preSharedKey = s.iPreSharedKey.Text
	s.mtu = uint16(mtu)

	req, err := s.buildSetConfigRequest(iMngURL, port, mtu)
	if err != nil {
		return fmt.Errorf("build config request: %w", err)
	}

	if err := s.sendConfigUpdate(req); err != nil {
		return fmt.Errorf("set configuration: %w", err)
	}

	return nil
}

func (s *serviceClient) buildSetConfigRequest(iMngURL string, port, mtu int64) (*proto.SetConfigRequest, error) {
	currUser, err := user.Current()
	if err != nil {
		return nil, fmt.Errorf("get current user: %w", err)
	}

	activeProf, err := s.profileManager.GetActiveProfile()
	if err != nil {
		return nil, fmt.Errorf("get active profile: %w", err)
	}

	req := &proto.SetConfigRequest{
		ProfileName: activeProf.Name,
		Username:    currUser.Username,
	}

	if iMngURL != "" {
		req.ManagementUrl = iMngURL
	}

	req.RosenpassPermissive = &s.sRosenpassPermissive.Checked
	req.InterfaceName = &s.iInterfaceName.Text
	req.WireguardPort = &port
	if mtu > 0 {
		req.Mtu = &mtu
	}

	req.NetworkMonitor = &s.sNetworkMonitor.Checked
	req.DisableDns = &s.sDisableDNS.Checked
	req.DisableClientRoutes = &s.sDisableClientRoutes.Checked
	req.DisableServerRoutes = &s.sDisableServerRoutes.Checked
	req.BlockLanAccess = &s.sBlockLANAccess.Checked

	req.EnableSSHRoot = &s.sEnableSSHRoot.Checked
	req.EnableSSHSFTP = &s.sEnableSSHSFTP.Checked
	req.EnableSSHLocalPortForwarding = &s.sEnableSSHLocalPortForward.Checked
	req.EnableSSHRemotePortForwarding = &s.sEnableSSHRemotePortForward.Checked
	req.DisableSSHAuth = &s.sDisableSSHAuth.Checked

	sshJWTCacheTTLText := strings.TrimSpace(s.iSSHJWTCacheTTL.Text)
	if sshJWTCacheTTLText != "" {
		sshJWTCacheTTL, err := strconv.ParseInt(sshJWTCacheTTLText, 10, 32)
		if err != nil {
			return nil, errors.New("Invalid SSH JWT Cache TTL value")
		}
		if sshJWTCacheTTL < 0 || sshJWTCacheTTL > maxSSHJWTCacheTTL {
			return nil, fmt.Errorf("SSH JWT Cache TTL must be between 0 and %d seconds", maxSSHJWTCacheTTL)
		}
		sshJWTCacheTTL32 := int32(sshJWTCacheTTL)
		req.SshJWTCacheTTL = &sshJWTCacheTTL32
	}

	if s.iPreSharedKey.Text != censoredPreSharedKey {
		req.OptionalPreSharedKey = &s.iPreSharedKey.Text
	}

	return req, nil
}

func (s *serviceClient) sendConfigUpdate(req *proto.SetConfigRequest) error {
	conn, err := s.getSrvClient(failFastTimeout)
	if err != nil {
		return fmt.Errorf("get client: %w", err)
	}

	_, err = conn.SetConfig(s.ctx, req)
	if err != nil {
		return fmt.Errorf("set config: %w", err)
	}

	// Reconnect if connected to apply the new settings
	go func() {
		status, err := conn.Status(s.ctx, &proto.StatusRequest{})
		if err != nil {
			log.Errorf("get service status: %v", err)
			return
		}
		if status.Status == string(internal.StatusConnected) {
			// run down & up
			_, err = conn.Down(s.ctx, &proto.DownRequest{})
			if err != nil {
				log.Errorf("down service: %v", err)
			}

			_, err = conn.Up(s.ctx, &proto.UpRequest{})
			if err != nil {
				log.Errorf("up service: %v", err)
				return
>>>>>>> 031ab111
			}
		}
	}()

	return nil
}

func (s *serviceClient) getSettingsForm() fyne.CanvasObject {
	connectionForm := s.getConnectionForm()
	networkForm := s.getNetworkForm()
	sshForm := s.getSSHForm()
	tabs := container.NewAppTabs(
		container.NewTabItem("Connection", connectionForm),
		container.NewTabItem("Network", networkForm),
		container.NewTabItem("SSH", sshForm),
	)
	saveButton := widget.NewButtonWithIcon("Save", theme.ConfirmIcon(), s.saveSettings)
	saveButton.Importance = widget.HighImportance
	cancelButton := widget.NewButtonWithIcon("Cancel", theme.CancelIcon(), func() {
		s.wSettings.Close()
	})
	buttonContainer := container.NewHBox(
		layout.NewSpacer(),
		cancelButton,
		saveButton,
	)
	return container.NewBorder(nil, buttonContainer, nil, nil, tabs)
}

func (s *serviceClient) getNetworkForm() *widget.Form {
	return &widget.Form{
		Items: []*widget.FormItem{
			{Text: "Network Monitor", Widget: s.sNetworkMonitor},
			{Text: "Disable DNS", Widget: s.sDisableDNS},
			{Text: "Disable Client Routes", Widget: s.sDisableClientRoutes},
			{Text: "Disable Server Routes", Widget: s.sDisableServerRoutes},
			{Text: "Disable LAN Access", Widget: s.sBlockLANAccess},
		},
	}
}

func (s *serviceClient) getSSHForm() *widget.Form {
	return &widget.Form{
		Items: []*widget.FormItem{
			{Text: "Enable SSH Root Login", Widget: s.sEnableSSHRoot},
			{Text: "Enable SSH SFTP", Widget: s.sEnableSSHSFTP},
			{Text: "Enable SSH Local Port Forwarding", Widget: s.sEnableSSHLocalPortForward},
			{Text: "Enable SSH Remote Port Forwarding", Widget: s.sEnableSSHRemotePortForward},
			{Text: "Disable SSH Authentication", Widget: s.sDisableSSHAuth},
			{Text: "JWT Cache TTL (seconds, 0=disabled)", Widget: s.iSSHJWTCacheTTL},
		},
	}
}

func (s *serviceClient) hasSSHChanges() bool {
	currentSSHJWTCacheTTL := s.sshJWTCacheTTL
	if text := strings.TrimSpace(s.iSSHJWTCacheTTL.Text); text != "" {
		val, err := strconv.Atoi(text)
		if err != nil {
			return true
		}
		currentSSHJWTCacheTTL = val
	}

	return s.enableSSHRoot != s.sEnableSSHRoot.Checked ||
		s.enableSSHSFTP != s.sEnableSSHSFTP.Checked ||
		s.enableSSHLocalPortForward != s.sEnableSSHLocalPortForward.Checked ||
		s.enableSSHRemotePortForward != s.sEnableSSHRemotePortForward.Checked ||
		s.disableSSHAuth != s.sDisableSSHAuth.Checked ||
		s.sshJWTCacheTTL != currentSSHJWTCacheTTL
}

func (s *serviceClient) login(ctx context.Context, openURL bool) (*proto.LoginResponse, error) {
	conn, err := s.getSrvClient(defaultFailTimeout)
	if err != nil {
		return nil, fmt.Errorf("get daemon client: %w", err)
	}

	activeProf, err := s.profileManager.GetActiveProfile()
	if err != nil {
		return nil, fmt.Errorf("get active profile: %w", err)
	}

	currUser, err := user.Current()
	if err != nil {
		return nil, fmt.Errorf("get current user: %w", err)
	}

	loginReq := &proto.LoginRequest{
		IsUnixDesktopClient: runtime.GOOS == "linux" || runtime.GOOS == "freebsd",
		ProfileName:         &activeProf.Name,
		Username:            &currUser.Username,
	}

	profileState, err := s.profileManager.GetProfileState(activeProf.Name)
	if err != nil {
		log.Debugf("failed to get profile state for login hint: %v", err)
	} else if profileState.Email != "" {
		loginReq.Hint = &profileState.Email
	}

	loginResp, err := conn.Login(ctx, loginReq)
	if err != nil {
		return nil, fmt.Errorf("login to management: %w", err)
	}

	if loginResp.NeedsSSOLogin && openURL {
		if err = s.handleSSOLogin(ctx, loginResp, conn); err != nil {
			return nil, fmt.Errorf("SSO login: %w", err)
		}
	}

	return loginResp, nil
}

func (s *serviceClient) handleSSOLogin(ctx context.Context, loginResp *proto.LoginResponse, conn proto.DaemonServiceClient) error {
	if err := openURL(loginResp.VerificationURIComplete); err != nil {
		return fmt.Errorf("open browser: %w", err)
	}

	resp, err := conn.WaitSSOLogin(ctx, &proto.WaitSSOLoginRequest{UserCode: loginResp.UserCode})
	if err != nil {
		return fmt.Errorf("wait for SSO login: %w", err)
	}

	if resp.Email != "" {
		if err := s.profileManager.SetActiveProfileState(&profilemanager.ProfileState{
			Email: resp.Email,
		}); err != nil {
			log.Debugf("failed to set profile state: %v", err)
		} else {
			s.mProfile.refresh()
		}
	}

	return nil
}

func (s *serviceClient) menuUpClick(ctx context.Context) error {
	systray.SetTemplateIcon(iconConnectingMacOS, s.icConnecting)
	conn, err := s.getSrvClient(defaultFailTimeout)
	if err != nil {
		systray.SetTemplateIcon(iconErrorMacOS, s.icError)
		return fmt.Errorf("get daemon client: %w", err)
	}

	_, err = s.login(ctx, true)
	if err != nil {
		return fmt.Errorf("login: %w", err)
	}

	status, err := conn.Status(ctx, &proto.StatusRequest{})
	if err != nil {
		return fmt.Errorf("get status: %w", err)
	}

	if status.Status == string(internal.StatusConnected) {
		return nil
	}

	if _, err := conn.Up(ctx, &proto.UpRequest{}); err != nil {
		return fmt.Errorf("start connection: %w", err)
	}

	return nil
}

func (s *serviceClient) menuDownClick() error {
	systray.SetTemplateIcon(iconConnectingMacOS, s.icConnecting)
	conn, err := s.getSrvClient(defaultFailTimeout)
	if err != nil {
		return fmt.Errorf("get daemon client: %w", err)
	}

	status, err := conn.Status(s.ctx, &proto.StatusRequest{})
	if err != nil {
		return fmt.Errorf("get status: %w", err)
	}

	if status.Status != string(internal.StatusConnected) && status.Status != string(internal.StatusConnecting) {
		return nil
	}

	if _, err := conn.Down(s.ctx, &proto.DownRequest{}); err != nil {
		return fmt.Errorf("stop connection: %w", err)
	}

	return nil
}

func (s *serviceClient) updateStatus() error {
	conn, err := s.getSrvClient(defaultFailTimeout)
	if err != nil {
		return err
	}
	err = backoff.Retry(func() error {
		status, err := conn.Status(s.ctx, &proto.StatusRequest{})
		if err != nil {
			log.Errorf("get service status: %v", err)
			if s.connected {
				s.app.SendNotification(fyne.NewNotification("Error", "Connection to service lost"))
			}
			s.setDisconnectedStatus()
			return err
		}

		s.updateIndicationLock.Lock()
		defer s.updateIndicationLock.Unlock()

		// notify the user when the session has expired
		if status.Status == string(internal.StatusSessionExpired) {
			s.onSessionExpire()
		}

		var systrayIconState bool

		switch {
		case status.Status == string(internal.StatusConnected):
			s.connected = true
			s.sendNotification = true
			if s.isUpdateIconActive {
				systray.SetTemplateIcon(iconUpdateConnectedMacOS, s.icUpdateConnected)
			} else {
				systray.SetTemplateIcon(iconConnectedMacOS, s.icConnected)
			}
			systray.SetTooltip("NetBird (Connected)")
			s.mStatus.SetTitle("Connected")
			s.mStatus.SetIcon(s.icConnectedDot)
			s.mUp.Disable()
			s.mDown.Enable()
			s.mNetworks.Enable()
			go s.updateExitNodes()
			systrayIconState = true
		case status.Status == string(internal.StatusConnecting):
			s.setConnectingStatus()
		case status.Status != string(internal.StatusConnected) && s.mUp.Disabled():
			s.setDisconnectedStatus()
			systrayIconState = false
		}

		// the updater struct notify by the upgrades available only, but if meanwhile the daemon has successfully
		// updated must reset the mUpdate visibility state
		if s.daemonVersion != status.DaemonVersion {
			s.mUpdate.Hide()
			s.daemonVersion = status.DaemonVersion

			s.isUpdateIconActive = s.update.SetDaemonVersion(status.DaemonVersion)
			if !s.isUpdateIconActive {
				if systrayIconState {
					systray.SetTemplateIcon(iconConnectedMacOS, s.icConnected)
				} else {
					systray.SetTemplateIcon(iconDisconnectedMacOS, s.icDisconnected)
				}
			}

			daemonVersionTitle := normalizedVersion(s.daemonVersion)
			s.mVersionDaemon.SetTitle(fmt.Sprintf("Daemon: %s", daemonVersionTitle))
			s.mVersionDaemon.SetTooltip(fmt.Sprintf("Daemon version: %s", daemonVersionTitle))
			s.mVersionDaemon.Show()
		}

		return nil
	}, &backoff.ExponentialBackOff{
		InitialInterval:     time.Second,
		RandomizationFactor: backoff.DefaultRandomizationFactor,
		Multiplier:          backoff.DefaultMultiplier,
		MaxInterval:         300 * time.Millisecond,
		MaxElapsedTime:      2 * time.Second,
		Stop:                backoff.Stop,
		Clock:               backoff.SystemClock,
	})
	if err != nil {
		return err
	}

	return nil
}

func (s *serviceClient) setDisconnectedStatus() {
	s.connected = false
	if s.isUpdateIconActive {
		systray.SetTemplateIcon(iconUpdateDisconnectedMacOS, s.icUpdateDisconnected)
	} else {
		systray.SetTemplateIcon(iconDisconnectedMacOS, s.icDisconnected)
	}
	systray.SetTooltip("NetBird (Disconnected)")
	s.mStatus.SetTitle("Disconnected")
	s.mStatus.SetIcon(s.icDisconnectedDot)
	s.mDown.Disable()
	s.mUp.Enable()
	s.mNetworks.Disable()
	s.mExitNode.Disable()
	go s.updateExitNodes()
}

func (s *serviceClient) setConnectingStatus() {
	s.connected = false
	systray.SetTemplateIcon(iconConnectingMacOS, s.icConnecting)
	systray.SetTooltip("NetBird (Connecting)")
	s.mStatus.SetTitle("Connecting")
	s.mUp.Disable()
	s.mDown.Enable()
	s.mNetworks.Disable()
	s.mExitNode.Disable()
}

func (s *serviceClient) onTrayReady() {
	systray.SetTemplateIcon(iconDisconnectedMacOS, s.icDisconnected)
	systray.SetTooltip("NetBird")

	// setup systray menu items
	s.mStatus = systray.AddMenuItem("Disconnected", "Disconnected")
	s.mStatus.SetIcon(s.icDisconnectedDot)
	s.mStatus.Disable()

	profileMenuItem := systray.AddMenuItem("", "")
	emailMenuItem := systray.AddMenuItem("", "")

	newProfileMenuArgs := &newProfileMenuArgs{
		ctx:                  s.ctx,
		serviceClient:        s,
		profileManager:       s.profileManager,
		eventHandler:         s.eventHandler,
		profileMenuItem:      profileMenuItem,
		emailMenuItem:        emailMenuItem,
		downClickCallback:    s.menuDownClick,
		upClickCallback:      s.menuUpClick,
		getSrvClientCallback: s.getSrvClient,
		loadSettingsCallback: s.loadSettings,
		app:                  s.app,
	}

	s.mProfile = newProfileMenu(*newProfileMenuArgs)

	systray.AddSeparator()
	s.mUp = systray.AddMenuItem("Connect", "Connect")
	s.mDown = systray.AddMenuItem("Disconnect", "Disconnect")
	s.mDown.Disable()
	systray.AddSeparator()

	s.mSettings = systray.AddMenuItem("Settings", settingsMenuDescr)
	s.mAllowSSH = s.mSettings.AddSubMenuItemCheckbox("Allow SSH", allowSSHMenuDescr, false)
	s.mAutoConnect = s.mSettings.AddSubMenuItemCheckbox("Connect on Startup", autoConnectMenuDescr, false)
	s.mEnableRosenpass = s.mSettings.AddSubMenuItemCheckbox("Enable Quantum-Resistance", quantumResistanceMenuDescr, false)
	s.mLazyConnEnabled = s.mSettings.AddSubMenuItemCheckbox("Enable Lazy Connections", lazyConnMenuDescr, false)
	s.mBlockInbound = s.mSettings.AddSubMenuItemCheckbox("Block Inbound Connections", blockInboundMenuDescr, false)
	s.mNotifications = s.mSettings.AddSubMenuItemCheckbox("Notifications", notificationsMenuDescr, false)
	s.mSettings.AddSeparator()
	s.mAdvancedSettings = s.mSettings.AddSubMenuItem("Advanced Settings", advancedSettingsMenuDescr)
	s.mCreateDebugBundle = s.mSettings.AddSubMenuItem("Create Debug Bundle", debugBundleMenuDescr)
	s.loadSettings()

	// Disable settings menu if update settings are disabled by daemon
	features, err := s.getFeatures()
	if err != nil {
		log.Errorf("failed to get features from daemon: %v", err)
		// Continue with default behavior if features can't be retrieved
	} else {
		if features != nil && features.DisableUpdateSettings {
			s.setSettingsEnabled(false)
		}
		if features != nil && features.DisableProfiles {
			s.mProfile.setEnabled(false)
		}
	}

	s.exitNodeMu.Lock()
	s.mExitNode = systray.AddMenuItem("Exit Node", exitNodeMenuDescr)
	s.mExitNode.Disable()
	s.exitNodeMu.Unlock()

	s.mNetworks = systray.AddMenuItem("Networks", networksMenuDescr)
	s.mNetworks.Disable()
	systray.AddSeparator()

	s.mAbout = systray.AddMenuItem("About", "About")
	s.mAbout.SetIcon(s.icAbout)

	s.mGitHub = s.mAbout.AddSubMenuItem("GitHub", "GitHub")

	versionString := normalizedVersion(version.NetbirdVersion())
	s.mVersionUI = s.mAbout.AddSubMenuItem(fmt.Sprintf("GUI: %s", versionString), fmt.Sprintf("GUI Version: %s", versionString))
	s.mVersionUI.Disable()

	s.mVersionDaemon = s.mAbout.AddSubMenuItem("", "")
	s.mVersionDaemon.Disable()
	s.mVersionDaemon.Hide()

	s.mUpdate = s.mAbout.AddSubMenuItem("Download latest version", latestVersionMenuDescr)
	s.mUpdate.Hide()

	systray.AddSeparator()
	s.mQuit = systray.AddMenuItem("Quit", quitMenuDescr)

	// update exit node menu in case service is already connected
	go s.updateExitNodes()

	s.update.SetOnUpdateListener(s.onUpdateAvailable)
	go func() {
		s.getSrvConfig()
		time.Sleep(100 * time.Millisecond) // To prevent race condition caused by systray not being fully initialized and ignoring setIcon
		for {
			err := s.updateStatus()
			if err != nil {
				log.Errorf("error while updating status: %v", err)
			}

			// Check features periodically to handle daemon restarts
			s.checkAndUpdateFeatures()

			time.Sleep(2 * time.Second)
		}
	}()

	s.eventManager = event.NewManager(s.app, s.addr)
	s.eventManager.SetNotificationsEnabled(s.mNotifications.Checked())
	s.eventManager.AddHandler(func(event *proto.SystemEvent) {
		if event.Category == proto.SystemEvent_SYSTEM {
			s.updateExitNodes()
		}
	})

	go s.eventManager.Start(s.ctx)
	go s.eventHandler.listen(s.ctx)

	// Start sleep detection listener
	go s.startSleepListener()
}

func (s *serviceClient) attachOutput(cmd *exec.Cmd) *os.File {
	if s.logFile == "" {
		// attach child's streams to parent's streams
		cmd.Stdout = os.Stdout
		cmd.Stderr = os.Stderr

		return nil
	}

	out, err := os.OpenFile(s.logFile, os.O_WRONLY|os.O_APPEND, 0)
	if err != nil {
		log.Errorf("Failed to open log file %s: %v", s.logFile, err)
		return nil
	}
	cmd.Stdout = out
	cmd.Stderr = out
	return out
}

func normalizedVersion(version string) string {
	versionString := version
	if unicode.IsDigit(rune(versionString[0])) {
		versionString = fmt.Sprintf("v%s", versionString)
	}
	return versionString
}

// onTrayExit is called when the tray icon is closed.
func (s *serviceClient) onTrayExit() {
	s.cancel()
}

// getSrvClient connection to the service.
func (s *serviceClient) getSrvClient(timeout time.Duration) (proto.DaemonServiceClient, error) {
	s.connLock.Lock()
	defer s.connLock.Unlock()
	if s.conn != nil {
		return s.conn, nil
	}

	ctx, cancel := context.WithTimeout(s.ctx, timeout)
	defer cancel()

	conn, err := grpc.DialContext(
		ctx,
		strings.TrimPrefix(s.addr, "tcp://"),
		grpc.WithTransportCredentials(insecure.NewCredentials()),
		grpc.WithBlock(),
		grpc.WithUserAgent(desktop.GetUIUserAgent()),
	)
	if err != nil {
		return nil, fmt.Errorf("dial service: %w", err)
	}

	s.conn = proto.NewDaemonServiceClient(conn)
	return s.conn, nil
}

// startSleepListener initializes the sleep detection service and listens for sleep events
func (s *serviceClient) startSleepListener() {
	sleepService, err := sleep.New()
	if err != nil {
		log.Warnf("%v", err)
		return
	}

	if err := sleepService.Register(s.handleSleepEvents); err != nil {
		log.Errorf("failed to start sleep detection: %v", err)
		return
	}

	log.Info("sleep detection service initialized")

	// Cleanup on context cancellation
	go func() {
		<-s.ctx.Done()
		log.Info("stopping sleep event listener")
		if err := sleepService.Deregister(); err != nil {
			log.Errorf("failed to deregister sleep detection: %v", err)
		}
	}()
}

// handleSleepEvents sends a sleep notification to the daemon via gRPC
func (s *serviceClient) handleSleepEvents(event sleep.EventType) {
	conn, err := s.getSrvClient(0)
	if err != nil {
		log.Errorf("failed to get daemon client for sleep notification: %v", err)
		return
	}

	req := &proto.OSLifecycleRequest{}

	switch event {
	case sleep.EventTypeWakeUp:
		log.Infof("handle wakeup event: %v", event)
		req.Type = proto.OSLifecycleRequest_WAKEUP
	case sleep.EventTypeSleep:
		log.Infof("handle sleep event: %v", event)
		req.Type = proto.OSLifecycleRequest_SLEEP
	default:
		log.Infof("unknown event: %v", event)
		return
	}

	_, err = conn.NotifyOSLifecycle(s.ctx, req)
	if err != nil {
		log.Errorf("failed to notify daemon about os lifecycle notification: %v", err)
		return
	}

	log.Info("successfully notified daemon about os lifecycle")
}

// setSettingsEnabled enables or disables the settings menu based on the provided state
func (s *serviceClient) setSettingsEnabled(enabled bool) {
	if s.mSettings != nil {
		if enabled {
			s.mSettings.Enable()
			s.mSettings.SetTooltip(settingsMenuDescr)
		} else {
			s.mSettings.Hide()
			s.mSettings.SetTooltip("Settings are disabled by daemon")
		}
	}
}

// checkAndUpdateFeatures checks the current features and updates the UI accordingly
func (s *serviceClient) checkAndUpdateFeatures() {
	features, err := s.getFeatures()
	if err != nil {
		log.Errorf("failed to get features from daemon: %v", err)
		return
	}

	// Update settings menu based on current features
	if features != nil && features.DisableUpdateSettings {
		s.setSettingsEnabled(false)
	} else {
		s.setSettingsEnabled(true)
	}

	// Update profile menu based on current features
	if s.mProfile != nil {
		if features != nil && features.DisableProfiles {
			s.mProfile.setEnabled(false)
		} else {
			s.mProfile.setEnabled(true)
		}
	}
}

// getFeatures from the daemon to determine which features are enabled/disabled.
func (s *serviceClient) getFeatures() (*proto.GetFeaturesResponse, error) {
	conn, err := s.getSrvClient(failFastTimeout)
	if err != nil {
		return nil, fmt.Errorf("get client for features: %w", err)
	}

	features, err := conn.GetFeatures(s.ctx, &proto.GetFeaturesRequest{})
	if err != nil {
		return nil, fmt.Errorf("get features from daemon: %w", err)
	}

	return features, nil
}

// getSrvConfig from the service to show it in the settings window.
func (s *serviceClient) getSrvConfig() {
	s.managementURL = profilemanager.DefaultManagementURL

	_, err := s.profileManager.GetActiveProfile()
	if err != nil {
		log.Errorf("get active profile: %v", err)
		return
	}

	var cfg *profilemanager.Config

	conn, err := s.getSrvClient(failFastTimeout)
	if err != nil {
		log.Errorf("get client: %v", err)
		return
	}

	currUser, err := user.Current()
	if err != nil {
		log.Errorf("get current user: %v", err)
		return
	}

	activeProf, err := s.profileManager.GetActiveProfile()
	if err != nil {
		log.Errorf("get active profile: %v", err)
		return
	}

	srvCfg, err := conn.GetConfig(s.ctx, &proto.GetConfigRequest{
		ProfileName: activeProf.Name,
		Username:    currUser.Username,
	})
	if err != nil {
		log.Errorf("get config settings from server: %v", err)
		return
	}

	cfg = protoConfigToConfig(srvCfg)

	if cfg.ManagementURL.String() != "" {
		s.managementURL = cfg.ManagementURL.String()
	}
	s.preSharedKey = cfg.PreSharedKey
	s.RosenpassPermissive = cfg.RosenpassPermissive
	s.interfaceName = cfg.WgIface
	s.interfacePort = cfg.WgPort
	s.mtu = cfg.MTU

	s.networkMonitor = *cfg.NetworkMonitor
	s.disableDNS = cfg.DisableDNS
	s.disableClientRoutes = cfg.DisableClientRoutes
	s.disableServerRoutes = cfg.DisableServerRoutes
	s.blockLANAccess = cfg.BlockLANAccess

	if cfg.EnableSSHRoot != nil {
		s.enableSSHRoot = *cfg.EnableSSHRoot
	}
	if cfg.EnableSSHSFTP != nil {
		s.enableSSHSFTP = *cfg.EnableSSHSFTP
	}
	if cfg.EnableSSHLocalPortForwarding != nil {
		s.enableSSHLocalPortForward = *cfg.EnableSSHLocalPortForwarding
	}
	if cfg.EnableSSHRemotePortForwarding != nil {
		s.enableSSHRemotePortForward = *cfg.EnableSSHRemotePortForwarding
	}
	if cfg.DisableSSHAuth != nil {
		s.disableSSHAuth = *cfg.DisableSSHAuth
	}
	if cfg.SSHJWTCacheTTL != nil {
		s.sshJWTCacheTTL = *cfg.SSHJWTCacheTTL
	}

	if s.showAdvancedSettings {
		s.iMngURL.SetText(s.managementURL)
		s.iPreSharedKey.SetText(cfg.PreSharedKey)
		s.iInterfaceName.SetText(cfg.WgIface)
		s.iInterfacePort.SetText(strconv.Itoa(cfg.WgPort))
		if cfg.MTU != 0 {
			s.iMTU.SetText(strconv.Itoa(int(cfg.MTU)))
		} else {
			s.iMTU.SetText("")
			s.iMTU.SetPlaceHolder(strconv.Itoa(int(iface.DefaultMTU)))
		}
		s.sRosenpassPermissive.SetChecked(cfg.RosenpassPermissive)
		if !cfg.RosenpassEnabled {
			s.sRosenpassPermissive.Disable()
		}
		s.sNetworkMonitor.SetChecked(*cfg.NetworkMonitor)
		s.sDisableDNS.SetChecked(cfg.DisableDNS)
		s.sDisableClientRoutes.SetChecked(cfg.DisableClientRoutes)
		s.sDisableServerRoutes.SetChecked(cfg.DisableServerRoutes)
		s.sBlockLANAccess.SetChecked(cfg.BlockLANAccess)
		if cfg.EnableSSHRoot != nil {
			s.sEnableSSHRoot.SetChecked(*cfg.EnableSSHRoot)
		}
		if cfg.EnableSSHSFTP != nil {
			s.sEnableSSHSFTP.SetChecked(*cfg.EnableSSHSFTP)
		}
		if cfg.EnableSSHLocalPortForwarding != nil {
			s.sEnableSSHLocalPortForward.SetChecked(*cfg.EnableSSHLocalPortForwarding)
		}
		if cfg.EnableSSHRemotePortForwarding != nil {
			s.sEnableSSHRemotePortForward.SetChecked(*cfg.EnableSSHRemotePortForwarding)
		}
		if cfg.DisableSSHAuth != nil {
			s.sDisableSSHAuth.SetChecked(*cfg.DisableSSHAuth)
		}
		if cfg.SSHJWTCacheTTL != nil {
			s.iSSHJWTCacheTTL.SetText(strconv.Itoa(*cfg.SSHJWTCacheTTL))
		}
	}

	if s.mNotifications == nil {
		return
	}
	if cfg.DisableNotifications != nil && *cfg.DisableNotifications {
		s.mNotifications.Uncheck()
	} else {
		s.mNotifications.Check()
	}
	if s.eventManager != nil {
		s.eventManager.SetNotificationsEnabled(s.mNotifications.Checked())
	}
}

func protoConfigToConfig(cfg *proto.GetConfigResponse) *profilemanager.Config {

	var config profilemanager.Config

	if cfg.ManagementUrl != "" {
		parsed, err := url.Parse(cfg.ManagementUrl)
		if err != nil {
			log.Errorf("parse management URL: %v", err)
		} else {
			config.ManagementURL = parsed
		}
	}

	if cfg.PreSharedKey != "" {
		if cfg.PreSharedKey != censoredPreSharedKey {
			config.PreSharedKey = cfg.PreSharedKey
		} else {
			config.PreSharedKey = ""
		}
	}
	if cfg.AdminURL != "" {
		parsed, err := url.Parse(cfg.AdminURL)
		if err != nil {
			log.Errorf("parse admin URL: %v", err)
		} else {
			config.AdminURL = parsed
		}
	}

	config.WgIface = cfg.InterfaceName
	if cfg.WireguardPort != 0 {
		config.WgPort = int(cfg.WireguardPort)
	} else {
		config.WgPort = iface.DefaultWgPort
	}

	if cfg.Mtu != 0 {
		config.MTU = uint16(cfg.Mtu)
	} else {
		config.MTU = iface.DefaultMTU
	}

	config.DisableAutoConnect = cfg.DisableAutoConnect
	config.ServerSSHAllowed = &cfg.ServerSSHAllowed
	config.RosenpassEnabled = cfg.RosenpassEnabled
	config.RosenpassPermissive = cfg.RosenpassPermissive
	config.DisableNotifications = &cfg.DisableNotifications
	config.LazyConnectionEnabled = cfg.LazyConnectionEnabled
	config.BlockInbound = cfg.BlockInbound
	config.NetworkMonitor = &cfg.NetworkMonitor
	config.DisableDNS = cfg.DisableDns
	config.DisableClientRoutes = cfg.DisableClientRoutes
	config.DisableServerRoutes = cfg.DisableServerRoutes
	config.BlockLANAccess = cfg.BlockLanAccess

	config.EnableSSHRoot = &cfg.EnableSSHRoot
	config.EnableSSHSFTP = &cfg.EnableSSHSFTP
	config.EnableSSHLocalPortForwarding = &cfg.EnableSSHLocalPortForwarding
	config.EnableSSHRemotePortForwarding = &cfg.EnableSSHRemotePortForwarding
	config.DisableSSHAuth = &cfg.DisableSSHAuth

	ttl := int(cfg.SshJWTCacheTTL)
	config.SSHJWTCacheTTL = &ttl

	return &config
}

func (s *serviceClient) onUpdateAvailable() {
	s.updateIndicationLock.Lock()
	defer s.updateIndicationLock.Unlock()

	s.mUpdate.Show()
	s.isUpdateIconActive = true

	if s.connected {
		systray.SetTemplateIcon(iconUpdateConnectedMacOS, s.icUpdateConnected)
	} else {
		systray.SetTemplateIcon(iconUpdateDisconnectedMacOS, s.icUpdateDisconnected)
	}
}

// onSessionExpire sends a notification to the user when the session expires.
func (s *serviceClient) onSessionExpire() {
	s.sendNotification = true
	if s.sendNotification {
		go s.eventHandler.runSelfCommand(s.ctx, "login-url", "true")
		s.sendNotification = false
	}
}

// loadSettings loads the settings from the config file and updates the UI elements accordingly.
func (s *serviceClient) loadSettings() {
	conn, err := s.getSrvClient(failFastTimeout)
	if err != nil {
		log.Errorf("get client: %v", err)
		return
	}

	currUser, err := user.Current()
	if err != nil {
		log.Errorf("get current user: %v", err)
		return
	}

	activeProf, err := s.profileManager.GetActiveProfile()
	if err != nil {
		log.Errorf("get active profile: %v", err)
		return
	}

	cfg, err := conn.GetConfig(s.ctx, &proto.GetConfigRequest{
		ProfileName: activeProf.Name,
		Username:    currUser.Username,
	})
	if err != nil {
		log.Errorf("get config settings from server: %v", err)
		return
	}

	if cfg.ServerSSHAllowed {
		s.mAllowSSH.Check()
	} else {
		s.mAllowSSH.Uncheck()
	}

	if cfg.DisableAutoConnect {
		s.mAutoConnect.Uncheck()
	} else {
		s.mAutoConnect.Check()
	}

	if cfg.RosenpassEnabled {
		s.mEnableRosenpass.Check()
	} else {
		s.mEnableRosenpass.Uncheck()
	}

	if cfg.LazyConnectionEnabled {
		s.mLazyConnEnabled.Check()
	} else {
		s.mLazyConnEnabled.Uncheck()
	}

	if cfg.BlockInbound {
		s.mBlockInbound.Check()
	} else {
		s.mBlockInbound.Uncheck()
	}

	if cfg.DisableNotifications {
		s.mNotifications.Uncheck()
	} else {
		s.mNotifications.Check()
	}
	if s.eventManager != nil {
		s.eventManager.SetNotificationsEnabled(s.mNotifications.Checked())
	}
}

// updateConfig updates the configuration parameters
// based on the values selected in the settings window.
func (s *serviceClient) updateConfig() error {
	disableAutoStart := !s.mAutoConnect.Checked()
	sshAllowed := s.mAllowSSH.Checked()
	rosenpassEnabled := s.mEnableRosenpass.Checked()
	lazyConnectionEnabled := s.mLazyConnEnabled.Checked()
	blockInbound := s.mBlockInbound.Checked()
	notificationsDisabled := !s.mNotifications.Checked()

	activeProf, err := s.profileManager.GetActiveProfile()
	if err != nil {
		log.Errorf("get active profile: %v", err)
		return err
	}

	currUser, err := user.Current()
	if err != nil {
		log.Errorf("get current user: %v", err)
		return err
	}

	conn, err := s.getSrvClient(failFastTimeout)
	if err != nil {
		log.Errorf("get client: %v", err)
		return err
	}

	req := proto.SetConfigRequest{
		ProfileName:           activeProf.Name,
		Username:              currUser.Username,
		DisableAutoConnect:    &disableAutoStart,
		ServerSSHAllowed:      &sshAllowed,
		RosenpassEnabled:      &rosenpassEnabled,
		LazyConnectionEnabled: &lazyConnectionEnabled,
		BlockInbound:          &blockInbound,
		DisableNotifications:  &notificationsDisabled,
	}

	if _, err := conn.SetConfig(s.ctx, &req); err != nil {
		log.Errorf("set config settings on server: %v", err)
		return err
	}

	return nil
}

// showLoginURL creates a borderless window styled like a pop-up in the top-right corner using s.wLoginURL.
// It also starts a background goroutine that periodically checks if the client is already connected
// and closes the window if so. The goroutine can be cancelled by the returned CancelFunc, and it is
// also cancelled when the window is closed.
func (s *serviceClient) showLoginURL() context.CancelFunc {

	// create a cancellable context for the background check goroutine
	ctx, cancel := context.WithCancel(s.ctx)

	resIcon := fyne.NewStaticResource("netbird.png", iconAbout)

	if s.wLoginURL == nil {
		s.wLoginURL = s.app.NewWindow("NetBird Session Expired")
		s.wLoginURL.Resize(fyne.NewSize(400, 200))
		s.wLoginURL.SetIcon(resIcon)
	}
	// ensure goroutine is cancelled when the window is closed
	s.wLoginURL.SetOnClosed(func() { cancel() })
	// add a description label
	label := widget.NewLabel("Your NetBird session has expired.\nPlease re-authenticate to continue using NetBird.")

	btn := widget.NewButtonWithIcon("Re-authenticate", theme.ViewRefreshIcon(), func() {

		conn, err := s.getSrvClient(defaultFailTimeout)
		if err != nil {
			log.Errorf("get client: %v", err)
			return
		}

		resp, err := s.login(ctx, false)
		if err != nil {
			log.Errorf("failed to fetch login URL: %v", err)
			return
		}
		verificationURL := resp.VerificationURIComplete
		if verificationURL == "" {
			verificationURL = resp.VerificationURI
		}

		if verificationURL == "" {
			log.Error("no verification URL provided in the login response")
			return
		}

		if err := openURL(verificationURL); err != nil {
			log.Errorf("failed to open login URL: %v", err)
			return
		}

		_, err = conn.WaitSSOLogin(ctx, &proto.WaitSSOLoginRequest{UserCode: resp.UserCode})
		if err != nil {
			log.Errorf("Waiting sso login failed with: %v", err)
			label.SetText("Waiting login failed, please create \na debug bundle in the settings and contact support.")
			return
		}

		label.SetText("Re-authentication successful.\nReconnecting")
		status, err := conn.Status(ctx, &proto.StatusRequest{})
		if err != nil {
			log.Errorf("get service status: %v", err)
			return
		}

		if status.Status == string(internal.StatusConnected) {
			label.SetText("Already connected.\nClosing this window.")
			time.Sleep(2 * time.Second)
			s.wLoginURL.Close()
			return
		}

		_, err = conn.Up(ctx, &proto.UpRequest{})
		if err != nil {
			label.SetText("Reconnecting failed, please create \na debug bundle in the settings and contact support.")
			log.Errorf("Reconnecting failed with: %v", err)
			return
		}

		label.SetText("Connection successful.\nClosing this window.")
		time.Sleep(time.Second)

		s.wLoginURL.Close()
	})

	img := canvas.NewImageFromResource(resIcon)
	img.FillMode = canvas.ImageFillContain
	img.SetMinSize(fyne.NewSize(64, 64))
	img.Resize(fyne.NewSize(64, 64))

	// center the content vertically
	content := container.NewVBox(
		layout.NewSpacer(),
		img,
		label,
		btn,
		layout.NewSpacer(),
	)
	s.wLoginURL.SetContent(container.NewCenter(content))

	// start a goroutine to check connection status and close the window if connected
	go func() {
		ticker := time.NewTicker(5 * time.Second)
		defer ticker.Stop()

		conn, err := s.getSrvClient(failFastTimeout)
		if err != nil {
			return
		}

		for {
			select {
			case <-ctx.Done():
				return
			case <-ticker.C:
				status, err := conn.Status(s.ctx, &proto.StatusRequest{})
				if err != nil {
					continue
				}
				if status.Status == string(internal.StatusConnected) {
					if s.wLoginURL != nil {
						s.wLoginURL.Close()
					}
					return
				}
			}
		}
	}()

	s.wLoginURL.Show()

	// return cancel func so callers can stop the background goroutine if desired
	return cancel
}

func openURL(url string) error {
	if browser := os.Getenv("BROWSER"); browser != "" {
		return exec.Command(browser, url).Start()
	}

	var err error
	switch runtime.GOOS {
	case "windows":
		err = exec.Command("rundll32", "url.dll,FileProtocolHandler", url).Start()
	case "darwin":
		err = exec.Command("open", url).Start()
	case "linux", "freebsd":
		err = exec.Command("xdg-open", url).Start()
	default:
		err = fmt.Errorf("unsupported platform")
	}
	return err
}<|MERGE_RESOLUTION|>--- conflicted
+++ resolved
@@ -485,53 +485,6 @@
 			{Text: "MTU", Widget: s.iMTU},
 			{Text: "Log File", Widget: s.iLogFile},
 		},
-<<<<<<< HEAD
-		SubmitText: "Save",
-		OnSubmit: func() {
-			// Check if update settings are disabled by daemon
-			features, err := s.getFeatures()
-			if err != nil {
-				log.Errorf("failed to get features from daemon: %v", err)
-				// Continue with default behavior if features can't be retrieved
-			} else if features != nil && features.DisableUpdateSettings {
-				log.Warn("Configuration updates are disabled by daemon")
-				//nolint
-				dialog.ShowError(fmt.Errorf("Configuration updates are disabled by daemon"), s.wSettings)
-				return
-			}
-
-			if s.iPreSharedKey.Text != "" && s.iPreSharedKey.Text != censoredPreSharedKey {
-				// validate preSharedKey if it added
-				if _, err := wgtypes.ParseKey(s.iPreSharedKey.Text); err != nil {
-					//nolint
-					dialog.ShowError(fmt.Errorf("Invalid Pre-shared Key Value"), s.wSettings)
-					return
-				}
-			}
-
-			port, err := strconv.ParseInt(s.iInterfacePort.Text, 10, 64)
-			if err != nil {
-				//nolint
-				dialog.ShowError(errors.New("Invalid interface port"), s.wSettings)
-				return
-			}
-
-			var mtu int64
-			mtuText := strings.TrimSpace(s.iMTU.Text)
-			if mtuText != "" {
-				var err error
-				mtu, err = strconv.ParseInt(mtuText, 10, 64)
-				if err != nil {
-					//nolint
-					dialog.ShowError(errors.New("Invalid MTU value"), s.wSettings)
-					return
-				}
-				if mtu < iface.MinMTU || mtu > iface.MaxMTU {
-					dialog.ShowError(fmt.Errorf("MTU must be between %d and %d bytes", iface.MinMTU, iface.MaxMTU), s.wSettings)
-					return
-				}
-			}
-=======
 	}
 }
 
@@ -557,7 +510,6 @@
 		dialog.ShowError(err, s.wSettings)
 		return
 	}
->>>>>>> 031ab111
 
 	iMngURL := strings.TrimSpace(s.iMngURL.Text)
 
@@ -619,47 +571,6 @@
 		s.hasSSHChanges()
 }
 
-<<<<<<< HEAD
-				conn, err := s.getSrvClient(failFastTimeout)
-				if err != nil {
-					log.Errorf("get client: %v", err)
-					//nolint
-					dialog.ShowError(fmt.Errorf("Failed to connect to the service: %v", err), s.wSettings)
-					return
-				}
-				_, err = conn.SetConfig(s.ctx, &req)
-				if err != nil {
-					log.Errorf("set config: %v", err)
-					//nolint
-					dialog.ShowError(fmt.Errorf("Failed to set configuration: %v", err), s.wSettings)
-					return
-				}
-
-				go func() {
-					status, err := conn.Status(s.ctx, &proto.StatusRequest{})
-					if err != nil {
-						log.Errorf("get service status: %v", err)
-						//nolint
-						dialog.ShowError(fmt.Errorf("Failed to get service status: %v", err), s.wSettings)
-						return
-					}
-					if status.Status == string(internal.StatusConnected) {
-						// run down & up
-						_, err = conn.Down(s.ctx, &proto.DownRequest{})
-						if err != nil {
-							log.Errorf("down service: %v", err)
-						}
-
-						_, err = conn.Up(s.ctx, &proto.UpRequest{})
-						if err != nil {
-							log.Errorf("up service: %v", err)
-							//nolint
-							dialog.ShowError(fmt.Errorf("Failed to reconnect: %v", err), s.wSettings)
-							return
-						}
-					}
-				}()
-=======
 func (s *serviceClient) applySettingsChanges(iMngURL string, port, mtu int64) error {
 	s.managementURL = iMngURL
 	s.preSharedKey = s.iPreSharedKey.Text
@@ -765,7 +676,6 @@
 			if err != nil {
 				log.Errorf("up service: %v", err)
 				return
->>>>>>> 031ab111
 			}
 		}
 	}()
