//go:build !(linux && 386)

package main

import (
	"context"
	_ "embed"
	"errors"
	"flag"
	"fmt"
	"os"
	"os/exec"
	"path"
	"runtime"
	"strconv"
	"strings"
	"sync"
	"time"
	"unicode"

	"fyne.io/fyne/v2"
	"fyne.io/fyne/v2/app"
	"fyne.io/fyne/v2/canvas"
	"fyne.io/fyne/v2/container"
	"fyne.io/fyne/v2/dialog"
	"fyne.io/fyne/v2/layout"
	"fyne.io/fyne/v2/theme"
	"fyne.io/fyne/v2/widget"
	"fyne.io/systray"
	"github.com/cenkalti/backoff/v4"
	log "github.com/sirupsen/logrus"
	"github.com/skratchdot/open-golang/open"
	"golang.zx2c4.com/wireguard/wgctrl/wgtypes"
	"google.golang.org/grpc"
	"google.golang.org/grpc/credentials/insecure"

	"github.com/netbirdio/netbird/client/internal"
	"github.com/netbirdio/netbird/client/proto"
	"github.com/netbirdio/netbird/client/ui/desktop"
	"github.com/netbirdio/netbird/client/ui/event"
	"github.com/netbirdio/netbird/client/ui/process"
	"github.com/netbirdio/netbird/util"

	"github.com/netbirdio/netbird/version"
)

const (
	defaultFailTimeout = 3 * time.Second
	failFastTimeout    = time.Second
)

const (
	censoredPreSharedKey = "**********"
)

func main() {
	daemonAddr, showSettings, showNetworks, showLoginURL, showDebug, errorMsg, saveLogsInFile := parseFlags()

	// Initialize file logging if needed.
	var logFile string
	if saveLogsInFile {
		file, err := initLogFile()
		if err != nil {
			log.Errorf("error while initializing log: %v", err)
			return
		}
		logFile = file
	} else {
		_ = util.InitLog("trace", "console")
	}

	// Create the Fyne application.
	a := app.NewWithID("NetBird")
	a.SetIcon(fyne.NewStaticResource("netbird", iconDisconnected))

	// Show error message window if needed.
	if errorMsg != "" {
		showErrorMessage(errorMsg)
		return
	}

	// Create the service client (this also builds the settings or networks UI if requested).
	client := newServiceClient(daemonAddr, logFile, a, showSettings, showNetworks, showLoginURL, showDebug)

	// Watch for theme/settings changes to update the icon.
	go watchSettingsChanges(a, client)

	// Run in window mode if any UI flag was set.
	if showSettings || showNetworks || showDebug || showLoginURL {
		a.Run()
		return
	}

	// Check for another running process.
	pid, running, err := process.IsAnotherProcessRunning()
	if err != nil {
		log.Errorf("error while checking process: %v", err)
		return
	}
	if running {
		log.Warnf("another process is running with pid %d, exiting", pid)
		return
	}

	client.setDefaultFonts()
	systray.Run(client.onTrayReady, client.onTrayExit)
}

// parseFlags reads and returns all needed command-line flags.
func parseFlags() (daemonAddr string, showSettings, showNetworks, showLoginURL, showDebug bool, errorMsg string, saveLogsInFile bool) {
	defaultDaemonAddr := "unix:///var/run/netbird.sock"
	if runtime.GOOS == "windows" {
		defaultDaemonAddr = "tcp://127.0.0.1:41731"
	}
	flag.StringVar(&daemonAddr, "daemon-addr", defaultDaemonAddr, "Daemon service address to serve CLI requests [unix|tcp]://[path|host:port]")
	flag.BoolVar(&showSettings, "settings", false, "run settings window")
	flag.BoolVar(&showNetworks, "networks", false, "run networks window")
	flag.BoolVar(&showLoginURL, "login-url", false, "show login URL in a popup window")
	flag.BoolVar(&showDebug, "debug", false, "run debug window")
	flag.StringVar(&errorMsg, "error-msg", "", "displays an error message window")
	flag.BoolVar(&saveLogsInFile, "use-log-file", false, fmt.Sprintf("save logs in a file: %s/netbird-ui-PID.log", os.TempDir()))
	flag.Parse()
	return
}

// initLogFile initializes logging into a file.
func initLogFile() (string, error) {
	logFile := path.Join(os.TempDir(), fmt.Sprintf("netbird-ui-%d.log", os.Getpid()))
	return logFile, util.InitLog("trace", logFile)
}

// watchSettingsChanges listens for Fyne theme/settings changes and updates the client icon.
func watchSettingsChanges(a fyne.App, client *serviceClient) {
	settingsChangeChan := make(chan fyne.Settings)
	a.Settings().AddChangeListener(settingsChangeChan)
	for range settingsChangeChan {
		client.updateIcon()
	}
}

// showErrorMessage displays an error message in a simple window.
func showErrorMessage(msg string) {
	a := app.New()
	w := a.NewWindow("NetBird Error")
	label := widget.NewLabel(msg)
	label.Wrapping = fyne.TextWrapWord
	w.SetContent(label)
	w.Resize(fyne.NewSize(400, 100))
	w.Show()
	a.Run()
}

//go:embed assets/netbird-systemtray-connected-macos.png
var iconConnectedMacOS []byte

//go:embed assets/netbird-systemtray-disconnected-macos.png
var iconDisconnectedMacOS []byte

//go:embed assets/netbird-systemtray-update-disconnected-macos.png
var iconUpdateDisconnectedMacOS []byte

//go:embed assets/netbird-systemtray-update-connected-macos.png
var iconUpdateConnectedMacOS []byte

//go:embed assets/netbird-systemtray-connecting-macos.png
var iconConnectingMacOS []byte

//go:embed assets/netbird-systemtray-error-macos.png
var iconErrorMacOS []byte

type serviceClient struct {
	ctx    context.Context
	cancel context.CancelFunc
	addr   string
	conn   proto.DaemonServiceClient

	eventHandler *eventHandler

	icAbout              []byte
	icConnected          []byte
	icDisconnected       []byte
	icUpdateConnected    []byte
	icUpdateDisconnected []byte
	icConnecting         []byte
	icError              []byte

	// systray menu items
	mStatus            *systray.MenuItem
	mUp                *systray.MenuItem
	mDown              *systray.MenuItem
	mSettings          *systray.MenuItem
	mAbout             *systray.MenuItem
	mGitHub            *systray.MenuItem
	mVersionUI         *systray.MenuItem
	mVersionDaemon     *systray.MenuItem
	mUpdate            *systray.MenuItem
	mQuit              *systray.MenuItem
	mNetworks          *systray.MenuItem
	mAllowSSH          *systray.MenuItem
	mAutoConnect       *systray.MenuItem
	mEnableRosenpass   *systray.MenuItem
	mLazyConnEnabled   *systray.MenuItem
	mBlockInbound      *systray.MenuItem
	mNotifications     *systray.MenuItem
	mAdvancedSettings  *systray.MenuItem
	mCreateDebugBundle *systray.MenuItem
	mExitNode          *systray.MenuItem

	// application with main windows.
	app                  fyne.App
	wSettings            fyne.Window
	showAdvancedSettings bool
	sendNotification     bool

	// input elements for settings form
	iMngURL        *widget.Entry
	iAdminURL      *widget.Entry
	iConfigFile    *widget.Entry
	iLogFile       *widget.Entry
	iPreSharedKey  *widget.Entry
	iInterfaceName *widget.Entry
	iInterfacePort *widget.Entry

	// switch elements for settings form
	sRosenpassPermissive *widget.Check
	sNetworkMonitor      *widget.Check
	sDisableDNS          *widget.Check
	sDisableClientRoutes *widget.Check
	sDisableServerRoutes *widget.Check
	sBlockLANAccess      *widget.Check

	// observable settings over corresponding iMngURL and iPreSharedKey values.
	managementURL       string
	preSharedKey        string
	adminURL            string
	RosenpassPermissive bool
	interfaceName       string
	interfacePort       int
	networkMonitor      bool
	disableDNS          bool
	disableClientRoutes bool
	disableServerRoutes bool
	blockLANAccess      bool

	connected            bool
	update               *version.Update
	daemonVersion        string
	updateIndicationLock sync.Mutex
	isUpdateIconActive   bool
	showNetworks         bool
	wNetworks            fyne.Window

	eventManager *event.Manager

<<<<<<< HEAD
	exitNodeMu     sync.Mutex
	mExitNodeItems []menuHandler
	logFile        string
	wLoginURL      fyne.Window
=======
	exitNodeMu           sync.Mutex
	mExitNodeItems       []menuHandler
	exitNodeStates       []exitNodeState
	mExitNodeDeselectAll *systray.MenuItem
	logFile              string
>>>>>>> 87376afd
}

type menuHandler struct {
	*systray.MenuItem
	cancel context.CancelFunc
}

// newServiceClient instance constructor
//
// This constructor also builds the UI elements for the settings window.
func newServiceClient(addr string, logFile string, a fyne.App, showSettings bool, showNetworks bool, showLoginURL bool, showDebug bool) *serviceClient {
	ctx, cancel := context.WithCancel(context.Background())
	s := &serviceClient{
		ctx:              ctx,
		cancel:           cancel,
		addr:             addr,
		app:              a,
		logFile:          logFile,
		sendNotification: false,

		showAdvancedSettings: showSettings,
		showNetworks:         showNetworks,
		update:               version.NewUpdate(),
	}

	s.eventHandler = newEventHandler(s)
	s.setNewIcons()

	switch {
	case showSettings:
		s.showSettingsUI()
	case showNetworks:
		s.showNetworksUI()
	case showLoginURL:
		s.showLoginURL()
	case showDebug:
		s.showDebugUI()
	}

	return s
}

func (s *serviceClient) setNewIcons() {
	s.icAbout = iconAbout
	if s.app.Settings().ThemeVariant() == theme.VariantDark {
		s.icConnected = iconConnectedDark
		s.icDisconnected = iconDisconnected
		s.icUpdateConnected = iconUpdateConnectedDark
		s.icUpdateDisconnected = iconUpdateDisconnectedDark
		s.icConnecting = iconConnectingDark
		s.icError = iconErrorDark
	} else {
		s.icConnected = iconConnected
		s.icDisconnected = iconDisconnected
		s.icUpdateConnected = iconUpdateConnected
		s.icUpdateDisconnected = iconUpdateDisconnected
		s.icConnecting = iconConnecting
		s.icError = iconError
	}
}

func (s *serviceClient) updateIcon() {
	s.setNewIcons()
	s.updateIndicationLock.Lock()
	if s.connected {
		if s.isUpdateIconActive {
			systray.SetTemplateIcon(iconUpdateConnectedMacOS, s.icUpdateConnected)
		} else {
			systray.SetTemplateIcon(iconConnectedMacOS, s.icConnected)
		}
	} else {
		if s.isUpdateIconActive {
			systray.SetTemplateIcon(iconUpdateDisconnectedMacOS, s.icUpdateDisconnected)
		} else {
			systray.SetTemplateIcon(iconDisconnectedMacOS, s.icDisconnected)
		}
	}
	s.updateIndicationLock.Unlock()
}

func (s *serviceClient) showSettingsUI() {
	// add settings window UI elements.
	s.wSettings = s.app.NewWindow("NetBird Settings")
	s.wSettings.SetOnClosed(s.cancel)

	s.iMngURL = widget.NewEntry()
	s.iAdminURL = widget.NewEntry()
	s.iConfigFile = widget.NewEntry()
	s.iConfigFile.Disable()
	s.iLogFile = widget.NewEntry()
	s.iLogFile.Disable()
	s.iPreSharedKey = widget.NewPasswordEntry()
	s.iInterfaceName = widget.NewEntry()
	s.iInterfacePort = widget.NewEntry()

	s.sRosenpassPermissive = widget.NewCheck("Enable Rosenpass permissive mode", nil)

	s.sNetworkMonitor = widget.NewCheck("Restarts NetBird when the network changes", nil)
	s.sDisableDNS = widget.NewCheck("Keeps system DNS settings unchanged", nil)
	s.sDisableClientRoutes = widget.NewCheck("This peer won't route traffic to other peers", nil)
	s.sDisableServerRoutes = widget.NewCheck("This peer won't act as router for others", nil)
	s.sBlockLANAccess = widget.NewCheck("Blocks local network access when used as exit node", nil)

	s.wSettings.SetContent(s.getSettingsForm())
	s.wSettings.Resize(fyne.NewSize(600, 500))
	s.wSettings.SetFixedSize(true)

	s.getSrvConfig()
	s.wSettings.Show()
}

// getSettingsForm to embed it into settings window.
func (s *serviceClient) getSettingsForm() *widget.Form {
	return &widget.Form{
		Items: []*widget.FormItem{
			{Text: "Quantum-Resistance", Widget: s.sRosenpassPermissive},
			{Text: "Interface Name", Widget: s.iInterfaceName},
			{Text: "Interface Port", Widget: s.iInterfacePort},
			{Text: "Management URL", Widget: s.iMngURL},
			{Text: "Admin URL", Widget: s.iAdminURL},
			{Text: "Pre-shared Key", Widget: s.iPreSharedKey},
			{Text: "Config File", Widget: s.iConfigFile},
			{Text: "Log File", Widget: s.iLogFile},
			{Text: "Network Monitor", Widget: s.sNetworkMonitor},
			{Text: "Disable DNS", Widget: s.sDisableDNS},
			{Text: "Disable Client Routes", Widget: s.sDisableClientRoutes},
			{Text: "Disable Server Routes", Widget: s.sDisableServerRoutes},
			{Text: "Disable LAN Access", Widget: s.sBlockLANAccess},
		},
		SubmitText: "Save",
		OnSubmit: func() {
			if s.iPreSharedKey.Text != "" && s.iPreSharedKey.Text != censoredPreSharedKey {
				// validate preSharedKey if it added
				if _, err := wgtypes.ParseKey(s.iPreSharedKey.Text); err != nil {
					dialog.ShowError(fmt.Errorf("Invalid Pre-shared Key Value"), s.wSettings)
					return
				}
			}

			port, err := strconv.ParseInt(s.iInterfacePort.Text, 10, 64)
			if err != nil {
				dialog.ShowError(errors.New("Invalid interface port"), s.wSettings)
				return
			}

			iAdminURL := strings.TrimSpace(s.iAdminURL.Text)
			iMngURL := strings.TrimSpace(s.iMngURL.Text)

			defer s.wSettings.Close()

			// Check if any settings have changed
			if s.managementURL != iMngURL || s.preSharedKey != s.iPreSharedKey.Text ||
				s.adminURL != iAdminURL || s.RosenpassPermissive != s.sRosenpassPermissive.Checked ||
				s.interfaceName != s.iInterfaceName.Text || s.interfacePort != int(port) ||
				s.networkMonitor != s.sNetworkMonitor.Checked ||
				s.disableDNS != s.sDisableDNS.Checked ||
				s.disableClientRoutes != s.sDisableClientRoutes.Checked ||
				s.disableServerRoutes != s.sDisableServerRoutes.Checked ||
				s.blockLANAccess != s.sBlockLANAccess.Checked {

				s.managementURL = iMngURL
				s.preSharedKey = s.iPreSharedKey.Text
				s.adminURL = iAdminURL

				loginRequest := proto.LoginRequest{
					ManagementUrl:       iMngURL,
					AdminURL:            iAdminURL,
					IsUnixDesktopClient: runtime.GOOS == "linux" || runtime.GOOS == "freebsd",
					RosenpassPermissive: &s.sRosenpassPermissive.Checked,
					InterfaceName:       &s.iInterfaceName.Text,
					WireguardPort:       &port,
					NetworkMonitor:      &s.sNetworkMonitor.Checked,
					DisableDns:          &s.sDisableDNS.Checked,
					DisableClientRoutes: &s.sDisableClientRoutes.Checked,
					DisableServerRoutes: &s.sDisableServerRoutes.Checked,
					BlockLanAccess:      &s.sBlockLANAccess.Checked,
				}

				if s.iPreSharedKey.Text != censoredPreSharedKey {
					loginRequest.OptionalPreSharedKey = &s.iPreSharedKey.Text
				}

				if err := s.restartClient(&loginRequest); err != nil {
					log.Errorf("restarting client connection: %v", err)
					return
				}
			}
		},
		OnCancel: func() {
			s.wSettings.Close()
		},
	}
}

func (s *serviceClient) login(openURL bool) (*proto.LoginResponse, error) {
	conn, err := s.getSrvClient(defaultFailTimeout)
	if err != nil {
		log.Errorf("get client: %v", err)
		return nil, err
	}

	loginResp, err := conn.Login(s.ctx, &proto.LoginRequest{
		IsUnixDesktopClient: runtime.GOOS == "linux" || runtime.GOOS == "freebsd",
	})
	if err != nil {
		log.Errorf("login to management URL with: %v", err)
		return nil, err
	}

	if loginResp.NeedsSSOLogin && openURL {
		err = open.Run(loginResp.VerificationURIComplete)
		if err != nil {
			log.Errorf("opening the verification uri in the browser failed: %v", err)
			return nil, err
		}

		_, err = conn.WaitSSOLogin(s.ctx, &proto.WaitSSOLoginRequest{UserCode: loginResp.UserCode})
		if err != nil {
			log.Errorf("waiting sso login failed with: %v", err)
			return nil, err
		}
	}

	return loginResp, nil
}

func (s *serviceClient) menuUpClick() error {
	systray.SetTemplateIcon(iconConnectingMacOS, s.icConnecting)
	conn, err := s.getSrvClient(defaultFailTimeout)
	if err != nil {
		systray.SetTemplateIcon(iconErrorMacOS, s.icError)
		log.Errorf("get client: %v", err)
		return err
	}

	_, err = s.login(true)
	if err != nil {
		log.Errorf("login failed with: %v", err)
		return err
	}

	status, err := conn.Status(s.ctx, &proto.StatusRequest{})
	if err != nil {
		log.Errorf("get service status: %v", err)
		return err
	}

	if status.Status == string(internal.StatusConnected) {
		log.Warnf("already connected")
		return nil
	}

	if _, err := s.conn.Up(s.ctx, &proto.UpRequest{}); err != nil {
		log.Errorf("up service: %v", err)
		return err
	}

	return nil
}

func (s *serviceClient) menuDownClick() error {
	systray.SetTemplateIcon(iconConnectingMacOS, s.icConnecting)
	conn, err := s.getSrvClient(defaultFailTimeout)
	if err != nil {
		log.Errorf("get client: %v", err)
		return err
	}

	status, err := conn.Status(s.ctx, &proto.StatusRequest{})
	if err != nil {
		log.Errorf("get service status: %v", err)
		return err
	}

	if status.Status != string(internal.StatusConnected) && status.Status != string(internal.StatusConnecting) {
		log.Warnf("already down")
		return nil
	}

	if _, err := s.conn.Down(s.ctx, &proto.DownRequest{}); err != nil {
		log.Errorf("down service: %v", err)
		return err
	}

	return nil
}

func (s *serviceClient) updateStatus() error {
	conn, err := s.getSrvClient(defaultFailTimeout)
	if err != nil {
		return err
	}
	err = backoff.Retry(func() error {
		status, err := conn.Status(s.ctx, &proto.StatusRequest{})
		if err != nil {
			log.Errorf("get service status: %v", err)
			if s.connected {
				s.app.SendNotification(fyne.NewNotification("Error", "Connection to service lost"))
			}
			s.setDisconnectedStatus()
			return err
		}

		s.updateIndicationLock.Lock()
		defer s.updateIndicationLock.Unlock()

		// notify the user when the session has expired
		if status.Status == string(internal.StatusNeedsLogin) {
			s.onSessionExpire()
		}

		var systrayIconState bool

		switch {
		case status.Status == string(internal.StatusConnected):
			s.connected = true
			s.sendNotification = true
			if s.isUpdateIconActive {
				systray.SetTemplateIcon(iconUpdateConnectedMacOS, s.icUpdateConnected)
			} else {
				systray.SetTemplateIcon(iconConnectedMacOS, s.icConnected)
			}
			systray.SetTooltip("NetBird (Connected)")
			s.mStatus.SetTitle("Connected")
			s.mUp.Disable()
			s.mDown.Enable()
			s.mNetworks.Enable()
			go s.updateExitNodes()
			systrayIconState = true
		case status.Status == string(internal.StatusConnecting):
			s.setConnectingStatus()
		case status.Status != string(internal.StatusConnected) && s.mUp.Disabled():
			s.setDisconnectedStatus()
			systrayIconState = false
		}

		// the updater struct notify by the upgrades available only, but if meanwhile the daemon has successfully
		// updated must reset the mUpdate visibility state
		if s.daemonVersion != status.DaemonVersion {
			s.mUpdate.Hide()
			s.daemonVersion = status.DaemonVersion

			s.isUpdateIconActive = s.update.SetDaemonVersion(status.DaemonVersion)
			if !s.isUpdateIconActive {
				if systrayIconState {
					systray.SetTemplateIcon(iconConnectedMacOS, s.icConnected)
				} else {
					systray.SetTemplateIcon(iconDisconnectedMacOS, s.icDisconnected)
				}
			}

			daemonVersionTitle := normalizedVersion(s.daemonVersion)
			s.mVersionDaemon.SetTitle(fmt.Sprintf("Daemon: %s", daemonVersionTitle))
			s.mVersionDaemon.SetTooltip(fmt.Sprintf("Daemon version: %s", daemonVersionTitle))
			s.mVersionDaemon.Show()
		}

		return nil
	}, &backoff.ExponentialBackOff{
		InitialInterval:     time.Second,
		RandomizationFactor: backoff.DefaultRandomizationFactor,
		Multiplier:          backoff.DefaultMultiplier,
		MaxInterval:         300 * time.Millisecond,
		MaxElapsedTime:      2 * time.Second,
		Stop:                backoff.Stop,
		Clock:               backoff.SystemClock,
	})
	if err != nil {
		return err
	}

	return nil
}

func (s *serviceClient) setDisconnectedStatus() {
	s.connected = false
	if s.isUpdateIconActive {
		systray.SetTemplateIcon(iconUpdateDisconnectedMacOS, s.icUpdateDisconnected)
	} else {
		systray.SetTemplateIcon(iconDisconnectedMacOS, s.icDisconnected)
	}
	systray.SetTooltip("NetBird (Disconnected)")
	s.mStatus.SetTitle("Disconnected")
	s.mDown.Disable()
	s.mUp.Enable()
	s.mNetworks.Disable()
	s.mExitNode.Disable()
	go s.updateExitNodes()
}

func (s *serviceClient) setConnectingStatus() {
	s.connected = false
	systray.SetTemplateIcon(iconConnectingMacOS, s.icConnecting)
	systray.SetTooltip("NetBird (Connecting)")
	s.mStatus.SetTitle("Connecting")
	s.mUp.Disable()
	s.mDown.Enable()
	s.mNetworks.Disable()
	s.mExitNode.Disable()
}

func (s *serviceClient) onTrayReady() {
	systray.SetTemplateIcon(iconDisconnectedMacOS, s.icDisconnected)
	systray.SetTooltip("NetBird")

	// setup systray menu items
	s.mStatus = systray.AddMenuItem("Disconnected", "Disconnected")
	s.mStatus.Disable()
	systray.AddSeparator()
	s.mUp = systray.AddMenuItem("Connect", "Connect")
	s.mDown = systray.AddMenuItem("Disconnect", "Disconnect")
	s.mDown.Disable()
	systray.AddSeparator()

	s.mSettings = systray.AddMenuItem("Settings", settingsMenuDescr)
	s.mAllowSSH = s.mSettings.AddSubMenuItemCheckbox("Allow SSH", allowSSHMenuDescr, false)
	s.mAutoConnect = s.mSettings.AddSubMenuItemCheckbox("Connect on Startup", autoConnectMenuDescr, false)
	s.mEnableRosenpass = s.mSettings.AddSubMenuItemCheckbox("Enable Quantum-Resistance", quantumResistanceMenuDescr, false)
	s.mLazyConnEnabled = s.mSettings.AddSubMenuItemCheckbox("Enable Lazy Connections", lazyConnMenuDescr, false)
	s.mBlockInbound = s.mSettings.AddSubMenuItemCheckbox("Block Inbound Connections", blockInboundMenuDescr, false)
	s.mNotifications = s.mSettings.AddSubMenuItemCheckbox("Notifications", notificationsMenuDescr, false)
	s.mAdvancedSettings = s.mSettings.AddSubMenuItem("Advanced Settings", advancedSettingsMenuDescr)
	s.mCreateDebugBundle = s.mSettings.AddSubMenuItem("Create Debug Bundle", debugBundleMenuDescr)
	s.loadSettings()

	s.exitNodeMu.Lock()
	s.mExitNode = systray.AddMenuItem("Exit Node", exitNodeMenuDescr)
	s.mExitNode.Disable()
	s.exitNodeMu.Unlock()

	s.mNetworks = systray.AddMenuItem("Networks", networksMenuDescr)
	s.mNetworks.Disable()
	systray.AddSeparator()

	s.mAbout = systray.AddMenuItem("About", "About")
	s.mAbout.SetIcon(s.icAbout)

	s.mGitHub = s.mAbout.AddSubMenuItem("GitHub", "GitHub")

	versionString := normalizedVersion(version.NetbirdVersion())
	s.mVersionUI = s.mAbout.AddSubMenuItem(fmt.Sprintf("GUI: %s", versionString), fmt.Sprintf("GUI Version: %s", versionString))
	s.mVersionUI.Disable()

	s.mVersionDaemon = s.mAbout.AddSubMenuItem("", "")
	s.mVersionDaemon.Disable()
	s.mVersionDaemon.Hide()

	s.mUpdate = s.mAbout.AddSubMenuItem("Download latest version", latestVersionMenuDescr)
	s.mUpdate.Hide()

	systray.AddSeparator()
	s.mQuit = systray.AddMenuItem("Quit", quitMenuDescr)

	// update exit node menu in case service is already connected
	go s.updateExitNodes()

	s.update.SetOnUpdateListener(s.onUpdateAvailable)
	go func() {
		s.getSrvConfig()
		time.Sleep(100 * time.Millisecond) // To prevent race condition caused by systray not being fully initialized and ignoring setIcon
		for {
			err := s.updateStatus()
			if err != nil {
				log.Errorf("error while updating status: %v", err)
			}
			time.Sleep(2 * time.Second)
		}
	}()

	s.eventManager = event.NewManager(s.app, s.addr)
	s.eventManager.SetNotificationsEnabled(s.mNotifications.Checked())
	s.eventManager.AddHandler(func(event *proto.SystemEvent) {
		if event.Category == proto.SystemEvent_SYSTEM {
			s.updateExitNodes()
		}
	})

	go s.eventManager.Start(s.ctx)
	go s.eventHandler.listen(s.ctx)
}


func (s *serviceClient) attachOutput(cmd *exec.Cmd) *os.File {
	if s.logFile == "" {
		// attach child's streams to parent's streams
		cmd.Stdout = os.Stdout
		cmd.Stderr = os.Stderr

		return nil
	}

	out, err := os.OpenFile(s.logFile, os.O_WRONLY|os.O_APPEND, 0)
	if err != nil {
		log.Errorf("Failed to open log file %s: %v", s.logFile, err)
		return nil
	}
	cmd.Stdout = out
	cmd.Stderr = out
	return out
}

func normalizedVersion(version string) string {
	versionString := version
	if unicode.IsDigit(rune(versionString[0])) {
		versionString = fmt.Sprintf("v%s", versionString)
	}
	return versionString
}

// onTrayExit is called when the tray icon is closed.
func (s *serviceClient) onTrayExit() {
	s.cancel()
}

// getSrvClient connection to the service.
func (s *serviceClient) getSrvClient(timeout time.Duration) (proto.DaemonServiceClient, error) {
	if s.conn != nil {
		return s.conn, nil
	}

	ctx, cancel := context.WithTimeout(s.ctx, timeout)
	defer cancel()

	conn, err := grpc.DialContext(
		ctx,
		strings.TrimPrefix(s.addr, "tcp://"),
		grpc.WithTransportCredentials(insecure.NewCredentials()),
		grpc.WithBlock(),
		grpc.WithUserAgent(desktop.GetUIUserAgent()),
	)
	if err != nil {
		return nil, fmt.Errorf("dial service: %w", err)
	}

	s.conn = proto.NewDaemonServiceClient(conn)
	return s.conn, nil
}

// getSrvConfig from the service to show it in the settings window.
func (s *serviceClient) getSrvConfig() {
	s.managementURL = internal.DefaultManagementURL
	s.adminURL = internal.DefaultAdminURL

	conn, err := s.getSrvClient(failFastTimeout)
	if err != nil {
		log.Errorf("get client: %v", err)
		return
	}

	cfg, err := conn.GetConfig(s.ctx, &proto.GetConfigRequest{})
	if err != nil {
		log.Errorf("get config settings from server: %v", err)
		return
	}

	if cfg.ManagementUrl != "" {
		s.managementURL = cfg.ManagementUrl
	}
	if cfg.AdminURL != "" {
		s.adminURL = cfg.AdminURL
	}
	s.preSharedKey = cfg.PreSharedKey
	s.RosenpassPermissive = cfg.RosenpassPermissive
	s.interfaceName = cfg.InterfaceName
	s.interfacePort = int(cfg.WireguardPort)

	s.networkMonitor = cfg.NetworkMonitor
	s.disableDNS = cfg.DisableDns
	s.disableClientRoutes = cfg.DisableClientRoutes
	s.disableServerRoutes = cfg.DisableServerRoutes
	s.blockLANAccess = cfg.BlockLanAccess

	if s.showAdvancedSettings {
		s.iMngURL.SetText(s.managementURL)
		s.iAdminURL.SetText(s.adminURL)
		s.iConfigFile.SetText(cfg.ConfigFile)
		s.iLogFile.SetText(cfg.LogFile)
		s.iPreSharedKey.SetText(cfg.PreSharedKey)
		s.iInterfaceName.SetText(cfg.InterfaceName)
		s.iInterfacePort.SetText(strconv.Itoa(int(cfg.WireguardPort)))
		s.sRosenpassPermissive.SetChecked(cfg.RosenpassPermissive)
		if !cfg.RosenpassEnabled {
			s.sRosenpassPermissive.Disable()
		}
		s.sNetworkMonitor.SetChecked(cfg.NetworkMonitor)
		s.sDisableDNS.SetChecked(cfg.DisableDns)
		s.sDisableClientRoutes.SetChecked(cfg.DisableClientRoutes)
		s.sDisableServerRoutes.SetChecked(cfg.DisableServerRoutes)
		s.sBlockLANAccess.SetChecked(cfg.BlockLanAccess)
	}

	if s.mNotifications == nil {
		return
	}
	if cfg.DisableNotifications {
		s.mNotifications.Uncheck()
	} else {
		s.mNotifications.Check()
	}
	if s.eventManager != nil {
		s.eventManager.SetNotificationsEnabled(s.mNotifications.Checked())
	}
}

func (s *serviceClient) onUpdateAvailable() {
	s.updateIndicationLock.Lock()
	defer s.updateIndicationLock.Unlock()

	s.mUpdate.Show()
	s.isUpdateIconActive = true

	if s.connected {
		systray.SetTemplateIcon(iconUpdateConnectedMacOS, s.icUpdateConnected)
	} else {
		systray.SetTemplateIcon(iconUpdateDisconnectedMacOS, s.icUpdateDisconnected)
	}
}

// onSessionExpire sends a notification to the user when the session expires.
func (s *serviceClient) onSessionExpire() {
	if s.sendNotification {
		s.runSelfCommand("login-url", "true")
		s.sendNotification = false
	}
}

// loadSettings loads the settings from the config file and updates the UI elements accordingly.
func (s *serviceClient) loadSettings() {
	conn, err := s.getSrvClient(failFastTimeout)
	if err != nil {
		log.Errorf("get client: %v", err)
		return
	}

	cfg, err := conn.GetConfig(s.ctx, &proto.GetConfigRequest{})
	if err != nil {
		log.Errorf("get config settings from server: %v", err)
		return
	}

	if cfg.ServerSSHAllowed {
		s.mAllowSSH.Check()
	} else {
		s.mAllowSSH.Uncheck()
	}

	if cfg.DisableAutoConnect {
		s.mAutoConnect.Uncheck()
	} else {
		s.mAutoConnect.Check()
	}

	if cfg.RosenpassEnabled {
		s.mEnableRosenpass.Check()
	} else {
		s.mEnableRosenpass.Uncheck()
	}

	if cfg.LazyConnectionEnabled {
		s.mLazyConnEnabled.Check()
	} else {
		s.mLazyConnEnabled.Uncheck()
	}

	if cfg.BlockInbound {
		s.mBlockInbound.Check()
	} else {
		s.mBlockInbound.Uncheck()
	}

	if cfg.DisableNotifications {
		s.mNotifications.Uncheck()
	} else {
		s.mNotifications.Check()
	}
	if s.eventManager != nil {
		s.eventManager.SetNotificationsEnabled(s.mNotifications.Checked())
	}
}

// updateConfig updates the configuration parameters
// based on the values selected in the settings window.
func (s *serviceClient) updateConfig() error {
	disableAutoStart := !s.mAutoConnect.Checked()
	sshAllowed := s.mAllowSSH.Checked()
	rosenpassEnabled := s.mEnableRosenpass.Checked()
	lazyConnectionEnabled := s.mLazyConnEnabled.Checked()
	blockInbound := s.mBlockInbound.Checked()
	notificationsDisabled := !s.mNotifications.Checked()

	loginRequest := proto.LoginRequest{
		IsUnixDesktopClient:   runtime.GOOS == "linux" || runtime.GOOS == "freebsd",
		ServerSSHAllowed:      &sshAllowed,
		RosenpassEnabled:      &rosenpassEnabled,
		DisableAutoConnect:    &disableAutoStart,
<<<<<<< HEAD
		DisableNotifications:  &notificationsDisabled,
=======
>>>>>>> 87376afd
		LazyConnectionEnabled: &lazyConnectionEnabled,
		BlockInbound:          &blockInbound,
		DisableNotifications:  &notificationsDisabled,
	}

	if err := s.restartClient(&loginRequest); err != nil {
		log.Errorf("restarting client connection: %v", err)
		return err
	}

	return nil
}

// restartClient restarts the client connection.
func (s *serviceClient) restartClient(loginRequest *proto.LoginRequest) error {
	ctx, cancel := context.WithTimeout(s.ctx, defaultFailTimeout)
	defer cancel()

	client, err := s.getSrvClient(failFastTimeout)
	if err != nil {
		return err
	}

	_, err = client.Login(ctx, loginRequest)
	if err != nil {
		return err
	}

	_, err = client.Up(ctx, &proto.UpRequest{})
	if err != nil {
		return err
	}

	return nil
}

// showLoginURL creates a borderless window styled like a pop-up in the top-right corner using s.wLoginURL.
func (s *serviceClient) showLoginURL() {

	resp, err := s.login(false)
	if err != nil {
		log.Errorf("failed to fetch login URL: %v", err)
		return
	}
	if resp.VerificationURIComplete == "" {
		log.Error("missing login URL")
		return
	}

	resIcon := fyne.NewStaticResource("netbird.png", iconAbout)

	if s.wLoginURL == nil {
		s.wLoginURL = s.app.NewWindow("NetBird Session Expired")
		s.wLoginURL.Resize(fyne.NewSize(400, 200))
		s.wLoginURL.SetIcon(resIcon)
	}
	// add a description label
	label := widget.NewLabel("Your NetBird session has expired.\nPlease re-authenticate to continue using NetBird.")

	btn := widget.NewButtonWithIcon("Re-authenticate", theme.ViewRefreshIcon(), func() {
		openURL(resp.VerificationURIComplete)
	})

	img := canvas.NewImageFromResource(resIcon)
	img.FillMode = canvas.ImageFillContain
	img.SetMinSize(fyne.NewSize(64, 64))
	img.Resize(fyne.NewSize(64, 64))

	// center the content vertically
	content := container.NewVBox(
		layout.NewSpacer(),
		img,
		label,
		btn,
		layout.NewSpacer(),
	)
	s.wLoginURL.SetContent(container.NewCenter(content))

	s.wLoginURL.Show()
}

func openURL(url string) error {
	var err error
	switch runtime.GOOS {
	case "windows":
		err = exec.Command("rundll32", "url.dll,FileProtocolHandler", url).Start()
	case "darwin":
		err = exec.Command("open", url).Start()
	case "linux", "freebsd":
		err = exec.Command("xdg-open", url).Start()
	default:
		err = fmt.Errorf("unsupported platform")
	}
	return err
}<|MERGE_RESOLUTION|>--- conflicted
+++ resolved
@@ -252,18 +252,12 @@
 
 	eventManager *event.Manager
 
-<<<<<<< HEAD
-	exitNodeMu     sync.Mutex
-	mExitNodeItems []menuHandler
-	logFile        string
-	wLoginURL      fyne.Window
-=======
 	exitNodeMu           sync.Mutex
 	mExitNodeItems       []menuHandler
 	exitNodeStates       []exitNodeState
 	mExitNodeDeselectAll *systray.MenuItem
 	logFile              string
->>>>>>> 87376afd
+	wLoginURL            fyne.Window
 }
 
 type menuHandler struct {
@@ -745,7 +739,6 @@
 	go s.eventHandler.listen(s.ctx)
 }
 
-
 func (s *serviceClient) attachOutput(cmd *exec.Cmd) *os.File {
 	if s.logFile == "" {
 		// attach child's streams to parent's streams
@@ -959,10 +952,7 @@
 		ServerSSHAllowed:      &sshAllowed,
 		RosenpassEnabled:      &rosenpassEnabled,
 		DisableAutoConnect:    &disableAutoStart,
-<<<<<<< HEAD
 		DisableNotifications:  &notificationsDisabled,
-=======
->>>>>>> 87376afd
 		LazyConnectionEnabled: &lazyConnectionEnabled,
 		BlockInbound:          &blockInbound,
 		DisableNotifications:  &notificationsDisabled,
