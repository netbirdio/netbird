//go:build !(linux && 386)

package main

import (
	"context"
	_ "embed"
	"errors"
	"flag"
	"fmt"
	"net/url"
	"os"
	"os/exec"
	"os/user"
	"path"
	"runtime"
	"strconv"
	"strings"
	"sync"
	"time"
	"unicode"

	"fyne.io/fyne/v2"
	"fyne.io/fyne/v2/app"
	"fyne.io/fyne/v2/canvas"
	"fyne.io/fyne/v2/container"
	"fyne.io/fyne/v2/dialog"
	"fyne.io/fyne/v2/layout"
	"fyne.io/fyne/v2/theme"
	"fyne.io/fyne/v2/widget"
	"fyne.io/systray"
	"github.com/cenkalti/backoff/v4"
	log "github.com/sirupsen/logrus"
	"github.com/skratchdot/open-golang/open"
	"golang.zx2c4.com/wireguard/wgctrl/wgtypes"
	"google.golang.org/grpc"
	"google.golang.org/grpc/credentials/insecure"

	"github.com/netbirdio/netbird/client/iface"
	"github.com/netbirdio/netbird/client/internal"
	"github.com/netbirdio/netbird/client/internal/profilemanager"
	"github.com/netbirdio/netbird/client/proto"
	"github.com/netbirdio/netbird/client/ui/desktop"
	"github.com/netbirdio/netbird/client/ui/event"
	"github.com/netbirdio/netbird/client/ui/process"

	"github.com/netbirdio/netbird/util"

	"github.com/netbirdio/netbird/version"
)

const (
	defaultFailTimeout = 3 * time.Second
	failFastTimeout    = time.Second
)

const (
	censoredPreSharedKey = "**********"
)

func main() {
	flags := parseFlags()

	// Initialize file logging if needed.
	var logFile string
	if flags.saveLogsInFile {
		file, err := initLogFile()
		if err != nil {
			log.Errorf("error while initializing log: %v", err)
			return
		}
		logFile = file
	} else {
		_ = util.InitLog("trace", util.LogConsole)
	}

	// Create the Fyne application.
	a := app.NewWithID("NetBird")
	a.SetIcon(fyne.NewStaticResource("netbird", iconDisconnected))

	// Show error message window if needed.
	if flags.errorMsg != "" {
		showErrorMessage(flags.errorMsg)
		return
	}

	// Create the service client (this also builds the settings or networks UI if requested).
	client := newServiceClient(&newServiceClientArgs{
		addr:         flags.daemonAddr,
		logFile:      logFile,
		app:          a,
		showSettings: flags.showSettings,
		showNetworks: flags.showNetworks,
		showLoginURL: flags.showLoginURL,
		showDebug:    flags.showDebug,
		showProfiles: flags.showProfiles,
	})

	// Watch for theme/settings changes to update the icon.
	go watchSettingsChanges(a, client)

	// Run in window mode if any UI flag was set.
	if flags.showSettings || flags.showNetworks || flags.showDebug || flags.showLoginURL || flags.showProfiles {
		a.Run()
		return
	}

	// Check for another running process.
	pid, running, err := process.IsAnotherProcessRunning()
	if err != nil {
		log.Errorf("error while checking process: %v", err)
		return
	}
	if running {
		log.Warnf("another process is running with pid %d, exiting", pid)
		return
	}

	client.setDefaultFonts()
	systray.Run(client.onTrayReady, client.onTrayExit)
}

type cliFlags struct {
	daemonAddr     string
	showSettings   bool
	showNetworks   bool
	showProfiles   bool
	showDebug      bool
	showLoginURL   bool
	errorMsg       string
	saveLogsInFile bool
}

// parseFlags reads and returns all needed command-line flags.
func parseFlags() *cliFlags {
	var flags cliFlags

	defaultDaemonAddr := "unix:///var/run/netbird.sock"
	if runtime.GOOS == "windows" {
		defaultDaemonAddr = "tcp://127.0.0.1:41731"
	}
	flag.StringVar(&flags.daemonAddr, "daemon-addr", defaultDaemonAddr, "Daemon service address to serve CLI requests [unix|tcp]://[path|host:port]")
	flag.BoolVar(&flags.showSettings, "settings", false, "run settings window")
	flag.BoolVar(&flags.showNetworks, "networks", false, "run networks window")
	flag.BoolVar(&flags.showProfiles, "profiles", false, "run profiles window")
	flag.BoolVar(&flags.showDebug, "debug", false, "run debug window")
	flag.StringVar(&flags.errorMsg, "error-msg", "", "displays an error message window")
	flag.BoolVar(&flags.saveLogsInFile, "use-log-file", false, fmt.Sprintf("save logs in a file: %s/netbird-ui-PID.log", os.TempDir()))
	flag.BoolVar(&flags.showLoginURL, "login-url", false, "show login URL in a popup window")
	flag.Parse()
	return &flags
}

// initLogFile initializes logging into a file.
func initLogFile() (string, error) {
	logFile := path.Join(os.TempDir(), fmt.Sprintf("netbird-ui-%d.log", os.Getpid()))
	return logFile, util.InitLog("trace", logFile)
}

// watchSettingsChanges listens for Fyne theme/settings changes and updates the client icon.
func watchSettingsChanges(a fyne.App, client *serviceClient) {
	settingsChangeChan := make(chan fyne.Settings)
	a.Settings().AddChangeListener(settingsChangeChan)
	for range settingsChangeChan {
		client.updateIcon()
	}
}

// showErrorMessage displays an error message in a simple window.
func showErrorMessage(msg string) {
	a := app.New()
	w := a.NewWindow("NetBird Error")
	label := widget.NewLabel(msg)
	label.Wrapping = fyne.TextWrapWord
	w.SetContent(label)
	w.Resize(fyne.NewSize(400, 100))
	w.Show()
	a.Run()
}

//go:embed assets/netbird-systemtray-connected-macos.png
var iconConnectedMacOS []byte

//go:embed assets/netbird-systemtray-disconnected-macos.png
var iconDisconnectedMacOS []byte

//go:embed assets/netbird-systemtray-update-disconnected-macos.png
var iconUpdateDisconnectedMacOS []byte

//go:embed assets/netbird-systemtray-update-connected-macos.png
var iconUpdateConnectedMacOS []byte

//go:embed assets/netbird-systemtray-connecting-macos.png
var iconConnectingMacOS []byte

//go:embed assets/netbird-systemtray-error-macos.png
var iconErrorMacOS []byte

//go:embed assets/connected.png
var iconConnectedDot []byte

//go:embed assets/disconnected.png
var iconDisconnectedDot []byte

type serviceClient struct {
	ctx    context.Context
	cancel context.CancelFunc
	addr   string
	conn   proto.DaemonServiceClient

	eventHandler *eventHandler

	profileManager *profilemanager.ProfileManager

	icAbout              []byte
	icConnected          []byte
	icConnectedDot       []byte
	icDisconnected       []byte
	icDisconnectedDot    []byte
	icUpdateConnected    []byte
	icUpdateDisconnected []byte
	icConnecting         []byte
	icError              []byte

	// systray menu items
	mStatus            *systray.MenuItem
	mUp                *systray.MenuItem
	mDown              *systray.MenuItem
	mSettings          *systray.MenuItem
	mProfile           *profileMenu
	mAbout             *systray.MenuItem
	mGitHub            *systray.MenuItem
	mVersionUI         *systray.MenuItem
	mVersionDaemon     *systray.MenuItem
	mUpdate            *systray.MenuItem
	mQuit              *systray.MenuItem
	mNetworks          *systray.MenuItem
	mAllowSSH          *systray.MenuItem
	mAutoConnect       *systray.MenuItem
	mEnableRosenpass   *systray.MenuItem
	mLazyConnEnabled   *systray.MenuItem
	mBlockInbound      *systray.MenuItem
	mNotifications     *systray.MenuItem
	mAdvancedSettings  *systray.MenuItem
	mCreateDebugBundle *systray.MenuItem
	mExitNode          *systray.MenuItem

	// application with main windows.
	app                  fyne.App
	wSettings            fyne.Window
	showAdvancedSettings bool
	sendNotification     bool

	// input elements for settings form
	iMngURL        *widget.Entry
	iLogFile       *widget.Entry
	iPreSharedKey  *widget.Entry
	iInterfaceName *widget.Entry
	iInterfacePort *widget.Entry
	iMTU           *widget.Entry

	// switch elements for settings form
	sRosenpassPermissive        *widget.Check
	sNetworkMonitor             *widget.Check
	sDisableDNS                 *widget.Check
	sDisableClientRoutes        *widget.Check
	sDisableServerRoutes        *widget.Check
	sBlockLANAccess             *widget.Check
	sEnableSSHRoot              *widget.Check
	sEnableSSHSFTP              *widget.Check
	sEnableSSHLocalPortForward  *widget.Check
	sEnableSSHRemotePortForward *widget.Check

	// observable settings over corresponding iMngURL and iPreSharedKey values.
<<<<<<< HEAD
	managementURL              string
	preSharedKey               string
	adminURL                   string
	RosenpassPermissive        bool
	interfaceName              string
	interfacePort              int
	networkMonitor             bool
	disableDNS                 bool
	disableClientRoutes        bool
	disableServerRoutes        bool
	blockLANAccess             bool
	enableSSHRoot              bool
	enableSSHSFTP              bool
	enableSSHLocalPortForward  bool
	enableSSHRemotePortForward bool
=======
	managementURL       string
	preSharedKey        string
	RosenpassPermissive bool
	interfaceName       string
	interfacePort       int
	mtu                 uint16
	networkMonitor      bool
	disableDNS          bool
	disableClientRoutes bool
	disableServerRoutes bool
	blockLANAccess      bool
>>>>>>> f063866c

	connected            bool
	update               *version.Update
	daemonVersion        string
	updateIndicationLock sync.Mutex
	isUpdateIconActive   bool
	showNetworks         bool
	wNetworks            fyne.Window
	wProfiles            fyne.Window

	eventManager *event.Manager

	exitNodeMu           sync.Mutex
	mExitNodeItems       []menuHandler
	exitNodeStates       []exitNodeState
	mExitNodeDeselectAll *systray.MenuItem
	logFile              string
	wLoginURL            fyne.Window
}

type menuHandler struct {
	*systray.MenuItem
	cancel context.CancelFunc
}

type newServiceClientArgs struct {
	addr         string
	logFile      string
	app          fyne.App
	showSettings bool
	showNetworks bool
	showDebug    bool
	showLoginURL bool
	showProfiles bool
}

// newServiceClient instance constructor
//
// This constructor also builds the UI elements for the settings window.
func newServiceClient(args *newServiceClientArgs) *serviceClient {
	ctx, cancel := context.WithCancel(context.Background())
	s := &serviceClient{
		ctx:              ctx,
		cancel:           cancel,
		addr:             args.addr,
		app:              args.app,
		logFile:          args.logFile,
		sendNotification: false,

		showAdvancedSettings: args.showSettings,
		showNetworks:         args.showNetworks,
		update:               version.NewUpdate("nb/client-ui"),
	}

	s.eventHandler = newEventHandler(s)
	s.profileManager = profilemanager.NewProfileManager()
	s.setNewIcons()

	switch {
	case args.showSettings:
		s.showSettingsUI()
	case args.showNetworks:
		s.showNetworksUI()
	case args.showLoginURL:
		s.showLoginURL()
	case args.showDebug:
		s.showDebugUI()
	case args.showProfiles:
		s.showProfilesUI()
	}

	return s
}

func (s *serviceClient) setNewIcons() {
	s.icAbout = iconAbout
	s.icConnectedDot = iconConnectedDot
	s.icDisconnectedDot = iconDisconnectedDot
	if s.app.Settings().ThemeVariant() == theme.VariantDark {
		s.icConnected = iconConnectedDark
		s.icDisconnected = iconDisconnected
		s.icUpdateConnected = iconUpdateConnectedDark
		s.icUpdateDisconnected = iconUpdateDisconnectedDark
		s.icConnecting = iconConnectingDark
		s.icError = iconErrorDark
	} else {
		s.icConnected = iconConnected
		s.icDisconnected = iconDisconnected
		s.icUpdateConnected = iconUpdateConnected
		s.icUpdateDisconnected = iconUpdateDisconnected
		s.icConnecting = iconConnecting
		s.icError = iconError
	}
}

func (s *serviceClient) updateIcon() {
	s.setNewIcons()
	s.updateIndicationLock.Lock()
	if s.connected {
		if s.isUpdateIconActive {
			systray.SetTemplateIcon(iconUpdateConnectedMacOS, s.icUpdateConnected)
		} else {
			systray.SetTemplateIcon(iconConnectedMacOS, s.icConnected)
		}
	} else {
		if s.isUpdateIconActive {
			systray.SetTemplateIcon(iconUpdateDisconnectedMacOS, s.icUpdateDisconnected)
		} else {
			systray.SetTemplateIcon(iconDisconnectedMacOS, s.icDisconnected)
		}
	}
	s.updateIndicationLock.Unlock()
}

func (s *serviceClient) showSettingsUI() {
	// Check if update settings are disabled by daemon
	features, err := s.getFeatures()
	if err != nil {
		log.Errorf("failed to get features from daemon: %v", err)
		// Continue with default behavior if features can't be retrieved
	} else if features != nil && features.DisableUpdateSettings {
		log.Warn("Update settings are disabled by daemon")
		return
	}

	// add settings window UI elements.
	s.wSettings = s.app.NewWindow("NetBird Settings")
	s.wSettings.SetOnClosed(s.cancel)

	s.iMngURL = widget.NewEntry()

	s.iLogFile = widget.NewEntry()
	s.iLogFile.Disable()
	s.iPreSharedKey = widget.NewPasswordEntry()
	s.iInterfaceName = widget.NewEntry()
	s.iInterfacePort = widget.NewEntry()
	s.iMTU = widget.NewEntry()

	s.sRosenpassPermissive = widget.NewCheck("Enable Rosenpass permissive mode", nil)

	s.sNetworkMonitor = widget.NewCheck("Restarts NetBird when the network changes", nil)
	s.sDisableDNS = widget.NewCheck("Keeps system DNS settings unchanged", nil)
	s.sDisableClientRoutes = widget.NewCheck("This peer won't route traffic to other peers", nil)
	s.sDisableServerRoutes = widget.NewCheck("This peer won't act as router for others", nil)
	s.sBlockLANAccess = widget.NewCheck("Blocks local network access when used as exit node", nil)
	s.sEnableSSHRoot = widget.NewCheck("Enable SSH Root Login", nil)
	s.sEnableSSHSFTP = widget.NewCheck("Enable SSH SFTP", nil)
	s.sEnableSSHLocalPortForward = widget.NewCheck("Enable SSH Local Port Forwarding", nil)
	s.sEnableSSHRemotePortForward = widget.NewCheck("Enable SSH Remote Port Forwarding", nil)

	s.wSettings.SetContent(s.getSettingsForm())
	s.wSettings.Resize(fyne.NewSize(600, 400))
	s.wSettings.SetFixedSize(true)

	s.getSrvConfig()
	s.wSettings.Show()
}

<<<<<<< HEAD
// getConnectionForm creates the connection settings form
func (s *serviceClient) getConnectionForm() *widget.Form {
	return &widget.Form{
		Items: []*widget.FormItem{
=======
// getSettingsForm to embed it into settings window.
func (s *serviceClient) getSettingsForm() *widget.Form {

	var activeProfName string
	activeProf, err := s.profileManager.GetActiveProfile()
	if err != nil {
		log.Errorf("get active profile: %v", err)
	} else {
		activeProfName = activeProf.Name
	}
	return &widget.Form{
		Items: []*widget.FormItem{
			{Text: "Profile", Widget: widget.NewLabel(activeProfName)},
			{Text: "Quantum-Resistance", Widget: s.sRosenpassPermissive},
			{Text: "Interface Name", Widget: s.iInterfaceName},
			{Text: "Interface Port", Widget: s.iInterfacePort},
			{Text: "MTU", Widget: s.iMTU},
>>>>>>> f063866c
			{Text: "Management URL", Widget: s.iMngURL},
			{Text: "Pre-shared Key", Widget: s.iPreSharedKey},
<<<<<<< HEAD
			{Text: "Quantum-Resistance", Widget: s.sRosenpassPermissive},
			{Text: "Interface Name", Widget: s.iInterfaceName},
			{Text: "Interface Port", Widget: s.iInterfacePort},
			{Text: "Config File", Widget: s.iConfigFile},
=======
>>>>>>> f063866c
			{Text: "Log File", Widget: s.iLogFile},
		},
	}
}

// getNetworkForm creates the network settings form
func (s *serviceClient) getNetworkForm() *widget.Form {
	return &widget.Form{
		Items: []*widget.FormItem{
			{Text: "Network Monitor", Widget: s.sNetworkMonitor},
			{Text: "Disable DNS", Widget: s.sDisableDNS},
			{Text: "Disable Client Routes", Widget: s.sDisableClientRoutes},
			{Text: "Disable Server Routes", Widget: s.sDisableServerRoutes},
			{Text: "Disable LAN Access", Widget: s.sBlockLANAccess},
		},
<<<<<<< HEAD
	}
}
=======
		SubmitText: "Save",
		OnSubmit: func() {
			// Check if update settings are disabled by daemon
			features, err := s.getFeatures()
			if err != nil {
				log.Errorf("failed to get features from daemon: %v", err)
				// Continue with default behavior if features can't be retrieved
			} else if features != nil && features.DisableUpdateSettings {
				log.Warn("Configuration updates are disabled by daemon")
				dialog.ShowError(fmt.Errorf("Configuration updates are disabled by daemon"), s.wSettings)
				return
			}

			if s.iPreSharedKey.Text != "" && s.iPreSharedKey.Text != censoredPreSharedKey {
				// validate preSharedKey if it added
				if _, err := wgtypes.ParseKey(s.iPreSharedKey.Text); err != nil {
					dialog.ShowError(fmt.Errorf("Invalid Pre-shared Key Value"), s.wSettings)
					return
				}
			}
>>>>>>> f063866c

// getSSHForm creates the SSH settings form
func (s *serviceClient) getSSHForm() *widget.Form {
	return &widget.Form{
		Items: []*widget.FormItem{
			{Text: "SSH Root Login", Widget: s.sEnableSSHRoot},
			{Text: "SSH SFTP", Widget: s.sEnableSSHSFTP},
			{Text: "SSH Local Port Forwarding", Widget: s.sEnableSSHLocalPortForward},
			{Text: "SSH Remote Port Forwarding", Widget: s.sEnableSSHRemotePortForward},
		},
	}
}

<<<<<<< HEAD
// getSettingsForm creates the tabbed settings interface
func (s *serviceClient) getSettingsForm() fyne.CanvasObject {
	// Create individual forms for each tab
	connectionForm := s.getConnectionForm()
	networkForm := s.getNetworkForm()
	sshForm := s.getSSHForm()

	// Create tabs
	tabs := container.NewAppTabs(
		container.NewTabItem("Connection", connectionForm),
		container.NewTabItem("Network", networkForm),
		container.NewTabItem("SSH", sshForm),
	)

	// Create save and cancel buttons
	saveButton := widget.NewButton("Save", s.handleSaveSettings)

	cancelButton := widget.NewButton("Cancel", func() {
		s.wSettings.Close()
	})

	// Create button container
	buttonContainer := container.NewHBox(
		layout.NewSpacer(),
		cancelButton,
		saveButton,
	)

	// Return the complete layout with tabs and buttons
	return container.NewBorder(nil, buttonContainer, nil, nil, tabs)
}

func (s *serviceClient) handleSaveSettings() {
	defer s.wSettings.Close()

	if err := s.validateSettings(); err != nil {
		dialog.ShowError(err, s.wSettings)
		return
	}

	port, err := strconv.ParseInt(s.iInterfacePort.Text, 10, 64)
	if err != nil {
		dialog.ShowError(errors.New("Invalid interface port"), s.wSettings)
		return
	}

	iAdminURL := strings.TrimSpace(s.iAdminURL.Text)
	iMngURL := strings.TrimSpace(s.iMngURL.Text)

	if s.hasSettingsChanged(iMngURL, iAdminURL, int(port)) {
		s.applySettings(iMngURL, iAdminURL, port)
	}
}

func (s *serviceClient) validateSettings() error {
	if s.iPreSharedKey.Text != "" && s.iPreSharedKey.Text != censoredPreSharedKey {
		if _, err := wgtypes.ParseKey(s.iPreSharedKey.Text); err != nil {
			return fmt.Errorf("Invalid Pre-shared Key Value")
		}
	}
	return nil
}

func (s *serviceClient) hasSettingsChanged(iMngURL, iAdminURL string, port int) bool {
	return s.managementURL != iMngURL ||
		s.preSharedKey != s.iPreSharedKey.Text ||
		s.adminURL != iAdminURL ||
		s.hasInterfaceChanges(port) ||
		s.hasNetworkChanges() ||
		s.hasSSHChanges()
}

func (s *serviceClient) hasInterfaceChanges(port int) bool {
	return s.RosenpassPermissive != s.sRosenpassPermissive.Checked ||
		s.interfaceName != s.iInterfaceName.Text ||
		s.interfacePort != port
}

func (s *serviceClient) hasNetworkChanges() bool {
	return s.networkMonitor != s.sNetworkMonitor.Checked ||
		s.disableDNS != s.sDisableDNS.Checked ||
		s.disableClientRoutes != s.sDisableClientRoutes.Checked ||
		s.disableServerRoutes != s.sDisableServerRoutes.Checked ||
		s.blockLANAccess != s.sBlockLANAccess.Checked
}

func (s *serviceClient) hasSSHChanges() bool {
	return s.enableSSHRoot != s.sEnableSSHRoot.Checked ||
		s.enableSSHSFTP != s.sEnableSSHSFTP.Checked ||
		s.enableSSHLocalPortForward != s.sEnableSSHLocalPortForward.Checked ||
		s.enableSSHRemotePortForward != s.sEnableSSHRemotePortForward.Checked
}

func (s *serviceClient) applySettings(iMngURL, iAdminURL string, port int64) {
	s.managementURL = iMngURL
	s.preSharedKey = s.iPreSharedKey.Text
	s.adminURL = iAdminURL

	loginRequest := s.buildLoginRequest(iMngURL, iAdminURL, port)

	if err := s.restartClient(loginRequest); err != nil {
		log.Errorf("restarting client connection: %v", err)
=======
			var mtu int64
			mtuText := strings.TrimSpace(s.iMTU.Text)
			if mtuText != "" {
				var err error
				mtu, err = strconv.ParseInt(mtuText, 10, 64)
				if err != nil {
					dialog.ShowError(errors.New("Invalid MTU value"), s.wSettings)
					return
				}
				if mtu < iface.MinMTU || mtu > iface.MaxMTU {
					dialog.ShowError(fmt.Errorf("MTU must be between %d and %d bytes", iface.MinMTU, iface.MaxMTU), s.wSettings)
					return
				}
			}

			iMngURL := strings.TrimSpace(s.iMngURL.Text)

			defer s.wSettings.Close()

			// Check if any settings have changed
			if s.managementURL != iMngURL || s.preSharedKey != s.iPreSharedKey.Text ||
				s.RosenpassPermissive != s.sRosenpassPermissive.Checked ||
				s.interfaceName != s.iInterfaceName.Text || s.interfacePort != int(port) ||
				s.mtu != uint16(mtu) ||
				s.networkMonitor != s.sNetworkMonitor.Checked ||
				s.disableDNS != s.sDisableDNS.Checked ||
				s.disableClientRoutes != s.sDisableClientRoutes.Checked ||
				s.disableServerRoutes != s.sDisableServerRoutes.Checked ||
				s.blockLANAccess != s.sBlockLANAccess.Checked {

				s.managementURL = iMngURL
				s.preSharedKey = s.iPreSharedKey.Text
				s.mtu = uint16(mtu)

				currUser, err := user.Current()
				if err != nil {
					log.Errorf("get current user: %v", err)
					return
				}

				var req proto.SetConfigRequest
				req.ProfileName = activeProf.Name
				req.Username = currUser.Username
				
				if iMngURL != "" {
					req.ManagementUrl = iMngURL
				}

				req.RosenpassPermissive = &s.sRosenpassPermissive.Checked
				req.InterfaceName = &s.iInterfaceName.Text
				req.WireguardPort = &port
				if mtu > 0 {
					req.Mtu = &mtu
				}
				req.NetworkMonitor = &s.sNetworkMonitor.Checked
				req.DisableDns = &s.sDisableDNS.Checked
				req.DisableClientRoutes = &s.sDisableClientRoutes.Checked
				req.DisableServerRoutes = &s.sDisableServerRoutes.Checked
				req.BlockLanAccess = &s.sBlockLANAccess.Checked

				if s.iPreSharedKey.Text != censoredPreSharedKey {
					req.OptionalPreSharedKey = &s.iPreSharedKey.Text
				}

				conn, err := s.getSrvClient(failFastTimeout)
				if err != nil {
					log.Errorf("get client: %v", err)
					dialog.ShowError(fmt.Errorf("Failed to connect to the service: %v", err), s.wSettings)
					return
				}
				_, err = conn.SetConfig(s.ctx, &req)
				if err != nil {
					log.Errorf("set config: %v", err)
					dialog.ShowError(fmt.Errorf("Failed to set configuration: %v", err), s.wSettings)
					return
				}

				status, err := conn.Status(s.ctx, &proto.StatusRequest{})
				if err != nil {
					log.Errorf("get service status: %v", err)
					dialog.ShowError(fmt.Errorf("Failed to get service status: %v", err), s.wSettings)
					return
				}
				if status.Status == string(internal.StatusConnected) {
					// run down & up
					_, err = conn.Down(s.ctx, &proto.DownRequest{})
					if err != nil {
						log.Errorf("down service: %v", err)
					}

					_, err = conn.Up(s.ctx, &proto.UpRequest{})
					if err != nil {
						log.Errorf("up service: %v", err)
						dialog.ShowError(fmt.Errorf("Failed to reconnect: %v", err), s.wSettings)
						return
					}
				}

			}
		},
		OnCancel: func() {
			s.wSettings.Close()
		},
>>>>>>> f063866c
	}
}

func (s *serviceClient) buildLoginRequest(iMngURL, iAdminURL string, port int64) *proto.LoginRequest {
	loginRequest := proto.LoginRequest{
		ManagementUrl:                 iMngURL,
		AdminURL:                      iAdminURL,
		IsUnixDesktopClient:           runtime.GOOS == "linux" || runtime.GOOS == "freebsd",
		RosenpassPermissive:           &s.sRosenpassPermissive.Checked,
		InterfaceName:                 &s.iInterfaceName.Text,
		WireguardPort:                 &port,
		NetworkMonitor:                &s.sNetworkMonitor.Checked,
		DisableDns:                    &s.sDisableDNS.Checked,
		DisableClientRoutes:           &s.sDisableClientRoutes.Checked,
		DisableServerRoutes:           &s.sDisableServerRoutes.Checked,
		BlockLanAccess:                &s.sBlockLANAccess.Checked,
		EnableSSHRoot:                 &s.sEnableSSHRoot.Checked,
		EnableSSHSFTP:                 &s.sEnableSSHSFTP.Checked,
		EnableSSHLocalPortForwarding:  &s.sEnableSSHLocalPortForward.Checked,
		EnableSSHRemotePortForwarding: &s.sEnableSSHRemotePortForward.Checked,
	}

	if s.iPreSharedKey.Text != censoredPreSharedKey {
		loginRequest.OptionalPreSharedKey = &s.iPreSharedKey.Text
	}

	return &loginRequest
}

func (s *serviceClient) login(openURL bool) (*proto.LoginResponse, error) {
	conn, err := s.getSrvClient(defaultFailTimeout)
	if err != nil {
		log.Errorf("get client: %v", err)
		return nil, err
	}

	activeProf, err := s.profileManager.GetActiveProfile()
	if err != nil {
		log.Errorf("get active profile: %v", err)
		return nil, err
	}

	currUser, err := user.Current()
	if err != nil {
		return nil, fmt.Errorf("get current user: %w", err)
	}

	loginResp, err := conn.Login(s.ctx, &proto.LoginRequest{
		IsUnixDesktopClient: runtime.GOOS == "linux" || runtime.GOOS == "freebsd",
		ProfileName:         &activeProf.Name,
		Username:            &currUser.Username,
	})
	if err != nil {
		log.Errorf("login to management URL with: %v", err)
		return nil, err
	}

	if loginResp.NeedsSSOLogin && openURL {
		err = s.handleSSOLogin(loginResp, conn)
		if err != nil {
			log.Errorf("handle SSO login failed: %v", err)
			return nil, err
		}
	}

	return loginResp, nil
}

func (s *serviceClient) handleSSOLogin(loginResp *proto.LoginResponse, conn proto.DaemonServiceClient) error {
	err := open.Run(loginResp.VerificationURIComplete)
	if err != nil {
		log.Errorf("opening the verification uri in the browser failed: %v", err)
		return err
	}

	resp, err := conn.WaitSSOLogin(s.ctx, &proto.WaitSSOLoginRequest{UserCode: loginResp.UserCode})
	if err != nil {
		log.Errorf("waiting sso login failed with: %v", err)
		return err
	}

	if resp.Email != "" {
		err := s.profileManager.SetActiveProfileState(&profilemanager.ProfileState{
			Email: resp.Email,
		})
		if err != nil {
			log.Warnf("failed to set profile state: %v", err)
		} else {
			s.mProfile.refresh()
		}

	}

	return nil
}

func (s *serviceClient) menuUpClick() error {
	systray.SetTemplateIcon(iconConnectingMacOS, s.icConnecting)
	conn, err := s.getSrvClient(defaultFailTimeout)
	if err != nil {
		systray.SetTemplateIcon(iconErrorMacOS, s.icError)
		log.Errorf("get client: %v", err)
		return err
	}

	_, err = s.login(true)
	if err != nil {
		log.Errorf("login failed with: %v", err)
		return err
	}

	status, err := conn.Status(s.ctx, &proto.StatusRequest{})
	if err != nil {
		log.Errorf("get service status: %v", err)
		return err
	}

	if status.Status == string(internal.StatusConnected) {
		log.Warnf("already connected")
		return nil
	}

	if _, err := s.conn.Up(s.ctx, &proto.UpRequest{}); err != nil {
		log.Errorf("up service: %v", err)
		return err
	}

	return nil
}

func (s *serviceClient) menuDownClick() error {
	systray.SetTemplateIcon(iconConnectingMacOS, s.icConnecting)
	conn, err := s.getSrvClient(defaultFailTimeout)
	if err != nil {
		log.Errorf("get client: %v", err)
		return err
	}

	status, err := conn.Status(s.ctx, &proto.StatusRequest{})
	if err != nil {
		log.Errorf("get service status: %v", err)
		return err
	}

	if status.Status != string(internal.StatusConnected) && status.Status != string(internal.StatusConnecting) {
		log.Warnf("already down")
		return nil
	}

	if _, err := s.conn.Down(s.ctx, &proto.DownRequest{}); err != nil {
		log.Errorf("down service: %v", err)
		return err
	}

	return nil
}

func (s *serviceClient) updateStatus() error {
	conn, err := s.getSrvClient(defaultFailTimeout)
	if err != nil {
		return err
	}
	err = backoff.Retry(func() error {
		status, err := conn.Status(s.ctx, &proto.StatusRequest{})
		if err != nil {
			log.Errorf("get service status: %v", err)
			if s.connected {
				s.app.SendNotification(fyne.NewNotification("Error", "Connection to service lost"))
			}
			s.setDisconnectedStatus()
			return err
		}

		s.updateIndicationLock.Lock()
		defer s.updateIndicationLock.Unlock()

		// notify the user when the session has expired
		if status.Status == string(internal.StatusSessionExpired) {
			s.onSessionExpire()
		}

		var systrayIconState bool

		switch {
		case status.Status == string(internal.StatusConnected):
			s.connected = true
			s.sendNotification = true
			if s.isUpdateIconActive {
				systray.SetTemplateIcon(iconUpdateConnectedMacOS, s.icUpdateConnected)
			} else {
				systray.SetTemplateIcon(iconConnectedMacOS, s.icConnected)
			}
			systray.SetTooltip("NetBird (Connected)")
			s.mStatus.SetTitle("Connected")
			s.mStatus.SetIcon(s.icConnectedDot)
			s.mUp.Disable()
			s.mDown.Enable()
			s.mNetworks.Enable()
			go s.updateExitNodes()
			systrayIconState = true
		case status.Status == string(internal.StatusConnecting):
			s.setConnectingStatus()
		case status.Status != string(internal.StatusConnected) && s.mUp.Disabled():
			s.setDisconnectedStatus()
			systrayIconState = false
		}

		// the updater struct notify by the upgrades available only, but if meanwhile the daemon has successfully
		// updated must reset the mUpdate visibility state
		if s.daemonVersion != status.DaemonVersion {
			s.mUpdate.Hide()
			s.daemonVersion = status.DaemonVersion

			s.isUpdateIconActive = s.update.SetDaemonVersion(status.DaemonVersion)
			if !s.isUpdateIconActive {
				if systrayIconState {
					systray.SetTemplateIcon(iconConnectedMacOS, s.icConnected)
				} else {
					systray.SetTemplateIcon(iconDisconnectedMacOS, s.icDisconnected)
				}
			}

			daemonVersionTitle := normalizedVersion(s.daemonVersion)
			s.mVersionDaemon.SetTitle(fmt.Sprintf("Daemon: %s", daemonVersionTitle))
			s.mVersionDaemon.SetTooltip(fmt.Sprintf("Daemon version: %s", daemonVersionTitle))
			s.mVersionDaemon.Show()
		}

		return nil
	}, &backoff.ExponentialBackOff{
		InitialInterval:     time.Second,
		RandomizationFactor: backoff.DefaultRandomizationFactor,
		Multiplier:          backoff.DefaultMultiplier,
		MaxInterval:         300 * time.Millisecond,
		MaxElapsedTime:      2 * time.Second,
		Stop:                backoff.Stop,
		Clock:               backoff.SystemClock,
	})
	if err != nil {
		return err
	}

	return nil
}

func (s *serviceClient) setDisconnectedStatus() {
	s.connected = false
	if s.isUpdateIconActive {
		systray.SetTemplateIcon(iconUpdateDisconnectedMacOS, s.icUpdateDisconnected)
	} else {
		systray.SetTemplateIcon(iconDisconnectedMacOS, s.icDisconnected)
	}
	systray.SetTooltip("NetBird (Disconnected)")
	s.mStatus.SetTitle("Disconnected")
	s.mStatus.SetIcon(s.icDisconnectedDot)
	s.mDown.Disable()
	s.mUp.Enable()
	s.mNetworks.Disable()
	s.mExitNode.Disable()
	go s.updateExitNodes()
}

func (s *serviceClient) setConnectingStatus() {
	s.connected = false
	systray.SetTemplateIcon(iconConnectingMacOS, s.icConnecting)
	systray.SetTooltip("NetBird (Connecting)")
	s.mStatus.SetTitle("Connecting")
	s.mUp.Disable()
	s.mDown.Enable()
	s.mNetworks.Disable()
	s.mExitNode.Disable()
}

func (s *serviceClient) onTrayReady() {
	systray.SetTemplateIcon(iconDisconnectedMacOS, s.icDisconnected)
	systray.SetTooltip("NetBird")

	// setup systray menu items
	s.mStatus = systray.AddMenuItem("Disconnected", "Disconnected")
	s.mStatus.SetIcon(s.icDisconnectedDot)
	s.mStatus.Disable()

	profileMenuItem := systray.AddMenuItem("", "")
	emailMenuItem := systray.AddMenuItem("", "")

	newProfileMenuArgs := &newProfileMenuArgs{
		ctx:                  s.ctx,
		profileManager:       s.profileManager,
		eventHandler:         s.eventHandler,
		profileMenuItem:      profileMenuItem,
		emailMenuItem:        emailMenuItem,
		downClickCallback:    s.menuDownClick,
		upClickCallback:      s.menuUpClick,
		getSrvClientCallback: s.getSrvClient,
		loadSettingsCallback: s.loadSettings,
		app:                  s.app,
	}

	s.mProfile = newProfileMenu(*newProfileMenuArgs)

	systray.AddSeparator()
	s.mUp = systray.AddMenuItem("Connect", "Connect")
	s.mDown = systray.AddMenuItem("Disconnect", "Disconnect")
	s.mDown.Disable()
	systray.AddSeparator()

	s.mSettings = systray.AddMenuItem("Settings", settingsMenuDescr)
	s.mAllowSSH = s.mSettings.AddSubMenuItemCheckbox("Allow SSH", allowSSHMenuDescr, false)
	s.mAutoConnect = s.mSettings.AddSubMenuItemCheckbox("Connect on Startup", autoConnectMenuDescr, false)
	s.mEnableRosenpass = s.mSettings.AddSubMenuItemCheckbox("Enable Quantum-Resistance", quantumResistanceMenuDescr, false)
	s.mLazyConnEnabled = s.mSettings.AddSubMenuItemCheckbox("Enable Lazy Connections", lazyConnMenuDescr, false)
	s.mBlockInbound = s.mSettings.AddSubMenuItemCheckbox("Block Inbound Connections", blockInboundMenuDescr, false)
	s.mNotifications = s.mSettings.AddSubMenuItemCheckbox("Notifications", notificationsMenuDescr, false)
	s.mSettings.AddSeparator()
	s.mAdvancedSettings = s.mSettings.AddSubMenuItem("Advanced Settings", advancedSettingsMenuDescr)
	s.mCreateDebugBundle = s.mSettings.AddSubMenuItem("Create Debug Bundle", debugBundleMenuDescr)
	s.loadSettings()

	// Disable settings menu if update settings are disabled by daemon
	features, err := s.getFeatures()
	if err != nil {
		log.Errorf("failed to get features from daemon: %v", err)
		// Continue with default behavior if features can't be retrieved
	} else {
		if features != nil && features.DisableUpdateSettings {
			s.setSettingsEnabled(false)
		}
		if features != nil && features.DisableProfiles {
			s.mProfile.setEnabled(false)
		}
	}

	s.exitNodeMu.Lock()
	s.mExitNode = systray.AddMenuItem("Exit Node", exitNodeMenuDescr)
	s.mExitNode.Disable()
	s.exitNodeMu.Unlock()

	s.mNetworks = systray.AddMenuItem("Networks", networksMenuDescr)
	s.mNetworks.Disable()
	systray.AddSeparator()

	s.mAbout = systray.AddMenuItem("About", "About")
	s.mAbout.SetIcon(s.icAbout)

	s.mGitHub = s.mAbout.AddSubMenuItem("GitHub", "GitHub")

	versionString := normalizedVersion(version.NetbirdVersion())
	s.mVersionUI = s.mAbout.AddSubMenuItem(fmt.Sprintf("GUI: %s", versionString), fmt.Sprintf("GUI Version: %s", versionString))
	s.mVersionUI.Disable()

	s.mVersionDaemon = s.mAbout.AddSubMenuItem("", "")
	s.mVersionDaemon.Disable()
	s.mVersionDaemon.Hide()

	s.mUpdate = s.mAbout.AddSubMenuItem("Download latest version", latestVersionMenuDescr)
	s.mUpdate.Hide()

	systray.AddSeparator()
	s.mQuit = systray.AddMenuItem("Quit", quitMenuDescr)

	// update exit node menu in case service is already connected
	go s.updateExitNodes()

	s.update.SetOnUpdateListener(s.onUpdateAvailable)
	go func() {
		s.getSrvConfig()
		time.Sleep(100 * time.Millisecond) // To prevent race condition caused by systray not being fully initialized and ignoring setIcon
		for {
			err := s.updateStatus()
			if err != nil {
				log.Errorf("error while updating status: %v", err)
			}

			// Check features periodically to handle daemon restarts
			s.checkAndUpdateFeatures()

			time.Sleep(2 * time.Second)
		}
	}()

	s.eventManager = event.NewManager(s.app, s.addr)
	s.eventManager.SetNotificationsEnabled(s.mNotifications.Checked())
	s.eventManager.AddHandler(func(event *proto.SystemEvent) {
		if event.Category == proto.SystemEvent_SYSTEM {
			s.updateExitNodes()
		}
	})

	go s.eventManager.Start(s.ctx)
	go s.eventHandler.listen(s.ctx)
}

func (s *serviceClient) attachOutput(cmd *exec.Cmd) *os.File {
	if s.logFile == "" {
		// attach child's streams to parent's streams
		cmd.Stdout = os.Stdout
		cmd.Stderr = os.Stderr

		return nil
	}

	out, err := os.OpenFile(s.logFile, os.O_WRONLY|os.O_APPEND, 0)
	if err != nil {
		log.Errorf("Failed to open log file %s: %v", s.logFile, err)
		return nil
	}
	cmd.Stdout = out
	cmd.Stderr = out
	return out
}

func normalizedVersion(version string) string {
	versionString := version
	if unicode.IsDigit(rune(versionString[0])) {
		versionString = fmt.Sprintf("v%s", versionString)
	}
	return versionString
}

// onTrayExit is called when the tray icon is closed.
func (s *serviceClient) onTrayExit() {
	s.cancel()
}

// getSrvClient connection to the service.
func (s *serviceClient) getSrvClient(timeout time.Duration) (proto.DaemonServiceClient, error) {
	if s.conn != nil {
		return s.conn, nil
	}

	ctx, cancel := context.WithTimeout(s.ctx, timeout)
	defer cancel()

	conn, err := grpc.DialContext(
		ctx,
		strings.TrimPrefix(s.addr, "tcp://"),
		grpc.WithTransportCredentials(insecure.NewCredentials()),
		grpc.WithBlock(),
		grpc.WithUserAgent(desktop.GetUIUserAgent()),
	)
	if err != nil {
		return nil, fmt.Errorf("dial service: %w", err)
	}

	s.conn = proto.NewDaemonServiceClient(conn)
	return s.conn, nil
}

// setSettingsEnabled enables or disables the settings menu based on the provided state
func (s *serviceClient) setSettingsEnabled(enabled bool) {
	if s.mSettings != nil {
		if enabled {
			s.mSettings.Enable()
			s.mSettings.SetTooltip(settingsMenuDescr)
		} else {
			s.mSettings.Hide()
			s.mSettings.SetTooltip("Settings are disabled by daemon")
		}
	}
}

// checkAndUpdateFeatures checks the current features and updates the UI accordingly
func (s *serviceClient) checkAndUpdateFeatures() {
	features, err := s.getFeatures()
	if err != nil {
		log.Errorf("failed to get features from daemon: %v", err)
		return
	}

	// Update settings menu based on current features
	if features != nil && features.DisableUpdateSettings {
		s.setSettingsEnabled(false)
	} else {
		s.setSettingsEnabled(true)
	}

	// Update profile menu based on current features
	if s.mProfile != nil {
		if features != nil && features.DisableProfiles {
			s.mProfile.setEnabled(false)
		} else {
			s.mProfile.setEnabled(true)
		}
	}
}

// getFeatures from the daemon to determine which features are enabled/disabled.
func (s *serviceClient) getFeatures() (*proto.GetFeaturesResponse, error) {
	conn, err := s.getSrvClient(failFastTimeout)
	if err != nil {
		return nil, fmt.Errorf("get client for features: %w", err)
	}

	features, err := conn.GetFeatures(s.ctx, &proto.GetFeaturesRequest{})
	if err != nil {
		return nil, fmt.Errorf("get features from daemon: %w", err)
	}

	return features, nil
}

// getSrvConfig from the service to show it in the settings window.
func (s *serviceClient) getSrvConfig() {
	s.managementURL = profilemanager.DefaultManagementURL

	_, err := s.profileManager.GetActiveProfile()
	if err != nil {
		log.Errorf("get active profile: %v", err)
		return
	}

	var cfg *profilemanager.Config

	conn, err := s.getSrvClient(failFastTimeout)
	if err != nil {
		log.Errorf("get client: %v", err)
		return
	}

	currUser, err := user.Current()
	if err != nil {
		log.Errorf("get current user: %v", err)
		return
	}

	activeProf, err := s.profileManager.GetActiveProfile()
	if err != nil {
		log.Errorf("get active profile: %v", err)
		return
	}

	srvCfg, err := conn.GetConfig(s.ctx, &proto.GetConfigRequest{
		ProfileName: activeProf.Name,
		Username:    currUser.Username,
	})
	if err != nil {
		log.Errorf("get config settings from server: %v", err)
		return
	}

	cfg = protoConfigToConfig(srvCfg)

	if cfg.ManagementURL.String() != "" {
		s.managementURL = cfg.ManagementURL.String()
	}
	s.preSharedKey = cfg.PreSharedKey
	s.RosenpassPermissive = cfg.RosenpassPermissive
	s.interfaceName = cfg.WgIface
	s.interfacePort = cfg.WgPort
	s.mtu = cfg.MTU

	s.networkMonitor = *cfg.NetworkMonitor
	s.disableDNS = cfg.DisableDNS
	s.disableClientRoutes = cfg.DisableClientRoutes
	s.disableServerRoutes = cfg.DisableServerRoutes
<<<<<<< HEAD
	s.blockLANAccess = cfg.BlockLanAccess
	s.enableSSHRoot = cfg.EnableSSHRoot
	s.enableSSHSFTP = cfg.EnableSSHSFTP
	s.enableSSHLocalPortForward = cfg.EnableSSHLocalPortForwarding
	s.enableSSHRemotePortForward = cfg.EnableSSHRemotePortForwarding
=======
	s.blockLANAccess = cfg.BlockLANAccess
>>>>>>> f063866c

	if s.showAdvancedSettings {
		s.iMngURL.SetText(s.managementURL)
		s.iPreSharedKey.SetText(cfg.PreSharedKey)
		s.iInterfaceName.SetText(cfg.WgIface)
		s.iInterfacePort.SetText(strconv.Itoa(cfg.WgPort))
		if cfg.MTU != 0 {
			s.iMTU.SetText(strconv.Itoa(int(cfg.MTU)))
		} else {
			s.iMTU.SetText("")
			s.iMTU.SetPlaceHolder(strconv.Itoa(int(iface.DefaultMTU)))
		}
		s.sRosenpassPermissive.SetChecked(cfg.RosenpassPermissive)
		if !cfg.RosenpassEnabled {
			s.sRosenpassPermissive.Disable()
		}
		s.sNetworkMonitor.SetChecked(*cfg.NetworkMonitor)
		s.sDisableDNS.SetChecked(cfg.DisableDNS)
		s.sDisableClientRoutes.SetChecked(cfg.DisableClientRoutes)
		s.sDisableServerRoutes.SetChecked(cfg.DisableServerRoutes)
<<<<<<< HEAD
		s.sBlockLANAccess.SetChecked(cfg.BlockLanAccess)
		s.sEnableSSHRoot.SetChecked(cfg.EnableSSHRoot)
		s.sEnableSSHSFTP.SetChecked(cfg.EnableSSHSFTP)
		s.sEnableSSHLocalPortForward.SetChecked(cfg.EnableSSHLocalPortForwarding)
		s.sEnableSSHRemotePortForward.SetChecked(cfg.EnableSSHRemotePortForwarding)
=======
		s.sBlockLANAccess.SetChecked(cfg.BlockLANAccess)
>>>>>>> f063866c
	}

	if s.mNotifications == nil {
		return
	}
	if cfg.DisableNotifications != nil && *cfg.DisableNotifications {
		s.mNotifications.Uncheck()
	} else {
		s.mNotifications.Check()
	}
	if s.eventManager != nil {
		s.eventManager.SetNotificationsEnabled(s.mNotifications.Checked())
	}
}

func protoConfigToConfig(cfg *proto.GetConfigResponse) *profilemanager.Config {

	var config profilemanager.Config

	if cfg.ManagementUrl != "" {
		parsed, err := url.Parse(cfg.ManagementUrl)
		if err != nil {
			log.Errorf("parse management URL: %v", err)
		} else {
			config.ManagementURL = parsed
		}
	}

	if cfg.PreSharedKey != "" {
		if cfg.PreSharedKey != censoredPreSharedKey {
			config.PreSharedKey = cfg.PreSharedKey
		} else {
			config.PreSharedKey = ""
		}
	}
	if cfg.AdminURL != "" {
		parsed, err := url.Parse(cfg.AdminURL)
		if err != nil {
			log.Errorf("parse admin URL: %v", err)
		} else {
			config.AdminURL = parsed
		}
	}

	config.WgIface = cfg.InterfaceName
	if cfg.WireguardPort != 0 {
		config.WgPort = int(cfg.WireguardPort)
	} else {
		config.WgPort = iface.DefaultWgPort
	}

	if cfg.Mtu != 0 {
		config.MTU = uint16(cfg.Mtu)
	} else {
		config.MTU = iface.DefaultMTU
	}

	config.DisableAutoConnect = cfg.DisableAutoConnect
	config.ServerSSHAllowed = &cfg.ServerSSHAllowed
	config.RosenpassEnabled = cfg.RosenpassEnabled
	config.RosenpassPermissive = cfg.RosenpassPermissive
	config.DisableNotifications = &cfg.DisableNotifications
	config.LazyConnectionEnabled = cfg.LazyConnectionEnabled
	config.BlockInbound = cfg.BlockInbound
	config.NetworkMonitor = &cfg.NetworkMonitor
	config.DisableDNS = cfg.DisableDns
	config.DisableClientRoutes = cfg.DisableClientRoutes
	config.DisableServerRoutes = cfg.DisableServerRoutes
	config.BlockLANAccess = cfg.BlockLanAccess

	return &config
}

func (s *serviceClient) onUpdateAvailable() {
	s.updateIndicationLock.Lock()
	defer s.updateIndicationLock.Unlock()

	s.mUpdate.Show()
	s.isUpdateIconActive = true

	if s.connected {
		systray.SetTemplateIcon(iconUpdateConnectedMacOS, s.icUpdateConnected)
	} else {
		systray.SetTemplateIcon(iconUpdateDisconnectedMacOS, s.icUpdateDisconnected)
	}
}

// onSessionExpire sends a notification to the user when the session expires.
func (s *serviceClient) onSessionExpire() {
	s.sendNotification = true
	if s.sendNotification {
		go s.eventHandler.runSelfCommand(s.ctx, "login-url", "true")
		s.sendNotification = false
	}
}

// loadSettings loads the settings from the config file and updates the UI elements accordingly.
func (s *serviceClient) loadSettings() {
	conn, err := s.getSrvClient(failFastTimeout)
	if err != nil {
		log.Errorf("get client: %v", err)
		return
	}

	currUser, err := user.Current()
	if err != nil {
		log.Errorf("get current user: %v", err)
		return
	}

	activeProf, err := s.profileManager.GetActiveProfile()
	if err != nil {
		log.Errorf("get active profile: %v", err)
		return
	}

	cfg, err := conn.GetConfig(s.ctx, &proto.GetConfigRequest{
		ProfileName: activeProf.Name,
		Username:    currUser.Username,
	})
	if err != nil {
		log.Errorf("get config settings from server: %v", err)
		return
	}

	if cfg.ServerSSHAllowed {
		s.mAllowSSH.Check()
	} else {
		s.mAllowSSH.Uncheck()
	}

	if cfg.DisableAutoConnect {
		s.mAutoConnect.Uncheck()
	} else {
		s.mAutoConnect.Check()
	}

	if cfg.RosenpassEnabled {
		s.mEnableRosenpass.Check()
	} else {
		s.mEnableRosenpass.Uncheck()
	}

	if cfg.LazyConnectionEnabled {
		s.mLazyConnEnabled.Check()
	} else {
		s.mLazyConnEnabled.Uncheck()
	}

	if cfg.BlockInbound {
		s.mBlockInbound.Check()
	} else {
		s.mBlockInbound.Uncheck()
	}

	if cfg.DisableNotifications {
		s.mNotifications.Uncheck()
	} else {
		s.mNotifications.Check()
	}
	if s.eventManager != nil {
		s.eventManager.SetNotificationsEnabled(s.mNotifications.Checked())
	}
}

// updateConfig updates the configuration parameters
// based on the values selected in the settings window.
func (s *serviceClient) updateConfig() error {
	disableAutoStart := !s.mAutoConnect.Checked()
	sshAllowed := s.mAllowSSH.Checked()
	rosenpassEnabled := s.mEnableRosenpass.Checked()
	lazyConnectionEnabled := s.mLazyConnEnabled.Checked()
	blockInbound := s.mBlockInbound.Checked()
	notificationsDisabled := !s.mNotifications.Checked()

	activeProf, err := s.profileManager.GetActiveProfile()
	if err != nil {
		log.Errorf("get active profile: %v", err)
		return err
	}

	currUser, err := user.Current()
	if err != nil {
		log.Errorf("get current user: %v", err)
		return err
	}

	conn, err := s.getSrvClient(failFastTimeout)
	if err != nil {
		log.Errorf("get client: %v", err)
		return err
	}

	req := proto.SetConfigRequest{
		ProfileName:           activeProf.Name,
		Username:              currUser.Username,
		DisableAutoConnect:    &disableAutoStart,
		ServerSSHAllowed:      &sshAllowed,
		RosenpassEnabled:      &rosenpassEnabled,
		LazyConnectionEnabled: &lazyConnectionEnabled,
		BlockInbound:          &blockInbound,
		DisableNotifications:  &notificationsDisabled,
	}

	if _, err := conn.SetConfig(s.ctx, &req); err != nil {
		log.Errorf("set config settings on server: %v", err)
		return err
	}

	return nil
}

// showLoginURL creates a borderless window styled like a pop-up in the top-right corner using s.wLoginURL.
func (s *serviceClient) showLoginURL() {

	resIcon := fyne.NewStaticResource("netbird.png", iconAbout)

	if s.wLoginURL == nil {
		s.wLoginURL = s.app.NewWindow("NetBird Session Expired")
		s.wLoginURL.Resize(fyne.NewSize(400, 200))
		s.wLoginURL.SetIcon(resIcon)
	}
	// add a description label
	label := widget.NewLabel("Your NetBird session has expired.\nPlease re-authenticate to continue using NetBird.")

	btn := widget.NewButtonWithIcon("Re-authenticate", theme.ViewRefreshIcon(), func() {

		conn, err := s.getSrvClient(defaultFailTimeout)
		if err != nil {
			log.Errorf("get client: %v", err)
			return
		}

		resp, err := s.login(false)
		if err != nil {
			log.Errorf("failed to fetch login URL: %v", err)
			return
		}
		verificationURL := resp.VerificationURIComplete
		if verificationURL == "" {
			verificationURL = resp.VerificationURI
		}

		if verificationURL == "" {
			log.Error("no verification URL provided in the login response")
			return
		}

		if err := openURL(verificationURL); err != nil {
			log.Errorf("failed to open login URL: %v", err)
			return
		}

		_, err = conn.WaitSSOLogin(s.ctx, &proto.WaitSSOLoginRequest{UserCode: resp.UserCode})
		if err != nil {
			log.Errorf("Waiting sso login failed with: %v", err)
			label.SetText("Waiting login failed, please create \na debug bundle in the settings and contact support.")
			return
		}

		label.SetText("Re-authentication successful.\nReconnecting")
		status, err := conn.Status(s.ctx, &proto.StatusRequest{})
		if err != nil {
			log.Errorf("get service status: %v", err)
			return
		}

		if status.Status == string(internal.StatusConnected) {
			label.SetText("Already connected.\nClosing this window.")
			time.Sleep(2 * time.Second)
			s.wLoginURL.Close()
			return
		}

		_, err = conn.Up(s.ctx, &proto.UpRequest{})
		if err != nil {
			label.SetText("Reconnecting failed, please create \na debug bundle in the settings and contact support.")
			log.Errorf("Reconnecting failed with: %v", err)
			return
		}

		label.SetText("Connection successful.\nClosing this window.")
		time.Sleep(time.Second)

		s.wLoginURL.Close()
	})

	img := canvas.NewImageFromResource(resIcon)
	img.FillMode = canvas.ImageFillContain
	img.SetMinSize(fyne.NewSize(64, 64))
	img.Resize(fyne.NewSize(64, 64))

	// center the content vertically
	content := container.NewVBox(
		layout.NewSpacer(),
		img,
		label,
		btn,
		layout.NewSpacer(),
	)
	s.wLoginURL.SetContent(container.NewCenter(content))

	s.wLoginURL.Show()
}

func openURL(url string) error {
	var err error
	switch runtime.GOOS {
	case "windows":
		err = exec.Command("rundll32", "url.dll,FileProtocolHandler", url).Start()
	case "darwin":
		err = exec.Command("open", url).Start()
	case "linux", "freebsd":
		err = exec.Command("xdg-open", url).Start()
	default:
		err = fmt.Errorf("unsupported platform")
	}
	return err
}<|MERGE_RESOLUTION|>--- conflicted
+++ resolved
@@ -272,13 +272,13 @@
 	sEnableSSHRemotePortForward *widget.Check
 
 	// observable settings over corresponding iMngURL and iPreSharedKey values.
-<<<<<<< HEAD
-	managementURL              string
-	preSharedKey               string
-	adminURL                   string
+	managementURL string
+	preSharedKey  string
+
 	RosenpassPermissive        bool
 	interfaceName              string
 	interfacePort              int
+	mtu                        uint16
 	networkMonitor             bool
 	disableDNS                 bool
 	disableClientRoutes        bool
@@ -288,19 +288,6 @@
 	enableSSHSFTP              bool
 	enableSSHLocalPortForward  bool
 	enableSSHRemotePortForward bool
-=======
-	managementURL       string
-	preSharedKey        string
-	RosenpassPermissive bool
-	interfaceName       string
-	interfacePort       int
-	mtu                 uint16
-	networkMonitor      bool
-	disableDNS          bool
-	disableClientRoutes bool
-	disableServerRoutes bool
-	blockLANAccess      bool
->>>>>>> f063866c
 
 	connected            bool
 	update               *version.Update
@@ -451,7 +438,7 @@
 	s.sEnableSSHLocalPortForward = widget.NewCheck("Enable SSH Local Port Forwarding", nil)
 	s.sEnableSSHRemotePortForward = widget.NewCheck("Enable SSH Remote Port Forwarding", nil)
 
-	s.wSettings.SetContent(s.getSettingsForm())
+	s.wSettings.SetContent(s.getSettingsFormWithTabs())
 	s.wSettings.Resize(fyne.NewSize(600, 400))
 	s.wSettings.SetFixedSize(true)
 
@@ -459,15 +446,7 @@
 	s.wSettings.Show()
 }
 
-<<<<<<< HEAD
-// getConnectionForm creates the connection settings form
 func (s *serviceClient) getConnectionForm() *widget.Form {
-	return &widget.Form{
-		Items: []*widget.FormItem{
-=======
-// getSettingsForm to embed it into settings window.
-func (s *serviceClient) getSettingsForm() *widget.Form {
-
 	var activeProfName string
 	activeProf, err := s.profileManager.GetActiveProfile()
 	if err != nil {
@@ -478,52 +457,25 @@
 	return &widget.Form{
 		Items: []*widget.FormItem{
 			{Text: "Profile", Widget: widget.NewLabel(activeProfName)},
+			{Text: "Management URL", Widget: s.iMngURL},
+			{Text: "Pre-shared Key", Widget: s.iPreSharedKey},
 			{Text: "Quantum-Resistance", Widget: s.sRosenpassPermissive},
 			{Text: "Interface Name", Widget: s.iInterfaceName},
 			{Text: "Interface Port", Widget: s.iInterfacePort},
 			{Text: "MTU", Widget: s.iMTU},
->>>>>>> f063866c
-			{Text: "Management URL", Widget: s.iMngURL},
-			{Text: "Pre-shared Key", Widget: s.iPreSharedKey},
-<<<<<<< HEAD
-			{Text: "Quantum-Resistance", Widget: s.sRosenpassPermissive},
-			{Text: "Interface Name", Widget: s.iInterfaceName},
-			{Text: "Interface Port", Widget: s.iInterfacePort},
-			{Text: "Config File", Widget: s.iConfigFile},
-=======
->>>>>>> f063866c
 			{Text: "Log File", Widget: s.iLogFile},
 		},
 	}
 }
 
-// getNetworkForm creates the network settings form
-func (s *serviceClient) getNetworkForm() *widget.Form {
+func (s *serviceClient) getSettingsFormFlat() *widget.Form {
+	allItems := append(s.getConnectionForm().Items, s.getNetworkForm().Items...)
+	allItems = append(allItems, s.getSSHForm().Items...)
+	
 	return &widget.Form{
-		Items: []*widget.FormItem{
-			{Text: "Network Monitor", Widget: s.sNetworkMonitor},
-			{Text: "Disable DNS", Widget: s.sDisableDNS},
-			{Text: "Disable Client Routes", Widget: s.sDisableClientRoutes},
-			{Text: "Disable Server Routes", Widget: s.sDisableServerRoutes},
-			{Text: "Disable LAN Access", Widget: s.sBlockLANAccess},
-		},
-<<<<<<< HEAD
-	}
-}
-=======
+		Items: allItems,
 		SubmitText: "Save",
 		OnSubmit: func() {
-			// Check if update settings are disabled by daemon
-			features, err := s.getFeatures()
-			if err != nil {
-				log.Errorf("failed to get features from daemon: %v", err)
-				// Continue with default behavior if features can't be retrieved
-			} else if features != nil && features.DisableUpdateSettings {
-				log.Warn("Configuration updates are disabled by daemon")
-				dialog.ShowError(fmt.Errorf("Configuration updates are disabled by daemon"), s.wSettings)
-				return
-			}
-
 			if s.iPreSharedKey.Text != "" && s.iPreSharedKey.Text != censoredPreSharedKey {
 				// validate preSharedKey if it added
 				if _, err := wgtypes.ParseKey(s.iPreSharedKey.Text); err != nil {
@@ -531,124 +483,13 @@
 					return
 				}
 			}
->>>>>>> f063866c
-
-// getSSHForm creates the SSH settings form
-func (s *serviceClient) getSSHForm() *widget.Form {
-	return &widget.Form{
-		Items: []*widget.FormItem{
-			{Text: "SSH Root Login", Widget: s.sEnableSSHRoot},
-			{Text: "SSH SFTP", Widget: s.sEnableSSHSFTP},
-			{Text: "SSH Local Port Forwarding", Widget: s.sEnableSSHLocalPortForward},
-			{Text: "SSH Remote Port Forwarding", Widget: s.sEnableSSHRemotePortForward},
-		},
-	}
-}
-
-<<<<<<< HEAD
-// getSettingsForm creates the tabbed settings interface
-func (s *serviceClient) getSettingsForm() fyne.CanvasObject {
-	// Create individual forms for each tab
-	connectionForm := s.getConnectionForm()
-	networkForm := s.getNetworkForm()
-	sshForm := s.getSSHForm()
-
-	// Create tabs
-	tabs := container.NewAppTabs(
-		container.NewTabItem("Connection", connectionForm),
-		container.NewTabItem("Network", networkForm),
-		container.NewTabItem("SSH", sshForm),
-	)
-
-	// Create save and cancel buttons
-	saveButton := widget.NewButton("Save", s.handleSaveSettings)
-
-	cancelButton := widget.NewButton("Cancel", func() {
-		s.wSettings.Close()
-	})
-
-	// Create button container
-	buttonContainer := container.NewHBox(
-		layout.NewSpacer(),
-		cancelButton,
-		saveButton,
-	)
-
-	// Return the complete layout with tabs and buttons
-	return container.NewBorder(nil, buttonContainer, nil, nil, tabs)
-}
-
-func (s *serviceClient) handleSaveSettings() {
-	defer s.wSettings.Close()
-
-	if err := s.validateSettings(); err != nil {
-		dialog.ShowError(err, s.wSettings)
-		return
-	}
-
-	port, err := strconv.ParseInt(s.iInterfacePort.Text, 10, 64)
-	if err != nil {
-		dialog.ShowError(errors.New("Invalid interface port"), s.wSettings)
-		return
-	}
-
-	iAdminURL := strings.TrimSpace(s.iAdminURL.Text)
-	iMngURL := strings.TrimSpace(s.iMngURL.Text)
-
-	if s.hasSettingsChanged(iMngURL, iAdminURL, int(port)) {
-		s.applySettings(iMngURL, iAdminURL, port)
-	}
-}
-
-func (s *serviceClient) validateSettings() error {
-	if s.iPreSharedKey.Text != "" && s.iPreSharedKey.Text != censoredPreSharedKey {
-		if _, err := wgtypes.ParseKey(s.iPreSharedKey.Text); err != nil {
-			return fmt.Errorf("Invalid Pre-shared Key Value")
-		}
-	}
-	return nil
-}
-
-func (s *serviceClient) hasSettingsChanged(iMngURL, iAdminURL string, port int) bool {
-	return s.managementURL != iMngURL ||
-		s.preSharedKey != s.iPreSharedKey.Text ||
-		s.adminURL != iAdminURL ||
-		s.hasInterfaceChanges(port) ||
-		s.hasNetworkChanges() ||
-		s.hasSSHChanges()
-}
-
-func (s *serviceClient) hasInterfaceChanges(port int) bool {
-	return s.RosenpassPermissive != s.sRosenpassPermissive.Checked ||
-		s.interfaceName != s.iInterfaceName.Text ||
-		s.interfacePort != port
-}
-
-func (s *serviceClient) hasNetworkChanges() bool {
-	return s.networkMonitor != s.sNetworkMonitor.Checked ||
-		s.disableDNS != s.sDisableDNS.Checked ||
-		s.disableClientRoutes != s.sDisableClientRoutes.Checked ||
-		s.disableServerRoutes != s.sDisableServerRoutes.Checked ||
-		s.blockLANAccess != s.sBlockLANAccess.Checked
-}
-
-func (s *serviceClient) hasSSHChanges() bool {
-	return s.enableSSHRoot != s.sEnableSSHRoot.Checked ||
-		s.enableSSHSFTP != s.sEnableSSHSFTP.Checked ||
-		s.enableSSHLocalPortForward != s.sEnableSSHLocalPortForward.Checked ||
-		s.enableSSHRemotePortForward != s.sEnableSSHRemotePortForward.Checked
-}
-
-func (s *serviceClient) applySettings(iMngURL, iAdminURL string, port int64) {
-	s.managementURL = iMngURL
-	s.preSharedKey = s.iPreSharedKey.Text
-	s.adminURL = iAdminURL
-
-	loginRequest := s.buildLoginRequest(iMngURL, iAdminURL, port)
-
-	if err := s.restartClient(loginRequest); err != nil {
-		log.Errorf("restarting client connection: %v", err)
-=======
+
+			port, err := strconv.ParseInt(s.iInterfacePort.Text, 10, 64)
+			if err != nil {
+				dialog.ShowError(errors.New("Invalid interface port"), s.wSettings)
+				return
+			}
+
 			var mtu int64
 			mtuText := strings.TrimSpace(s.iMTU.Text)
 			if mtuText != "" {
@@ -677,7 +518,8 @@
 				s.disableDNS != s.sDisableDNS.Checked ||
 				s.disableClientRoutes != s.sDisableClientRoutes.Checked ||
 				s.disableServerRoutes != s.sDisableServerRoutes.Checked ||
-				s.blockLANAccess != s.sBlockLANAccess.Checked {
+				s.blockLANAccess != s.sBlockLANAccess.Checked ||
+				s.hasSSHChanges() {
 
 				s.managementURL = iMngURL
 				s.preSharedKey = s.iPreSharedKey.Text
@@ -689,10 +531,16 @@
 					return
 				}
 
+				activeProf, err := s.profileManager.GetActiveProfile()
+				if err != nil {
+					log.Errorf("get active profile: %v", err)
+					return
+				}
+
 				var req proto.SetConfigRequest
 				req.ProfileName = activeProf.Name
 				req.Username = currUser.Username
-				
+
 				if iMngURL != "" {
 					req.ManagementUrl = iMngURL
 				}
@@ -708,6 +556,11 @@
 				req.DisableClientRoutes = &s.sDisableClientRoutes.Checked
 				req.DisableServerRoutes = &s.sDisableServerRoutes.Checked
 				req.BlockLanAccess = &s.sBlockLANAccess.Checked
+
+				req.EnableSSHRoot = &s.sEnableSSHRoot.Checked
+				req.EnableSSHSFTP = &s.sEnableSSHSFTP.Checked
+				req.EnableSSHLocalPortForward = &s.sEnableSSHLocalPortForward.Checked
+				req.EnableSSHRemotePortForward = &s.sEnableSSHRemotePortForward.Checked
 
 				if s.iPreSharedKey.Text != censoredPreSharedKey {
 					req.OptionalPreSharedKey = &s.iPreSharedKey.Text
@@ -725,61 +578,67 @@
 					dialog.ShowError(fmt.Errorf("Failed to set configuration: %v", err), s.wSettings)
 					return
 				}
-
-				status, err := conn.Status(s.ctx, &proto.StatusRequest{})
-				if err != nil {
-					log.Errorf("get service status: %v", err)
-					dialog.ShowError(fmt.Errorf("Failed to get service status: %v", err), s.wSettings)
-					return
-				}
-				if status.Status == string(internal.StatusConnected) {
-					// run down & up
-					_, err = conn.Down(s.ctx, &proto.DownRequest{})
-					if err != nil {
-						log.Errorf("down service: %v", err)
-					}
-
-					_, err = conn.Up(s.ctx, &proto.UpRequest{})
-					if err != nil {
-						log.Errorf("up service: %v", err)
-						dialog.ShowError(fmt.Errorf("Failed to reconnect: %v", err), s.wSettings)
-						return
-					}
-				}
-
 			}
 		},
 		OnCancel: func() {
 			s.wSettings.Close()
 		},
->>>>>>> f063866c
-	}
-}
-
-func (s *serviceClient) buildLoginRequest(iMngURL, iAdminURL string, port int64) *proto.LoginRequest {
-	loginRequest := proto.LoginRequest{
-		ManagementUrl:                 iMngURL,
-		AdminURL:                      iAdminURL,
-		IsUnixDesktopClient:           runtime.GOOS == "linux" || runtime.GOOS == "freebsd",
-		RosenpassPermissive:           &s.sRosenpassPermissive.Checked,
-		InterfaceName:                 &s.iInterfaceName.Text,
-		WireguardPort:                 &port,
-		NetworkMonitor:                &s.sNetworkMonitor.Checked,
-		DisableDns:                    &s.sDisableDNS.Checked,
-		DisableClientRoutes:           &s.sDisableClientRoutes.Checked,
-		DisableServerRoutes:           &s.sDisableServerRoutes.Checked,
-		BlockLanAccess:                &s.sBlockLANAccess.Checked,
-		EnableSSHRoot:                 &s.sEnableSSHRoot.Checked,
-		EnableSSHSFTP:                 &s.sEnableSSHSFTP.Checked,
-		EnableSSHLocalPortForwarding:  &s.sEnableSSHLocalPortForward.Checked,
-		EnableSSHRemotePortForwarding: &s.sEnableSSHRemotePortForward.Checked,
-	}
-
-	if s.iPreSharedKey.Text != censoredPreSharedKey {
-		loginRequest.OptionalPreSharedKey = &s.iPreSharedKey.Text
-	}
-
-	return &loginRequest
+	}
+}
+
+func (s *serviceClient) getSettingsFormWithTabs() fyne.CanvasObject {
+	connectionForm := s.getConnectionForm()
+	networkForm := s.getNetworkForm()
+	sshForm := s.getSSHForm()
+	tabs := container.NewAppTabs(
+		container.NewTabItem("Connection", connectionForm),
+		container.NewTabItem("Network", networkForm),
+		container.NewTabItem("SSH", sshForm),
+	)
+	saveButton := widget.NewButton("Save", s.handleSaveSettings)
+	cancelButton := widget.NewButton("Cancel", func() {
+		s.wSettings.Close()
+	})
+	buttonContainer := container.NewHBox(
+		layout.NewSpacer(),
+		cancelButton,
+		saveButton,
+	)
+	return container.NewBorder(nil, buttonContainer, nil, nil, tabs)
+}
+
+func (s *serviceClient) getNetworkForm() *widget.Form {
+	return &widget.Form{
+		Items: []*widget.FormItem{
+			{Text: "Network Monitor", Widget: s.sNetworkMonitor},
+			{Text: "Disable DNS", Widget: s.sDisableDNS},
+			{Text: "Disable Client Routes", Widget: s.sDisableClientRoutes},
+			{Text: "Disable Server Routes", Widget: s.sDisableServerRoutes},
+			{Text: "Block LAN Access", Widget: s.sBlockLANAccess},
+		},
+	}
+}
+
+func (s *serviceClient) getSSHForm() *widget.Form {
+	return &widget.Form{
+		Items: []*widget.FormItem{
+			{Text: "Enable SSH Root Login", Widget: s.sEnableSSHRoot},
+			{Text: "Enable SSH SFTP", Widget: s.sEnableSSHSFTP},
+			{Text: "Enable SSH Local Port Forwarding", Widget: s.sEnableSSHLocalPortForward},
+			{Text: "Enable SSH Remote Port Forwarding", Widget: s.sEnableSSHRemotePortForward},
+		},
+	}
+}
+
+func (s *serviceClient) handleSaveSettings() {
+	s.getSettingsFormFlat().OnSubmit()
+}
+
+func (s *serviceClient) hasSSHChanges() bool {
+	return s.enableSSHRoot != s.sEnableSSHRoot.Checked ||
+		s.enableSSHSFTP != s.sEnableSSHSFTP.Checked ||
+		s.enableSSHLocalPortForward != s.sEnableSSHLocalPortForward.Checked ||
+		s.enableSSHRemotePortForward != s.sEnableSSHRemotePortForward.Checked
 }
 
 func (s *serviceClient) login(openURL bool) (*proto.LoginResponse, error) {
@@ -1308,15 +1167,7 @@
 	s.disableDNS = cfg.DisableDNS
 	s.disableClientRoutes = cfg.DisableClientRoutes
 	s.disableServerRoutes = cfg.DisableServerRoutes
-<<<<<<< HEAD
-	s.blockLANAccess = cfg.BlockLanAccess
-	s.enableSSHRoot = cfg.EnableSSHRoot
-	s.enableSSHSFTP = cfg.EnableSSHSFTP
-	s.enableSSHLocalPortForward = cfg.EnableSSHLocalPortForwarding
-	s.enableSSHRemotePortForward = cfg.EnableSSHRemotePortForwarding
-=======
 	s.blockLANAccess = cfg.BlockLANAccess
->>>>>>> f063866c
 
 	if s.showAdvancedSettings {
 		s.iMngURL.SetText(s.managementURL)
@@ -1337,15 +1188,19 @@
 		s.sDisableDNS.SetChecked(cfg.DisableDNS)
 		s.sDisableClientRoutes.SetChecked(cfg.DisableClientRoutes)
 		s.sDisableServerRoutes.SetChecked(cfg.DisableServerRoutes)
-<<<<<<< HEAD
-		s.sBlockLANAccess.SetChecked(cfg.BlockLanAccess)
-		s.sEnableSSHRoot.SetChecked(cfg.EnableSSHRoot)
-		s.sEnableSSHSFTP.SetChecked(cfg.EnableSSHSFTP)
-		s.sEnableSSHLocalPortForward.SetChecked(cfg.EnableSSHLocalPortForwarding)
-		s.sEnableSSHRemotePortForward.SetChecked(cfg.EnableSSHRemotePortForwarding)
-=======
 		s.sBlockLANAccess.SetChecked(cfg.BlockLANAccess)
->>>>>>> f063866c
+		if cfg.EnableSSHRoot != nil {
+			s.sEnableSSHRoot.SetChecked(*cfg.EnableSSHRoot)
+		}
+		if cfg.EnableSSHSFTP != nil {
+			s.sEnableSSHSFTP.SetChecked(*cfg.EnableSSHSFTP)
+		}
+		if cfg.EnableSSHLocalPortForwarding != nil {
+			s.sEnableSSHLocalPortForward.SetChecked(*cfg.EnableSSHLocalPortForwarding)
+		}
+		if cfg.EnableSSHRemotePortForwarding != nil {
+			s.sEnableSSHRemotePortForward.SetChecked(*cfg.EnableSSHRemotePortForwarding)
+		}
 	}
 
 	if s.mNotifications == nil {
