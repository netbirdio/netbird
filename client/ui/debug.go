//go:build !(linux && 386)

package main

import (
	"context"
	"fmt"
	"path/filepath"
	"strconv"
	"sync"
	"time"

	"fyne.io/fyne/v2"
	"fyne.io/fyne/v2/container"
	"fyne.io/fyne/v2/dialog"
	"fyne.io/fyne/v2/widget"
	log "github.com/sirupsen/logrus"
	"github.com/skratchdot/open-golang/open"

	"github.com/netbirdio/netbird/client/internal"
	"github.com/netbirdio/netbird/client/internal/profilemanager"
	"github.com/netbirdio/netbird/client/proto"
	nbstatus "github.com/netbirdio/netbird/client/status"
	uptypes "github.com/netbirdio/netbird/upload-server/types"
)

// Initial state for the debug collection
type debugInitialState struct {
	wasDown      bool
	logLevel     proto.LogLevel
	isLevelTrace bool
}

// Debug collection parameters
type debugCollectionParams struct {
	duration          time.Duration
	anonymize         bool
	systemInfo        bool
	upload            bool
	uploadURL         string
	enablePersistence bool
}

// UI components for progress tracking
type progressUI struct {
	statusLabel *widget.Label
	progressBar *widget.ProgressBar
	uiControls  []fyne.Disableable
	window      fyne.Window
}

func (s *serviceClient) showDebugUI() {
	w := s.app.NewWindow("NetBird Debug")
	w.SetOnClosed(s.cancel)

	w.Resize(fyne.NewSize(600, 500))
	w.SetFixedSize(true)

	anonymizeCheck := widget.NewCheck("Anonymize sensitive information (public IPs, domains, ...)", nil)
	systemInfoCheck := widget.NewCheck("Include system information (routes, interfaces, ...)", nil)
	systemInfoCheck.SetChecked(true)
	uploadCheck := widget.NewCheck("Upload bundle automatically after creation", nil)
	uploadCheck.SetChecked(true)

	uploadURLLabel := widget.NewLabel("Debug upload URL:")
	uploadURL := widget.NewEntry()
	uploadURL.SetText(uptypes.DefaultBundleURL)
	uploadURL.SetPlaceHolder("Enter upload URL")

	uploadURLContainer := container.NewVBox(
		uploadURLLabel,
		uploadURL,
	)

	uploadCheck.OnChanged = func(checked bool) {
		if checked {
			uploadURLContainer.Show()
		} else {
			uploadURLContainer.Hide()
		}
	}

	debugModeContainer := container.NewHBox()
	runForDurationCheck := widget.NewCheck("Run with trace logs before creating bundle", nil)
	runForDurationCheck.SetChecked(true)

	forLabel := widget.NewLabel("for")

	durationInput := widget.NewEntry()
	durationInput.SetText("1")
	minutesLabel := widget.NewLabel("minute")
	durationInput.Validator = func(s string) error {
		return validateMinute(s, minutesLabel)
	}

	noteLabel := widget.NewLabel("Note: NetBird will be brought up and down during collection")

	runForDurationCheck.OnChanged = func(checked bool) {
		if checked {
			forLabel.Show()
			durationInput.Show()
			minutesLabel.Show()
			noteLabel.Show()
		} else {
			forLabel.Hide()
			durationInput.Hide()
			minutesLabel.Hide()
			noteLabel.Hide()
		}
	}

	debugModeContainer.Add(runForDurationCheck)
	debugModeContainer.Add(forLabel)
	debugModeContainer.Add(durationInput)
	debugModeContainer.Add(minutesLabel)

	statusLabel := widget.NewLabel("")
	statusLabel.Hide()

	progressBar := widget.NewProgressBar()
	progressBar.Hide()

	createButton := widget.NewButton("Create Debug Bundle", nil)

	// UI controls that should be disabled during debug collection
	uiControls := []fyne.Disableable{
		anonymizeCheck,
		systemInfoCheck,
		uploadCheck,
		uploadURL,
		runForDurationCheck,
		durationInput,
		createButton,
	}

	createButton.OnTapped = s.getCreateHandler(
		statusLabel,
		progressBar,
		uploadCheck,
		uploadURL,
		anonymizeCheck,
		systemInfoCheck,
		runForDurationCheck,
		durationInput,
		uiControls,
		w,
	)

	content := container.NewVBox(
		widget.NewLabel("Create a debug bundle to help troubleshoot issues with NetBird"),
		widget.NewLabel(""),
		anonymizeCheck,
		systemInfoCheck,
		uploadCheck,
		uploadURLContainer,
		widget.NewLabel(""),
		debugModeContainer,
		noteLabel,
		widget.NewLabel(""),
		statusLabel,
		progressBar,
		createButton,
	)

	paddedContent := container.NewPadded(content)
	w.SetContent(paddedContent)

	w.Show()
}

func validateMinute(s string, minutesLabel *widget.Label) error {
	if val, err := strconv.Atoi(s); err != nil || val < 1 {
		return fmt.Errorf("must be a number ≥ 1")
	}
	if s == "1" {
		minutesLabel.SetText("minute")
	} else {
		minutesLabel.SetText("minutes")
	}
	return nil
}

// disableUIControls disables the provided UI controls
func disableUIControls(controls []fyne.Disableable) {
	for _, control := range controls {
		control.Disable()
	}
}

// enableUIControls enables the provided UI controls
func enableUIControls(controls []fyne.Disableable) {
	for _, control := range controls {
		control.Enable()
	}
}

func (s *serviceClient) getCreateHandler(
	statusLabel *widget.Label,
	progressBar *widget.ProgressBar,
	uploadCheck *widget.Check,
	uploadURL *widget.Entry,
	anonymizeCheck *widget.Check,
	systemInfoCheck *widget.Check,
	runForDurationCheck *widget.Check,
	duration *widget.Entry,
	uiControls []fyne.Disableable,
	w fyne.Window,
) func() {
	return func() {
		disableUIControls(uiControls)
		statusLabel.Show()

		var url string
		if uploadCheck.Checked {
			url = uploadURL.Text
			if url == "" {
				statusLabel.SetText("Error: Upload URL is required when upload is enabled")
				enableUIControls(uiControls)
				return
			}
		}

		params := &debugCollectionParams{
			anonymize:         anonymizeCheck.Checked,
			systemInfo:        systemInfoCheck.Checked,
			upload:            uploadCheck.Checked,
			uploadURL:         url,
			enablePersistence: true,
		}

		runForDuration := runForDurationCheck.Checked
		if runForDuration {
			minutes, err := time.ParseDuration(duration.Text + "m")
			if err != nil {
				statusLabel.SetText(fmt.Sprintf("Error: Invalid duration: %v", err))
				enableUIControls(uiControls)
				return
			}
			params.duration = minutes

			statusLabel.SetText(fmt.Sprintf("Running in debug mode for %d minutes...", int(minutes.Minutes())))
			progressBar.Show()
			progressBar.SetValue(0)

			go s.handleRunForDuration(
				statusLabel,
				progressBar,
				uiControls,
				w,
				params,
			)
			return
		}

		statusLabel.SetText("Creating debug bundle...")
		go s.handleDebugCreation(
			anonymizeCheck.Checked,
			systemInfoCheck.Checked,
			uploadCheck.Checked,
			url,
			statusLabel,
			uiControls,
			w,
		)
	}
}

func (s *serviceClient) handleRunForDuration(
	statusLabel *widget.Label,
	progressBar *widget.ProgressBar,
	uiControls []fyne.Disableable,
	w fyne.Window,
	params *debugCollectionParams,
) {
	progressUI := &progressUI{
		statusLabel: statusLabel,
		progressBar: progressBar,
		uiControls:  uiControls,
		window:      w,
	}

	conn, err := s.getSrvClient(failFastTimeout)
	if err != nil {
		handleError(progressUI, fmt.Sprintf("Failed to get client for debug: %v", err))
		return
	}

	initialState, err := s.getInitialState(conn)
	if err != nil {
		handleError(progressUI, err.Error())
		return
	}

	statusOutput, err := s.collectDebugData(conn, initialState, params, progressUI)
	if err != nil {
		handleError(progressUI, err.Error())
		return
	}

	if err := s.createDebugBundleFromCollection(conn, params, statusOutput, progressUI); err != nil {
		handleError(progressUI, err.Error())
		return
	}

	s.restoreServiceState(conn, initialState)

	progressUI.statusLabel.SetText("Bundle created successfully")
}

// Get initial state of the service
func (s *serviceClient) getInitialState(conn proto.DaemonServiceClient) (*debugInitialState, error) {
	statusResp, err := conn.Status(s.ctx, &proto.StatusRequest{})
	if err != nil {
		return nil, fmt.Errorf(" get status: %v", err)
	}

	logLevelResp, err := conn.GetLogLevel(s.ctx, &proto.GetLogLevelRequest{})
	if err != nil {
		return nil, fmt.Errorf("get log level: %v", err)
	}

	wasDown := statusResp.Status != string(internal.StatusConnected) &&
		statusResp.Status != string(internal.StatusConnecting)

	initialLogLevel := logLevelResp.GetLevel()
	initialLevelTrace := initialLogLevel >= proto.LogLevel_TRACE

	return &debugInitialState{
		wasDown:      wasDown,
		logLevel:     initialLogLevel,
		isLevelTrace: initialLevelTrace,
	}, nil
}

// Handle progress tracking during collection
func startProgressTracker(ctx context.Context, wg *sync.WaitGroup, duration time.Duration, progress *progressUI) {
	progress.progressBar.Show()
	progress.progressBar.SetValue(0)

	startTime := time.Now()
	endTime := startTime.Add(duration)
	wg.Add(1)

	go func() {
		defer wg.Done()
		ticker := time.NewTicker(500 * time.Millisecond)
		defer ticker.Stop()

		for {
			select {
			case <-ctx.Done():
				return
			case <-ticker.C:
				remaining := time.Until(endTime)
				if remaining <= 0 {
					remaining = 0
				}

				elapsed := time.Since(startTime)
				progressVal := float64(elapsed) / float64(duration)
				if progressVal > 1.0 {
					progressVal = 1.0
				}

				progress.progressBar.SetValue(progressVal)
				progress.statusLabel.SetText(fmt.Sprintf("Running with trace logs... %s remaining", formatDuration(remaining)))
			}
		}
	}()

}

func (s *serviceClient) configureServiceForDebug(
	conn proto.DaemonServiceClient,
	state *debugInitialState,
	enablePersistence bool,
) error {
	if state.wasDown {
		if _, err := conn.Up(s.ctx, &proto.UpRequest{}); err != nil {
			return fmt.Errorf("bring service up: %v", err)
		}
		log.Info("Service brought up for debug")
		time.Sleep(time.Second * 10)
	}

	if !state.isLevelTrace {
		if _, err := conn.SetLogLevel(s.ctx, &proto.SetLogLevelRequest{Level: proto.LogLevel_TRACE}); err != nil {
			return fmt.Errorf("set log level to TRACE: %v", err)
		}
		log.Info("Log level set to TRACE for debug")
	}

	if _, err := conn.Down(s.ctx, &proto.DownRequest{}); err != nil {
		return fmt.Errorf("bring service down: %v", err)
	}
	time.Sleep(time.Second)

	if enablePersistence {
		if _, err := conn.SetSyncResponsePersistence(s.ctx, &proto.SetSyncResponsePersistenceRequest{
			Enabled: true,
		}); err != nil {
			return fmt.Errorf("enable sync response persistence: %v", err)
		}
		log.Info("Sync response persistence enabled for debug")
	}

	if _, err := conn.Up(s.ctx, &proto.UpRequest{}); err != nil {
		return fmt.Errorf("bring service back up: %v", err)
	}
	time.Sleep(time.Second * 3)

	return nil
}

func (s *serviceClient) collectDebugData(
	conn proto.DaemonServiceClient,
	state *debugInitialState,
	params *debugCollectionParams,
	progress *progressUI,
) (string, error) {
	ctx, cancel := context.WithTimeout(s.ctx, params.duration)
	defer cancel()
	var wg sync.WaitGroup
	startProgressTracker(ctx, &wg, params.duration, progress)

	if err := s.configureServiceForDebug(conn, state, params.enablePersistence); err != nil {
		return "", err
	}

	pm := profilemanager.NewProfileManager()
	var profName string
	if activeProf, err := pm.GetActiveProfile(); err == nil {
		profName = activeProf.Name
	}

	postUpStatus, err := conn.Status(s.ctx, &proto.StatusRequest{GetFullPeerStatus: true})
	if err != nil {
		log.Warnf("Failed to get post-up status: %v", err)
	}

	var postUpStatusOutput string
	if postUpStatus != nil {
<<<<<<< HEAD
		overview := nbstatus.ConvertToStatusOutputOverview(postUpStatus.GetFullStatus(), params.anonymize, postUpStatus.GetDaemonVersion(), "", nil, nil, nil, "", "")
=======
		overview := nbstatus.ConvertToStatusOutputOverview(postUpStatus, params.anonymize, "", nil, nil, nil, "", profName)
>>>>>>> 43c9a519
		postUpStatusOutput = nbstatus.ParseToFullDetailSummary(overview)
	}
	headerPostUp := fmt.Sprintf("----- NetBird post-up - Timestamp: %s", time.Now().Format(time.RFC3339))
	statusOutput := fmt.Sprintf("%s\n%s", headerPostUp, postUpStatusOutput)

	wg.Wait()
	progress.progressBar.Hide()
	progress.statusLabel.SetText("Collecting debug data...")

	preDownStatus, err := conn.Status(s.ctx, &proto.StatusRequest{GetFullPeerStatus: true})
	if err != nil {
		log.Warnf("Failed to get pre-down status: %v", err)
	}

	var preDownStatusOutput string
	if preDownStatus != nil {
<<<<<<< HEAD
		overview := nbstatus.ConvertToStatusOutputOverview(preDownStatus.GetFullStatus(), params.anonymize, preDownStatus.GetDaemonVersion(), "", nil, nil, nil, "", "")
=======
		overview := nbstatus.ConvertToStatusOutputOverview(preDownStatus, params.anonymize, "", nil, nil, nil, "", profName)
>>>>>>> 43c9a519
		preDownStatusOutput = nbstatus.ParseToFullDetailSummary(overview)
	}
	headerPreDown := fmt.Sprintf("----- NetBird pre-down - Timestamp: %s - Duration: %s",
		time.Now().Format(time.RFC3339), params.duration)
	statusOutput = fmt.Sprintf("%s\n%s\n%s", statusOutput, headerPreDown, preDownStatusOutput)

	return statusOutput, nil
}

// Create the debug bundle with collected data
func (s *serviceClient) createDebugBundleFromCollection(
	conn proto.DaemonServiceClient,
	params *debugCollectionParams,
	statusOutput string,
	progress *progressUI,
) error {
	progress.statusLabel.SetText("Creating debug bundle with collected logs...")

	request := &proto.DebugBundleRequest{
		Anonymize:  params.anonymize,
		Status:     statusOutput,
		SystemInfo: params.systemInfo,
	}

	if params.upload {
		request.UploadURL = params.uploadURL
	}

	resp, err := conn.DebugBundle(s.ctx, request)
	if err != nil {
		return fmt.Errorf("create debug bundle: %v", err)
	}

	// Show appropriate dialog based on upload status
	localPath := resp.GetPath()
	uploadFailureReason := resp.GetUploadFailureReason()
	uploadedKey := resp.GetUploadedKey()

	if params.upload {
		if uploadFailureReason != "" {
			showUploadFailedDialog(progress.window, localPath, uploadFailureReason)
		} else {
			showUploadSuccessDialog(progress.window, localPath, uploadedKey)
		}
	} else {
		showBundleCreatedDialog(progress.window, localPath)
	}

	enableUIControls(progress.uiControls)
	return nil
}

// Restore service to original state
func (s *serviceClient) restoreServiceState(conn proto.DaemonServiceClient, state *debugInitialState) {
	if state.wasDown {
		if _, err := conn.Down(s.ctx, &proto.DownRequest{}); err != nil {
			log.Errorf("Failed to restore down state: %v", err)
		} else {
			log.Info("Service state restored to down")
		}
	}

	if !state.isLevelTrace {
		if _, err := conn.SetLogLevel(s.ctx, &proto.SetLogLevelRequest{Level: state.logLevel}); err != nil {
			log.Errorf("Failed to restore log level: %v", err)
		} else {
			log.Info("Log level restored to original setting")
		}
	}
}

// Handle errors during debug collection
func handleError(progress *progressUI, errMsg string) {
	log.Errorf("%s", errMsg)
	progress.statusLabel.SetText(errMsg)
	progress.progressBar.Hide()
	enableUIControls(progress.uiControls)
}

func (s *serviceClient) handleDebugCreation(
	anonymize bool,
	systemInfo bool,
	upload bool,
	uploadURL string,
	statusLabel *widget.Label,
	uiControls []fyne.Disableable,
	w fyne.Window,
) {
	log.Infof("Creating debug bundle (Anonymized: %v, System Info: %v, Upload Attempt: %v)...",
		anonymize, systemInfo, upload)

	resp, err := s.createDebugBundle(anonymize, systemInfo, uploadURL)
	if err != nil {
		log.Errorf("Failed to create debug bundle: %v", err)
		statusLabel.SetText(fmt.Sprintf("Error creating bundle: %v", err))
		enableUIControls(uiControls)
		return
	}

	localPath := resp.GetPath()
	uploadFailureReason := resp.GetUploadFailureReason()
	uploadedKey := resp.GetUploadedKey()

	if upload {
		if uploadFailureReason != "" {
			showUploadFailedDialog(w, localPath, uploadFailureReason)
		} else {
			showUploadSuccessDialog(w, localPath, uploadedKey)
		}
	} else {
		showBundleCreatedDialog(w, localPath)
	}

	enableUIControls(uiControls)
	statusLabel.SetText("Bundle created successfully")
}

func (s *serviceClient) createDebugBundle(anonymize bool, systemInfo bool, uploadURL string) (*proto.DebugBundleResponse, error) {
	conn, err := s.getSrvClient(failFastTimeout)
	if err != nil {
		return nil, fmt.Errorf("get client: %v", err)
	}

	pm := profilemanager.NewProfileManager()
	var profName string
	if activeProf, err := pm.GetActiveProfile(); err == nil {
		profName = activeProf.Name
	}

	statusResp, err := conn.Status(s.ctx, &proto.StatusRequest{GetFullPeerStatus: true})
	if err != nil {
		log.Warnf("failed to get status for debug bundle: %v", err)
	}

	var statusOutput string
	if statusResp != nil {
<<<<<<< HEAD
		overview := nbstatus.ConvertToStatusOutputOverview(statusResp.GetFullStatus(), anonymize, statusResp.GetDaemonVersion(), "", nil, nil, nil, "", "")
=======
		overview := nbstatus.ConvertToStatusOutputOverview(statusResp, anonymize, "", nil, nil, nil, "", profName)
>>>>>>> 43c9a519
		statusOutput = nbstatus.ParseToFullDetailSummary(overview)
	}

	request := &proto.DebugBundleRequest{
		Anonymize:  anonymize,
		Status:     statusOutput,
		SystemInfo: systemInfo,
	}

	if uploadURL != "" {
		request.UploadURL = uploadURL
	}

	resp, err := conn.DebugBundle(s.ctx, request)
	if err != nil {
		return nil, fmt.Errorf("failed to create debug bundle via daemon: %v", err)
	}

	return resp, nil
}

// formatDuration formats a duration in HH:MM:SS format
func formatDuration(d time.Duration) string {
	d = d.Round(time.Second)
	h := d / time.Hour
	d %= time.Hour
	m := d / time.Minute
	d %= time.Minute
	s := d / time.Second
	return fmt.Sprintf("%02d:%02d:%02d", h, m, s)
}

// createButtonWithAction creates a button with the given label and action
func createButtonWithAction(label string, action func()) *widget.Button {
	button := widget.NewButton(label, action)
	return button
}

// showUploadFailedDialog displays a dialog when upload fails
func showUploadFailedDialog(w fyne.Window, localPath, failureReason string) {
	content := container.NewVBox(
		widget.NewLabel(fmt.Sprintf("Bundle upload failed:\n%s\n\n"+
			"A local copy was saved at:\n%s", failureReason, localPath)),
	)

	customDialog := dialog.NewCustom("Upload Failed", "Cancel", content, w)

	buttonBox := container.NewHBox(
		createButtonWithAction("Open file", func() {
			log.Infof("Attempting to open local file: %s", localPath)
			if openErr := open.Start(localPath); openErr != nil {
				log.Errorf("Failed to open local file '%s': %v", localPath, openErr)
				dialog.ShowError(fmt.Errorf("open the local file:\n%s\n\nError: %v", localPath, openErr), w)
			}
		}),
		createButtonWithAction("Open folder", func() {
			folderPath := filepath.Dir(localPath)
			log.Infof("Attempting to open local folder: %s", folderPath)
			if openErr := open.Start(folderPath); openErr != nil {
				log.Errorf("Failed to open local folder '%s': %v", folderPath, openErr)
				dialog.ShowError(fmt.Errorf("open the local folder:\n%s\n\nError: %v", folderPath, openErr), w)
			}
		}),
	)

	content.Add(buttonBox)
	customDialog.Show()
}

// showUploadSuccessDialog displays a dialog when upload succeeds
func showUploadSuccessDialog(w fyne.Window, localPath, uploadedKey string) {
	log.Infof("Upload key: %s", uploadedKey)
	keyEntry := widget.NewEntry()
	keyEntry.SetText(uploadedKey)
	keyEntry.Disable()

	content := container.NewVBox(
		widget.NewLabel("Bundle uploaded successfully!"),
		widget.NewLabel(""),
		widget.NewLabel("Upload key:"),
		keyEntry,
		widget.NewLabel(""),
		widget.NewLabel(fmt.Sprintf("Local copy saved at:\n%s", localPath)),
	)

	customDialog := dialog.NewCustom("Upload Successful", "OK", content, w)

	copyBtn := createButtonWithAction("Copy key", func() {
		w.Clipboard().SetContent(uploadedKey)
		log.Info("Upload key copied to clipboard")
	})

	buttonBox := createButtonBox(localPath, w, copyBtn)
	content.Add(buttonBox)
	customDialog.Show()
}

// showBundleCreatedDialog displays a dialog when bundle is created without upload
func showBundleCreatedDialog(w fyne.Window, localPath string) {
	content := container.NewVBox(
		widget.NewLabel(fmt.Sprintf("Bundle created locally at:\n%s\n\n"+
			"Administrator privileges may be required to access the file.", localPath)),
	)

	customDialog := dialog.NewCustom("Debug Bundle Created", "Cancel", content, w)

	buttonBox := createButtonBox(localPath, w, nil)
	content.Add(buttonBox)
	customDialog.Show()
}

func createButtonBox(localPath string, w fyne.Window, elems ...fyne.Widget) *fyne.Container {
	box := container.NewHBox()
	for _, elem := range elems {
		box.Add(elem)
	}

	fileBtn := createButtonWithAction("Open file", func() {
		log.Infof("Attempting to open local file: %s", localPath)
		if openErr := open.Start(localPath); openErr != nil {
			log.Errorf("Failed to open local file '%s': %v", localPath, openErr)
			dialog.ShowError(fmt.Errorf("open the local file:\n%s\n\nError: %v", localPath, openErr), w)
		}
	})

	folderBtn := createButtonWithAction("Open folder", func() {
		folderPath := filepath.Dir(localPath)
		log.Infof("Attempting to open local folder: %s", folderPath)
		if openErr := open.Start(folderPath); openErr != nil {
			log.Errorf("Failed to open local folder '%s': %v", folderPath, openErr)
			dialog.ShowError(fmt.Errorf("open the local folder:\n%s\n\nError: %v", folderPath, openErr), w)
		}
	})

	box.Add(fileBtn)
	box.Add(folderBtn)

	return box
}<|MERGE_RESOLUTION|>--- conflicted
+++ resolved
@@ -440,11 +440,7 @@
 
 	var postUpStatusOutput string
 	if postUpStatus != nil {
-<<<<<<< HEAD
-		overview := nbstatus.ConvertToStatusOutputOverview(postUpStatus.GetFullStatus(), params.anonymize, postUpStatus.GetDaemonVersion(), "", nil, nil, nil, "", "")
-=======
-		overview := nbstatus.ConvertToStatusOutputOverview(postUpStatus, params.anonymize, "", nil, nil, nil, "", profName)
->>>>>>> 43c9a519
+		overview := nbstatus.ConvertToStatusOutputOverview(postUpStatus.GetFullStatus(), params.anonymize, postUpStatus.GetDaemonVersion(), "", nil, nil, nil, "", profName)
 		postUpStatusOutput = nbstatus.ParseToFullDetailSummary(overview)
 	}
 	headerPostUp := fmt.Sprintf("----- NetBird post-up - Timestamp: %s", time.Now().Format(time.RFC3339))
@@ -461,11 +457,7 @@
 
 	var preDownStatusOutput string
 	if preDownStatus != nil {
-<<<<<<< HEAD
-		overview := nbstatus.ConvertToStatusOutputOverview(preDownStatus.GetFullStatus(), params.anonymize, preDownStatus.GetDaemonVersion(), "", nil, nil, nil, "", "")
-=======
-		overview := nbstatus.ConvertToStatusOutputOverview(preDownStatus, params.anonymize, "", nil, nil, nil, "", profName)
->>>>>>> 43c9a519
+		overview := nbstatus.ConvertToStatusOutputOverview(preDownStatus.GetFullStatus(), params.anonymize, preDownStatus.GetDaemonVersion(), "", nil, nil, nil, "", profName)
 		preDownStatusOutput = nbstatus.ParseToFullDetailSummary(overview)
 	}
 	headerPreDown := fmt.Sprintf("----- NetBird pre-down - Timestamp: %s - Duration: %s",
@@ -602,11 +594,7 @@
 
 	var statusOutput string
 	if statusResp != nil {
-<<<<<<< HEAD
-		overview := nbstatus.ConvertToStatusOutputOverview(statusResp.GetFullStatus(), anonymize, statusResp.GetDaemonVersion(), "", nil, nil, nil, "", "")
-=======
-		overview := nbstatus.ConvertToStatusOutputOverview(statusResp, anonymize, "", nil, nil, nil, "", profName)
->>>>>>> 43c9a519
+		overview := nbstatus.ConvertToStatusOutputOverview(statusResp.GetFullStatus(), anonymize, statusResp.GetDaemonVersion(), "", nil, nil, nil, "", profName)
 		statusOutput = nbstatus.ParseToFullDetailSummary(overview)
 	}
 
