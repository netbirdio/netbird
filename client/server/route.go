--- conflicted
+++ resolved
@@ -9,14 +9,11 @@
 	"golang.org/x/exp/maps"
 
 	"github.com/netbirdio/netbird/client/proto"
+	"github.com/netbirdio/netbird/route"
 )
 
 type selectRoute struct {
-<<<<<<< HEAD
-	NetID    string
-=======
 	NetID    route.NetID
->>>>>>> 7357a995
 	Network  netip.Prefix
 	Selected bool
 }
@@ -64,11 +61,7 @@
 	var pbRoutes []*proto.Route
 	for _, route := range routes {
 		pbRoutes = append(pbRoutes, &proto.Route{
-<<<<<<< HEAD
-			ID:       route.NetID,
-=======
 			ID:       string(route.NetID),
->>>>>>> 7357a995
 			Network:  route.Network.String(),
 			Selected: route.Selected,
 		})
