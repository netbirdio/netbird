--- conflicted
+++ resolved
@@ -1419,27 +1419,6 @@
 	}
 
 	return &proto.GetConfigResponse{
-<<<<<<< HEAD
-		ManagementUrl:         managementURL.String(),
-		PreSharedKey:          preSharedKey,
-		AdminURL:              adminURL.String(),
-		InterfaceName:         cfg.WgIface,
-		WireguardPort:         int64(cfg.WgPort),
-		Mtu:                   int64(cfg.MTU),
-		DisableAutoConnect:    cfg.DisableAutoConnect,
-		ServerSSHAllowed:      *cfg.ServerSSHAllowed,
-		RosenpassEnabled:      cfg.RosenpassEnabled,
-		RosenpassPermissive:   cfg.RosenpassPermissive,
-		LazyConnectionEnabled: cfg.LazyConnectionEnabled,
-		BlockInbound:          cfg.BlockInbound,
-		DisableNotifications:  disableNotifications,
-		NetworkMonitor:        networkMonitor,
-		DisableDns:            disableDNS,
-		DisableClientRoutes:   disableClientRoutes,
-		DisableServerRoutes:   disableServerRoutes,
-		BlockLanAccess:        blockLANAccess,
-		DisableFirewall:       disableFirewall,
-=======
 		ManagementUrl:                 managementURL.String(),
 		PreSharedKey:                  preSharedKey,
 		AdminURL:                      adminURL.String(),
@@ -1464,7 +1443,7 @@
 		EnableSSHRemotePortForwarding: enableSSHRemotePortForwarding,
 		DisableSSHAuth:                disableSSHAuth,
 		SshJWTCacheTTL:                sshJWTCacheTTL,
->>>>>>> e11970e3
+		DisableFirewall:               disableFirewall,
 	}, nil
 }
 
