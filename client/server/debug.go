--- conflicted
+++ resolved
@@ -19,235 +19,6 @@
 	s.mutex.Lock()
 	defer s.mutex.Unlock()
 
-<<<<<<< HEAD
-	bundlePath, err := os.CreateTemp("", "netbird.debug.*.zip")
-	if err != nil {
-		return nil, fmt.Errorf("create zip file: %w", err)
-	}
-	defer func() {
-		if closeErr := bundlePath.Close(); closeErr != nil && err == nil {
-			err = fmt.Errorf("close zip file: %w", closeErr)
-		}
-
-		if err != nil {
-			if removeErr := os.Remove(bundlePath.Name()); removeErr != nil {
-				log.Errorf("Failed to remove zip file: %v", removeErr)
-			}
-		}
-	}()
-
-	if err := s.createArchive(bundlePath, req); err != nil {
-		return nil, err
-	}
-
-	return &proto.DebugBundleResponse{Path: bundlePath.Name()}, nil
-}
-
-func (s *Server) createArchive(bundlePath *os.File, req *proto.DebugBundleRequest) error {
-	archive := zip.NewWriter(bundlePath)
-	if err := s.addReadme(req, archive); err != nil {
-		return fmt.Errorf("add readme: %w", err)
-	}
-
-	if err := s.addStatus(req, archive); err != nil {
-		return fmt.Errorf("add status: %w", err)
-	}
-
-	anonymizer := anonymize.NewAnonymizer(anonymize.DefaultAddresses())
-	status := s.statusRecorder.GetFullStatus()
-	seedFromStatus(anonymizer, &status)
-
-	if err := s.addConfig(req, anonymizer, archive); err != nil {
-		log.Errorf("Failed to add config to debug bundle: %v", err)
-	}
-
-	if req.GetSystemInfo() {
-		s.addSystemInfo(req, anonymizer, archive)
-	}
-
-	if err := s.addProf(req, anonymizer, archive); err != nil {
-		log.Errorf("Failed to add goroutines rules to debug bundle: %v", err)
-	}
-
-	if err := s.addNetworkMap(req, anonymizer, archive); err != nil {
-		return fmt.Errorf("add network map: %w", err)
-	}
-
-	if err := s.addStateFile(req, anonymizer, archive); err != nil {
-		log.Errorf("Failed to add state file to debug bundle: %v", err)
-	}
-
-	if err := s.addCorruptedStateFiles(archive); err != nil {
-		log.Errorf("Failed to add corrupted state files to debug bundle: %v", err)
-	}
-
-	if s.logFile != "console" {
-		if err := s.addLogfile(req, anonymizer, archive); err != nil {
-			return fmt.Errorf("add log file: %w", err)
-		}
-	}
-
-	if err := archive.Close(); err != nil {
-		return fmt.Errorf("close archive writer: %w", err)
-	}
-	return nil
-}
-
-func (s *Server) addSystemInfo(req *proto.DebugBundleRequest, anonymizer *anonymize.Anonymizer, archive *zip.Writer) {
-	if err := s.addRoutes(req, anonymizer, archive); err != nil {
-		log.Errorf("Failed to add routes to debug bundle: %v", err)
-	}
-
-	if err := s.addInterfaces(req, anonymizer, archive); err != nil {
-		log.Errorf("Failed to add interfaces to debug bundle: %v", err)
-	}
-
-	if err := s.addFirewallRules(req, anonymizer, archive); err != nil {
-		log.Errorf("Failed to add firewall rules to debug bundle: %v", err)
-	}
-}
-
-func (s *Server) addReadme(req *proto.DebugBundleRequest, archive *zip.Writer) error {
-	if req.GetAnonymize() {
-		readmeReader := strings.NewReader(readmeContent)
-		if err := addFileToZip(archive, readmeReader, "README.txt"); err != nil {
-			return fmt.Errorf("add README file to zip: %w", err)
-		}
-	}
-	return nil
-}
-
-func (s *Server) addStatus(req *proto.DebugBundleRequest, archive *zip.Writer) error {
-	if status := req.GetStatus(); status != "" {
-		statusReader := strings.NewReader(status)
-		if err := addFileToZip(archive, statusReader, "status.txt"); err != nil {
-			return fmt.Errorf("add status file to zip: %w", err)
-		}
-	}
-	return nil
-}
-
-func (s *Server) addConfig(req *proto.DebugBundleRequest, anonymizer *anonymize.Anonymizer, archive *zip.Writer) error {
-	var configContent strings.Builder
-	s.addCommonConfigFields(&configContent)
-
-	if req.GetAnonymize() {
-		if s.config.ManagementURL != nil {
-			configContent.WriteString(fmt.Sprintf("ManagementURL: %s\n", anonymizer.AnonymizeURI(s.config.ManagementURL.String())))
-		}
-		if s.config.AdminURL != nil {
-			configContent.WriteString(fmt.Sprintf("AdminURL: %s\n", anonymizer.AnonymizeURI(s.config.AdminURL.String())))
-		}
-		configContent.WriteString(fmt.Sprintf("NATExternalIPs: %v\n", anonymizeNATExternalIPs(s.config.NATExternalIPs, anonymizer)))
-		if s.config.CustomDNSAddress != "" {
-			configContent.WriteString(fmt.Sprintf("CustomDNSAddress: %s\n", anonymizer.AnonymizeString(s.config.CustomDNSAddress)))
-		}
-	} else {
-		if s.config.ManagementURL != nil {
-			configContent.WriteString(fmt.Sprintf("ManagementURL: %s\n", s.config.ManagementURL.String()))
-		}
-		if s.config.AdminURL != nil {
-			configContent.WriteString(fmt.Sprintf("AdminURL: %s\n", s.config.AdminURL.String()))
-		}
-		configContent.WriteString(fmt.Sprintf("NATExternalIPs: %v\n", s.config.NATExternalIPs))
-		if s.config.CustomDNSAddress != "" {
-			configContent.WriteString(fmt.Sprintf("CustomDNSAddress: %s\n", s.config.CustomDNSAddress))
-		}
-	}
-
-	// Add config content to zip file
-	configReader := strings.NewReader(configContent.String())
-	if err := addFileToZip(archive, configReader, "config.txt"); err != nil {
-		return fmt.Errorf("add config file to zip: %w", err)
-	}
-
-	return nil
-}
-
-func (s *Server) addCommonConfigFields(configContent *strings.Builder) {
-	configContent.WriteString("NetBird Client Configuration:\n\n")
-
-	// Add non-sensitive fields
-	configContent.WriteString(fmt.Sprintf("WgIface: %s\n", s.config.WgIface))
-	configContent.WriteString(fmt.Sprintf("WgPort: %d\n", s.config.WgPort))
-	if s.config.NetworkMonitor != nil {
-		configContent.WriteString(fmt.Sprintf("NetworkMonitor: %v\n", *s.config.NetworkMonitor))
-	}
-	configContent.WriteString(fmt.Sprintf("IFaceBlackList: %v\n", s.config.IFaceBlackList))
-	configContent.WriteString(fmt.Sprintf("DisableIPv6Discovery: %v\n", s.config.DisableIPv6Discovery))
-	configContent.WriteString(fmt.Sprintf("RosenpassEnabled: %v\n", s.config.RosenpassEnabled))
-	configContent.WriteString(fmt.Sprintf("RosenpassPermissive: %v\n", s.config.RosenpassPermissive))
-	if s.config.ServerSSHAllowed != nil {
-		configContent.WriteString(fmt.Sprintf("ServerSSHAllowed: %v\n", *s.config.ServerSSHAllowed))
-	}
-	configContent.WriteString(fmt.Sprintf("DisableAutoConnect: %v\n", s.config.DisableAutoConnect))
-	configContent.WriteString(fmt.Sprintf("DNSRouteInterval: %s\n", s.config.DNSRouteInterval))
-
-	configContent.WriteString(fmt.Sprintf("DisableClientRoutes: %v\n", s.config.DisableClientRoutes))
-	configContent.WriteString(fmt.Sprintf("DisableServerRoutes: %v\n", s.config.DisableServerRoutes))
-	configContent.WriteString(fmt.Sprintf("DisableDNS: %v\n", s.config.DisableDNS))
-	configContent.WriteString(fmt.Sprintf("DisableFirewall: %v\n", s.config.DisableFirewall))
-
-	configContent.WriteString(fmt.Sprintf("BlockLANAccess: %v\n", s.config.BlockLANAccess))
-	configContent.WriteString(fmt.Sprintf("LazyConnectionEnabled: %v\n", s.config.LazyConnectionEnabled))
-}
-
-func (s *Server) addProf(req *proto.DebugBundleRequest, anonymizer *anonymize.Anonymizer, archive *zip.Writer) error {
-	runtime.SetBlockProfileRate(1)
-	_ = runtime.SetMutexProfileFraction(1)
-	defer runtime.SetBlockProfileRate(0)
-	defer runtime.SetMutexProfileFraction(0)
-
-	time.Sleep(5 * time.Second)
-
-	for _, profile := range []string{"goroutine", "block", "mutex"} {
-		var buff []byte
-		myBuff := bytes.NewBuffer(buff)
-		err := pprof.Lookup(profile).WriteTo(myBuff, 0)
-		if err != nil {
-			return fmt.Errorf("write %s profile: %w", profile, err)
-		}
-
-		if err := addFileToZip(archive, myBuff, profile+".prof"); err != nil {
-			return fmt.Errorf("add %s file to zip: %w", profile, err)
-		}
-	}
-	return nil
-}
-
-func (s *Server) addRoutes(req *proto.DebugBundleRequest, anonymizer *anonymize.Anonymizer, archive *zip.Writer) error {
-	routes, err := systemops.GetRoutesFromTable()
-	if err != nil {
-		return fmt.Errorf("get routes: %w", err)
-	}
-
-	// TODO: get routes including nexthop
-	routesContent := formatRoutes(routes, req.GetAnonymize(), anonymizer)
-	routesReader := strings.NewReader(routesContent)
-	if err := addFileToZip(archive, routesReader, "routes.txt"); err != nil {
-		return fmt.Errorf("add routes file to zip: %w", err)
-	}
-	return nil
-}
-
-func (s *Server) addInterfaces(req *proto.DebugBundleRequest, anonymizer *anonymize.Anonymizer, archive *zip.Writer) error {
-	interfaces, err := net.Interfaces()
-	if err != nil {
-		return fmt.Errorf("get interfaces: %w", err)
-	}
-
-	interfacesContent := formatInterfaces(interfaces, req.GetAnonymize(), anonymizer)
-	interfacesReader := strings.NewReader(interfacesContent)
-	if err := addFileToZip(archive, interfacesReader, "interfaces.txt"); err != nil {
-		return fmt.Errorf("add interfaces file to zip: %w", err)
-	}
-
-	return nil
-}
-
-func (s *Server) addNetworkMap(req *proto.DebugBundleRequest, anonymizer *anonymize.Anonymizer, archive *zip.Writer) error {
-=======
->>>>>>> e0b33d32
 	networkMap, err := s.getLatestNetworkMap()
 	if err != nil {
 		log.Warnf("failed to get latest network map: %v", err)
