--- conflicted
+++ resolved
@@ -135,12 +135,8 @@
 	}
 
 	relayOverview := mapRelays(pbFullStatus.GetRelays())
-<<<<<<< HEAD
+	sshServerOverview := mapSSHServer(pbFullStatus.GetSshServerState())
 	peersOverview := mapPeers(pbFullStatus.GetPeers(), statusFilter, prefixNamesFilter, prefixNamesFilterMap, ipsFilter, connectionTypeFilter)
-=======
-	peersOverview := mapPeers(resp.GetFullStatus().GetPeers(), statusFilter, prefixNamesFilter, prefixNamesFilterMap, ipsFilter, connectionTypeFilter)
-	sshServerOverview := mapSSHServer(pbFullStatus.GetSshServerState())
->>>>>>> 60f4d5f9
 
 	overview := OutputOverview{
 		Peers:                   peersOverview,
@@ -599,6 +595,7 @@
 			RosenpassEnabled:           peerState.RosenpassEnabled,
 			Networks:                   maps.Keys(peerState.GetRoutes()),
 			Latency:                    durationpb.New(peerState.Latency),
+			SshHostKey:                 peerState.SSHHostKey,
 		}
 		pbFullStatus.Peers = append(pbFullStatus.Peers, pbPeerState)
 	}
