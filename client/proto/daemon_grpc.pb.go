--- conflicted
+++ resolved
@@ -43,17 +43,14 @@
 	GetLogLevel(ctx context.Context, in *GetLogLevelRequest, opts ...grpc.CallOption) (*GetLogLevelResponse, error)
 	// SetLogLevel sets the log level of the daemon
 	SetLogLevel(ctx context.Context, in *SetLogLevelRequest, opts ...grpc.CallOption) (*SetLogLevelResponse, error)
-<<<<<<< HEAD
 	// List all states
 	ListStates(ctx context.Context, in *ListStatesRequest, opts ...grpc.CallOption) (*ListStatesResponse, error)
 	// Clean specific state or all states
 	CleanState(ctx context.Context, in *CleanStateRequest, opts ...grpc.CallOption) (*CleanStateResponse, error)
 	// Delete specific state or all states
 	DeleteState(ctx context.Context, in *DeleteStateRequest, opts ...grpc.CallOption) (*DeleteStateResponse, error)
-=======
 	// SetNetworkMapPersistence enables or disables network map persistence
 	SetNetworkMapPersistence(ctx context.Context, in *SetNetworkMapPersistenceRequest, opts ...grpc.CallOption) (*SetNetworkMapPersistenceResponse, error)
->>>>>>> 8866394e
 }
 
 type daemonServiceClient struct {
@@ -172,7 +169,6 @@
 	return out, nil
 }
 
-<<<<<<< HEAD
 func (c *daemonServiceClient) ListStates(ctx context.Context, in *ListStatesRequest, opts ...grpc.CallOption) (*ListStatesResponse, error) {
 	out := new(ListStatesResponse)
 	err := c.cc.Invoke(ctx, "/daemon.DaemonService/ListStates", in, out, opts...)
@@ -194,11 +190,15 @@
 func (c *daemonServiceClient) DeleteState(ctx context.Context, in *DeleteStateRequest, opts ...grpc.CallOption) (*DeleteStateResponse, error) {
 	out := new(DeleteStateResponse)
 	err := c.cc.Invoke(ctx, "/daemon.DaemonService/DeleteState", in, out, opts...)
-=======
+	if err != nil {
+		return nil, err
+	}
+	return out, nil
+}
+
 func (c *daemonServiceClient) SetNetworkMapPersistence(ctx context.Context, in *SetNetworkMapPersistenceRequest, opts ...grpc.CallOption) (*SetNetworkMapPersistenceResponse, error) {
 	out := new(SetNetworkMapPersistenceResponse)
 	err := c.cc.Invoke(ctx, "/daemon.DaemonService/SetNetworkMapPersistence", in, out, opts...)
->>>>>>> 8866394e
 	if err != nil {
 		return nil, err
 	}
@@ -234,17 +234,14 @@
 	GetLogLevel(context.Context, *GetLogLevelRequest) (*GetLogLevelResponse, error)
 	// SetLogLevel sets the log level of the daemon
 	SetLogLevel(context.Context, *SetLogLevelRequest) (*SetLogLevelResponse, error)
-<<<<<<< HEAD
 	// List all states
 	ListStates(context.Context, *ListStatesRequest) (*ListStatesResponse, error)
 	// Clean specific state or all states
 	CleanState(context.Context, *CleanStateRequest) (*CleanStateResponse, error)
 	// Delete specific state or all states
 	DeleteState(context.Context, *DeleteStateRequest) (*DeleteStateResponse, error)
-=======
 	// SetNetworkMapPersistence enables or disables network map persistence
 	SetNetworkMapPersistence(context.Context, *SetNetworkMapPersistenceRequest) (*SetNetworkMapPersistenceResponse, error)
->>>>>>> 8866394e
 	mustEmbedUnimplementedDaemonServiceServer()
 }
 
@@ -288,7 +285,6 @@
 func (UnimplementedDaemonServiceServer) SetLogLevel(context.Context, *SetLogLevelRequest) (*SetLogLevelResponse, error) {
 	return nil, status.Errorf(codes.Unimplemented, "method SetLogLevel not implemented")
 }
-<<<<<<< HEAD
 func (UnimplementedDaemonServiceServer) ListStates(context.Context, *ListStatesRequest) (*ListStatesResponse, error) {
 	return nil, status.Errorf(codes.Unimplemented, "method ListStates not implemented")
 }
@@ -297,10 +293,9 @@
 }
 func (UnimplementedDaemonServiceServer) DeleteState(context.Context, *DeleteStateRequest) (*DeleteStateResponse, error) {
 	return nil, status.Errorf(codes.Unimplemented, "method DeleteState not implemented")
-=======
+}
 func (UnimplementedDaemonServiceServer) SetNetworkMapPersistence(context.Context, *SetNetworkMapPersistenceRequest) (*SetNetworkMapPersistenceResponse, error) {
 	return nil, status.Errorf(codes.Unimplemented, "method SetNetworkMapPersistence not implemented")
->>>>>>> 8866394e
 }
 func (UnimplementedDaemonServiceServer) mustEmbedUnimplementedDaemonServiceServer() {}
 
@@ -531,63 +526,66 @@
 	return interceptor(ctx, in, info, handler)
 }
 
-<<<<<<< HEAD
 func _DaemonService_ListStates_Handler(srv interface{}, ctx context.Context, dec func(interface{}) error, interceptor grpc.UnaryServerInterceptor) (interface{}, error) {
 	in := new(ListStatesRequest)
-=======
+	if err := dec(in); err != nil {
+		return nil, err
+	}
+	if interceptor == nil {
+		return srv.(DaemonServiceServer).ListStates(ctx, in)
+	}
+	info := &grpc.UnaryServerInfo{
+		Server:     srv,
+		FullMethod: "/daemon.DaemonService/ListStates",
+	}
+	handler := func(ctx context.Context, req interface{}) (interface{}, error) {
+		return srv.(DaemonServiceServer).ListStates(ctx, req.(*ListStatesRequest))
+	}
+	return interceptor(ctx, in, info, handler)
+}
+
+func _DaemonService_CleanState_Handler(srv interface{}, ctx context.Context, dec func(interface{}) error, interceptor grpc.UnaryServerInterceptor) (interface{}, error) {
+	in := new(CleanStateRequest)
+	if err := dec(in); err != nil {
+		return nil, err
+	}
+	if interceptor == nil {
+		return srv.(DaemonServiceServer).CleanState(ctx, in)
+	}
+	info := &grpc.UnaryServerInfo{
+		Server:     srv,
+		FullMethod: "/daemon.DaemonService/CleanState",
+	}
+	handler := func(ctx context.Context, req interface{}) (interface{}, error) {
+		return srv.(DaemonServiceServer).CleanState(ctx, req.(*CleanStateRequest))
+	}
+	return interceptor(ctx, in, info, handler)
+}
+
+func _DaemonService_DeleteState_Handler(srv interface{}, ctx context.Context, dec func(interface{}) error, interceptor grpc.UnaryServerInterceptor) (interface{}, error) {
+	in := new(DeleteStateRequest)
+	if err := dec(in); err != nil {
+		return nil, err
+	}
+	if interceptor == nil {
+		return srv.(DaemonServiceServer).DeleteState(ctx, in)
+	}
+	info := &grpc.UnaryServerInfo{
+		Server:     srv,
+		FullMethod: "/daemon.DaemonService/DeleteState",
+	}
+	handler := func(ctx context.Context, req interface{}) (interface{}, error) {
+		return srv.(DaemonServiceServer).DeleteState(ctx, req.(*DeleteStateRequest))
+	}
+	return interceptor(ctx, in, info, handler)
+}
+
 func _DaemonService_SetNetworkMapPersistence_Handler(srv interface{}, ctx context.Context, dec func(interface{}) error, interceptor grpc.UnaryServerInterceptor) (interface{}, error) {
 	in := new(SetNetworkMapPersistenceRequest)
->>>>>>> 8866394e
-	if err := dec(in); err != nil {
-		return nil, err
-	}
-	if interceptor == nil {
-<<<<<<< HEAD
-		return srv.(DaemonServiceServer).ListStates(ctx, in)
-	}
-	info := &grpc.UnaryServerInfo{
-		Server:     srv,
-		FullMethod: "/daemon.DaemonService/ListStates",
-	}
-	handler := func(ctx context.Context, req interface{}) (interface{}, error) {
-		return srv.(DaemonServiceServer).ListStates(ctx, req.(*ListStatesRequest))
-	}
-	return interceptor(ctx, in, info, handler)
-}
-
-func _DaemonService_CleanState_Handler(srv interface{}, ctx context.Context, dec func(interface{}) error, interceptor grpc.UnaryServerInterceptor) (interface{}, error) {
-	in := new(CleanStateRequest)
-	if err := dec(in); err != nil {
-		return nil, err
-	}
-	if interceptor == nil {
-		return srv.(DaemonServiceServer).CleanState(ctx, in)
-	}
-	info := &grpc.UnaryServerInfo{
-		Server:     srv,
-		FullMethod: "/daemon.DaemonService/CleanState",
-	}
-	handler := func(ctx context.Context, req interface{}) (interface{}, error) {
-		return srv.(DaemonServiceServer).CleanState(ctx, req.(*CleanStateRequest))
-	}
-	return interceptor(ctx, in, info, handler)
-}
-
-func _DaemonService_DeleteState_Handler(srv interface{}, ctx context.Context, dec func(interface{}) error, interceptor grpc.UnaryServerInterceptor) (interface{}, error) {
-	in := new(DeleteStateRequest)
-	if err := dec(in); err != nil {
-		return nil, err
-	}
-	if interceptor == nil {
-		return srv.(DaemonServiceServer).DeleteState(ctx, in)
-	}
-	info := &grpc.UnaryServerInfo{
-		Server:     srv,
-		FullMethod: "/daemon.DaemonService/DeleteState",
-	}
-	handler := func(ctx context.Context, req interface{}) (interface{}, error) {
-		return srv.(DaemonServiceServer).DeleteState(ctx, req.(*DeleteStateRequest))
-=======
+	if err := dec(in); err != nil {
+		return nil, err
+	}
+	if interceptor == nil {
 		return srv.(DaemonServiceServer).SetNetworkMapPersistence(ctx, in)
 	}
 	info := &grpc.UnaryServerInfo{
@@ -596,7 +594,6 @@
 	}
 	handler := func(ctx context.Context, req interface{}) (interface{}, error) {
 		return srv.(DaemonServiceServer).SetNetworkMapPersistence(ctx, req.(*SetNetworkMapPersistenceRequest))
->>>>>>> 8866394e
 	}
 	return interceptor(ctx, in, info, handler)
 }
@@ -657,7 +654,6 @@
 			Handler:    _DaemonService_SetLogLevel_Handler,
 		},
 		{
-<<<<<<< HEAD
 			MethodName: "ListStates",
 			Handler:    _DaemonService_ListStates_Handler,
 		},
@@ -668,10 +664,10 @@
 		{
 			MethodName: "DeleteState",
 			Handler:    _DaemonService_DeleteState_Handler,
-=======
+		},
+		{
 			MethodName: "SetNetworkMapPersistence",
 			Handler:    _DaemonService_SetNetworkMapPersistence_Handler,
->>>>>>> 8866394e
 		},
 	},
 	Streams:  []grpc.StreamDesc{},
