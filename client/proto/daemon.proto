syntax = "proto3";

import "google/protobuf/descriptor.proto";
import "google/protobuf/timestamp.proto";
import "google/protobuf/duration.proto";

option go_package = "/proto";

package daemon;

service DaemonService {
  // Login uses setup key to prepare configuration for the daemon.
  rpc Login(LoginRequest) returns (LoginResponse) {}

  // WaitSSOLogin uses the userCode to validate the TokenInfo and
  // waits for the user to continue with the login on a browser
  rpc WaitSSOLogin(WaitSSOLoginRequest) returns (WaitSSOLoginResponse) {}

  // Up starts engine work in the daemon.
  rpc Up(UpRequest) returns (UpResponse) {}

  // Status of the service.
  rpc Status(StatusRequest) returns (StatusResponse) {}

  // Down engine work in the daemon.
  rpc Down(DownRequest) returns (DownResponse) {}

  // GetConfig of the daemon.
  rpc GetConfig(GetConfigRequest) returns (GetConfigResponse) {}

  // List available networks
  rpc ListNetworks(ListNetworksRequest) returns (ListNetworksResponse) {}

  // Select specific routes
  rpc SelectNetworks(SelectNetworksRequest) returns (SelectNetworksResponse) {}

  // Deselect specific routes
  rpc DeselectNetworks(SelectNetworksRequest) returns (SelectNetworksResponse) {}

  // DebugBundle creates a debug bundle
  rpc DebugBundle(DebugBundleRequest) returns (DebugBundleResponse) {}

  // GetLogLevel gets the log level of the daemon
  rpc GetLogLevel(GetLogLevelRequest) returns (GetLogLevelResponse) {}

  // SetLogLevel sets the log level of the daemon
  rpc SetLogLevel(SetLogLevelRequest) returns (SetLogLevelResponse) {}

  // List all states
  rpc ListStates(ListStatesRequest) returns (ListStatesResponse) {}

  // Clean specific state or all states
  rpc CleanState(CleanStateRequest) returns (CleanStateResponse) {}

  // Delete specific state or all states
  rpc DeleteState(DeleteStateRequest) returns (DeleteStateResponse) {}

  // SetNetworkMapPersistence enables or disables network map persistence
  rpc SetNetworkMapPersistence(SetNetworkMapPersistenceRequest) returns (SetNetworkMapPersistenceResponse) {}

<<<<<<< HEAD
  rpc SubscribeEvents(SubscribeRequest) returns (stream SystemEvent) {}

  rpc GetEvents(GetEventsRequest) returns (GetEventsResponse) {}
=======
  rpc TracePacket(TracePacketRequest) returns (TracePacketResponse) {}
>>>>>>> 7e6beee7
}


message LoginRequest {
  // setupKey netbird setup key.
  string setupKey = 1;

  // This is the old PreSharedKey field which will be deprecated in favor of optionalPreSharedKey field that is defined as optional
  // to allow clearing of preshared key while being able to persist in the config file.
  string preSharedKey = 2 [deprecated = true];

  // managementUrl to authenticate.
  string managementUrl = 3;

  // adminUrl to manage keys.
  string adminURL = 4;

  // natExternalIPs map list of external IPs
  repeated string natExternalIPs = 5;

  // cleanNATExternalIPs clean map list of external IPs.
  // This is needed because the generated code
  // omits initialized empty slices due to omitempty tags
  bool cleanNATExternalIPs = 6;

  bytes customDNSAddress = 7;

  bool isLinuxDesktopClient = 8;

  string hostname = 9;

  optional bool rosenpassEnabled = 10;

  optional string interfaceName = 11;

  optional int64 wireguardPort = 12;

  optional string optionalPreSharedKey = 13;

  optional bool disableAutoConnect = 14;

  optional bool serverSSHAllowed = 15;

  optional bool rosenpassPermissive = 16;

  repeated string extraIFaceBlacklist = 17;

  optional bool networkMonitor = 18;

  optional google.protobuf.Duration dnsRouteInterval = 19;

  optional bool disable_client_routes = 20;
  optional bool disable_server_routes = 21;
  optional bool disable_dns = 22;
  optional bool disable_firewall = 23;

  optional bool block_lan_access = 24;

  optional bool disable_notifications = 25;
}

message LoginResponse {
  bool   needsSSOLogin = 1;
  string userCode = 2;
  string verificationURI = 3;
  string verificationURIComplete = 4;
}

message WaitSSOLoginRequest {
  string userCode = 1;
  string hostname = 2;
}

message WaitSSOLoginResponse {}

message UpRequest {}

message UpResponse {}

message StatusRequest{
  bool getFullPeerStatus = 1;
}

message StatusResponse{
  // status of the server.
  string status = 1;
  FullStatus fullStatus = 2;
  // NetBird daemon version
  string daemonVersion = 3;
}

message DownRequest {}

message DownResponse {}

message GetConfigRequest {}

message GetConfigResponse {
  // managementUrl settings value.
  string managementUrl = 1;

  // configFile settings value.
  string configFile = 2;

  // logFile settings value.
  string logFile = 3;

  // preSharedKey settings value.
  string preSharedKey = 4;

  // adminURL settings value.
  string adminURL = 5;

  string interfaceName = 6;

  int64 wireguardPort = 7;

  bool disableAutoConnect = 9;

  bool serverSSHAllowed = 10;

  bool rosenpassEnabled = 11;

  bool rosenpassPermissive = 12;

  bool disable_notifications = 13;
}

// PeerState contains the latest state of a peer
message PeerState {
  string IP = 1;
  string pubKey = 2;
  string connStatus = 3;
  google.protobuf.Timestamp connStatusUpdate = 4;
  bool relayed = 5;
  string localIceCandidateType = 7;
  string remoteIceCandidateType = 8;
  string fqdn = 9;
  string localIceCandidateEndpoint = 10;
  string remoteIceCandidateEndpoint = 11;
  google.protobuf.Timestamp lastWireguardHandshake = 12;
  int64 bytesRx = 13;
  int64 bytesTx = 14;
  bool rosenpassEnabled = 15;
  repeated string networks = 16;
  google.protobuf.Duration latency = 17;
  string relayAddress = 18;
}

// LocalPeerState contains the latest state of the local peer
message LocalPeerState {
  string IP = 1;
  string pubKey = 2;
  bool  kernelInterface = 3;
  string fqdn = 4;
  bool rosenpassEnabled = 5;
  bool rosenpassPermissive = 6;
  repeated string networks = 7;
}

// SignalState contains the latest state of a signal connection
message SignalState {
  string URL = 1;
  bool connected = 2;
  string error = 3;
}

// ManagementState contains the latest state of a management connection
message ManagementState {
  string URL = 1;
  bool connected = 2;
  string error = 3;
}

// RelayState contains the latest state of the relay
message RelayState {
  string URI = 1;
  bool available = 2;
  string error = 3;
}

message NSGroupState {
  repeated string servers = 1;
  repeated string domains = 2;
  bool enabled = 3;
  string error = 4;
}

// FullStatus contains the full state held by the Status instance
message FullStatus {
  ManagementState managementState = 1;
  SignalState     signalState = 2;
  LocalPeerState  localPeerState = 3;
  repeated PeerState peers = 4;
  repeated RelayState relays = 5;
  repeated NSGroupState dns_servers = 6;

  repeated SystemEvent events = 7;
}

message ListNetworksRequest {
}

message ListNetworksResponse {
  repeated Network routes = 1;
}

message SelectNetworksRequest {
  repeated string networkIDs = 1;
  bool append = 2;
  bool all = 3;
}

message SelectNetworksResponse {
}

message IPList {
  repeated string ips = 1;
}


message Network {
  string ID = 1;
  string range = 2;
  bool selected = 3;
  repeated string domains = 4;
  map<string, IPList> resolvedIPs = 5;
}

message DebugBundleRequest {
  bool anonymize = 1;
  string status = 2;
  bool systemInfo = 3;
}

message DebugBundleResponse {
  string path = 1;
}

enum LogLevel {
  UNKNOWN = 0;
  PANIC = 1;
  FATAL = 2;
  ERROR = 3;
  WARN = 4;
  INFO = 5;
  DEBUG = 6;
  TRACE = 7;
}

message GetLogLevelRequest {
}

message GetLogLevelResponse {
  LogLevel level = 1;
}

message SetLogLevelRequest {
  LogLevel level = 1;
}

message SetLogLevelResponse {
}

// State represents a daemon state entry
message State {
  string name = 1;
}

// ListStatesRequest is empty as it requires no parameters
message ListStatesRequest {}

// ListStatesResponse contains a list of states
message ListStatesResponse {
  repeated State states = 1;
}

// CleanStateRequest for cleaning states
message CleanStateRequest {
  string state_name = 1;
  bool all = 2;
}

// CleanStateResponse contains the result of the clean operation
message CleanStateResponse {
  int32 cleaned_states = 1;
}

// DeleteStateRequest for deleting states
message DeleteStateRequest {
  string state_name = 1;
  bool all = 2;
}

// DeleteStateResponse contains the result of the delete operation
message DeleteStateResponse {
  int32 deleted_states = 1;
}


message SetNetworkMapPersistenceRequest {
  bool enabled = 1;
}

message SetNetworkMapPersistenceResponse {}

<<<<<<< HEAD
message SubscribeRequest{}

message SystemEvent {
  enum Severity {
    INFO = 0;
    WARNING = 1;
    ERROR = 2;
    CRITICAL = 3;
  }

  enum Category {
    NETWORK = 0;
    DNS = 1;
    AUTHENTICATION = 2;
    CONNECTIVITY = 3;
  }

  string id = 1;
  Severity severity = 2;
  Category category = 3;
  string message = 4;
  string userMessage = 5;
  google.protobuf.Timestamp timestamp = 6;
  map<string, string> metadata = 7;
}

message GetEventsRequest {}

message GetEventsResponse {
  repeated SystemEvent events = 1;
=======
message TCPFlags {
  bool syn = 1;
  bool ack = 2;
  bool fin = 3;
  bool rst = 4;
  bool psh = 5;
  bool urg = 6;
}

message TracePacketRequest {
  string source_ip = 1;
  string destination_ip = 2;
  string protocol = 3;
  uint32 source_port = 4;
  uint32 destination_port = 5;
  string direction = 6;
  optional TCPFlags tcp_flags = 7;
  optional uint32 icmp_type = 8;
  optional uint32 icmp_code = 9;
}

message TraceStage {
  string name = 1;
  string message = 2;
  bool allowed = 3;
  optional string forwarding_details = 4;
}

message TracePacketResponse {
  repeated TraceStage stages = 1;
  bool final_disposition = 2;
>>>>>>> 7e6beee7
}<|MERGE_RESOLUTION|>--- conflicted
+++ resolved
@@ -58,13 +58,11 @@
   // SetNetworkMapPersistence enables or disables network map persistence
   rpc SetNetworkMapPersistence(SetNetworkMapPersistenceRequest) returns (SetNetworkMapPersistenceResponse) {}
 
-<<<<<<< HEAD
+  rpc TracePacket(TracePacketRequest) returns (TracePacketResponse) {}
+
   rpc SubscribeEvents(SubscribeRequest) returns (stream SystemEvent) {}
 
   rpc GetEvents(GetEventsRequest) returns (GetEventsResponse) {}
-=======
-  rpc TracePacket(TracePacketRequest) returns (TracePacketResponse) {}
->>>>>>> 7e6beee7
 }
 
 
@@ -371,38 +369,6 @@
 
 message SetNetworkMapPersistenceResponse {}
 
-<<<<<<< HEAD
-message SubscribeRequest{}
-
-message SystemEvent {
-  enum Severity {
-    INFO = 0;
-    WARNING = 1;
-    ERROR = 2;
-    CRITICAL = 3;
-  }
-
-  enum Category {
-    NETWORK = 0;
-    DNS = 1;
-    AUTHENTICATION = 2;
-    CONNECTIVITY = 3;
-  }
-
-  string id = 1;
-  Severity severity = 2;
-  Category category = 3;
-  string message = 4;
-  string userMessage = 5;
-  google.protobuf.Timestamp timestamp = 6;
-  map<string, string> metadata = 7;
-}
-
-message GetEventsRequest {}
-
-message GetEventsResponse {
-  repeated SystemEvent events = 1;
-=======
 message TCPFlags {
   bool syn = 1;
   bool ack = 2;
@@ -434,5 +400,36 @@
 message TracePacketResponse {
   repeated TraceStage stages = 1;
   bool final_disposition = 2;
->>>>>>> 7e6beee7
+}
+
+message SubscribeRequest{}
+
+message SystemEvent {
+  enum Severity {
+    INFO = 0;
+    WARNING = 1;
+    ERROR = 2;
+    CRITICAL = 3;
+  }
+
+  enum Category {
+    NETWORK = 0;
+    DNS = 1;
+    AUTHENTICATION = 2;
+    CONNECTIVITY = 3;
+  }
+
+  string id = 1;
+  Severity severity = 2;
+  Category category = 3;
+  string message = 4;
+  string userMessage = 5;
+  google.protobuf.Timestamp timestamp = 6;
+  map<string, string> metadata = 7;
+}
+
+message GetEventsRequest {}
+
+message GetEventsResponse {
+  repeated SystemEvent events = 1;
 }