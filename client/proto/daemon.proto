syntax = "proto3";

import "google/protobuf/descriptor.proto";
import "google/protobuf/timestamp.proto";
import "google/protobuf/duration.proto";

option go_package = "/proto";

package daemon;

message EmptyRequest {}

service DaemonService {
  // Login uses setup key to prepare configuration for the daemon.
  rpc Login(LoginRequest) returns (LoginResponse) {}

  // WaitSSOLogin uses the userCode to validate the TokenInfo and
  // waits for the user to continue with the login on a browser
  rpc WaitSSOLogin(WaitSSOLoginRequest) returns (WaitSSOLoginResponse) {}

  // Up starts engine work in the daemon.
  rpc Up(UpRequest) returns (UpResponse) {}

  // Status of the service.
  rpc Status(StatusRequest) returns (StatusResponse) {}

  // Down engine work in the daemon.
  rpc Down(DownRequest) returns (DownResponse) {}

  // GetConfig of the daemon.
  rpc GetConfig(GetConfigRequest) returns (GetConfigResponse) {}

  // List available networks
  rpc ListNetworks(ListNetworksRequest) returns (ListNetworksResponse) {}

  // Select specific routes
  rpc SelectNetworks(SelectNetworksRequest) returns (SelectNetworksResponse) {}

  // Deselect specific routes
  rpc DeselectNetworks(SelectNetworksRequest) returns (SelectNetworksResponse) {}

  rpc ForwardingRules(EmptyRequest) returns (ForwardingRulesResponse) {}

  // DebugBundle creates a debug bundle
  rpc DebugBundle(DebugBundleRequest) returns (DebugBundleResponse) {}

  // GetLogLevel gets the log level of the daemon
  rpc GetLogLevel(GetLogLevelRequest) returns (GetLogLevelResponse) {}

  // SetLogLevel sets the log level of the daemon
  rpc SetLogLevel(SetLogLevelRequest) returns (SetLogLevelResponse) {}

  // List all states
  rpc ListStates(ListStatesRequest) returns (ListStatesResponse) {}

  // Clean specific state or all states
  rpc CleanState(CleanStateRequest) returns (CleanStateResponse) {}

  // Delete specific state or all states
  rpc DeleteState(DeleteStateRequest) returns (DeleteStateResponse) {}

  // SetSyncResponsePersistence enables or disables sync response persistence
  rpc SetSyncResponsePersistence(SetSyncResponsePersistenceRequest) returns (SetSyncResponsePersistenceResponse) {}

  rpc TracePacket(TracePacketRequest) returns (TracePacketResponse) {}

  rpc SubscribeEvents(SubscribeRequest) returns (stream SystemEvent) {}

  rpc GetEvents(GetEventsRequest) returns (GetEventsResponse) {}

  rpc SwitchProfile(SwitchProfileRequest) returns (SwitchProfileResponse) {}

  rpc SetConfig(SetConfigRequest) returns (SetConfigResponse) {}

  rpc AddProfile(AddProfileRequest) returns (AddProfileResponse) {}

  rpc RemoveProfile(RemoveProfileRequest) returns (RemoveProfileResponse) {}

  rpc ListProfiles(ListProfilesRequest) returns (ListProfilesResponse) {}

  rpc GetActiveProfile(GetActiveProfileRequest) returns (GetActiveProfileResponse) {}

  // Logout disconnects from the network and deletes the peer from the management server
  rpc Logout(LogoutRequest) returns (LogoutResponse) {}

  rpc GetFeatures(GetFeaturesRequest) returns (GetFeaturesResponse) {}

  // GetPeerSSHHostKey retrieves SSH host key for a specific peer
  rpc GetPeerSSHHostKey(GetPeerSSHHostKeyRequest) returns (GetPeerSSHHostKeyResponse) {}

  // RequestJWTAuth initiates JWT authentication flow for SSH
  rpc RequestJWTAuth(RequestJWTAuthRequest) returns (RequestJWTAuthResponse) {}
  
  // WaitJWTToken waits for JWT authentication completion
  rpc WaitJWTToken(WaitJWTTokenRequest) returns (WaitJWTTokenResponse) {}
}


message LoginRequest {
  // setupKey netbird setup key.
  string setupKey = 1;

  // This is the old PreSharedKey field which will be deprecated in favor of optionalPreSharedKey field that is defined as optional
  // to allow clearing of preshared key while being able to persist in the config file.
  string preSharedKey = 2 [deprecated = true];

  // managementUrl to authenticate.
  string managementUrl = 3;

  // adminUrl to manage keys.
  string adminURL = 4;

  // natExternalIPs map list of external IPs
  repeated string natExternalIPs = 5;

  // cleanNATExternalIPs clean map list of external IPs.
  // This is needed because the generated code
  // omits initialized empty slices due to omitempty tags
  bool cleanNATExternalIPs = 6;

  bytes customDNSAddress = 7;

  bool isUnixDesktopClient = 8;

  string hostname = 9;

  optional bool rosenpassEnabled = 10;

  optional string interfaceName = 11;

  optional int64 wireguardPort = 12;

  optional string optionalPreSharedKey = 13;

  optional bool disableAutoConnect = 14;

  optional bool serverSSHAllowed = 15;

  optional bool rosenpassPermissive = 16;

  repeated string extraIFaceBlacklist = 17;

  optional bool networkMonitor = 18;

  optional google.protobuf.Duration dnsRouteInterval = 19;

  optional bool disable_client_routes = 20;
  optional bool disable_server_routes = 21;
  optional bool disable_dns = 22;
  optional bool disable_firewall = 23;
  optional bool block_lan_access = 24;

  optional bool disable_notifications = 25;

  repeated string dns_labels = 26;

  // cleanDNSLabels clean map list of DNS labels.
  // This is needed because the generated code
  // omits initialized empty slices due to omitempty tags
  bool cleanDNSLabels = 27;

  optional bool lazyConnectionEnabled = 28;

  optional bool block_inbound = 29;

  optional string profileName = 30;
  optional string username = 31;

  optional int64 mtu = 32;

<<<<<<< HEAD
  optional bool enableSSHRoot = 33;
  optional bool enableSSHSFTP = 34;
  optional bool enableSSHLocalPortForwarding = 35;
  optional bool enableSSHRemotePortForwarding = 36;
  optional bool disableSSHAuth = 37;
=======
  // hint is used to pre-fill the email/username field during SSO authentication
  optional string hint = 33;
>>>>>>> 229e0038
}

message LoginResponse {
  bool   needsSSOLogin = 1;
  string userCode = 2;
  string verificationURI = 3;
  string verificationURIComplete = 4;
}

message WaitSSOLoginRequest {
  string userCode = 1;
  string hostname = 2;
}

message WaitSSOLoginResponse {
  string email = 1;
}

message UpRequest {
  optional string profileName = 1;
  optional string username = 2;
}

message UpResponse {}

message StatusRequest{
  bool getFullPeerStatus = 1;
  bool shouldRunProbes = 2;
  // the UI do not using this yet, but CLIs could use it to wait until the status is ready
  optional bool waitForReady     = 3;
}

message StatusResponse{
  // status of the server.
  string status = 1;
  FullStatus fullStatus = 2;
  // NetBird daemon version
  string daemonVersion = 3;
}

message DownRequest {}

message DownResponse {}

message GetConfigRequest {
  string profileName = 1;
  string username = 2;
}

message GetConfigResponse {
  // managementUrl settings value.
  string managementUrl = 1;

  // configFile settings value.
  string configFile = 2;

  // logFile settings value.
  string logFile = 3;

  // preSharedKey settings value.
  string preSharedKey = 4;

  // adminURL settings value.
  string adminURL = 5;

  string interfaceName = 6;

  int64 wireguardPort = 7;

  int64 mtu = 8;

  bool disableAutoConnect = 9;

  bool serverSSHAllowed = 10;

  bool rosenpassEnabled = 11;

  bool rosenpassPermissive = 12;

  bool disable_notifications = 13;

  bool lazyConnectionEnabled = 14;

  bool blockInbound = 15;

  bool networkMonitor = 16;

  bool disable_dns = 17;

  bool disable_client_routes = 18;

  bool disable_server_routes = 19;

  bool block_lan_access = 20;

  bool enableSSHRoot = 21;

  bool enableSSHSFTP = 24;

  bool enableSSHLocalPortForwarding = 22;

  bool enableSSHRemotePortForwarding = 23;

  bool disableSSHAuth = 25;
}

// PeerState contains the latest state of a peer
message PeerState {
  string IP = 1;
  string pubKey = 2;
  string connStatus = 3;
  google.protobuf.Timestamp connStatusUpdate = 4;
  bool relayed = 5;
  string localIceCandidateType = 7;
  string remoteIceCandidateType = 8;
  string fqdn = 9;
  string localIceCandidateEndpoint = 10;
  string remoteIceCandidateEndpoint = 11;
  google.protobuf.Timestamp lastWireguardHandshake = 12;
  int64 bytesRx = 13;
  int64 bytesTx = 14;
  bool rosenpassEnabled = 15;
  repeated string networks = 16;
  google.protobuf.Duration latency = 17;
  string relayAddress = 18;
  bytes sshHostKey = 19;
}

// LocalPeerState contains the latest state of the local peer
message LocalPeerState {
  string IP = 1;
  string pubKey = 2;
  bool  kernelInterface = 3;
  string fqdn = 4;
  bool rosenpassEnabled = 5;
  bool rosenpassPermissive = 6;
  repeated string networks = 7;
}

// SignalState contains the latest state of a signal connection
message SignalState {
  string URL = 1;
  bool connected = 2;
  string error = 3;
}

// ManagementState contains the latest state of a management connection
message ManagementState {
  string URL = 1;
  bool connected = 2;
  string error = 3;
}

// RelayState contains the latest state of the relay
message RelayState {
  string URI = 1;
  bool available = 2;
  string error = 3;
}

message NSGroupState {
  repeated string servers = 1;
  repeated string domains = 2;
  bool enabled = 3;
  string error = 4;
}

// FullStatus contains the full state held by the Status instance
message FullStatus {
  ManagementState managementState = 1;
  SignalState     signalState = 2;
  LocalPeerState  localPeerState = 3;
  repeated PeerState peers = 4;
  repeated RelayState relays = 5;
  repeated NSGroupState dns_servers = 6;
  int32 NumberOfForwardingRules = 8;

  repeated SystemEvent events = 7;

  bool lazyConnectionEnabled = 9;
}

// Networks
message ListNetworksRequest {
}

message ListNetworksResponse {
  repeated Network routes = 1;
}

message SelectNetworksRequest {
  repeated string networkIDs = 1;
  bool append = 2;
  bool all = 3;
}

message SelectNetworksResponse {
}

message IPList {
  repeated string ips = 1;
}

message Network {
  string ID = 1;
  string range = 2;
  bool selected = 3;
  repeated string domains = 4;
  map<string, IPList> resolvedIPs = 5;
}

// ForwardingRules
message PortInfo {
  oneof portSelection {
    uint32 port = 1;
    Range range = 2;
  }

  message Range {
    uint32 start = 1;
    uint32 end = 2;
  }
}

message ForwardingRule {
  string protocol = 1;
  PortInfo destinationPort = 2;
  string translatedAddress = 3;
  string translatedHostname = 4;
  PortInfo translatedPort = 5;
}

message ForwardingRulesResponse {
  repeated ForwardingRule rules = 1;
}


// DebugBundler
message DebugBundleRequest {
  bool anonymize = 1;
  string status = 2;
  bool systemInfo = 3;
  string uploadURL = 4;
  uint32 logFileCount = 5;
}

message DebugBundleResponse {
  string path = 1;
  string uploadedKey = 2;
  string uploadFailureReason = 3;
}

enum LogLevel {
  UNKNOWN = 0;
  PANIC = 1;
  FATAL = 2;
  ERROR = 3;
  WARN = 4;
  INFO = 5;
  DEBUG = 6;
  TRACE = 7;
}

message GetLogLevelRequest {
}

message GetLogLevelResponse {
  LogLevel level = 1;
}

message SetLogLevelRequest {
  LogLevel level = 1;
}

message SetLogLevelResponse {
}

// State represents a daemon state entry
message State {
  string name = 1;
}

// ListStatesRequest is empty as it requires no parameters
message ListStatesRequest {}

// ListStatesResponse contains a list of states
message ListStatesResponse {
  repeated State states = 1;
}

// CleanStateRequest for cleaning states
message CleanStateRequest {
  string state_name = 1;
  bool all = 2;
}

// CleanStateResponse contains the result of the clean operation
message CleanStateResponse {
  int32 cleaned_states = 1;
}

// DeleteStateRequest for deleting states
message DeleteStateRequest {
  string state_name = 1;
  bool all = 2;
}

// DeleteStateResponse contains the result of the delete operation
message DeleteStateResponse {
  int32 deleted_states = 1;
}


message SetSyncResponsePersistenceRequest {
  bool enabled = 1;
}

message SetSyncResponsePersistenceResponse {}

message TCPFlags {
  bool syn = 1;
  bool ack = 2;
  bool fin = 3;
  bool rst = 4;
  bool psh = 5;
  bool urg = 6;
}

message TracePacketRequest {
  string source_ip = 1;
  string destination_ip = 2;
  string protocol = 3;
  uint32 source_port = 4;
  uint32 destination_port = 5;
  string direction = 6;
  optional TCPFlags tcp_flags = 7;
  optional uint32 icmp_type = 8;
  optional uint32 icmp_code = 9;
}

message TraceStage {
  string name = 1;
  string message = 2;
  bool allowed = 3;
  optional string forwarding_details = 4;
}

message TracePacketResponse {
  repeated TraceStage stages = 1;
  bool final_disposition = 2;
}

message SubscribeRequest{}

message SystemEvent {
  enum Severity {
    INFO = 0;
    WARNING = 1;
    ERROR = 2;
    CRITICAL = 3;
  }

  enum Category {
    NETWORK = 0;
    DNS = 1;
    AUTHENTICATION = 2;
    CONNECTIVITY = 3;
    SYSTEM = 4;
  }

  string id = 1;
  Severity severity = 2;
  Category category = 3;
  string message = 4;
  string userMessage = 5;
  google.protobuf.Timestamp timestamp = 6;
  map<string, string> metadata = 7;
}

message GetEventsRequest {}

message GetEventsResponse {
  repeated SystemEvent events = 1;
}

message SwitchProfileRequest {
  optional string profileName = 1;
  optional string username = 2;
}

message SwitchProfileResponse {}

message SetConfigRequest {
  string username = 1;
  string profileName = 2;
  // managementUrl to authenticate.
  string managementUrl = 3;

  // adminUrl to manage keys.
  string adminURL = 4;

  optional bool rosenpassEnabled = 5;

  optional string interfaceName = 6;

  optional int64 wireguardPort = 7;

  optional string optionalPreSharedKey = 8;

  optional bool disableAutoConnect = 9;

  optional bool serverSSHAllowed = 10;

  optional bool rosenpassPermissive = 11;

  optional bool networkMonitor = 12;

  optional bool disable_client_routes = 13;
  optional bool disable_server_routes = 14;
  optional bool disable_dns = 15;
  optional bool disable_firewall = 16;
  optional bool block_lan_access = 17;

  optional bool disable_notifications = 18;

  optional bool lazyConnectionEnabled = 19;

  optional bool block_inbound = 20;

  repeated string natExternalIPs = 21;
  bool cleanNATExternalIPs = 22;

  bytes customDNSAddress = 23;

  repeated string extraIFaceBlacklist = 24;

  repeated string dns_labels = 25;
  // cleanDNSLabels clean map list of DNS labels.
  bool cleanDNSLabels = 26;

  optional google.protobuf.Duration dnsRouteInterval = 27;

  optional int64 mtu = 28;

  optional bool enableSSHRoot = 29;
  optional bool enableSSHSFTP = 30;
  optional bool enableSSHLocalPortForward = 31;
  optional bool enableSSHRemotePortForward = 32;
  optional bool disableSSHAuth = 33;
}

message SetConfigResponse{}

message AddProfileRequest {
  string username = 1;
  string profileName = 2;
}

message AddProfileResponse {}

message RemoveProfileRequest {
  string username = 1;
  string profileName = 2;
}

message RemoveProfileResponse {}

message ListProfilesRequest {
  string username = 1;
}

message ListProfilesResponse {
  repeated Profile profiles = 1;
}

message Profile {
  string name = 1;
  bool is_active = 2;
}

message GetActiveProfileRequest {}

message GetActiveProfileResponse {
  string profileName = 1;
  string username = 2;
}

message LogoutRequest {
  optional string profileName = 1;
  optional string username = 2;
}

message LogoutResponse {}

message GetFeaturesRequest{}

message GetFeaturesResponse{
  bool disable_profiles = 1;
  bool disable_update_settings = 2;
}

// GetPeerSSHHostKeyRequest for retrieving SSH host key for a specific peer
message GetPeerSSHHostKeyRequest {
  // peer IP address or FQDN to get SSH host key for
  string peerAddress = 1;
}

// GetPeerSSHHostKeyResponse contains the SSH host key for the requested peer
message GetPeerSSHHostKeyResponse {
  // SSH host key in SSH public key format (e.g., "ssh-ed25519 AAAAC3... hostname")
  bytes sshHostKey = 1;
  // peer IP address
  string peerIP = 2;
  // peer FQDN
  string peerFQDN = 3;
  // indicates if the SSH host key was found
  bool found = 4;
}

// RequestJWTAuthRequest for initiating JWT authentication flow
message RequestJWTAuthRequest {
}

// RequestJWTAuthResponse contains authentication flow information
message RequestJWTAuthResponse {
  // verification URI for user authentication
  string verificationURI = 1;
  // complete verification URI (with embedded user code)
  string verificationURIComplete = 2;
  // user code to enter on verification URI
  string userCode = 3;
  // device code for polling
  string deviceCode = 4;
  // expiration time in seconds
  int64 expiresIn = 5;
  // if a cached token is available, it will be returned here
  string cachedToken = 6;
  // maximum age of JWT tokens in seconds (from management server)
  int64 maxTokenAge = 7;
}

// WaitJWTTokenRequest for waiting for authentication completion
message WaitJWTTokenRequest {
  // device code from RequestJWTAuthResponse
  string deviceCode = 1;
  // user code for verification
  string userCode = 2;
}

// WaitJWTTokenResponse contains the JWT token after authentication
message WaitJWTTokenResponse {
  // JWT token (access token or ID token)
  string token = 1;
  // token type (e.g., "Bearer")
  string tokenType = 2;
  // expiration time in seconds
  int64 expiresIn = 3;
}<|MERGE_RESOLUTION|>--- conflicted
+++ resolved
@@ -90,7 +90,7 @@
 
   // RequestJWTAuth initiates JWT authentication flow for SSH
   rpc RequestJWTAuth(RequestJWTAuthRequest) returns (RequestJWTAuthResponse) {}
-  
+
   // WaitJWTToken waits for JWT authentication completion
   rpc WaitJWTToken(WaitJWTTokenRequest) returns (WaitJWTTokenResponse) {}
 }
@@ -168,16 +168,14 @@
 
   optional int64 mtu = 32;
 
-<<<<<<< HEAD
-  optional bool enableSSHRoot = 33;
-  optional bool enableSSHSFTP = 34;
-  optional bool enableSSHLocalPortForwarding = 35;
-  optional bool enableSSHRemotePortForwarding = 36;
-  optional bool disableSSHAuth = 37;
-=======
   // hint is used to pre-fill the email/username field during SSO authentication
   optional string hint = 33;
->>>>>>> 229e0038
+
+  optional bool enableSSHRoot = 34;
+  optional bool enableSSHSFTP = 35;
+  optional bool enableSSHLocalPortForwarding = 36;
+  optional bool enableSSHRemotePortForwarding = 37;
+  optional bool disableSSHAuth = 38;
 }
 
 message LoginResponse {
@@ -207,7 +205,7 @@
   bool getFullPeerStatus = 1;
   bool shouldRunProbes = 2;
   // the UI do not using this yet, but CLIs could use it to wait until the status is ready
-  optional bool waitForReady     = 3;
+  optional bool waitForReady = 3;
 }
 
 message StatusResponse{
@@ -699,6 +697,8 @@
 
 // RequestJWTAuthRequest for initiating JWT authentication flow
 message RequestJWTAuthRequest {
+  // hint for OIDC login_hint parameter (typically email address)
+  optional string hint = 1;
 }
 
 // RequestJWTAuthResponse contains authentication flow information
