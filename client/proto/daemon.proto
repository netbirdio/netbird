--- conflicted
+++ resolved
@@ -46,7 +46,6 @@
   // SetLogLevel sets the log level of the daemon
   rpc SetLogLevel(SetLogLevelRequest) returns (SetLogLevelResponse) {}
 
-<<<<<<< HEAD
   // List all states
   rpc ListStates(ListStatesRequest) returns (ListStatesResponse) {}
 
@@ -55,13 +54,11 @@
 
   // Delete specific state or all states
   rpc DeleteState(DeleteStateRequest) returns (DeleteStateResponse) {}
-};
-=======
+
   // SetNetworkMapPersistence enables or disables network map persistence
   rpc SetNetworkMapPersistence(SetNetworkMapPersistenceRequest) returns (SetNetworkMapPersistenceResponse) {}
 }
 
->>>>>>> 8866394e
 
 message LoginRequest {
   // setupKey wiretrustee setup key.
@@ -311,7 +308,6 @@
 message SetLogLevelResponse {
 }
 
-<<<<<<< HEAD
 // State represents a daemon state entry
 message State {
   string name = 1;
@@ -346,10 +342,10 @@
 message DeleteStateResponse {
   int32 deleted_states = 1;
 }
-=======
+
+
 message SetNetworkMapPersistenceRequest {
   bool enabled = 1;
 }
 
-message SetNetworkMapPersistenceResponse {}
->>>>>>> 8866394e
+message SetNetworkMapPersistenceResponse {}