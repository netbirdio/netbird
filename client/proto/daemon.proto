syntax = "proto3";

import "google/protobuf/descriptor.proto";

option go_package = "/proto";

package daemon;

service DaemonService {
  // Login uses setup key to prepare configuration for the daemon.
  rpc Login(LoginRequest) returns (LoginResponse) {}

  // Up starts engine work in the daemon.
  rpc Up(UpRequest) returns (UpResponse) {}

  // Status of the service.
  rpc Status(StatusRequest) returns (StatusResponse) {}

  // Down engine work in the daemon.
  rpc Down(DownRequest) returns (DownResponse) {}

  // GetConfig of the daemon.
  rpc GetConfig(GetConfigRequest) returns (GetConfigResponse) {}
};

message LoginRequest {
  // setupKey wiretrustee setup key.
  string setupKey = 1;

  // preSharedKey for wireguard setup.
  string preSharedKey = 2;

  // managementUrl to authenticate.
  string managementUrl = 3;

<<<<<<< HEAD
  // jwtToken sso token to authenticate.
  string jwtToken = 4;
=======
  // adminUrl to manage keys.
  string adminURL = 4;
>>>>>>> 21988825
}

message LoginResponse {}

message UpRequest {}

message UpResponse {}

message StatusRequest{}

message StatusResponse{
  // status of the server.
  string status = 1;
}

message DownRequest {}

message DownResponse {}

message GetConfigRequest {}

message GetConfigResponse {
  // managementUrl settings value.
  string managementUrl = 1;

  // configFile settings value.
  string configFile = 2;

  // logFile settings value.
  string logFile = 3;

  // preSharedKey settings value.
  string preSharedKey = 4;

  // adminURL settings value.
  string adminURL = 5;
}<|MERGE_RESOLUTION|>--- conflicted
+++ resolved
@@ -33,13 +33,8 @@
   // managementUrl to authenticate.
   string managementUrl = 3;
 
-<<<<<<< HEAD
-  // jwtToken sso token to authenticate.
-  string jwtToken = 4;
-=======
   // adminUrl to manage keys.
   string adminURL = 4;
->>>>>>> 21988825
 }
 
 message LoginResponse {}
