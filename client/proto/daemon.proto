syntax = "proto3";

import "google/protobuf/descriptor.proto";
import "google/protobuf/timestamp.proto";
import "google/protobuf/duration.proto";

option go_package = "/proto";

package daemon;

service DaemonService {
  // Login uses setup key to prepare configuration for the daemon.
  rpc Login(LoginRequest) returns (LoginResponse) {}

  // WaitSSOLogin uses the userCode to validate the TokenInfo and
  // waits for the user to continue with the login on a browser
  rpc WaitSSOLogin(WaitSSOLoginRequest) returns (WaitSSOLoginResponse) {}

  // Up starts engine work in the daemon.
  rpc Up(UpRequest) returns (UpResponse) {}

  // Status of the service.
  rpc Status(StatusRequest) returns (StatusResponse) {}

  // Down engine work in the daemon.
  rpc Down(DownRequest) returns (DownResponse) {}

  // GetConfig of the daemon.
  rpc GetConfig(GetConfigRequest) returns (GetConfigResponse) {}

  // List available networks
  rpc ListNetworks(ListNetworksRequest) returns (ListNetworksResponse) {}

  // Select specific routes
  rpc SelectNetworks(SelectNetworksRequest) returns (SelectNetworksResponse) {}

  // Deselect specific routes
  rpc DeselectNetworks(SelectNetworksRequest) returns (SelectNetworksResponse) {}

  // DebugBundle creates a debug bundle
  rpc DebugBundle(DebugBundleRequest) returns (DebugBundleResponse) {}

  // GetLogLevel gets the log level of the daemon
  rpc GetLogLevel(GetLogLevelRequest) returns (GetLogLevelResponse) {}

  // SetLogLevel sets the log level of the daemon
  rpc SetLogLevel(SetLogLevelRequest) returns (SetLogLevelResponse) {}

  // List all states
  rpc ListStates(ListStatesRequest) returns (ListStatesResponse) {}

  // Clean specific state or all states
  rpc CleanState(CleanStateRequest) returns (CleanStateResponse) {}

  // Delete specific state or all states
  rpc DeleteState(DeleteStateRequest) returns (DeleteStateResponse) {}

  // SetNetworkMapPersistence enables or disables network map persistence
  rpc SetNetworkMapPersistence(SetNetworkMapPersistenceRequest) returns (SetNetworkMapPersistenceResponse) {}

  rpc TracePacket(TracePacketRequest) returns (TracePacketResponse) {}

  rpc SubscribeEvents(SubscribeRequest) returns (stream SystemEvent) {}

  rpc GetEvents(GetEventsRequest) returns (GetEventsResponse) {}
}


message LoginRequest {
  // setupKey netbird setup key.
  string setupKey = 1;

  // This is the old PreSharedKey field which will be deprecated in favor of optionalPreSharedKey field that is defined as optional
  // to allow clearing of preshared key while being able to persist in the config file.
  string preSharedKey = 2 [deprecated = true];

  // managementUrl to authenticate.
  string managementUrl = 3;

  // adminUrl to manage keys.
  string adminURL = 4;

  // natExternalIPs map list of external IPs
  repeated string natExternalIPs = 5;

  // cleanNATExternalIPs clean map list of external IPs.
  // This is needed because the generated code
  // omits initialized empty slices due to omitempty tags
  bool cleanNATExternalIPs = 6;

  bytes customDNSAddress = 7;

  bool isLinuxDesktopClient = 8;

  string hostname = 9;

  optional bool rosenpassEnabled = 10;

  optional string interfaceName = 11;

  optional int64 wireguardPort = 12;

  optional string optionalPreSharedKey = 13;

  optional bool disableAutoConnect = 14;

  optional bool serverSSHAllowed = 15;

  optional bool rosenpassPermissive = 16;

  repeated string extraIFaceBlacklist = 17;

  optional bool networkMonitor = 18;

  optional google.protobuf.Duration dnsRouteInterval = 19;

  optional bool disable_client_routes = 20;
  optional bool disable_server_routes = 21;
  optional bool disable_dns = 22;
  optional bool disable_firewall = 23;

  optional bool block_lan_access = 24;

<<<<<<< HEAD
  repeated string dns_labels = 25;

  // cleanDNSLabels clean map list of DNS labels.
  // This is needed because the generated code
  // omits initialized empty slices due to omitempty tags
  bool cleanDNSLabels = 26;

=======
  optional bool disable_notifications = 25;
>>>>>>> 62a0c358
}

message LoginResponse {
  bool   needsSSOLogin = 1;
  string userCode = 2;
  string verificationURI = 3;
  string verificationURIComplete = 4;
}

message WaitSSOLoginRequest {
  string userCode = 1;
  string hostname = 2;
}

message WaitSSOLoginResponse {}

message UpRequest {}

message UpResponse {}

message StatusRequest{
  bool getFullPeerStatus = 1;
}

message StatusResponse{
  // status of the server.
  string status = 1;
  FullStatus fullStatus = 2;
  // NetBird daemon version
  string daemonVersion = 3;
}

message DownRequest {}

message DownResponse {}

message GetConfigRequest {}

message GetConfigResponse {
  // managementUrl settings value.
  string managementUrl = 1;

  // configFile settings value.
  string configFile = 2;

  // logFile settings value.
  string logFile = 3;

  // preSharedKey settings value.
  string preSharedKey = 4;

  // adminURL settings value.
  string adminURL = 5;

  string interfaceName = 6;

  int64 wireguardPort = 7;

  bool disableAutoConnect = 9;

  bool serverSSHAllowed = 10;

  bool rosenpassEnabled = 11;

  bool rosenpassPermissive = 12;

  bool disable_notifications = 13;
}

// PeerState contains the latest state of a peer
message PeerState {
  string IP = 1;
  string pubKey = 2;
  string connStatus = 3;
  google.protobuf.Timestamp connStatusUpdate = 4;
  bool relayed = 5;
  string localIceCandidateType = 7;
  string remoteIceCandidateType = 8;
  string fqdn = 9;
  string localIceCandidateEndpoint = 10;
  string remoteIceCandidateEndpoint = 11;
  google.protobuf.Timestamp lastWireguardHandshake = 12;
  int64 bytesRx = 13;
  int64 bytesTx = 14;
  bool rosenpassEnabled = 15;
  repeated string networks = 16;
  google.protobuf.Duration latency = 17;
  string relayAddress = 18;
}

// LocalPeerState contains the latest state of the local peer
message LocalPeerState {
  string IP = 1;
  string pubKey = 2;
  bool  kernelInterface = 3;
  string fqdn = 4;
  bool rosenpassEnabled = 5;
  bool rosenpassPermissive = 6;
  repeated string networks = 7;
}

// SignalState contains the latest state of a signal connection
message SignalState {
  string URL = 1;
  bool connected = 2;
  string error = 3;
}

// ManagementState contains the latest state of a management connection
message ManagementState {
  string URL = 1;
  bool connected = 2;
  string error = 3;
}

// RelayState contains the latest state of the relay
message RelayState {
  string URI = 1;
  bool available = 2;
  string error = 3;
}

message NSGroupState {
  repeated string servers = 1;
  repeated string domains = 2;
  bool enabled = 3;
  string error = 4;
}

// FullStatus contains the full state held by the Status instance
message FullStatus {
  ManagementState managementState = 1;
  SignalState     signalState = 2;
  LocalPeerState  localPeerState = 3;
  repeated PeerState peers = 4;
  repeated RelayState relays = 5;
  repeated NSGroupState dns_servers = 6;

  repeated SystemEvent events = 7;
}

message ListNetworksRequest {
}

message ListNetworksResponse {
  repeated Network routes = 1;
}

message SelectNetworksRequest {
  repeated string networkIDs = 1;
  bool append = 2;
  bool all = 3;
}

message SelectNetworksResponse {
}

message IPList {
  repeated string ips = 1;
}


message Network {
  string ID = 1;
  string range = 2;
  bool selected = 3;
  repeated string domains = 4;
  map<string, IPList> resolvedIPs = 5;
}

message DebugBundleRequest {
  bool anonymize = 1;
  string status = 2;
  bool systemInfo = 3;
}

message DebugBundleResponse {
  string path = 1;
}

enum LogLevel {
  UNKNOWN = 0;
  PANIC = 1;
  FATAL = 2;
  ERROR = 3;
  WARN = 4;
  INFO = 5;
  DEBUG = 6;
  TRACE = 7;
}

message GetLogLevelRequest {
}

message GetLogLevelResponse {
  LogLevel level = 1;
}

message SetLogLevelRequest {
  LogLevel level = 1;
}

message SetLogLevelResponse {
}

// State represents a daemon state entry
message State {
  string name = 1;
}

// ListStatesRequest is empty as it requires no parameters
message ListStatesRequest {}

// ListStatesResponse contains a list of states
message ListStatesResponse {
  repeated State states = 1;
}

// CleanStateRequest for cleaning states
message CleanStateRequest {
  string state_name = 1;
  bool all = 2;
}

// CleanStateResponse contains the result of the clean operation
message CleanStateResponse {
  int32 cleaned_states = 1;
}

// DeleteStateRequest for deleting states
message DeleteStateRequest {
  string state_name = 1;
  bool all = 2;
}

// DeleteStateResponse contains the result of the delete operation
message DeleteStateResponse {
  int32 deleted_states = 1;
}


message SetNetworkMapPersistenceRequest {
  bool enabled = 1;
}

message SetNetworkMapPersistenceResponse {}

message TCPFlags {
  bool syn = 1;
  bool ack = 2;
  bool fin = 3;
  bool rst = 4;
  bool psh = 5;
  bool urg = 6;
}

message TracePacketRequest {
  string source_ip = 1;
  string destination_ip = 2;
  string protocol = 3;
  uint32 source_port = 4;
  uint32 destination_port = 5;
  string direction = 6;
  optional TCPFlags tcp_flags = 7;
  optional uint32 icmp_type = 8;
  optional uint32 icmp_code = 9;
}

message TraceStage {
  string name = 1;
  string message = 2;
  bool allowed = 3;
  optional string forwarding_details = 4;
}

message TracePacketResponse {
  repeated TraceStage stages = 1;
  bool final_disposition = 2;
}

message SubscribeRequest{}

message SystemEvent {
  enum Severity {
    INFO = 0;
    WARNING = 1;
    ERROR = 2;
    CRITICAL = 3;
  }

  enum Category {
    NETWORK = 0;
    DNS = 1;
    AUTHENTICATION = 2;
    CONNECTIVITY = 3;
  }

  string id = 1;
  Severity severity = 2;
  Category category = 3;
  string message = 4;
  string userMessage = 5;
  google.protobuf.Timestamp timestamp = 6;
  map<string, string> metadata = 7;
}

message GetEventsRequest {}

message GetEventsResponse {
  repeated SystemEvent events = 1;
}<|MERGE_RESOLUTION|>--- conflicted
+++ resolved
@@ -121,17 +121,15 @@
 
   optional bool block_lan_access = 24;
 
-<<<<<<< HEAD
-  repeated string dns_labels = 25;
+  optional bool disable_notifications = 25;
+
+  repeated string dns_labels = 26;
 
   // cleanDNSLabels clean map list of DNS labels.
   // This is needed because the generated code
   // omits initialized empty slices due to omitempty tags
-  bool cleanDNSLabels = 26;
-
-=======
-  optional bool disable_notifications = 25;
->>>>>>> 62a0c358
+  bool cleanDNSLabels = 27;
+
 }
 
 message LoginResponse {
