--- conflicted
+++ resolved
@@ -85,9 +85,6 @@
 
   rpc GetFeatures(GetFeaturesRequest) returns (GetFeaturesResponse) {}
 
-<<<<<<< HEAD
-  rpc GetInstallerResult(InstallerResultRequest) returns (InstallerResultResponse) {}
-=======
   // GetPeerSSHHostKey retrieves SSH host key for a specific peer
   rpc GetPeerSSHHostKey(GetPeerSSHHostKeyRequest) returns (GetPeerSSHHostKeyResponse) {}
 
@@ -96,7 +93,8 @@
 
   // WaitJWTToken waits for JWT authentication completion
   rpc WaitJWTToken(WaitJWTTokenRequest) returns (WaitJWTTokenResponse) {}
->>>>>>> aca03981
+
+  rpc GetInstallerResult(InstallerResultRequest) returns (InstallerResultResponse) {}
 }
 
 
@@ -701,14 +699,6 @@
   bool disable_update_settings = 2;
 }
 
-<<<<<<< HEAD
-message InstallerResultRequest {
-}
-
-message InstallerResultResponse {
-  bool success = 1;
-  string errorMsg = 2;
-=======
 // GetPeerSSHHostKeyRequest for retrieving SSH host key for a specific peer
 message GetPeerSSHHostKeyRequest {
   // peer IP address or FQDN to get SSH host key for
@@ -767,5 +757,12 @@
   string tokenType = 2;
   // expiration time in seconds
   int64 expiresIn = 3;
->>>>>>> aca03981
+}
+
+message InstallerResultRequest {
+}
+
+message InstallerResultResponse {
+  bool success = 1;
+  string errorMsg = 2;
 }