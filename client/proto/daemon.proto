syntax = "proto3";

import "google/protobuf/descriptor.proto";
import "google/protobuf/timestamp.proto";
import "google/protobuf/duration.proto";

option go_package = "/proto";

package daemon;

message EmptyRequest {}

service DaemonService {
  // Login uses setup key to prepare configuration for the daemon.
  rpc Login(LoginRequest) returns (LoginResponse) {}

  // WaitSSOLogin uses the userCode to validate the TokenInfo and
  // waits for the user to continue with the login on a browser
  rpc WaitSSOLogin(WaitSSOLoginRequest) returns (WaitSSOLoginResponse) {}

  // Up starts engine work in the daemon.
  rpc Up(UpRequest) returns (UpResponse) {}

  // Status of the service.
  rpc Status(StatusRequest) returns (StatusResponse) {}

  // Down stops engine work in the daemon.
  rpc Down(DownRequest) returns (DownResponse) {}

  // GetConfig of the daemon.
  rpc GetConfig(GetConfigRequest) returns (GetConfigResponse) {}

  // List available networks
  rpc ListNetworks(ListNetworksRequest) returns (ListNetworksResponse) {}

  // Select specific routes
  rpc SelectNetworks(SelectNetworksRequest) returns (SelectNetworksResponse) {}

  // Deselect specific routes
  rpc DeselectNetworks(SelectNetworksRequest) returns (SelectNetworksResponse) {}

  rpc ForwardingRules(EmptyRequest) returns (ForwardingRulesResponse) {}

  // DebugBundle creates a debug bundle
  rpc DebugBundle(DebugBundleRequest) returns (DebugBundleResponse) {}

  // GetLogLevel gets the log level of the daemon
  rpc GetLogLevel(GetLogLevelRequest) returns (GetLogLevelResponse) {}

  // SetLogLevel sets the log level of the daemon
  rpc SetLogLevel(SetLogLevelRequest) returns (SetLogLevelResponse) {}

  // List all states
  rpc ListStates(ListStatesRequest) returns (ListStatesResponse) {}

  // Clean specific state or all states
  rpc CleanState(CleanStateRequest) returns (CleanStateResponse) {}

  // Delete specific state or all states
  rpc DeleteState(DeleteStateRequest) returns (DeleteStateResponse) {}

  // SetSyncResponsePersistence enables or disables sync response persistence
  rpc SetSyncResponsePersistence(SetSyncResponsePersistenceRequest) returns (SetSyncResponsePersistenceResponse) {}

  rpc TracePacket(TracePacketRequest) returns (TracePacketResponse) {}

  rpc SubscribeEvents(SubscribeRequest) returns (stream SystemEvent) {}

  rpc GetEvents(GetEventsRequest) returns (GetEventsResponse) {}

  rpc SwitchProfile(SwitchProfileRequest) returns (SwitchProfileResponse) {}

  rpc SetConfig(SetConfigRequest) returns (SetConfigResponse) {}

  rpc AddProfile(AddProfileRequest) returns (AddProfileResponse) {}

  rpc RemoveProfile(RemoveProfileRequest) returns (RemoveProfileResponse) {}

  rpc ListProfiles(ListProfilesRequest) returns (ListProfilesResponse) {}

  rpc GetActiveProfile(GetActiveProfileRequest) returns (GetActiveProfileResponse) {}

  // Logout disconnects from the network and deletes the peer from the management server
  rpc Logout(LogoutRequest) returns (LogoutResponse) {}

  rpc GetFeatures(GetFeaturesRequest) returns (GetFeaturesResponse) {}

  // GetPeerSSHHostKey retrieves SSH host key for a specific peer
  rpc GetPeerSSHHostKey(GetPeerSSHHostKeyRequest) returns (GetPeerSSHHostKeyResponse) {}

  // RequestJWTAuth initiates JWT authentication flow for SSH
  rpc RequestJWTAuth(RequestJWTAuthRequest) returns (RequestJWTAuthResponse) {}

  // WaitJWTToken waits for JWT authentication completion
  rpc WaitJWTToken(WaitJWTTokenRequest) returns (WaitJWTTokenResponse) {}

<<<<<<< HEAD
  rpc GetInstallerResult(InstallerResultRequest) returns (InstallerResultResponse) {}
=======
  rpc NotifyOSLifecycle(OSLifecycleRequest) returns(OSLifecycleResponse) {}
}



message OSLifecycleRequest {
  // avoid collision with loglevel enum
  enum CycleType {
    UNKNOWN = 0;
    SLEEP = 1;
    WAKEUP = 2;
  }

  CycleType type = 1;
>>>>>>> f538e6e9
}

message OSLifecycleResponse {}


message LoginRequest {
  // setupKey netbird setup key.
  string setupKey = 1;

  // This is the old PreSharedKey field which will be deprecated in favor of optionalPreSharedKey field that is defined as optional
  // to allow clearing of preshared key while being able to persist in the config file.
  string preSharedKey = 2 [deprecated = true];

  // managementUrl to authenticate.
  string managementUrl = 3;

  // adminUrl to manage keys.
  string adminURL = 4;

  // natExternalIPs map list of external IPs
  repeated string natExternalIPs = 5;

  // cleanNATExternalIPs clean map list of external IPs.
  // This is needed because the generated code
  // omits initialized empty slices due to omitempty tags
  bool cleanNATExternalIPs = 6;

  bytes customDNSAddress = 7;

  bool isUnixDesktopClient = 8;

  string hostname = 9;

  optional bool rosenpassEnabled = 10;

  optional string interfaceName = 11;

  optional int64 wireguardPort = 12;

  optional string optionalPreSharedKey = 13;

  optional bool disableAutoConnect = 14;

  optional bool serverSSHAllowed = 15;

  optional bool rosenpassPermissive = 16;

  repeated string extraIFaceBlacklist = 17;

  optional bool networkMonitor = 18;

  optional google.protobuf.Duration dnsRouteInterval = 19;

  optional bool disable_client_routes = 20;
  optional bool disable_server_routes = 21;
  optional bool disable_dns = 22;
  optional bool disable_firewall = 23;
  optional bool block_lan_access = 24;

  optional bool disable_notifications = 25;

  repeated string dns_labels = 26;

  // cleanDNSLabels clean map list of DNS labels.
  // This is needed because the generated code
  // omits initialized empty slices due to omitempty tags
  bool cleanDNSLabels = 27;

  optional bool lazyConnectionEnabled = 28;

  optional bool block_inbound = 29;

  optional string profileName = 30;
  optional string username = 31;

  optional int64 mtu = 32;

  // hint is used to pre-fill the email/username field during SSO authentication
  optional string hint = 33;

  optional bool enableSSHRoot = 34;
  optional bool enableSSHSFTP = 35;
  optional bool enableSSHLocalPortForwarding = 36;
  optional bool enableSSHRemotePortForwarding = 37;
  optional bool disableSSHAuth = 38;
  optional int32 sshJWTCacheTTL = 39;
}

message LoginResponse {
  bool   needsSSOLogin = 1;
  string userCode = 2;
  string verificationURI = 3;
  string verificationURIComplete = 4;
}

message WaitSSOLoginRequest {
  string userCode = 1;
  string hostname = 2;
}

message WaitSSOLoginResponse {
  string email = 1;
}

message UpRequest {
  optional string profileName = 1;
  optional string username = 2;
  optional bool autoUpdate = 3;
}

message UpResponse {}

message StatusRequest{
  bool getFullPeerStatus = 1;
  bool shouldRunProbes = 2;
  // the UI do not using this yet, but CLIs could use it to wait until the status is ready
  optional bool waitForReady = 3;
}

message StatusResponse{
  // status of the server.
  string status = 1;
  FullStatus fullStatus = 2;
  // NetBird daemon version
  string daemonVersion = 3;
}

message DownRequest {}

message DownResponse {}

message GetConfigRequest {
  string profileName = 1;
  string username = 2;
}

message GetConfigResponse {
  // managementUrl settings value.
  string managementUrl = 1;

  // configFile settings value.
  string configFile = 2;

  // logFile settings value.
  string logFile = 3;

  // preSharedKey settings value.
  string preSharedKey = 4;

  // adminURL settings value.
  string adminURL = 5;

  string interfaceName = 6;

  int64 wireguardPort = 7;

  int64 mtu = 8;

  bool disableAutoConnect = 9;

  bool serverSSHAllowed = 10;

  bool rosenpassEnabled = 11;

  bool rosenpassPermissive = 12;

  bool disable_notifications = 13;

  bool lazyConnectionEnabled = 14;

  bool blockInbound = 15;

  bool networkMonitor = 16;

  bool disable_dns = 17;

  bool disable_client_routes = 18;

  bool disable_server_routes = 19;

  bool block_lan_access = 20;

  bool enableSSHRoot = 21;

  bool enableSSHSFTP = 24;

  bool enableSSHLocalPortForwarding = 22;

  bool enableSSHRemotePortForwarding = 23;

  bool disableSSHAuth = 25;

  int32 sshJWTCacheTTL = 26;
}

// PeerState contains the latest state of a peer
message PeerState {
  string IP = 1;
  string pubKey = 2;
  string connStatus = 3;
  google.protobuf.Timestamp connStatusUpdate = 4;
  bool relayed = 5;
  string localIceCandidateType = 7;
  string remoteIceCandidateType = 8;
  string fqdn = 9;
  string localIceCandidateEndpoint = 10;
  string remoteIceCandidateEndpoint = 11;
  google.protobuf.Timestamp lastWireguardHandshake = 12;
  int64 bytesRx = 13;
  int64 bytesTx = 14;
  bool rosenpassEnabled = 15;
  repeated string networks = 16;
  google.protobuf.Duration latency = 17;
  string relayAddress = 18;
  bytes sshHostKey = 19;
}

// LocalPeerState contains the latest state of the local peer
message LocalPeerState {
  string IP = 1;
  string pubKey = 2;
  bool  kernelInterface = 3;
  string fqdn = 4;
  bool rosenpassEnabled = 5;
  bool rosenpassPermissive = 6;
  repeated string networks = 7;
}

// SignalState contains the latest state of a signal connection
message SignalState {
  string URL = 1;
  bool connected = 2;
  string error = 3;
}

// ManagementState contains the latest state of a management connection
message ManagementState {
  string URL = 1;
  bool connected = 2;
  string error = 3;
}

// RelayState contains the latest state of the relay
message RelayState {
  string URI = 1;
  bool available = 2;
  string error = 3;
}

message NSGroupState {
  repeated string servers = 1;
  repeated string domains = 2;
  bool enabled = 3;
  string error = 4;
}

// SSHSessionInfo contains information about an active SSH session
message SSHSessionInfo {
  string username = 1;
  string remoteAddress = 2;
  string command = 3;
  string jwtUsername = 4;
}

// SSHServerState contains the latest state of the SSH server
message SSHServerState {
  bool enabled = 1;
  repeated SSHSessionInfo sessions = 2;
}

// FullStatus contains the full state held by the Status instance
message FullStatus {
  ManagementState managementState = 1;
  SignalState     signalState = 2;
  LocalPeerState  localPeerState = 3;
  repeated PeerState peers = 4;
  repeated RelayState relays = 5;
  repeated NSGroupState dns_servers = 6;
  int32 NumberOfForwardingRules = 8;

  repeated SystemEvent events = 7;

  bool lazyConnectionEnabled = 9;
  SSHServerState sshServerState = 10;
}

// Networks
message ListNetworksRequest {
}

message ListNetworksResponse {
  repeated Network routes = 1;
}

message SelectNetworksRequest {
  repeated string networkIDs = 1;
  bool append = 2;
  bool all = 3;
}

message SelectNetworksResponse {
}

message IPList {
  repeated string ips = 1;
}

message Network {
  string ID = 1;
  string range = 2;
  bool selected = 3;
  repeated string domains = 4;
  map<string, IPList> resolvedIPs = 5;
}

// ForwardingRules
message PortInfo {
  oneof portSelection {
    uint32 port = 1;
    Range range = 2;
  }

  message Range {
    uint32 start = 1;
    uint32 end = 2;
  }
}

message ForwardingRule {
  string protocol = 1;
  PortInfo destinationPort = 2;
  string translatedAddress = 3;
  string translatedHostname = 4;
  PortInfo translatedPort = 5;
}

message ForwardingRulesResponse {
  repeated ForwardingRule rules = 1;
}


// DebugBundler
message DebugBundleRequest {
  bool anonymize = 1;
  string status = 2;
  bool systemInfo = 3;
  string uploadURL = 4;
  uint32 logFileCount = 5;
}

message DebugBundleResponse {
  string path = 1;
  string uploadedKey = 2;
  string uploadFailureReason = 3;
}

enum LogLevel {
  UNKNOWN = 0;
  PANIC = 1;
  FATAL = 2;
  ERROR = 3;
  WARN = 4;
  INFO = 5;
  DEBUG = 6;
  TRACE = 7;
}

message GetLogLevelRequest {
}

message GetLogLevelResponse {
  LogLevel level = 1;
}

message SetLogLevelRequest {
  LogLevel level = 1;
}

message SetLogLevelResponse {
}

// State represents a daemon state entry
message State {
  string name = 1;
}

// ListStatesRequest is empty as it requires no parameters
message ListStatesRequest {}

// ListStatesResponse contains a list of states
message ListStatesResponse {
  repeated State states = 1;
}

// CleanStateRequest for cleaning states
message CleanStateRequest {
  string state_name = 1;
  bool all = 2;
}

// CleanStateResponse contains the result of the clean operation
message CleanStateResponse {
  int32 cleaned_states = 1;
}

// DeleteStateRequest for deleting states
message DeleteStateRequest {
  string state_name = 1;
  bool all = 2;
}

// DeleteStateResponse contains the result of the delete operation
message DeleteStateResponse {
  int32 deleted_states = 1;
}


message SetSyncResponsePersistenceRequest {
  bool enabled = 1;
}

message SetSyncResponsePersistenceResponse {}

message TCPFlags {
  bool syn = 1;
  bool ack = 2;
  bool fin = 3;
  bool rst = 4;
  bool psh = 5;
  bool urg = 6;
}

message TracePacketRequest {
  string source_ip = 1;
  string destination_ip = 2;
  string protocol = 3;
  uint32 source_port = 4;
  uint32 destination_port = 5;
  string direction = 6;
  optional TCPFlags tcp_flags = 7;
  optional uint32 icmp_type = 8;
  optional uint32 icmp_code = 9;
}

message TraceStage {
  string name = 1;
  string message = 2;
  bool allowed = 3;
  optional string forwarding_details = 4;
}

message TracePacketResponse {
  repeated TraceStage stages = 1;
  bool final_disposition = 2;
}

message SubscribeRequest{}

message SystemEvent {
  enum Severity {
    INFO = 0;
    WARNING = 1;
    ERROR = 2;
    CRITICAL = 3;
  }

  enum Category {
    NETWORK = 0;
    DNS = 1;
    AUTHENTICATION = 2;
    CONNECTIVITY = 3;
    SYSTEM = 4;
  }

  string id = 1;
  Severity severity = 2;
  Category category = 3;
  string message = 4;
  string userMessage = 5;
  google.protobuf.Timestamp timestamp = 6;
  map<string, string> metadata = 7;
}

message GetEventsRequest {}

message GetEventsResponse {
  repeated SystemEvent events = 1;
}

message SwitchProfileRequest {
  optional string profileName = 1;
  optional string username = 2;
}

message SwitchProfileResponse {}

message SetConfigRequest {
  string username = 1;
  string profileName = 2;
  // managementUrl to authenticate.
  string managementUrl = 3;

  // adminUrl to manage keys.
  string adminURL = 4;

  optional bool rosenpassEnabled = 5;

  optional string interfaceName = 6;

  optional int64 wireguardPort = 7;

  optional string optionalPreSharedKey = 8;

  optional bool disableAutoConnect = 9;

  optional bool serverSSHAllowed = 10;

  optional bool rosenpassPermissive = 11;

  optional bool networkMonitor = 12;

  optional bool disable_client_routes = 13;
  optional bool disable_server_routes = 14;
  optional bool disable_dns = 15;
  optional bool disable_firewall = 16;
  optional bool block_lan_access = 17;

  optional bool disable_notifications = 18;

  optional bool lazyConnectionEnabled = 19;

  optional bool block_inbound = 20;

  repeated string natExternalIPs = 21;
  bool cleanNATExternalIPs = 22;

  bytes customDNSAddress = 23;

  repeated string extraIFaceBlacklist = 24;

  repeated string dns_labels = 25;
  // cleanDNSLabels clean map list of DNS labels.
  bool cleanDNSLabels = 26;

  optional google.protobuf.Duration dnsRouteInterval = 27;

  optional int64 mtu = 28;

  optional bool enableSSHRoot = 29;
  optional bool enableSSHSFTP = 30;
  optional bool enableSSHLocalPortForwarding = 31;
  optional bool enableSSHRemotePortForwarding = 32;
  optional bool disableSSHAuth = 33;
  optional int32 sshJWTCacheTTL = 34;
}

message SetConfigResponse{}

message AddProfileRequest {
  string username = 1;
  string profileName = 2;
}

message AddProfileResponse {}

message RemoveProfileRequest {
  string username = 1;
  string profileName = 2;
}

message RemoveProfileResponse {}

message ListProfilesRequest {
  string username = 1;
}

message ListProfilesResponse {
  repeated Profile profiles = 1;
}

message Profile {
  string name = 1;
  bool is_active = 2;
}

message GetActiveProfileRequest {}

message GetActiveProfileResponse {
  string profileName = 1;
  string username = 2;
}

message LogoutRequest {
  optional string profileName = 1;
  optional string username = 2;
}

message LogoutResponse {}

message GetFeaturesRequest{}

message GetFeaturesResponse{
  bool disable_profiles = 1;
  bool disable_update_settings = 2;
}

// GetPeerSSHHostKeyRequest for retrieving SSH host key for a specific peer
message GetPeerSSHHostKeyRequest {
  // peer IP address or FQDN to get SSH host key for
  string peerAddress = 1;
}

// GetPeerSSHHostKeyResponse contains the SSH host key for the requested peer
message GetPeerSSHHostKeyResponse {
  // SSH host key in SSH public key format (e.g., "ssh-ed25519 AAAAC3... hostname")
  bytes sshHostKey = 1;
  // peer IP address
  string peerIP = 2;
  // peer FQDN
  string peerFQDN = 3;
  // indicates if the SSH host key was found
  bool found = 4;
}

// RequestJWTAuthRequest for initiating JWT authentication flow
message RequestJWTAuthRequest {
  // hint for OIDC login_hint parameter (typically email address)
  optional string hint = 1;
}

// RequestJWTAuthResponse contains authentication flow information
message RequestJWTAuthResponse {
  // verification URI for user authentication
  string verificationURI = 1;
  // complete verification URI (with embedded user code)
  string verificationURIComplete = 2;
  // user code to enter on verification URI
  string userCode = 3;
  // device code for polling
  string deviceCode = 4;
  // expiration time in seconds
  int64 expiresIn = 5;
  // if a cached token is available, it will be returned here
  string cachedToken = 6;
  // maximum age of JWT tokens in seconds (from management server)
  int64 maxTokenAge = 7;
}

// WaitJWTTokenRequest for waiting for authentication completion
message WaitJWTTokenRequest {
  // device code from RequestJWTAuthResponse
  string deviceCode = 1;
  // user code for verification
  string userCode = 2;
}

// WaitJWTTokenResponse contains the JWT token after authentication
message WaitJWTTokenResponse {
  // JWT token (access token or ID token)
  string token = 1;
  // token type (e.g., "Bearer")
  string tokenType = 2;
  // expiration time in seconds
  int64 expiresIn = 3;
}

message InstallerResultRequest {
}

message InstallerResultResponse {
  bool success = 1;
  string errorMsg = 2;
}<|MERGE_RESOLUTION|>--- conflicted
+++ resolved
@@ -94,10 +94,9 @@
   // WaitJWTToken waits for JWT authentication completion
   rpc WaitJWTToken(WaitJWTTokenRequest) returns (WaitJWTTokenResponse) {}
 
-<<<<<<< HEAD
+  rpc NotifyOSLifecycle(OSLifecycleRequest) returns(OSLifecycleResponse) {}
+
   rpc GetInstallerResult(InstallerResultRequest) returns (InstallerResultResponse) {}
-=======
-  rpc NotifyOSLifecycle(OSLifecycleRequest) returns(OSLifecycleResponse) {}
 }
 
 
@@ -111,7 +110,6 @@
   }
 
   CycleType type = 1;
->>>>>>> f538e6e9
 }
 
 message OSLifecycleResponse {}
