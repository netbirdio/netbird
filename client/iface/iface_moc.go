package iface

import (
	"net"
	"time"

<<<<<<< HEAD
	"golang.zx2c4.com/wireguard/tun/netstack"
=======
	wgdevice "golang.zx2c4.com/wireguard/device"
>>>>>>> 05415f72
	"golang.zx2c4.com/wireguard/wgctrl/wgtypes"

	"github.com/netbirdio/netbird/client/iface/bind"
	"github.com/netbirdio/netbird/client/iface/configurer"
	"github.com/netbirdio/netbird/client/iface/device"
	"github.com/netbirdio/netbird/client/iface/wgproxy"
)

type MockWGIface struct {
	CreateFunc                 func() error
	CreateOnAndroidFunc        func(routeRange []string, ip string, domains []string) error
	IsUserspaceBindFunc        func() bool
	NameFunc                   func() string
	AddressFunc                func() device.WGAddress
	ToInterfaceFunc            func() *net.Interface
	UpFunc                     func() (*bind.UniversalUDPMuxDefault, error)
	UpdateAddrFunc             func(newAddr string) error
	UpdatePeerFunc             func(peerKey string, allowedIps string, keepAlive time.Duration, endpoint *net.UDPAddr, preSharedKey *wgtypes.Key) error
	RemovePeerFunc             func(peerKey string) error
	AddAllowedIPFunc           func(peerKey string, allowedIP string) error
	RemoveAllowedIPFunc        func(peerKey string, allowedIP string) error
	CloseFunc                  func() error
	SetFilterFunc              func(filter device.PacketFilter) error
	GetFilterFunc              func() device.PacketFilter
	GetDeviceFunc              func() *device.FilteredDevice
	GetWGDeviceFunc            func() *wgdevice.Device
	GetStatsFunc               func(peerKey string) (configurer.WGStats, error)
	GetInterfaceGUIDStringFunc func() (string, error)
	GetProxyFunc               func() wgproxy.Proxy
	GetNetFunc                 func() *netstack.Net
}

func (m *MockWGIface) GetInterfaceGUIDString() (string, error) {
	return m.GetInterfaceGUIDStringFunc()
}

func (m *MockWGIface) Create() error {
	return m.CreateFunc()
}

func (m *MockWGIface) CreateOnAndroid(routeRange []string, ip string, domains []string) error {
	return m.CreateOnAndroidFunc(routeRange, ip, domains)
}

func (m *MockWGIface) IsUserspaceBind() bool {
	return m.IsUserspaceBindFunc()
}

func (m *MockWGIface) Name() string {
	return m.NameFunc()
}

func (m *MockWGIface) Address() device.WGAddress {
	return m.AddressFunc()
}

func (m *MockWGIface) ToInterface() *net.Interface {
	return m.ToInterfaceFunc()
}

func (m *MockWGIface) Up() (*bind.UniversalUDPMuxDefault, error) {
	return m.UpFunc()
}

func (m *MockWGIface) UpdateAddr(newAddr string) error {
	return m.UpdateAddrFunc(newAddr)
}

func (m *MockWGIface) UpdatePeer(peerKey string, allowedIps string, keepAlive time.Duration, endpoint *net.UDPAddr, preSharedKey *wgtypes.Key) error {
	return m.UpdatePeerFunc(peerKey, allowedIps, keepAlive, endpoint, preSharedKey)
}

func (m *MockWGIface) RemovePeer(peerKey string) error {
	return m.RemovePeerFunc(peerKey)
}

func (m *MockWGIface) AddAllowedIP(peerKey string, allowedIP string) error {
	return m.AddAllowedIPFunc(peerKey, allowedIP)
}

func (m *MockWGIface) RemoveAllowedIP(peerKey string, allowedIP string) error {
	return m.RemoveAllowedIPFunc(peerKey, allowedIP)
}

func (m *MockWGIface) Close() error {
	return m.CloseFunc()
}

func (m *MockWGIface) SetFilter(filter device.PacketFilter) error {
	return m.SetFilterFunc(filter)
}

func (m *MockWGIface) GetFilter() device.PacketFilter {
	return m.GetFilterFunc()
}

func (m *MockWGIface) GetDevice() *device.FilteredDevice {
	return m.GetDeviceFunc()
}

func (m *MockWGIface) GetWGDevice() *wgdevice.Device {
	return m.GetWGDeviceFunc()
}

func (m *MockWGIface) GetStats(peerKey string) (configurer.WGStats, error) {
	return m.GetStatsFunc(peerKey)
}

func (m *MockWGIface) GetProxy() wgproxy.Proxy {
<<<<<<< HEAD
	//TODO implement me
	panic("implement me")
}

func (m *MockWGIface) GetNet() *netstack.Net {
	return m.GetNetFunc()
=======
	return m.GetProxyFunc()
>>>>>>> 05415f72
}<|MERGE_RESOLUTION|>--- conflicted
+++ resolved
@@ -4,11 +4,8 @@
 	"net"
 	"time"
 
-<<<<<<< HEAD
+	wgdevice "golang.zx2c4.com/wireguard/device"
 	"golang.zx2c4.com/wireguard/tun/netstack"
-=======
-	wgdevice "golang.zx2c4.com/wireguard/device"
->>>>>>> 05415f72
 	"golang.zx2c4.com/wireguard/wgctrl/wgtypes"
 
 	"github.com/netbirdio/netbird/client/iface/bind"
@@ -118,14 +115,9 @@
 }
 
 func (m *MockWGIface) GetProxy() wgproxy.Proxy {
-<<<<<<< HEAD
-	//TODO implement me
-	panic("implement me")
+	return m.GetProxyFunc()
 }
 
 func (m *MockWGIface) GetNet() *netstack.Net {
 	return m.GetNetFunc()
-=======
-	return m.GetProxyFunc()
->>>>>>> 05415f72
 }