--- conflicted
+++ resolved
@@ -128,12 +128,11 @@
 	return t.filteredDevice
 }
 
-<<<<<<< HEAD
-func (t *TunNetstackDevice) GetNet() *netstack.Net {
-	return t.net
-=======
 // Device returns the wireguard device
 func (t *TunNetstackDevice) Device() *device.Device {
 	return t.device
->>>>>>> 05415f72
+}
+
+func (t *TunNetstackDevice) GetNet() *netstack.Net {
+	return t.net
 }