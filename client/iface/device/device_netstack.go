--- conflicted
+++ resolved
@@ -43,11 +43,7 @@
 	net *netstack.Net
 }
 
-<<<<<<< HEAD
-func NewNetstackDevice(name string, address wgaddr.Address, wgPort int, key string, mtu int, iceBind *bind.ICEBind, listenAddress string) *TunNetstackDevice {
-=======
 func NewNetstackDevice(name string, address wgaddr.Address, wgPort int, key string, mtu uint16, bind Bind, listenAddress string) *TunNetstackDevice {
->>>>>>> e7b5537d
 	return &TunNetstackDevice{
 		name:          name,
 		address:       address,
