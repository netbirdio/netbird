//go:build linux && !android

package udp

import (
	"context"
	"errors"
	"fmt"
	"io"
	"net"
	"sync"

	"github.com/hashicorp/go-multierror"
	log "github.com/sirupsen/logrus"

	cerrors "github.com/netbirdio/netbird/client/errors"
	"github.com/netbirdio/netbird/client/iface/bufsize"
	"github.com/netbirdio/netbird/client/iface/wgproxy/listener"
)

// WGUDPProxy proxies
type WGUDPProxy struct {
	localWGListenPort int
	mtu               uint16

<<<<<<< HEAD
	remoteConn   net.Conn
	localConn    net.Conn
	srcFakerConn *SrcFaker
	sendPkg      func(data []byte) (int, error)
	ctx          context.Context
	cancel       context.CancelFunc
	closeMu      sync.Mutex
	closed       bool

	paused     bool
	pausedCond *sync.Cond
	isStarted  bool
=======
	remoteConn net.Conn
	localConn  net.Conn
	ctx        context.Context
	cancel     context.CancelFunc
	closeMu    sync.Mutex
	closed     bool

	pausedMu  sync.Mutex
	paused    bool
	isStarted bool

	closeListener *listener.CloseListener
>>>>>>> 71e944fa
}

// NewWGUDPProxy instantiate a UDP based WireGuard proxy. This is not a thread safe implementation
func NewWGUDPProxy(wgPort int, mtu uint16) *WGUDPProxy {
	log.Debugf("Initializing new user space proxy with port %d", wgPort)
	p := &WGUDPProxy{
		localWGListenPort: wgPort,
<<<<<<< HEAD
		pausedCond:        sync.NewCond(&sync.Mutex{}),
=======
		mtu:               mtu,
		closeListener:     listener.NewCloseListener(),
>>>>>>> 71e944fa
	}
	return p
}

// AddTurnConn
// The provided Context must be non-nil. If the context expires before
// the connection is complete, an error is returned. Once successfully
// connected, any expiration of the context will not affect the
// connection.
func (p *WGUDPProxy) AddTurnConn(ctx context.Context, endpoint *net.UDPAddr, remoteConn net.Conn) error {
	dialer := net.Dialer{}
	localConn, err := dialer.DialContext(ctx, "udp", fmt.Sprintf(":%d", p.localWGListenPort))
	if err != nil {
		log.Errorf("failed dialing to local Wireguard port %s", err)
		return err
	}

	p.ctx, p.cancel = context.WithCancel(ctx)
	p.localConn = localConn
	p.sendPkg = p.localConn.Write
	p.remoteConn = remoteConn

	return err
}

func (p *WGUDPProxy) EndpointAddr() *net.UDPAddr {
	if p.localConn == nil {
		return nil
	}
	endpointUdpAddr, _ := net.ResolveUDPAddr(p.localConn.LocalAddr().Network(), p.localConn.LocalAddr().String())
	return endpointUdpAddr
}

func (p *WGUDPProxy) SetDisconnectListener(disconnected func()) {
	p.closeListener.SetCloseListener(disconnected)
}

// Work starts the proxy or resumes it if it was paused
func (p *WGUDPProxy) Work() {
	if p.remoteConn == nil {
		return
	}

	p.pausedCond.L.Lock()
	p.paused = false
	p.sendPkg = p.localConn.Write

	if p.srcFakerConn != nil {
		if err := p.srcFakerConn.Close(); err != nil {
			log.Errorf("failed to close src faker conn: %s", err)
		}
		p.srcFakerConn = nil
	}

	if !p.isStarted {
		p.isStarted = true
		go p.proxyToRemote(p.ctx)
		go p.proxyToLocal(p.ctx)
	}
	p.pausedCond.L.Unlock()
	p.pausedCond.Signal()
}

// Pause pauses the proxy from receiving data from the remote peer
func (p *WGUDPProxy) Pause() {
	if p.remoteConn == nil {
		return
	}

	p.pausedCond.L.Lock()
	p.paused = true
	p.pausedCond.L.Unlock()
}

// RedirectAs start to use the fake sourced raw socket as package sender
func (p *WGUDPProxy) RedirectAs(endpoint *net.UDPAddr) {
	p.pausedCond.L.Lock()
	defer func() {
		p.pausedCond.L.Unlock()
		p.pausedCond.Signal()
	}()

	p.paused = false
	if p.srcFakerConn != nil {
		if err := p.srcFakerConn.Close(); err != nil {
			log.Errorf("failed to close src faker conn: %s", err)
		}
		p.srcFakerConn = nil
	}
	srcFakerConn, err := NewSrcFaker(p.localWGListenPort, endpoint)
	if err != nil {
		log.Errorf("failed to create src faker conn: %s", err)
		// fallback to continue without redirecting
		p.paused = true
		return
	}
	p.srcFakerConn = srcFakerConn
	p.sendPkg = p.srcFakerConn.SendPkg
}

// CloseConn close the localConn
func (p *WGUDPProxy) CloseConn() error {
	if p.cancel == nil {
		return fmt.Errorf("proxy not started")
	}
	return p.close()
}

func (p *WGUDPProxy) close() error {
	var result *multierror.Error

	p.closeMu.Lock()
	defer p.closeMu.Unlock()

	// prevent double close
	if p.closed {
		return nil
	}
<<<<<<< HEAD
=======

	p.closeListener.SetCloseListener(nil)
	p.closed = true
>>>>>>> 71e944fa

	p.cancel()

	p.pausedCond.L.Lock()
	p.paused = false
	p.pausedCond.L.Unlock()
	p.pausedCond.Signal()

	if err := p.remoteConn.Close(); err != nil && !errors.Is(err, net.ErrClosed) {
		result = multierror.Append(result, fmt.Errorf("remote conn: %s", err))
	}

	if err := p.localConn.Close(); err != nil {
		result = multierror.Append(result, fmt.Errorf("local conn: %s", err))
	}

	if p.srcFakerConn != nil {
		if err := p.srcFakerConn.Close(); err != nil {
			result = multierror.Append(result, fmt.Errorf("src faker raw conn: %s", err))
		}
	}

	return cerrors.FormatErrorOrNil(result)
}

// proxyToRemote proxies from Wireguard to the RemoteKey
func (p *WGUDPProxy) proxyToRemote(ctx context.Context) {
	defer func() {
		if err := p.close(); err != nil {
			log.Warnf("error in proxy to remote loop: %s", err)
		}
	}()

	buf := make([]byte, p.mtu+bufsize.WGBufferOverhead)
	for ctx.Err() == nil {
		n, err := p.localConn.Read(buf)
		if err != nil {
			if ctx.Err() != nil {
				return
			}
			p.closeListener.Notify()
			log.Debugf("failed to read from wg interface conn: %s", err)
			return
		}

		_, err = p.remoteConn.Write(buf[:n])
		if err != nil {
			if ctx.Err() != nil {
				return
			}

			log.Debugf("failed to write to remote conn: %s", err)
			return
		}
	}
}

// proxyToLocal proxies from the Remote peer to local WireGuard
// if the proxy is paused it will drain the remote conn and drop the packets
func (p *WGUDPProxy) proxyToLocal(ctx context.Context) {
	defer func() {
		if err := p.close(); err != nil {
			if !errors.Is(err, io.EOF) {
				log.Warnf("error in proxy to local loop: %s", err)
			}
		}
	}()

	buf := make([]byte, p.mtu+bufsize.WGBufferOverhead)
	for {
		n, err := p.remoteConnRead(ctx, buf)
		if err != nil {
			if ctx.Err() != nil {
				return
			}

			p.closeListener.Notify()
			return
		}

		p.pausedCond.L.Lock()
		for p.paused {
			p.pausedCond.Wait()
		}
		_, err = p.sendPkg(buf[:n])
		p.pausedCond.L.Unlock()

		if err != nil {
			if ctx.Err() != nil {
				return
			}
			log.Debugf("failed to write to wg interface conn: %s", err)
			continue
		}
	}
}

func (p *WGUDPProxy) remoteConnRead(ctx context.Context, buf []byte) (n int, err error) {
	n, err = p.remoteConn.Read(buf)
	if err != nil {
		if ctx.Err() != nil {
			return
		}
		log.Errorf("failed to read from remote conn: %s, %s", p.remoteConn.LocalAddr(), err)
		return
	}
	return
}<|MERGE_RESOLUTION|>--- conflicted
+++ resolved
@@ -23,7 +23,6 @@
 	localWGListenPort int
 	mtu               uint16
 
-<<<<<<< HEAD
 	remoteConn   net.Conn
 	localConn    net.Conn
 	srcFakerConn *SrcFaker
@@ -36,20 +35,8 @@
 	paused     bool
 	pausedCond *sync.Cond
 	isStarted  bool
-=======
-	remoteConn net.Conn
-	localConn  net.Conn
-	ctx        context.Context
-	cancel     context.CancelFunc
-	closeMu    sync.Mutex
-	closed     bool
-
-	pausedMu  sync.Mutex
-	paused    bool
-	isStarted bool
 
 	closeListener *listener.CloseListener
->>>>>>> 71e944fa
 }
 
 // NewWGUDPProxy instantiate a UDP based WireGuard proxy. This is not a thread safe implementation
@@ -57,12 +44,9 @@
 	log.Debugf("Initializing new user space proxy with port %d", wgPort)
 	p := &WGUDPProxy{
 		localWGListenPort: wgPort,
-<<<<<<< HEAD
+		mtu:               mtu,
 		pausedCond:        sync.NewCond(&sync.Mutex{}),
-=======
-		mtu:               mtu,
 		closeListener:     listener.NewCloseListener(),
->>>>>>> 71e944fa
 	}
 	return p
 }
@@ -181,12 +165,9 @@
 	if p.closed {
 		return nil
 	}
-<<<<<<< HEAD
-=======
 
 	p.closeListener.SetCloseListener(nil)
 	p.closed = true
->>>>>>> 71e944fa
 
 	p.cancel()
 
