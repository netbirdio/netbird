//go:build !ios

package bind

import (
	nbnet "github.com/netbirdio/netbird/util/net"
)

func (m *UDPMuxDefault) notifyAddressRemoval(addr string) {
	udpAddr, err := net.ResolveUDPAddr("udp", addr)
	if err != nil {
		log.Errorf("Failed to parse UDP address %s: %v", addr, err)
		return
	}

	// Kernel mode: direct nbnet.PacketConn (SharedSocket wrapped with nbnet)
	if conn, ok := m.params.UDPConn.(*nbnet.PacketConn); ok {
		conn.RemoveAddress(udpAddr)
		return
	}

<<<<<<< HEAD
	// Userspace mode: UDPConn wrapper around nbnet.PacketConn
	if wrapped, ok := m.params.UDPConn.(*UDPConn); ok {
		if conn, ok := wrapped.GetPacketConn().(*nbnet.PacketConn); ok {
			conn.RemoveAddress(udpAddr)
		}
	}
=======
	nbnetConn.RemoveAddress(addr)
>>>>>>> 9e676b4f
}<|MERGE_RESOLUTION|>--- conflicted
+++ resolved
@@ -7,26 +7,16 @@
 )
 
 func (m *UDPMuxDefault) notifyAddressRemoval(addr string) {
-	udpAddr, err := net.ResolveUDPAddr("udp", addr)
-	if err != nil {
-		log.Errorf("Failed to parse UDP address %s: %v", addr, err)
+	// Kernel mode: direct nbnet.PacketConn (SharedSocket wrapped with nbnet)
+	if conn, ok := m.params.UDPConn.(*nbnet.PacketConn); ok {
+		conn.RemoveAddress(addr)
 		return
 	}
 
-	// Kernel mode: direct nbnet.PacketConn (SharedSocket wrapped with nbnet)
-	if conn, ok := m.params.UDPConn.(*nbnet.PacketConn); ok {
-		conn.RemoveAddress(udpAddr)
-		return
-	}
-
-<<<<<<< HEAD
 	// Userspace mode: UDPConn wrapper around nbnet.PacketConn
 	if wrapped, ok := m.params.UDPConn.(*UDPConn); ok {
 		if conn, ok := wrapped.GetPacketConn().(*nbnet.PacketConn); ok {
-			conn.RemoveAddress(udpAddr)
+			conn.RemoveAddress(addr)
 		}
 	}
-=======
-	nbnetConn.RemoveAddress(addr)
->>>>>>> 9e676b4f
 }