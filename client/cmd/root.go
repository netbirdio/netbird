package cmd

import (
	"context"
	"errors"
	"fmt"
	"io"
	"io/fs"
	"os"
	"os/signal"
	"path"
	"runtime"
	"strings"
	"syscall"
	"time"

	"github.com/cenkalti/backoff/v4"
	log "github.com/sirupsen/logrus"
	"github.com/spf13/cobra"
	"github.com/spf13/pflag"
	"google.golang.org/grpc"
	"google.golang.org/grpc/credentials/insecure"

	"github.com/netbirdio/netbird/client/internal"
)

const (
<<<<<<< HEAD
	externalIPMapFlag   = "external-ip-map"
	dnsResolverAddress  = "dns-resolver-address"
	enableRosenpassFlag = "enable-rosenpass"
=======
	externalIPMapFlag  = "external-ip-map"
	preSharedKeyFlag   = "preshared-key"
	dnsResolverAddress = "dns-resolver-address"
>>>>>>> 56896794
)

var (
	configPath              string
	defaultConfigPathDir    string
	defaultConfigPath       string
	oldDefaultConfigPathDir string
	oldDefaultConfigPath    string
	logLevel                string
	defaultLogFileDir       string
	defaultLogFile          string
	oldDefaultLogFileDir    string
	oldDefaultLogFile       string
	logFile                 string
	daemonAddr              string
	managementURL           string
	adminURL                string
	setupKey                string
	hostName                string
	preSharedKey            string
	natExternalIPs          []string
	customDNSAddress        string
	rosenpassEnabled        bool
	rootCmd                 = &cobra.Command{
		Use:          "netbird",
		Short:        "",
		Long:         "",
		SilenceUsage: true,
	}
)

// Execute executes the root command.
func Execute() error {
	return rootCmd.Execute()
}

func init() {
	defaultConfigPathDir = "/etc/netbird/"
	defaultLogFileDir = "/var/log/netbird/"

	oldDefaultConfigPathDir = "/etc/wiretrustee/"
	oldDefaultLogFileDir = "/var/log/wiretrustee/"

	if runtime.GOOS == "windows" {
		defaultConfigPathDir = os.Getenv("PROGRAMDATA") + "\\Netbird\\"
		defaultLogFileDir = os.Getenv("PROGRAMDATA") + "\\Netbird\\"

		oldDefaultConfigPathDir = os.Getenv("PROGRAMDATA") + "\\Wiretrustee\\"
		oldDefaultLogFileDir = os.Getenv("PROGRAMDATA") + "\\Wiretrustee\\"
	}

	defaultConfigPath = defaultConfigPathDir + "config.json"
	defaultLogFile = defaultLogFileDir + "client.log"

	oldDefaultConfigPath = oldDefaultConfigPathDir + "config.json"
	oldDefaultLogFile = oldDefaultLogFileDir + "client.log"

	defaultDaemonAddr := "unix:///var/run/netbird.sock"
	if runtime.GOOS == "windows" {
		defaultDaemonAddr = "tcp://127.0.0.1:41731"
	}
	rootCmd.PersistentFlags().StringVar(&daemonAddr, "daemon-addr", defaultDaemonAddr, "Daemon service address to serve CLI requests [unix|tcp]://[path|host:port]")
	rootCmd.PersistentFlags().StringVarP(&managementURL, "management-url", "m", "", fmt.Sprintf("Management Service URL [http|https]://[host]:[port] (default \"%s\")", internal.DefaultManagementURL))
	rootCmd.PersistentFlags().StringVar(&adminURL, "admin-url", "", fmt.Sprintf("Admin Panel URL [http|https]://[host]:[port] (default \"%s\")", internal.DefaultAdminURL))
	rootCmd.PersistentFlags().StringVarP(&configPath, "config", "c", defaultConfigPath, "Netbird config file location")
	rootCmd.PersistentFlags().StringVarP(&logLevel, "log-level", "l", "info", "sets Netbird log level")
	rootCmd.PersistentFlags().StringVar(&logFile, "log-file", defaultLogFile, "sets Netbird log path. If console is specified the log will be output to stdout")
	rootCmd.PersistentFlags().StringVarP(&setupKey, "setup-key", "k", "", "Setup key obtained from the Management Service Dashboard (used to register peer)")
	rootCmd.PersistentFlags().StringVar(&preSharedKey, preSharedKeyFlag, "", "Sets Wireguard PreSharedKey property. If set, then only peers that have the same key can communicate.")
	rootCmd.PersistentFlags().StringVarP(&hostName, "hostname", "n", "", "Sets a custom hostname for the device")
	rootCmd.AddCommand(serviceCmd)
	rootCmd.AddCommand(upCmd)
	rootCmd.AddCommand(downCmd)
	rootCmd.AddCommand(statusCmd)
	rootCmd.AddCommand(loginCmd)
	rootCmd.AddCommand(versionCmd)
	rootCmd.AddCommand(sshCmd)
	serviceCmd.AddCommand(runCmd, startCmd, stopCmd, restartCmd) // service control commands are subcommands of service
	serviceCmd.AddCommand(installCmd, uninstallCmd)              // service installer commands are subcommands of service
	upCmd.PersistentFlags().StringSliceVar(&natExternalIPs, externalIPMapFlag, nil,
		`Sets external IPs maps between local addresses and interfaces.`+
			`You can specify a comma-separated list with a single IP and IP/IP or IP/Interface Name. `+
			`An empty string "" clears the previous configuration. `+
			`E.g. --external-ip-map 12.34.56.78/10.0.0.1 or --external-ip-map 12.34.56.200,12.34.56.78/10.0.0.1,12.34.56.80/eth1 `+
			`or --external-ip-map ""`,
	)
	upCmd.PersistentFlags().StringVar(&customDNSAddress, dnsResolverAddress, "",
		`Sets a custom address for NetBird's local DNS resolver. `+
			`If set, the agent won't attempt to discover the best ip and port to listen on. `+
			`An empty string "" clears the previous configuration. `+
			`E.g. --dns-resolver-address 127.0.0.1:5053 or --dns-resolver-address ""`,
	)
	upCmd.PersistentFlags().BoolVar(&rosenpassEnabled, enableRosenpassFlag, false, "[Experimental] Enable Rosenpass feature. If enabled, the connection will be post-quantum secured via Rosenpass.")
}

// SetupCloseHandler handles SIGTERM signal and exits with success
func SetupCloseHandler(ctx context.Context, cancel context.CancelFunc) {
	termCh := make(chan os.Signal, 1)
	signal.Notify(termCh, os.Interrupt, syscall.SIGINT, syscall.SIGTERM)
	go func() {
		done := ctx.Done()
		select {
		case <-done:
		case <-termCh:
		}

		log.Info("shutdown signal received")
		cancel()
	}()
}

// SetFlagsFromEnvVars reads and updates flag values from environment variables with prefix WT_
func SetFlagsFromEnvVars(cmd *cobra.Command) {
	flags := cmd.PersistentFlags()
	flags.VisitAll(func(f *pflag.Flag) {
		oldEnvVar := FlagNameToEnvVar(f.Name, "WT_")

		if value, present := os.LookupEnv(oldEnvVar); present {
			err := flags.Set(f.Name, value)
			if err != nil {
				log.Infof("unable to configure flag %s using variable %s, err: %v", f.Name, oldEnvVar, err)
			}
		}

		newEnvVar := FlagNameToEnvVar(f.Name, "NB_")

		if value, present := os.LookupEnv(newEnvVar); present {
			err := flags.Set(f.Name, value)
			if err != nil {
				log.Infof("unable to configure flag %s using variable %s, err: %v", f.Name, newEnvVar, err)
			}
		}
	})
}

// FlagNameToEnvVar converts flag name to environment var name adding a prefix,
// replacing dashes and making all uppercase (e.g. setup-keys is converted to NB_SETUP_KEYS according to the input prefix)
func FlagNameToEnvVar(cmdFlag string, prefix string) string {
	parsed := strings.ReplaceAll(cmdFlag, "-", "_")
	upper := strings.ToUpper(parsed)
	return prefix + upper
}

// DialClientGRPCServer returns client connection to the dameno server.
func DialClientGRPCServer(ctx context.Context, addr string) (*grpc.ClientConn, error) {
	ctx, cancel := context.WithTimeout(ctx, time.Second*3)
	defer cancel()

	return grpc.DialContext(
		ctx,
		strings.TrimPrefix(addr, "tcp://"),
		grpc.WithTransportCredentials(insecure.NewCredentials()),
		grpc.WithBlock(),
	)
}

// WithBackOff execute function in backoff cycle.
func WithBackOff(bf func() error) error {
	return backoff.RetryNotify(bf, CLIBackOffSettings, func(err error, duration time.Duration) {
		log.Warnf("retrying Login to the Management service in %v due to error %v", duration, err)
	})
}

// CLIBackOffSettings is default backoff settings for CLI commands.
var CLIBackOffSettings = &backoff.ExponentialBackOff{
	InitialInterval:     time.Second,
	RandomizationFactor: backoff.DefaultRandomizationFactor,
	Multiplier:          backoff.DefaultMultiplier,
	MaxInterval:         10 * time.Second,
	MaxElapsedTime:      30 * time.Second,
	Stop:                backoff.Stop,
	Clock:               backoff.SystemClock,
}

func handleRebrand(cmd *cobra.Command) error {
	var err error
	if logFile == defaultLogFile {
		if migrateToNetbird(oldDefaultLogFile, defaultLogFile) {
			cmd.Printf("will copy Log dir %s and its content to %s\n", oldDefaultLogFileDir, defaultLogFileDir)
			err = cpDir(oldDefaultLogFileDir, defaultLogFileDir)
			if err != nil {
				return err
			}
		}
	}
	if configPath == defaultConfigPath {
		if migrateToNetbird(oldDefaultConfigPath, defaultConfigPath) {
			cmd.Printf("will copy Config dir %s and its content to %s\n", oldDefaultConfigPathDir, defaultConfigPathDir)
			err = cpDir(oldDefaultConfigPathDir, defaultConfigPathDir)
			if err != nil {
				return err
			}
		}
	}
	return nil
}

func cpFile(src, dst string) error {
	var err error
	var srcfd *os.File
	var dstfd *os.File
	var srcinfo os.FileInfo

	if srcfd, err = os.Open(src); err != nil {
		return err
	}
	defer srcfd.Close()

	if dstfd, err = os.Create(dst); err != nil {
		return err
	}
	defer dstfd.Close()

	if _, err = io.Copy(dstfd, srcfd); err != nil {
		return err
	}
	if srcinfo, err = os.Stat(src); err != nil {
		return err
	}
	return os.Chmod(dst, srcinfo.Mode())
}

func copySymLink(source, dest string) error {
	link, err := os.Readlink(source)
	if err != nil {
		return err
	}
	return os.Symlink(link, dest)
}

func cpDir(src string, dst string) error {
	var err error
	var fds []os.DirEntry
	var srcinfo os.FileInfo

	if srcinfo, err = os.Stat(src); err != nil {
		return err
	}

	if err = os.MkdirAll(dst, srcinfo.Mode()); err != nil {
		return err
	}

	if fds, err = os.ReadDir(src); err != nil {
		return err
	}
	for _, fd := range fds {
		srcfp := path.Join(src, fd.Name())
		dstfp := path.Join(dst, fd.Name())

		fileInfo, err := os.Stat(srcfp)
		if err != nil {
			return fmt.Errorf("fouldn't get fileInfo; %v", err)
		}

		switch fileInfo.Mode() & os.ModeType {
		case os.ModeSymlink:
			if err = copySymLink(srcfp, dstfp); err != nil {
				return fmt.Errorf("failed to copy from %s to %s; %v", srcfp, dstfp, err)
			}
		case os.ModeDir:
			if err = cpDir(srcfp, dstfp); err != nil {
				return fmt.Errorf("failed to copy from %s to %s; %v", srcfp, dstfp, err)
			}
		default:
			if err = cpFile(srcfp, dstfp); err != nil {
				return fmt.Errorf("failed to copy from %s to %s; %v", srcfp, dstfp, err)
			}
		}
	}
	return nil
}

func migrateToNetbird(oldPath, newPath string) bool {
	_, errOld := os.Stat(oldPath)
	_, errNew := os.Stat(newPath)

	if errors.Is(errOld, fs.ErrNotExist) || errNew == nil {
		return false
	}

	return true
}<|MERGE_RESOLUTION|>--- conflicted
+++ resolved
@@ -25,15 +25,10 @@
 )
 
 const (
-<<<<<<< HEAD
 	externalIPMapFlag   = "external-ip-map"
 	dnsResolverAddress  = "dns-resolver-address"
 	enableRosenpassFlag = "enable-rosenpass"
-=======
-	externalIPMapFlag  = "external-ip-map"
 	preSharedKeyFlag   = "preshared-key"
-	dnsResolverAddress = "dns-resolver-address"
->>>>>>> 56896794
 )
 
 var (
