package cmd

import (
	"context"
	"fmt"
	"strings"
	"time"

	log "github.com/sirupsen/logrus"
	"github.com/spf13/cobra"
	"google.golang.org/grpc/status"

	"github.com/netbirdio/netbird/client/internal"
	"github.com/netbirdio/netbird/client/internal/debug"
	"github.com/netbirdio/netbird/client/internal/peer"
	"github.com/netbirdio/netbird/client/internal/profilemanager"
	"github.com/netbirdio/netbird/client/proto"
	"github.com/netbirdio/netbird/client/server"
	nbstatus "github.com/netbirdio/netbird/client/status"
	mgmProto "github.com/netbirdio/netbird/shared/management/proto"
	"github.com/netbirdio/netbird/upload-server/types"
)

const errCloseConnection = "Failed to close connection: %v"

var (
	logFileCount        uint32
	systemInfoFlag      bool
	uploadBundleFlag    bool
	uploadBundleURLFlag string
)

var debugCmd = &cobra.Command{
	Use:   "debug",
	Short: "Debugging commands",
	Long:  "Commands for debugging and logging within the NetBird daemon.",
}

var debugBundleCmd = &cobra.Command{
	Use:     "bundle",
	Example: "  netbird debug bundle",
	Short:   "Create a debug bundle",
	Long:    "Generates a compressed archive of the daemon's logs and status for debugging purposes.",
	RunE:    debugBundle,
}

var logCmd = &cobra.Command{
	Use:   "log",
	Short: "Manage logging for the NetBird daemon",
	Long:  `Commands to manage logging settings for the NetBird daemon, including ICE, gRPC, and general log levels.`,
}

var logLevelCmd = &cobra.Command{
	Use:   "level <level>",
	Short: "Set the logging level for this session",
	Long: `Sets the logging level for the current session. This setting is temporary and will revert to the default on daemon restart.
Available log levels are:
  panic:   for panic level, highest level of severity
  fatal:   for fatal level errors that cause the program to exit
  error:   for error conditions
  warn:    for warning conditions
  info:    for informational messages
  debug:   for debug-level messages
  trace:   for trace-level messages, which include more fine-grained information than debug`,
	Args: cobra.ExactArgs(1),
	RunE: setLogLevel,
}

var forCmd = &cobra.Command{
	Use:     "for <time>",
	Short:   "Run debug logs for a specified duration and create a debug bundle",
	Long:    `Sets the logging level to trace, runs for the specified duration, and then generates a debug bundle.`,
	Example: "  netbird debug for 5m",
	Args:    cobra.ExactArgs(1),
	RunE:    runForDuration,
}

var persistenceCmd = &cobra.Command{
	Use:     "persistence [on|off]",
	Short:   "Set sync response memory persistence",
	Long:    `Configure whether the latest sync response should persist in memory. When enabled, the last known sync response will be kept in memory.`,
	Example: "  netbird debug persistence on",
	Args:    cobra.ExactArgs(1),
	RunE:    setSyncResponsePersistence,
}

func debugBundle(cmd *cobra.Command, _ []string) error {
	conn, err := getClient(cmd)
	if err != nil {
		return err
	}
	defer func() {
		if err := conn.Close(); err != nil {
			log.Errorf(errCloseConnection, err)
		}
	}()

	client := proto.NewDaemonServiceClient(conn)
	request := &proto.DebugBundleRequest{
		Anonymize:    anonymizeFlag,
		Status:       getStatusOutput(cmd, anonymizeFlag),
		SystemInfo:   systemInfoFlag,
		LogFileCount: logFileCount,
	}
	if uploadBundleFlag {
		request.UploadURL = uploadBundleURLFlag
	}
	resp, err := client.DebugBundle(cmd.Context(), request)
	if err != nil {
		return fmt.Errorf("failed to bundle debug: %v", status.Convert(err).Message())
	}
	cmd.Printf("Local file:\n%s\n", resp.GetPath())

	if resp.GetUploadFailureReason() != "" {
		return fmt.Errorf("upload failed: %s", resp.GetUploadFailureReason())
	}

	if uploadBundleFlag {
		cmd.Printf("Upload file key:\n%s\n", resp.GetUploadedKey())
	}

	return nil
}

func setLogLevel(cmd *cobra.Command, args []string) error {
	conn, err := getClient(cmd)
	if err != nil {
		return err
	}
	defer func() {
		if err := conn.Close(); err != nil {
			log.Errorf(errCloseConnection, err)
		}
	}()

	client := proto.NewDaemonServiceClient(conn)
	level := server.ParseLogLevel(args[0])
	if level == proto.LogLevel_UNKNOWN {
		return fmt.Errorf("unknown log level: %s. Available levels are: panic, fatal, error, warn, info, debug, trace\n", args[0])
	}

	_, err = client.SetLogLevel(cmd.Context(), &proto.SetLogLevelRequest{
		Level: level,
	})
	if err != nil {
		return fmt.Errorf("failed to set log level: %v", status.Convert(err).Message())
	}

	cmd.Println("Log level set successfully to", args[0])
	return nil
}

func runForDuration(cmd *cobra.Command, args []string) error {
	duration, err := time.ParseDuration(args[0])
	if err != nil {
		return fmt.Errorf("invalid duration format: %v", err)
	}

	conn, err := getClient(cmd)
	if err != nil {
		return err
	}
	defer func() {
		if err := conn.Close(); err != nil {
			log.Errorf(errCloseConnection, err)
		}
	}()

	client := proto.NewDaemonServiceClient(conn)

	stat, err := client.Status(cmd.Context(), &proto.StatusRequest{ShouldRunProbes: true})
	if err != nil {
		return fmt.Errorf("failed to get status: %v", status.Convert(err).Message())
	}

	stateWasDown := stat.Status != string(internal.StatusConnected) && stat.Status != string(internal.StatusConnecting)

	initialLogLevel, err := client.GetLogLevel(cmd.Context(), &proto.GetLogLevelRequest{})
	if err != nil {
		return fmt.Errorf("failed to get log level: %v", status.Convert(err).Message())
	}

	if stateWasDown {
		if _, err := client.Up(cmd.Context(), &proto.UpRequest{}); err != nil {
			return fmt.Errorf("failed to up: %v", status.Convert(err).Message())
		}
		cmd.Println("netbird up")
		time.Sleep(time.Second * 10)
	}

	initialLevelTrace := initialLogLevel.GetLevel() >= proto.LogLevel_TRACE
	if !initialLevelTrace {
		_, err = client.SetLogLevel(cmd.Context(), &proto.SetLogLevelRequest{
			Level: proto.LogLevel_TRACE,
		})
		if err != nil {
			return fmt.Errorf("failed to set log level to TRACE: %v", status.Convert(err).Message())
		}
		cmd.Println("Log level set to trace.")
	}

	if _, err := client.Down(cmd.Context(), &proto.DownRequest{}); err != nil {
		return fmt.Errorf("failed to down: %v", status.Convert(err).Message())
	}
	cmd.Println("netbird down")

	time.Sleep(1 * time.Second)

	// Enable sync response persistence before bringing the service up
	if _, err := client.SetSyncResponsePersistence(cmd.Context(), &proto.SetSyncResponsePersistenceRequest{
		Enabled: true,
	}); err != nil {
		return fmt.Errorf("failed to enable sync response persistence: %v", status.Convert(err).Message())
	}

	if _, err := client.Up(cmd.Context(), &proto.UpRequest{}); err != nil {
		return fmt.Errorf("failed to up: %v", status.Convert(err).Message())
	}
	cmd.Println("netbird up")

	time.Sleep(3 * time.Second)

	headerPostUp := fmt.Sprintf("----- NetBird post-up - Timestamp: %s", time.Now().Format(time.RFC3339))
	statusOutput := fmt.Sprintf("%s\n%s", headerPostUp, getStatusOutput(cmd, anonymizeFlag))

	if waitErr := waitForDurationOrCancel(cmd.Context(), duration, cmd); waitErr != nil {
		return waitErr
	}
	cmd.Println("\nDuration completed")

	cmd.Println("Creating debug bundle...")

	headerPreDown := fmt.Sprintf("----- NetBird pre-down - Timestamp: %s - Duration: %s", time.Now().Format(time.RFC3339), duration)
	statusOutput = fmt.Sprintf("%s\n%s\n%s", statusOutput, headerPreDown, getStatusOutput(cmd, anonymizeFlag))
	request := &proto.DebugBundleRequest{
		Anonymize:    anonymizeFlag,
		Status:       statusOutput,
		SystemInfo:   systemInfoFlag,
		LogFileCount: logFileCount,
	}
	if uploadBundleFlag {
		request.UploadURL = uploadBundleURLFlag
	}
	resp, err := client.DebugBundle(cmd.Context(), request)
	if err != nil {
		return fmt.Errorf("failed to bundle debug: %v", status.Convert(err).Message())
	}

	if stateWasDown {
		if _, err := client.Down(cmd.Context(), &proto.DownRequest{}); err != nil {
			return fmt.Errorf("failed to down: %v", status.Convert(err).Message())
		}
		cmd.Println("netbird down")
	}

	if !initialLevelTrace {
		if _, err := client.SetLogLevel(cmd.Context(), &proto.SetLogLevelRequest{Level: initialLogLevel.GetLevel()}); err != nil {
			return fmt.Errorf("failed to restore log level: %v", status.Convert(err).Message())
		}
		cmd.Println("Log level restored to", initialLogLevel.GetLevel())
	}

	cmd.Printf("Local file:\n%s\n", resp.GetPath())

	if resp.GetUploadFailureReason() != "" {
		return fmt.Errorf("upload failed: %s", resp.GetUploadFailureReason())
	}

	if uploadBundleFlag {
		cmd.Printf("Upload file key:\n%s\n", resp.GetUploadedKey())
	}

	return nil
}

func setSyncResponsePersistence(cmd *cobra.Command, args []string) error {
	conn, err := getClient(cmd)
	if err != nil {
		return err
	}
	defer func() {
		if err := conn.Close(); err != nil {
			log.Errorf(errCloseConnection, err)
		}
	}()

	persistence := strings.ToLower(args[0])
	if persistence != "on" && persistence != "off" {
		return fmt.Errorf("invalid persistence value: %s. Use 'on' or 'off'", args[0])
	}

	client := proto.NewDaemonServiceClient(conn)
	_, err = client.SetSyncResponsePersistence(cmd.Context(), &proto.SetSyncResponsePersistenceRequest{
		Enabled: persistence == "on",
	})
	if err != nil {
		return fmt.Errorf("failed to set sync response persistence: %v", status.Convert(err).Message())
	}

	cmd.Printf("Sync response persistence set to: %s\n", persistence)
	return nil
}

func getStatusOutput(cmd *cobra.Command, anon bool) string {
	var statusOutputString string
	statusResp, err := getStatus(cmd.Context(), true)
	if err != nil {
		cmd.PrintErrf("Failed to get status: %v\n", err)
	} else {
		pm := profilemanager.NewProfileManager()
		var profName string
		if activeProf, err := pm.GetActiveProfile(); err == nil {
			profName = activeProf.Name
		}

		statusOutputString = nbstatus.ParseToFullDetailSummary(
<<<<<<< HEAD
			nbstatus.ConvertToStatusOutputOverview(statusResp.GetFullStatus(), anon, statusResp.GetDaemonVersion(), "", nil, nil, nil, "", ""),
=======
			nbstatus.ConvertToStatusOutputOverview(statusResp, anon, "", nil, nil, nil, "", profName),
>>>>>>> 43c9a519
		)
	}
	return statusOutputString
}

func waitForDurationOrCancel(ctx context.Context, duration time.Duration, cmd *cobra.Command) error {
	ticker := time.NewTicker(1 * time.Second)
	defer ticker.Stop()

	startTime := time.Now()

	done := make(chan struct{})
	go func() {
		defer close(done)
		for {
			select {
			case <-ctx.Done():
				return
			case <-ticker.C:
				elapsed := time.Since(startTime)
				if elapsed >= duration {
					return
				}
				remaining := duration - elapsed
				cmd.Printf("\rRemaining time: %s", formatDuration(remaining))
			}
		}
	}()

	select {
	case <-ctx.Done():
		return ctx.Err()
	case <-done:
		return nil
	}
}

func formatDuration(d time.Duration) string {
	d = d.Round(time.Second)
	h := d / time.Hour
	d %= time.Hour
	m := d / time.Minute
	d %= time.Minute
	s := d / time.Second
	return fmt.Sprintf("%02d:%02d:%02d", h, m, s)
}

func generateDebugBundle(config *profilemanager.Config, recorder *peer.Status, connectClient *internal.ConnectClient, logFilePath string) {
	var syncResponse *mgmProto.SyncResponse
	var err error

	if connectClient != nil {
		syncResponse, err = connectClient.GetLatestSyncResponse()
		if err != nil {
			log.Warnf("Failed to get latest sync response: %v", err)
		}
	}

	bundleGenerator := debug.NewBundleGenerator(
		debug.GeneratorDependencies{
			InternalConfig: config,
			StatusRecorder: recorder,
			SyncResponse:   syncResponse,
			LogFile:        logFilePath,
		},
		debug.BundleConfig{
			IncludeSystemInfo: true,
		},
	)

	path, err := bundleGenerator.Generate()
	if err != nil {
		log.Errorf("Failed to generate debug bundle: %v", err)
		return
	}
	log.Infof("Generated debug bundle from SIGUSR1 at: %s", path)
}

func init() {
	debugBundleCmd.Flags().Uint32VarP(&logFileCount, "log-file-count", "C", 1, "Number of rotated log files to include in debug bundle")
	debugBundleCmd.Flags().BoolVarP(&systemInfoFlag, "system-info", "S", true, "Adds system information to the debug bundle")
	debugBundleCmd.Flags().BoolVarP(&uploadBundleFlag, "upload-bundle", "U", false, "Uploads the debug bundle to a server")
	debugBundleCmd.Flags().StringVar(&uploadBundleURLFlag, "upload-bundle-url", types.DefaultBundleURL, "Service URL to get an URL to upload the debug bundle")

	forCmd.Flags().Uint32VarP(&logFileCount, "log-file-count", "C", 1, "Number of rotated log files to include in debug bundle")
	forCmd.Flags().BoolVarP(&systemInfoFlag, "system-info", "S", true, "Adds system information to the debug bundle")
	forCmd.Flags().BoolVarP(&uploadBundleFlag, "upload-bundle", "U", false, "Uploads the debug bundle to a server")
	forCmd.Flags().StringVar(&uploadBundleURLFlag, "upload-bundle-url", types.DefaultBundleURL, "Service URL to get an URL to upload the debug bundle")
}<|MERGE_RESOLUTION|>--- conflicted
+++ resolved
@@ -314,11 +314,7 @@
 		}
 
 		statusOutputString = nbstatus.ParseToFullDetailSummary(
-<<<<<<< HEAD
-			nbstatus.ConvertToStatusOutputOverview(statusResp.GetFullStatus(), anon, statusResp.GetDaemonVersion(), "", nil, nil, nil, "", ""),
-=======
-			nbstatus.ConvertToStatusOutputOverview(statusResp, anon, "", nil, nil, nil, "", profName),
->>>>>>> 43c9a519
+			nbstatus.ConvertToStatusOutputOverview(statusResp.GetFullStatus(), anon, statusResp.GetDaemonVersion(), "", nil, nil, nil, "", profName),
 		)
 	}
 	return statusOutputString
