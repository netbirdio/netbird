package cmd

import (
	"context"
	"fmt"
	"strings"
	"time"

	log "github.com/sirupsen/logrus"
	"github.com/spf13/cobra"
	"google.golang.org/grpc/status"

	"github.com/netbirdio/netbird/client/internal"
	"github.com/netbirdio/netbird/client/internal/debug"
	"github.com/netbirdio/netbird/client/internal/peer"
	"github.com/netbirdio/netbird/client/internal/profilemanager"
	"github.com/netbirdio/netbird/client/proto"
	"github.com/netbirdio/netbird/client/server"
	nbstatus "github.com/netbirdio/netbird/client/status"
	mgmProto "github.com/netbirdio/netbird/shared/management/proto"
	"github.com/netbirdio/netbird/upload-server/types"
)

const errCloseConnection = "Failed to close connection: %v"

var (
	logFileCount        uint32
	systemInfoFlag      bool
	uploadBundleFlag    bool
	uploadBundleURLFlag string
)

var debugCmd = &cobra.Command{
	Use:   "debug",
	Short: "Debugging commands",
	Long:  "Commands for debugging and logging within the NetBird daemon.",
}

var debugBundleCmd = &cobra.Command{
	Use:     "bundle",
	Example: "  netbird debug bundle",
	Short:   "Create a debug bundle",
	Long:    "Generates a compressed archive of the daemon's logs and status for debugging purposes.",
	RunE:    debugBundle,
}

var logCmd = &cobra.Command{
	Use:   "log",
	Short: "Manage logging for the NetBird daemon",
	Long:  `Commands to manage logging settings for the NetBird daemon, including ICE, gRPC, and general log levels.`,
}

var logLevelCmd = &cobra.Command{
	Use:   "level <level>",
	Short: "Set the logging level for this session",
	Long: `Sets the logging level for the current session. This setting is temporary and will revert to the default on daemon restart.
Available log levels are:
  panic:   for panic level, highest level of severity
  fatal:   for fatal level errors that cause the program to exit
  error:   for error conditions
  warn:    for warning conditions
  info:    for informational messages
  debug:   for debug-level messages
  trace:   for trace-level messages, which include more fine-grained information than debug`,
	Args: cobra.ExactArgs(1),
	RunE: setLogLevel,
}

var forCmd = &cobra.Command{
	Use:     "for <time>",
	Short:   "Run debug logs for a specified duration and create a debug bundle",
	Long:    `Sets the logging level to trace, runs for the specified duration, and then generates a debug bundle.`,
	Example: "  netbird debug for 5m",
	Args:    cobra.ExactArgs(1),
	RunE:    runForDuration,
}

var persistenceCmd = &cobra.Command{
	Use:     "persistence [on|off]",
	Short:   "Set sync response memory persistence",
	Long:    `Configure whether the latest sync response should persist in memory. When enabled, the last known sync response will be kept in memory.`,
	Example: "  netbird debug persistence on",
	Args:    cobra.ExactArgs(1),
	RunE:    setSyncResponsePersistence,
}

func debugBundle(cmd *cobra.Command, _ []string) error {
	conn, err := getClient(cmd)
	if err != nil {
		return err
	}
	defer func() {
		if err := conn.Close(); err != nil {
			log.Errorf(errCloseConnection, err)
		}
	}()

	client := proto.NewDaemonServiceClient(conn)
	request := &proto.DebugBundleRequest{
		Anonymize:    anonymizeFlag,
		Status:       getStatusOutput(cmd, anonymizeFlag),
		SystemInfo:   systemInfoFlag,
		LogFileCount: logFileCount,
	}
	if uploadBundleFlag {
		request.UploadURL = uploadBundleURLFlag
	}
	resp, err := client.DebugBundle(cmd.Context(), request)
	if err != nil {
		return fmt.Errorf("failed to bundle debug: %v", status.Convert(err).Message())
	}
	cmd.Printf("Local file:\n%s\n", resp.GetPath())

	if resp.GetUploadFailureReason() != "" {
		return fmt.Errorf("upload failed: %s", resp.GetUploadFailureReason())
	}

	if uploadBundleFlag {
		cmd.Printf("Upload file key:\n%s\n", resp.GetUploadedKey())
	}

	return nil
}

func setLogLevel(cmd *cobra.Command, args []string) error {
	conn, err := getClient(cmd)
	if err != nil {
		return err
	}
	defer func() {
		if err := conn.Close(); err != nil {
			log.Errorf(errCloseConnection, err)
		}
	}()

	client := proto.NewDaemonServiceClient(conn)
	level := server.ParseLogLevel(args[0])
	if level == proto.LogLevel_UNKNOWN {
		return fmt.Errorf("unknown log level: %s. Available levels are: panic, fatal, error, warn, info, debug, trace\n", args[0])
	}

	_, err = client.SetLogLevel(cmd.Context(), &proto.SetLogLevelRequest{
		Level: level,
	})
	if err != nil {
		return fmt.Errorf("failed to set log level: %v", status.Convert(err).Message())
	}

	cmd.Println("Log level set successfully to", args[0])
	return nil
}

func runForDuration(cmd *cobra.Command, args []string) error {
	duration, err := time.ParseDuration(args[0])
	if err != nil {
		return fmt.Errorf("invalid duration format: %v", err)
	}

	conn, err := getClient(cmd)
	if err != nil {
		return err
	}
	defer func() {
		if err := conn.Close(); err != nil {
			log.Errorf(errCloseConnection, err)
		}
	}()

	client := proto.NewDaemonServiceClient(conn)

	stat, err := client.Status(cmd.Context(), &proto.StatusRequest{ShouldRunProbes: true})
	if err != nil {
		return fmt.Errorf("failed to get status: %v", status.Convert(err).Message())
	}

	stateWasDown := stat.Status != string(internal.StatusConnected) && stat.Status != string(internal.StatusConnecting)

	initialLogLevel, err := client.GetLogLevel(cmd.Context(), &proto.GetLogLevelRequest{})
	if err != nil {
		return fmt.Errorf("failed to get log level: %v", status.Convert(err).Message())
	}

	if stateWasDown {
		if _, err := client.Up(cmd.Context(), &proto.UpRequest{}); err != nil {
			return fmt.Errorf("failed to up: %v", status.Convert(err).Message())
		}
		cmd.Println("netbird up")
		time.Sleep(time.Second * 10)
	}

	initialLevelTrace := initialLogLevel.GetLevel() >= proto.LogLevel_TRACE
	if !initialLevelTrace {
		_, err = client.SetLogLevel(cmd.Context(), &proto.SetLogLevelRequest{
			Level: proto.LogLevel_TRACE,
		})
		if err != nil {
			return fmt.Errorf("failed to set log level to TRACE: %v", status.Convert(err).Message())
		}
		cmd.Println("Log level set to trace.")
	}

	if _, err := client.Down(cmd.Context(), &proto.DownRequest{}); err != nil {
		return fmt.Errorf("failed to down: %v", status.Convert(err).Message())
	}
	cmd.Println("netbird down")

	time.Sleep(1 * time.Second)

	// Enable sync response persistence before bringing the service up
	if _, err := client.SetSyncResponsePersistence(cmd.Context(), &proto.SetSyncResponsePersistenceRequest{
		Enabled: true,
	}); err != nil {
		return fmt.Errorf("failed to enable sync response persistence: %v", status.Convert(err).Message())
	}

	if _, err := client.Up(cmd.Context(), &proto.UpRequest{}); err != nil {
		return fmt.Errorf("failed to up: %v", status.Convert(err).Message())
	}
	cmd.Println("netbird up")

	time.Sleep(3 * time.Second)

	headerPostUp := fmt.Sprintf("----- NetBird post-up - Timestamp: %s", time.Now().Format(time.RFC3339))
	statusOutput := fmt.Sprintf("%s\n%s", headerPostUp, getStatusOutput(cmd, anonymizeFlag))

	if waitErr := waitForDurationOrCancel(cmd.Context(), duration, cmd); waitErr != nil {
		return waitErr
	}
	cmd.Println("\nDuration completed")

	cmd.Println("Creating debug bundle...")

	headerPreDown := fmt.Sprintf("----- NetBird pre-down - Timestamp: %s - Duration: %s", time.Now().Format(time.RFC3339), duration)
	statusOutput = fmt.Sprintf("%s\n%s\n%s", statusOutput, headerPreDown, getStatusOutput(cmd, anonymizeFlag))
	request := &proto.DebugBundleRequest{
		Anonymize:    anonymizeFlag,
		Status:       statusOutput,
		SystemInfo:   systemInfoFlag,
		LogFileCount: logFileCount,
	}
	if uploadBundleFlag {
		request.UploadURL = uploadBundleURLFlag
	}
	resp, err := client.DebugBundle(cmd.Context(), request)
	if err != nil {
		return fmt.Errorf("failed to bundle debug: %v", status.Convert(err).Message())
	}

	if stateWasDown {
		if _, err := client.Down(cmd.Context(), &proto.DownRequest{}); err != nil {
			return fmt.Errorf("failed to down: %v", status.Convert(err).Message())
		}
		cmd.Println("netbird down")
	}

	if !initialLevelTrace {
		if _, err := client.SetLogLevel(cmd.Context(), &proto.SetLogLevelRequest{Level: initialLogLevel.GetLevel()}); err != nil {
			return fmt.Errorf("failed to restore log level: %v", status.Convert(err).Message())
		}
		cmd.Println("Log level restored to", initialLogLevel.GetLevel())
	}

	cmd.Printf("Local file:\n%s\n", resp.GetPath())

	if resp.GetUploadFailureReason() != "" {
		return fmt.Errorf("upload failed: %s", resp.GetUploadFailureReason())
	}

	if uploadBundleFlag {
		cmd.Printf("Upload file key:\n%s\n", resp.GetUploadedKey())
	}

	return nil
}

func setSyncResponsePersistence(cmd *cobra.Command, args []string) error {
	conn, err := getClient(cmd)
	if err != nil {
		return err
	}
	defer func() {
		if err := conn.Close(); err != nil {
			log.Errorf(errCloseConnection, err)
		}
	}()

	persistence := strings.ToLower(args[0])
	if persistence != "on" && persistence != "off" {
		return fmt.Errorf("invalid persistence value: %s. Use 'on' or 'off'", args[0])
	}

	client := proto.NewDaemonServiceClient(conn)
	_, err = client.SetSyncResponsePersistence(cmd.Context(), &proto.SetSyncResponsePersistenceRequest{
		Enabled: persistence == "on",
	})
	if err != nil {
		return fmt.Errorf("failed to set sync response persistence: %v", status.Convert(err).Message())
	}

	cmd.Printf("Sync response persistence set to: %s\n", persistence)
	return nil
}

func getStatusOutput(cmd *cobra.Command, anon bool) string {
	var statusOutputString string
	statusResp, err := getStatus(cmd.Context(), true)
	if err != nil {
		cmd.PrintErrf("Failed to get status: %v\n", err)
	} else {
<<<<<<< HEAD
		overview := nbstatus.ConvertToStatusOutputOverview(statusResp, anon, "", nil, nil, nil, "", "")
		statusOutputString = overview.FullDetailSummary()
=======
		pm := profilemanager.NewProfileManager()
		var profName string
		if activeProf, err := pm.GetActiveProfile(); err == nil {
			profName = activeProf.Name
		}

		statusOutputString = nbstatus.ParseToFullDetailSummary(
			nbstatus.ConvertToStatusOutputOverview(statusResp, anon, "", nil, nil, nil, "", profName),
		)
>>>>>>> aca03981
	}
	return statusOutputString
}

func waitForDurationOrCancel(ctx context.Context, duration time.Duration, cmd *cobra.Command) error {
	ticker := time.NewTicker(1 * time.Second)
	defer ticker.Stop()

	startTime := time.Now()

	done := make(chan struct{})
	go func() {
		defer close(done)
		for {
			select {
			case <-ctx.Done():
				return
			case <-ticker.C:
				elapsed := time.Since(startTime)
				if elapsed >= duration {
					return
				}
				remaining := duration - elapsed
				cmd.Printf("\rRemaining time: %s", formatDuration(remaining))
			}
		}
	}()

	select {
	case <-ctx.Done():
		return ctx.Err()
	case <-done:
		return nil
	}
}

func formatDuration(d time.Duration) string {
	d = d.Round(time.Second)
	h := d / time.Hour
	d %= time.Hour
	m := d / time.Minute
	d %= time.Minute
	s := d / time.Second
	return fmt.Sprintf("%02d:%02d:%02d", h, m, s)
}

func generateDebugBundle(config *profilemanager.Config, recorder *peer.Status, connectClient *internal.ConnectClient, logFilePath string) {
	var syncResponse *mgmProto.SyncResponse
	var err error

	if connectClient != nil {
		syncResponse, err = connectClient.GetLatestSyncResponse()
		if err != nil {
			log.Warnf("Failed to get latest sync response: %v", err)
		}
	}

	bundleGenerator := debug.NewBundleGenerator(
		debug.GeneratorDependencies{
			InternalConfig: config,
			StatusRecorder: recorder,
			SyncResponse:   syncResponse,
			LogFile:        logFilePath,
		},
		debug.BundleConfig{
			IncludeSystemInfo: true,
		},
	)

	path, err := bundleGenerator.Generate()
	if err != nil {
		log.Errorf("Failed to generate debug bundle: %v", err)
		return
	}
	log.Infof("Generated debug bundle from SIGUSR1 at: %s", path)
}

func init() {
	debugBundleCmd.Flags().Uint32VarP(&logFileCount, "log-file-count", "C", 1, "Number of rotated log files to include in debug bundle")
	debugBundleCmd.Flags().BoolVarP(&systemInfoFlag, "system-info", "S", true, "Adds system information to the debug bundle")
	debugBundleCmd.Flags().BoolVarP(&uploadBundleFlag, "upload-bundle", "U", false, "Uploads the debug bundle to a server")
	debugBundleCmd.Flags().StringVar(&uploadBundleURLFlag, "upload-bundle-url", types.DefaultBundleURL, "Service URL to get an URL to upload the debug bundle")

	forCmd.Flags().Uint32VarP(&logFileCount, "log-file-count", "C", 1, "Number of rotated log files to include in debug bundle")
	forCmd.Flags().BoolVarP(&systemInfoFlag, "system-info", "S", true, "Adds system information to the debug bundle")
	forCmd.Flags().BoolVarP(&uploadBundleFlag, "upload-bundle", "U", false, "Uploads the debug bundle to a server")
	forCmd.Flags().StringVar(&uploadBundleURLFlag, "upload-bundle-url", types.DefaultBundleURL, "Service URL to get an URL to upload the debug bundle")
}<|MERGE_RESOLUTION|>--- conflicted
+++ resolved
@@ -307,20 +307,14 @@
 	if err != nil {
 		cmd.PrintErrf("Failed to get status: %v\n", err)
 	} else {
-<<<<<<< HEAD
-		overview := nbstatus.ConvertToStatusOutputOverview(statusResp, anon, "", nil, nil, nil, "", "")
-		statusOutputString = overview.FullDetailSummary()
-=======
 		pm := profilemanager.NewProfileManager()
 		var profName string
 		if activeProf, err := pm.GetActiveProfile(); err == nil {
 			profName = activeProf.Name
 		}
 
-		statusOutputString = nbstatus.ParseToFullDetailSummary(
-			nbstatus.ConvertToStatusOutputOverview(statusResp, anon, "", nil, nil, nil, "", profName),
-		)
->>>>>>> aca03981
+		overview := nbstatus.ConvertToStatusOutputOverview(statusResp, anon, "", nil, nil, nil, "", profName)
+		statusOutputString = overview.FullDetailSummary()
 	}
 	return statusOutputString
 }
