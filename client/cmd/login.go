--- conflicted
+++ resolved
@@ -33,18 +33,8 @@
 	Use:   "login",
 	Short: "login to the Netbird Management Service (first run)",
 	RunE: func(cmd *cobra.Command, args []string) error {
-<<<<<<< HEAD
 		if err := setEnvAndFlags(cmd); err != nil {
 			return fmt.Errorf("set env and flags: %v", err)
-=======
-		SetFlagsFromEnvVars(rootCmd)
-
-		cmd.SetOut(cmd.OutOrStdout())
-
-		err := util.InitLog(logLevel, util.LogConsole)
-		if err != nil {
-			return fmt.Errorf("failed initializing log %v", err)
->>>>>>> cb85d3f2
 		}
 
 		ctx := internal.CtxInitState(context.Background())
@@ -71,16 +61,9 @@
 		}
 
 		// workaround to run without service
-<<<<<<< HEAD
-		if logFile == "console" {
+		if util.FindFirstLogPath(logFiles) == "" {
 			if err := doForegroundLogin(ctx, cmd, providedSetupKey, activeProf); err != nil {
 				return fmt.Errorf("foreground login failed: %v", err)
-=======
-		if util.FindFirstLogPath(logFiles) == "" {
-			err = handleRebrand(cmd)
-			if err != nil {
-				return err
->>>>>>> cb85d3f2
 			}
 			return nil
 		}
