package cmd

// Flag constants for system configuration
const (
	disableClientRoutesFlag = "disable-client-routes"
	disableServerRoutesFlag = "disable-server-routes"
	disableDNSFlag          = "disable-dns"
	disableFirewallFlag     = "disable-firewall"
	blockLANAccessFlag      = "block-lan-access"
	blockInboundFlag        = "block-inbound"
)

var (
	disableClientRoutes bool
	disableServerRoutes bool
	disableDNS          bool
	disableFirewall     bool
	blockLANAccess      bool
	blockInbound        bool
)

func init() {
	// Add system flags to upCmd
	upCmd.PersistentFlags().BoolVar(&disableClientRoutes, disableClientRoutesFlag, false,
		"Disable client routes. If enabled, the client won't process client routes received from the management service.")

	upCmd.PersistentFlags().BoolVar(&disableServerRoutes, disableServerRoutesFlag, false,
		"Disable server routes. If enabled, the client won't act as a router for server routes received from the management service.")

	upCmd.PersistentFlags().BoolVar(&disableDNS, disableDNSFlag, false,
		"Disable DNS. If enabled, the client won't configure DNS settings.")

	upCmd.PersistentFlags().BoolVar(&disableFirewall, disableFirewallFlag, false,
		"Disable firewall configuration. If enabled, the client won't modify firewall rules.")

	upCmd.PersistentFlags().BoolVar(&blockLANAccess, blockLANAccessFlag, false,
		"Block access to local networks (LAN) when using this peer as a router or exit node")

	upCmd.PersistentFlags().BoolVar(&blockInbound, blockInboundFlag, false,
<<<<<<< HEAD
		"Block inbound connections. If enabled, the client will not allow any inbound connections to the local machine nor routed networks.")
=======
		"Block inbound connections. If enabled, the client will not allow any inbound connections to the local machine nor routed networks.\n"+
		"This overrides any policies received from the management service.")
>>>>>>> 06980e7f
}<|MERGE_RESOLUTION|>--- conflicted
+++ resolved
@@ -37,10 +37,6 @@
 		"Block access to local networks (LAN) when using this peer as a router or exit node")
 
 	upCmd.PersistentFlags().BoolVar(&blockInbound, blockInboundFlag, false,
-<<<<<<< HEAD
-		"Block inbound connections. If enabled, the client will not allow any inbound connections to the local machine nor routed networks.")
-=======
 		"Block inbound connections. If enabled, the client will not allow any inbound connections to the local machine nor routed networks.\n"+
 		"This overrides any policies received from the management service.")
->>>>>>> 06980e7f
 }