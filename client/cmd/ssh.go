--- conflicted
+++ resolved
@@ -14,13 +14,8 @@
 	"github.com/spf13/cobra"
 
 	"github.com/netbirdio/netbird/client/internal"
-<<<<<<< HEAD
 	sshclient "github.com/netbirdio/netbird/client/ssh/client"
 	sshserver "github.com/netbirdio/netbird/client/ssh/server"
-=======
-	"github.com/netbirdio/netbird/client/internal/profilemanager"
-	nbssh "github.com/netbirdio/netbird/client/ssh"
->>>>>>> f063866c
 	"github.com/netbirdio/netbird/util"
 )
 
@@ -36,7 +31,6 @@
 )
 
 var (
-<<<<<<< HEAD
 	port                  int
 	username              string
 	host                  string
@@ -46,11 +40,6 @@
 	strictHostKeyChecking bool
 	knownHostsFile        string
 	identityFile          string
-=======
-	port     int
-	userName = "root"
-	host     string
->>>>>>> f063866c
 )
 
 var (
@@ -117,25 +106,20 @@
 }
 
 func sshFn(cmd *cobra.Command, args []string) error {
-	// Check if help was requested
 	for _, arg := range args {
 		if arg == "-h" || arg == "--help" {
 			return cmd.Help()
 		}
 	}
 
-<<<<<<< HEAD
 	SetFlagsFromEnvVars(rootCmd)
 	SetFlagsFromEnvVars(cmd)
 
-	// Global flags were already parsed by validateSSHArgsWithoutFlagParsing
-	// No additional parsing needed here
-
 	cmd.SetOut(cmd.OutOrStdout())
 
 	logOutput := "console"
-	if logFile != "" && logFile != "/var/log/netbird/client.log" {
-		logOutput = logFile
+	if firstLogFile := util.FindFirstLogPath(logFiles); firstLogFile != "" && firstLogFile != "/var/log/netbird/client.log" {
+		logOutput = firstLogFile
 	}
 	if err := util.InitLog(logLevel, logOutput); err != nil {
 		return fmt.Errorf("init log: %w", err)
@@ -151,19 +135,10 @@
 		if err := runSSH(sshctx, host, cmd); err != nil {
 			cmd.Printf("Error: %v\n", err)
 			os.Exit(1)
-=======
-		split := strings.Split(args[0], "@")
-		if len(split) == 2 {
-			userName = split[0]
-			host = split[1]
-		} else {
-			host = args[0]
->>>>>>> f063866c
 		}
 		cancel()
 	}()
 
-<<<<<<< HEAD
 	select {
 	case <-sig:
 		cancel()
@@ -196,14 +171,6 @@
 	knownHostsFile = ""
 	identityFile = ""
 }
-=======
-		return nil
-	},
-	Short: "Connect to a remote SSH server",
-	RunE: func(cmd *cobra.Command, args []string) error {
-		SetFlagsFromEnvVars(rootCmd)
-		SetFlagsFromEnvVars(cmd)
->>>>>>> f063866c
 
 // parseCustomSSHFlags extracts -L, -R flags and returns filtered args
 func parseCustomSSHFlags(args []string) ([]string, []string, []string) {
@@ -211,7 +178,6 @@
 	var remoteForwardFlags []string
 	var filteredArgs []string
 
-<<<<<<< HEAD
 	for i := 0; i < len(args); i++ {
 		arg := args[i]
 		switch {
@@ -221,11 +187,6 @@
 			remoteForwardFlags, i = parseForwardFlag(arg, args, i, remoteForwardFlags)
 		default:
 			filteredArgs = append(filteredArgs, arg)
-=======
-		err := util.InitLog(logLevel, util.LogConsole)
-		if err != nil {
-			return fmt.Errorf("failed initializing log %v", err)
->>>>>>> f063866c
 		}
 	}
 
@@ -251,7 +212,6 @@
 		return
 	}
 
-<<<<<<< HEAD
 	globalArgs := args[:sshPos]
 	parseGlobalArgs(globalArgs)
 }
@@ -269,7 +229,6 @@
 const (
 	configFlag   = "config"
 	logLevelFlag = "log-level"
-	logFileFlag  = "log-file"
 )
 
 // parseGlobalArgs processes the global arguments and sets the corresponding variables
@@ -277,7 +236,6 @@
 	flagHandlers := map[string]func(string){
 		configFlag:   func(value string) { configPath = value },
 		logLevelFlag: func(value string) { logLevel = value },
-		logFileFlag:  func(value string) { logFile = value },
 	}
 
 	shortFlags := map[string]string{
@@ -290,21 +248,6 @@
 
 		if handled, nextIndex := parseFlag(arg, globalArgs, i, flagHandlers, shortFlags); handled {
 			i = nextIndex
-=======
-		sm := profilemanager.NewServiceManager(configPath)
-		activeProf, err := sm.GetActiveProfileState()
-		if err != nil {
-			return fmt.Errorf("get active profile: %v", err)
-		}
-		profPath, err := activeProf.FilePath()
-		if err != nil {
-			return fmt.Errorf("get active profile path: %v", err)
-		}
-
-		config, err := profilemanager.ReadConfig(profPath)
-		if err != nil {
-			return fmt.Errorf("read profile config: %v", err)
->>>>>>> f063866c
 		}
 	}
 }
@@ -385,10 +328,9 @@
 }
 
 // createSSHFlagSet creates and configures the flag set for SSH command parsing
-func createSSHFlagSet() (*flag.FlagSet, *int, *string, *string, *bool, *string, *string, *string, *string, *string) {
+func createSSHFlagSet() (*flag.FlagSet, *int, *string, *string, *bool, *string, *string, *string, *string) {
 	defaultConfigPath := getEnvOrDefault("CONFIG", configPath)
 	defaultLogLevel := getEnvOrDefault("LOG_LEVEL", logLevel)
-	defaultLogFile := getEnvOrDefault("LOG_FILE", logFile)
 
 	fs := flag.NewFlagSet("ssh-flags", flag.ContinueOnError)
 	fs.SetOutput(nil)
@@ -409,12 +351,10 @@
 	fs.String("config", defaultConfigPath, "Netbird config file location")
 	logLevelFlag := fs.String("l", defaultLogLevel, "sets Netbird log level")
 	fs.String("log-level", defaultLogLevel, "sets Netbird log level")
-	logFileFlag := fs.String("log-file", defaultLogFile, "sets Netbird log path")
-
-	return fs, portFlag, userFlag, loginFlag, strictHostKeyCheckingFlag, knownHostsFlag, identityFlag, configFlag, logLevelFlag, logFileFlag
-}
-
-<<<<<<< HEAD
+
+	return fs, portFlag, userFlag, loginFlag, strictHostKeyCheckingFlag, knownHostsFlag, identityFlag, configFlag, logLevelFlag
+}
+
 func validateSSHArgsWithoutFlagParsing(_ *cobra.Command, args []string) error {
 	if len(args) < 1 {
 		return errors.New(hostArgumentRequired)
@@ -422,14 +362,13 @@
 
 	resetSSHGlobals()
 
-	// Extract global flags that were passed before 'ssh' by checking original command line
 	if len(os.Args) > 2 {
 		extractGlobalFlags(os.Args[1:])
 	}
 
 	filteredArgs, localForwardFlags, remoteForwardFlags := parseCustomSSHFlags(args)
 
-	fs, portFlag, userFlag, loginFlag, strictHostKeyCheckingFlag, knownHostsFlag, identityFlag, configFlag, logLevelFlag, logFileFlag := createSSHFlagSet()
+	fs, portFlag, userFlag, loginFlag, strictHostKeyCheckingFlag, knownHostsFlag, identityFlag, configFlag, logLevelFlag := createSSHFlagSet()
 
 	if err := fs.Parse(filteredArgs); err != nil {
 		return parseHostnameAndCommand(filteredArgs)
@@ -440,7 +379,6 @@
 		return errors.New(hostArgumentRequired)
 	}
 
-	// Set parsed values
 	port = *portFlag
 	if *userFlag != "" {
 		username = *userFlag
@@ -452,16 +390,11 @@
 	knownHostsFile = *knownHostsFlag
 	identityFile = *identityFlag
 
-	// Global flags were already extracted in extractGlobalFlags()
-	// Only override with SSH-specific flags if they were explicitly provided
 	if *configFlag != getEnvOrDefault("CONFIG", configPath) {
 		configPath = *configFlag
 	}
 	if *logLevelFlag != getEnvOrDefault("LOG_LEVEL", logLevel) {
 		logLevel = *logLevelFlag
-	}
-	if *logFileFlag != getEnvOrDefault("LOG_FILE", logFile) {
-		logFile = *logFileFlag
 	}
 
 	localForwards = localForwardFlags
@@ -475,14 +408,12 @@
 		return errors.New(hostArgumentRequired)
 	}
 
-	// Parse hostname (possibly with user@host format)
 	arg := args[0]
 	if strings.Contains(arg, "@") {
 		parts := strings.SplitN(arg, "@", 2)
 		if len(parts) != 2 || parts[0] == "" || parts[1] == "" {
 			return errors.New("invalid user@host format")
 		}
-		// Only use username from host if not already set by flags
 		if username == "" {
 			username = parts[0]
 		}
@@ -491,7 +422,6 @@
 		host = arg
 	}
 
-	// Set default username if none provided
 	if username == "" {
 		if sudoUser := os.Getenv("SUDO_USER"); sudoUser != "" {
 			username = sudoUser
@@ -601,10 +531,6 @@
 // parseAndStartLocalForward parses and starts a local port forward (-L)
 func parseAndStartLocalForward(ctx context.Context, c *sshclient.Client, forward string, cmd *cobra.Command) error {
 	localAddr, remoteAddr, err := parsePortForwardSpec(forward)
-=======
-func runSSH(ctx context.Context, addr string, pemKey []byte, cmd *cobra.Command) error {
-	c, err := nbssh.DialWithKey(fmt.Sprintf("%s:%d", addr, port), userName, pemKey)
->>>>>>> f063866c
 	if err != nil {
 		return err
 	}
