package cmd

import (
	"context"
	"fmt"
	"net"
	"net/netip"
	"strings"

	"github.com/spf13/cobra"
	"google.golang.org/grpc/status"

	"github.com/netbirdio/netbird/client/internal"
	"github.com/netbirdio/netbird/client/internal/profilemanager"
	"github.com/netbirdio/netbird/client/proto"
	nbstatus "github.com/netbirdio/netbird/client/status"
	"github.com/netbirdio/netbird/util"
)

var (
	detailFlag           bool
	ipv4Flag             bool
	jsonFlag             bool
	yamlFlag             bool
	ipsFilter            []string
	prefixNamesFilter    []string
	statusFilter         string
	ipsFilterMap         map[string]struct{}
	prefixNamesFilterMap map[string]struct{}
	connectionTypeFilter string
)

var statusCmd = &cobra.Command{
	Use:   "status",
	Short: "Display NetBird client status",
	Long:  "Display the current status of the NetBird client, including connection status, peer information, and network details.",
	RunE:  statusFunc,
}

func init() {
	ipsFilterMap = make(map[string]struct{})
	prefixNamesFilterMap = make(map[string]struct{})
	statusCmd.PersistentFlags().BoolVarP(&detailFlag, "detail", "d", false, "display detailed status information in human-readable format")
	statusCmd.PersistentFlags().BoolVar(&jsonFlag, "json", false, "display detailed status information in json format")
	statusCmd.PersistentFlags().BoolVar(&yamlFlag, "yaml", false, "display detailed status information in yaml format")
	statusCmd.PersistentFlags().BoolVar(&ipv4Flag, "ipv4", false, "display only NetBird IPv4 of this peer, e.g., --ipv4 will output 100.64.0.33")
	statusCmd.MarkFlagsMutuallyExclusive("detail", "json", "yaml", "ipv4")
	statusCmd.PersistentFlags().StringSliceVar(&ipsFilter, "filter-by-ips", []string{}, "filters the detailed output by a list of one or more IPs, e.g., --filter-by-ips 100.64.0.100,100.64.0.200")
	statusCmd.PersistentFlags().StringSliceVar(&prefixNamesFilter, "filter-by-names", []string{}, "filters the detailed output by a list of one or more peer FQDN or hostnames, e.g., --filter-by-names peer-a,peer-b.netbird.cloud")
	statusCmd.PersistentFlags().StringVar(&statusFilter, "filter-by-status", "", "filters the detailed output by connection status(idle|connecting|connected), e.g., --filter-by-status connected")
	statusCmd.PersistentFlags().StringVar(&connectionTypeFilter, "filter-by-connection-type", "", "filters the detailed output by connection type (P2P|Relayed), e.g., --filter-by-connection-type P2P")
}

func statusFunc(cmd *cobra.Command, args []string) error {
	SetFlagsFromEnvVars(rootCmd)

	cmd.SetOut(cmd.OutOrStdout())

	err := parseFilters()
	if err != nil {
		return err
	}

	err = util.InitLog(logLevel, util.LogConsole)
	if err != nil {
		return fmt.Errorf("failed initializing log %v", err)
	}

	ctx := internal.CtxInitState(cmd.Context())

	resp, err := getStatus(ctx, false)
	if err != nil {
		return err
	}

	status := resp.GetStatus()

	if status == string(internal.StatusNeedsLogin) || status == string(internal.StatusLoginFailed) ||
		status == string(internal.StatusSessionExpired) {
		cmd.Printf("Daemon status: %s\n\n"+
			"Run UP command to log in with SSO (interactive login):\n\n"+
			" netbird up \n\n"+
			"If you are running a self-hosted version and no SSO provider has been configured in your Management Server,\n"+
			"you can use a setup-key:\n\n netbird up --management-url <YOUR_MANAGEMENT_URL> --setup-key <YOUR_SETUP_KEY>\n\n"+
			"More info: https://docs.netbird.io/how-to/register-machines-using-setup-keys\n\n",
			resp.GetStatus(),
		)
		return nil
	}

	if ipv4Flag {
		cmd.Print(parseInterfaceIP(resp.GetFullStatus().GetLocalPeerState().GetIP()))
		return nil
	}

	pm := profilemanager.NewProfileManager()
	var profName string
	if activeProf, err := pm.GetActiveProfile(); err == nil {
		profName = activeProf.Name
	}

	var outputInformationHolder = nbstatus.ConvertToStatusOutputOverview(resp, anonymizeFlag, statusFilter, prefixNamesFilter, prefixNamesFilterMap, ipsFilterMap, connectionTypeFilter, profName)
	var statusOutputString string
	switch {
	case detailFlag:
		statusOutputString = outputInformationHolder.FullDetailSummary()
	case jsonFlag:
		statusOutputString, err = outputInformationHolder.JSON()
	case yamlFlag:
		statusOutputString, err = outputInformationHolder.YAML()
	default:
<<<<<<< HEAD
		statusOutputString = outputInformationHolder.GeneralSummary(false, false, false)
=======
		statusOutputString = nbstatus.ParseGeneralSummary(outputInformationHolder, false, false, false, false)
>>>>>>> aca03981
	}

	if err != nil {
		return err
	}

	cmd.Print(statusOutputString)

	return nil
}

func getStatus(ctx context.Context, shouldRunProbes bool) (*proto.StatusResponse, error) {
	conn, err := DialClientGRPCServer(ctx, daemonAddr)
	if err != nil {
		return nil, fmt.Errorf("failed to connect to daemon error: %v\n"+
			"If the daemon is not running please run: "+
			"\nnetbird service install \nnetbird service start\n", err)
	}
	defer conn.Close()

	resp, err := proto.NewDaemonServiceClient(conn).Status(ctx, &proto.StatusRequest{GetFullPeerStatus: true, ShouldRunProbes: shouldRunProbes})
	if err != nil {
		return nil, fmt.Errorf("status failed: %v", status.Convert(err).Message())
	}

	return resp, nil
}

func parseFilters() error {
	switch strings.ToLower(statusFilter) {
	case "", "idle", "connecting", "connected":
		if strings.ToLower(statusFilter) != "" {
			enableDetailFlagWhenFilterFlag()
		}
	default:
		return fmt.Errorf("wrong status filter, should be one of connected|connecting|idle, got: %s", statusFilter)
	}

	if len(ipsFilter) > 0 {
		for _, addr := range ipsFilter {
			_, err := netip.ParseAddr(addr)
			if err != nil {
				return fmt.Errorf("got an invalid IP address in the filter: address %s, error %s", addr, err)
			}
			ipsFilterMap[addr] = struct{}{}
			enableDetailFlagWhenFilterFlag()
		}
	}

	if len(prefixNamesFilter) > 0 {
		for _, name := range prefixNamesFilter {
			prefixNamesFilterMap[strings.ToLower(name)] = struct{}{}
		}
		enableDetailFlagWhenFilterFlag()
	}

	switch strings.ToLower(connectionTypeFilter) {
	case "", "p2p", "relayed":
		if strings.ToLower(connectionTypeFilter) != "" {
			enableDetailFlagWhenFilterFlag()
		}
	default:
		return fmt.Errorf("wrong connection-type filter, should be one of P2P|Relayed, got: %s", connectionTypeFilter)
	}

	return nil
}

func enableDetailFlagWhenFilterFlag() {
	if !detailFlag && !jsonFlag && !yamlFlag {
		detailFlag = true
	}
}

func parseInterfaceIP(interfaceIP string) string {
	ip, _, err := net.ParseCIDR(interfaceIP)
	if err != nil {
		return ""
	}
	return fmt.Sprintf("%s\n", ip)
}<|MERGE_RESOLUTION|>--- conflicted
+++ resolved
@@ -109,11 +109,7 @@
 	case yamlFlag:
 		statusOutputString, err = outputInformationHolder.YAML()
 	default:
-<<<<<<< HEAD
-		statusOutputString = outputInformationHolder.GeneralSummary(false, false, false)
-=======
-		statusOutputString = nbstatus.ParseGeneralSummary(outputInformationHolder, false, false, false, false)
->>>>>>> aca03981
+		statusOutputString = outputInformationHolder.GeneralSummary(false, false, false, false)
 	}
 
 	if err != nil {
