--- conflicted
+++ resolved
@@ -331,7 +331,6 @@
 	}
 }
 
-<<<<<<< HEAD
 // Status returns the current status of the client.
 func (c *Client) Status() (peer.FullStatus, error) {
 	c.mu.Lock()
@@ -346,7 +345,7 @@
 	if connect != nil {
 		engine := connect.Engine()
 		if engine != nil {
-			_ = engine.RunHealthProbes()
+			_ = engine.RunHealthProbes(false)
 		}
 	}
 
@@ -355,17 +354,9 @@
 
 // GetLatestSyncResponse returns the latest sync response from the management server.
 func (c *Client) GetLatestSyncResponse() (*mgmProto.SyncResponse, error) {
-	c.mu.Lock()
-	connect := c.connect
-	c.mu.Unlock()
-
-	if connect == nil {
-		return nil, ErrClientNotStarted
-	}
-
-	engine := connect.Engine()
-	if engine == nil {
-		return nil, errors.New("engine not started")
+	engine, err := c.getEngine()
+	if err != nil {
+		return nil, err
 	}
 
 	syncResp, err := engine.GetLatestSyncResponse()
@@ -396,8 +387,6 @@
 	return nil
 }
 
-func (c *Client) getNet() (*wgnetstack.Net, netip.Addr, error) {
-=======
 // VerifySSHHostKey verifies an SSH host key against stored peer keys.
 // Returns nil if the key matches, ErrPeerNotFound if peer is not in network,
 // ErrNoStoredKey if peer has no stored key, or an error for verification failures.
@@ -419,7 +408,6 @@
 // Returns ErrClientNotStarted if the client is not started.
 // Returns ErrEngineNotStarted if the engine is not available.
 func (c *Client) getEngine() (*internal.Engine, error) {
->>>>>>> aca03981
 	c.mu.Lock()
 	connect := c.connect
 	c.mu.Unlock()
