package embed

import (
	"context"
	"errors"
	"fmt"
	"io"
	"net"
	"net/http"
	"net/netip"
	"os"
	"sync"

	"github.com/sirupsen/logrus"
	wgnetstack "golang.zx2c4.com/wireguard/tun/netstack"

	"github.com/netbirdio/netbird/client/iface/netstack"
	"github.com/netbirdio/netbird/client/internal"
	"github.com/netbirdio/netbird/client/internal/peer"
	"github.com/netbirdio/netbird/client/internal/profilemanager"
	sshcommon "github.com/netbirdio/netbird/client/ssh"
	"github.com/netbirdio/netbird/client/system"
)

var (
	ErrClientAlreadyStarted = errors.New("client already started")
	ErrClientNotStarted     = errors.New("client not started")
	ErrEngineNotStarted     = errors.New("engine not started")
	ErrConfigNotInitialized = errors.New("config not initialized")
)

// Client manages a netbird embedded client instance.
type Client struct {
	deviceName string
	config     *profilemanager.Config
	mu         sync.Mutex
	cancel     context.CancelFunc
	setupKey   string
	jwtToken   string
	connect    *internal.ConnectClient
}

// Options configures a new Client.
type Options struct {
	// DeviceName is this peer's name in the network
	DeviceName string
	// SetupKey is used for authentication
	SetupKey string
	// JWTToken is used for JWT-based authentication
	JWTToken string
	// PrivateKey is used for direct private key authentication
	PrivateKey string
	// ManagementURL overrides the default management server URL
	ManagementURL string
	// PreSharedKey is the pre-shared key for the WireGuard interface
	PreSharedKey string
	// LogOutput is the output destination for logs (defaults to os.Stderr if nil)
	LogOutput io.Writer
	// LogLevel sets the logging level (defaults to info if empty)
	LogLevel string
	// NoUserspace disables the userspace networking mode. Needs admin/root privileges
	NoUserspace bool
	// ConfigPath is the path to the netbird config file. If empty, the config will be stored in memory and not persisted.
	ConfigPath string
	// StatePath is the path to the netbird state file
	StatePath string
	// DisableClientRoutes disables the client routes
	DisableClientRoutes bool
}

// validateCredentials checks that exactly one credential type is provided
func (opts *Options) validateCredentials() error {
	credentialsProvided := 0
	if opts.SetupKey != "" {
		credentialsProvided++
	}
	if opts.JWTToken != "" {
		credentialsProvided++
	}
	if opts.PrivateKey != "" {
		credentialsProvided++
	}

	if credentialsProvided == 0 {
		return fmt.Errorf("one of SetupKey, JWTToken, or PrivateKey must be provided")
	}
	if credentialsProvided > 1 {
		return fmt.Errorf("only one of SetupKey, JWTToken, or PrivateKey can be specified")
	}

	return nil
}

// New creates a new netbird embedded client.
func New(opts Options) (*Client, error) {
	if err := opts.validateCredentials(); err != nil {
		return nil, err
	}

	if opts.LogOutput != nil {
		logrus.SetOutput(opts.LogOutput)
	}

	if opts.LogLevel != "" {
		level, err := logrus.ParseLevel(opts.LogLevel)
		if err != nil {
			return nil, fmt.Errorf("parse log level: %w", err)
		}
		logrus.SetLevel(level)
	}

	if !opts.NoUserspace {
		if err := os.Setenv(netstack.EnvUseNetstackMode, "true"); err != nil {
			return nil, fmt.Errorf("setenv: %w", err)
		}
		if err := os.Setenv(netstack.EnvSkipProxy, "true"); err != nil {
			return nil, fmt.Errorf("setenv: %w", err)
		}
	}

	if opts.StatePath != "" {
		// TODO: Disable state if path not provided
		if err := os.Setenv("NB_DNS_STATE_FILE", opts.StatePath); err != nil {
			return nil, fmt.Errorf("setenv: %w", err)
		}
	}

	t := true
	var config *profilemanager.Config
	var err error
	input := profilemanager.ConfigInput{
		ConfigPath:          opts.ConfigPath,
		ManagementURL:       opts.ManagementURL,
		PreSharedKey:        &opts.PreSharedKey,
		DisableServerRoutes: &t,
		DisableClientRoutes: &opts.DisableClientRoutes,
	}
	if opts.ConfigPath != "" {
		config, err = profilemanager.UpdateOrCreateConfig(input)
	} else {
		config, err = profilemanager.CreateInMemoryConfig(input)
	}
	if err != nil {
		return nil, fmt.Errorf("create config: %w", err)
	}

	if opts.PrivateKey != "" {
		config.PrivateKey = opts.PrivateKey
	}

	return &Client{
		deviceName: opts.DeviceName,
		setupKey:   opts.SetupKey,
		jwtToken:   opts.JWTToken,
		config:     config,
	}, nil
}

// Start begins client operation and blocks until the engine has been started successfully or a startup error occurs.
// Pass a context with a deadline to limit the time spent waiting for the engine to start.
func (c *Client) Start(startCtx context.Context) error {
	c.mu.Lock()
	defer c.mu.Unlock()
	if c.cancel != nil {
		return ErrClientAlreadyStarted
	}

	ctx := internal.CtxInitState(context.Background())
	// nolint:staticcheck
	ctx = context.WithValue(ctx, system.DeviceNameCtxKey, c.deviceName)
	if err := internal.Login(ctx, c.config, c.setupKey, c.jwtToken); err != nil {
		return fmt.Errorf("login: %w", err)
	}

	recorder := peer.NewRecorder(c.config.ManagementURL.String())
<<<<<<< HEAD

	client := internal.NewConnectClient(ctx, c.config, recorder)
=======
	client := internal.NewConnectClient(ctx, c.config, recorder, false)
>>>>>>> a8604ef5

	// either startup error (permanent backoff err) or nil err (successful engine up)
	// TODO: make after-startup backoff err available
	run := make(chan struct{})
	clientErr := make(chan error, 1)
	go func() {
		if err := client.Run(run, ""); err != nil {
			clientErr <- err
		}
	}()

	select {
	case <-startCtx.Done():
		if stopErr := client.Stop(); stopErr != nil {
			return fmt.Errorf("stop error after context done. Stop error: %w. Context done: %w", stopErr, startCtx.Err())
		}
		return startCtx.Err()
	case err := <-clientErr:
		return fmt.Errorf("startup: %w", err)
	case <-run:
	}

	c.connect = client

	return nil
}

// Stop gracefully stops the client.
// Pass a context with a deadline to limit the time spent waiting for the engine to stop.
func (c *Client) Stop(ctx context.Context) error {
	c.mu.Lock()
	defer c.mu.Unlock()

	if c.connect == nil {
		return ErrClientNotStarted
	}

	done := make(chan error, 1)
	go func() {
		done <- c.connect.Stop()
	}()

	select {
	case <-ctx.Done():
		c.cancel = nil
		return ctx.Err()
	case err := <-done:
		c.cancel = nil
		if err != nil {
			return fmt.Errorf("stop: %w", err)
		}
		return nil
	}
}

// GetConfig returns a copy of the internal client config.
func (c *Client) GetConfig() (profilemanager.Config, error) {
	c.mu.Lock()
	defer c.mu.Unlock()
	if c.config == nil {
		return profilemanager.Config{}, ErrConfigNotInitialized
	}
	return *c.config, nil
}

// Dial dials a network address in the netbird network.
// Not applicable if the userspace networking mode is disabled.
func (c *Client) Dial(ctx context.Context, network, address string) (net.Conn, error) {
	engine, err := c.getEngine()
	if err != nil {
		return nil, err
	}

	nsnet, err := engine.GetNet()
	if err != nil {
		return nil, fmt.Errorf("get net: %w", err)
	}

	return nsnet.DialContext(ctx, network, address)
}

// DialContext dials a network address in the netbird network with context
func (c *Client) DialContext(ctx context.Context, network, address string) (net.Conn, error) {
	return c.Dial(ctx, network, address)
}

// ListenTCP listens on the given address in the netbird network.
// Not applicable if the userspace networking mode is disabled.
func (c *Client) ListenTCP(address string) (net.Listener, error) {
	nsnet, addr, err := c.getNet()
	if err != nil {
		return nil, err
	}

	_, port, err := net.SplitHostPort(address)
	if err != nil {
		return nil, fmt.Errorf("split host port: %w", err)
	}
	listenAddr := fmt.Sprintf("%s:%s", addr, port)

	tcpAddr, err := net.ResolveTCPAddr("tcp", listenAddr)
	if err != nil {
		return nil, fmt.Errorf("resolve: %w", err)
	}
	return nsnet.ListenTCP(tcpAddr)
}

// ListenUDP listens on the given address in the netbird network.
// Not applicable if the userspace networking mode is disabled.
func (c *Client) ListenUDP(address string) (net.PacketConn, error) {
	nsnet, addr, err := c.getNet()
	if err != nil {
		return nil, err
	}

	_, port, err := net.SplitHostPort(address)
	if err != nil {
		return nil, fmt.Errorf("split host port: %w", err)
	}
	listenAddr := fmt.Sprintf("%s:%s", addr, port)

	udpAddr, err := net.ResolveUDPAddr("udp", listenAddr)
	if err != nil {
		return nil, fmt.Errorf("resolve: %w", err)
	}

	return nsnet.ListenUDP(udpAddr)
}

// NewHTTPClient returns a configured http.Client that uses the netbird network for requests.
// Not applicable if the userspace networking mode is disabled.
func (c *Client) NewHTTPClient() *http.Client {
	transport := &http.Transport{
		DialContext: c.Dial,
	}

	return &http.Client{
		Transport: transport,
	}
}

// VerifySSHHostKey verifies an SSH host key against stored peer keys.
// Returns nil if the key matches, ErrPeerNotFound if peer is not in network,
// ErrNoStoredKey if peer has no stored key, or an error for verification failures.
func (c *Client) VerifySSHHostKey(peerAddress string, key []byte) error {
	engine, err := c.getEngine()
	if err != nil {
		return err
	}

	storedKey, found := engine.GetPeerSSHKey(peerAddress)
	if !found {
		return sshcommon.ErrPeerNotFound
	}

	return sshcommon.VerifyHostKey(storedKey, key, peerAddress)
}

// getEngine safely retrieves the engine from the client with proper locking.
// Returns ErrClientNotStarted if the client is not started.
// Returns ErrEngineNotStarted if the engine is not available.
func (c *Client) getEngine() (*internal.Engine, error) {
	c.mu.Lock()
	connect := c.connect
	c.mu.Unlock()

	if connect == nil {
		return nil, ErrClientNotStarted
	}

	engine := connect.Engine()
	if engine == nil {
		return nil, ErrEngineNotStarted
	}

	return engine, nil
}

func (c *Client) getNet() (*wgnetstack.Net, netip.Addr, error) {
	engine, err := c.getEngine()
	if err != nil {
		return nil, netip.Addr{}, err
	}

	addr, err := engine.Address()
	if err != nil {
		return nil, netip.Addr{}, fmt.Errorf("engine address: %w", err)
	}

	nsnet, err := engine.GetNet()
	if err != nil {
		return nil, netip.Addr{}, fmt.Errorf("get net: %w", err)
	}

	return nsnet, addr, nil
}<|MERGE_RESOLUTION|>--- conflicted
+++ resolved
@@ -173,12 +173,7 @@
 	}
 
 	recorder := peer.NewRecorder(c.config.ManagementURL.String())
-<<<<<<< HEAD
-
-	client := internal.NewConnectClient(ctx, c.config, recorder)
-=======
 	client := internal.NewConnectClient(ctx, c.config, recorder, false)
->>>>>>> a8604ef5
 
 	// either startup error (permanent backoff err) or nil err (successful engine up)
 	// TODO: make after-startup backoff err available
