--- conflicted
+++ resolved
@@ -163,18 +163,6 @@
 				return d
 			},
 		},
-<<<<<<< HEAD
-		nativeFirewall:  nativeFirewall,
-		outgoingRules:   make(map[string]RuleSet),
-		incomingRules:   make(map[string]RuleSet),
-		wgIface:         iface,
-		localipmanager:  newLocalIPManager(),
-		routingEnabled:  false,
-		stateful:        !disableConntrack,
-		logger:          nblog.NewFromLogrus(log.StandardLogger()),
-		netstack:        netstack.IsEnabled(),
-		localForwarding: enableLocalForwarding,
-=======
 		nativeFirewall:      nativeFirewall,
 		outgoingRules:       make(map[string]RuleSet),
 		incomingRules:       make(map[string]RuleSet),
@@ -185,9 +173,7 @@
 		stateful:            !disableConntrack,
 		logger:              nblog.NewFromLogrus(log.StandardLogger()),
 		netstack:            netstack.IsEnabled(),
-		// default true for non-netstack, for netstack only if explicitly enabled
-		localForwarding: !netstack.IsEnabled() || enableLocalForwarding,
->>>>>>> 39986b0e
+		localForwarding:     enableLocalForwarding,
 	}
 
 	if err := m.localipmanager.UpdateLocalIPs(iface); err != nil {
