--- conflicted
+++ resolved
@@ -606,29 +606,16 @@
 	}
 }
 
-<<<<<<< HEAD
-func (m *Manager) trackInbound(d *decoder, srcIP, dstIP netip.Addr, ruleID []byte) {
+func (m *Manager) trackInbound(d *decoder, srcIP, dstIP netip.Addr, ruleID []byte, size int) {
 	transport := d.decoded[1]
 	switch transport {
 	case layers.LayerTypeUDP:
-		m.udpTracker.TrackInbound(srcIP, dstIP, uint16(d.udp.SrcPort), uint16(d.udp.DstPort), ruleID)
+		m.udpTracker.TrackInbound(srcIP, dstIP, uint16(d.udp.SrcPort), uint16(d.udp.DstPort), ruleID, size)
 	case layers.LayerTypeTCP:
 		flags := getTCPFlags(&d.tcp)
-		m.tcpTracker.TrackInbound(srcIP, dstIP, uint16(d.tcp.SrcPort), uint16(d.tcp.DstPort), flags, ruleID)
+		m.tcpTracker.TrackInbound(srcIP, dstIP, uint16(d.tcp.SrcPort), uint16(d.tcp.DstPort), flags, ruleID, size)
 	case layers.LayerTypeICMPv4:
-		m.icmpTracker.TrackInbound(srcIP, dstIP, d.icmp4.Id, d.icmp4.TypeCode, ruleID)
-=======
-func (m *Manager) trackInbound(d *decoder, srcIP, dstIP netip.Addr, size int) {
-	transport := d.decoded[1]
-	switch transport {
-	case layers.LayerTypeUDP:
-		m.udpTracker.TrackInbound(srcIP, dstIP, uint16(d.udp.SrcPort), uint16(d.udp.DstPort), size)
-	case layers.LayerTypeTCP:
-		flags := getTCPFlags(&d.tcp)
-		m.tcpTracker.TrackInbound(srcIP, dstIP, uint16(d.tcp.SrcPort), uint16(d.tcp.DstPort), flags, size)
-	case layers.LayerTypeICMPv4:
-		m.icmpTracker.TrackInbound(srcIP, dstIP, d.icmp4.Id, d.icmp4.TypeCode, size)
->>>>>>> 3c3a454e
+		m.icmpTracker.TrackInbound(srcIP, dstIP, d.icmp4.Id, d.icmp4.TypeCode, ruleID, size)
 	}
 }
 
@@ -679,14 +666,9 @@
 
 // handleLocalTraffic handles local traffic.
 // If it returns true, the packet should be dropped.
-<<<<<<< HEAD
-func (m *Manager) handleLocalTraffic(d *decoder, srcIP, dstIP netip.Addr, packetData []byte) bool {
+func (m *Manager) handleLocalTraffic(d *decoder, srcIP, dstIP netip.Addr, packetData []byte, size int) bool {
 	ruleID, blocked := m.peerACLsBlock(srcIP, packetData, m.incomingRules, d)
 	if blocked {
-=======
-func (m *Manager) handleLocalTraffic(d *decoder, srcIP, dstIP netip.Addr, packetData []byte, size int) bool {
-	if ruleId, blocked := m.peerACLsBlock(srcIP, packetData, m.incomingRules, d); blocked {
->>>>>>> 3c3a454e
 		_, pnum := getProtocolFromPacket(d)
 		srcPort, dstPort := getPortsFromPacket(d)
 
@@ -716,11 +698,7 @@
 	}
 
 	// track inbound packets to get the correct direction and session id for flows
-<<<<<<< HEAD
-	m.trackInbound(d, srcIP, dstIP, ruleID)
-=======
-	m.trackInbound(d, srcIP, dstIP, size)
->>>>>>> 3c3a454e
+	m.trackInbound(d, srcIP, dstIP, ruleID, size)
 
 	return false
 }
