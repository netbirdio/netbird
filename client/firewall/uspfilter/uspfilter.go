package uspfilter

import (
	"errors"
	"fmt"
	"net"
	"net/netip"
	"os"
	"slices"
	"strconv"
	"strings"
	"sync"
	"sync/atomic"

	"github.com/google/gopacket"
	"github.com/google/gopacket/layers"
	"github.com/google/uuid"
	log "github.com/sirupsen/logrus"

	firewall "github.com/netbirdio/netbird/client/firewall/manager"
	"github.com/netbirdio/netbird/client/firewall/uspfilter/common"
	"github.com/netbirdio/netbird/client/firewall/uspfilter/conntrack"
	"github.com/netbirdio/netbird/client/firewall/uspfilter/forwarder"
	nblog "github.com/netbirdio/netbird/client/firewall/uspfilter/log"
	"github.com/netbirdio/netbird/client/iface/netstack"
	nftypes "github.com/netbirdio/netbird/client/internal/netflow/types"
	"github.com/netbirdio/netbird/client/internal/statemanager"
)

const layerTypeAll = 0

const (
	// EnvDisableConntrack disables the stateful filter, replies to outbound traffic won't be allowed.
	EnvDisableConntrack = "NB_DISABLE_CONNTRACK"

	// EnvDisableUserspaceRouting disables userspace routing, to-be-routed packets will be dropped.
	EnvDisableUserspaceRouting = "NB_DISABLE_USERSPACE_ROUTING"

	// EnvForceUserspaceRouter forces userspace routing even if native routing is available.
	EnvForceUserspaceRouter = "NB_FORCE_USERSPACE_ROUTER"

	// EnvEnableNetstackLocalForwarding enables forwarding of local traffic to the native stack when running netstack
	// Leaving this on by default introduces a security risk as sockets on listening on localhost only will be accessible
	EnvEnableNetstackLocalForwarding = "NB_ENABLE_NETSTACK_LOCAL_FORWARDING"
)

var errNatNotSupported = errors.New("nat not supported with userspace firewall")

// RuleSet is a set of rules grouped by a string key
type RuleSet map[string]PeerRule

type RouteRules []RouteRule

func (r RouteRules) Sort() {
	slices.SortStableFunc(r, func(a, b RouteRule) int {
		// Deny rules come first
		if a.action == firewall.ActionDrop && b.action != firewall.ActionDrop {
			return -1
		}
		if a.action != firewall.ActionDrop && b.action == firewall.ActionDrop {
			return 1
		}
		return strings.Compare(a.id, b.id)
	})
}

// Manager userspace firewall manager
type Manager struct {
	// outgoingRules is used for hooks only
	outgoingRules map[netip.Addr]RuleSet
	// incomingRules is used for filtering and hooks
	incomingRules  map[netip.Addr]RuleSet
	routeRules     RouteRules
	wgNetwork      *net.IPNet
	decoders       sync.Pool
	wgIface        common.IFaceMapper
	nativeFirewall firewall.Manager

	mutex sync.RWMutex

	// indicates whether server routes are disabled
	disableServerRoutes bool
	// indicates whether we forward packets not destined for ourselves
	routingEnabled atomic.Bool
	// indicates whether we leave forwarding and filtering to the native firewall
	nativeRouter atomic.Bool
	// indicates whether we track outbound connections
	stateful bool
	// indicates whether wireguards runs in netstack mode
	netstack bool
	// indicates whether we forward local traffic to the native stack
	localForwarding bool

	localipmanager *localIPManager

	udpTracker  *conntrack.UDPTracker
	icmpTracker *conntrack.ICMPTracker
	tcpTracker  *conntrack.TCPTracker
	forwarder   atomic.Pointer[forwarder.Forwarder]
	logger      *nblog.Logger
	flowLogger  nftypes.FlowLogger
}

// decoder for packages
type decoder struct {
	eth     layers.Ethernet
	ip4     layers.IPv4
	ip6     layers.IPv6
	tcp     layers.TCP
	udp     layers.UDP
	icmp4   layers.ICMPv4
	icmp6   layers.ICMPv6
	decoded []gopacket.LayerType
	parser  *gopacket.DecodingLayerParser
}

// Create userspace firewall manager constructor
func Create(iface common.IFaceMapper, disableServerRoutes bool, flowLogger nftypes.FlowLogger) (*Manager, error) {
	return create(iface, nil, disableServerRoutes, flowLogger)
}

func CreateWithNativeFirewall(iface common.IFaceMapper, nativeFirewall firewall.Manager, disableServerRoutes bool, flowLogger nftypes.FlowLogger) (*Manager, error) {
	if nativeFirewall == nil {
		return nil, errors.New("native firewall is nil")
	}

	mgr, err := create(iface, nativeFirewall, disableServerRoutes, flowLogger)
	if err != nil {
		return nil, err
	}

	return mgr, nil
}

func parseCreateEnv() (bool, bool) {
	var disableConntrack, enableLocalForwarding bool
	var err error
	if val := os.Getenv(EnvDisableConntrack); val != "" {
		disableConntrack, err = strconv.ParseBool(val)
		if err != nil {
			log.Warnf("failed to parse %s: %v", EnvDisableConntrack, err)
		}
	}
	if val := os.Getenv(EnvEnableNetstackLocalForwarding); val != "" {
		enableLocalForwarding, err = strconv.ParseBool(val)
		if err != nil {
			log.Warnf("failed to parse %s: %v", EnvEnableNetstackLocalForwarding, err)
		}
	}

	return disableConntrack, enableLocalForwarding
}

func create(iface common.IFaceMapper, nativeFirewall firewall.Manager, disableServerRoutes bool, flowLogger nftypes.FlowLogger) (*Manager, error) {
	disableConntrack, enableLocalForwarding := parseCreateEnv()

	m := &Manager{
		decoders: sync.Pool{
			New: func() any {
				d := &decoder{
					decoded: []gopacket.LayerType{},
				}
				d.parser = gopacket.NewDecodingLayerParser(
					layers.LayerTypeIPv4,
					&d.eth, &d.ip4, &d.ip6, &d.icmp4, &d.icmp6, &d.tcp, &d.udp,
				)
				d.parser.IgnoreUnsupported = true
				return d
			},
		},
		nativeFirewall:      nativeFirewall,
		outgoingRules:       make(map[netip.Addr]RuleSet),
		incomingRules:       make(map[netip.Addr]RuleSet),
		wgIface:             iface,
		localipmanager:      newLocalIPManager(),
		disableServerRoutes: disableServerRoutes,
		stateful:            !disableConntrack,
		logger:              nblog.NewFromLogrus(log.StandardLogger()),
		flowLogger:          flowLogger,
		netstack:            netstack.IsEnabled(),
		localForwarding:     enableLocalForwarding,
	}
	m.routingEnabled.Store(false)

	if err := m.localipmanager.UpdateLocalIPs(iface); err != nil {
		return nil, fmt.Errorf("update local IPs: %w", err)
	}

	if disableConntrack {
		log.Info("conntrack is disabled")
	} else {
		m.udpTracker = conntrack.NewUDPTracker(conntrack.DefaultUDPTimeout, m.logger, flowLogger)
		m.icmpTracker = conntrack.NewICMPTracker(conntrack.DefaultICMPTimeout, m.logger, flowLogger)
		m.tcpTracker = conntrack.NewTCPTracker(conntrack.DefaultTCPTimeout, m.logger, flowLogger)
	}

	// netstack needs the forwarder for local traffic
	if m.netstack && m.localForwarding {
		if err := m.initForwarder(); err != nil {
			log.Errorf("failed to initialize forwarder: %v", err)
		}
	}

	if err := m.blockInvalidRouted(iface); err != nil {
		log.Errorf("failed to block invalid routed traffic: %v", err)
	}

	if err := iface.SetFilter(m); err != nil {
		return nil, fmt.Errorf("set filter: %w", err)
	}
	return m, nil
}

func (m *Manager) blockInvalidRouted(iface common.IFaceMapper) error {
	if m.forwarder.Load() == nil {
		return nil
	}
	wgPrefix, err := netip.ParsePrefix(iface.Address().Network.String())
	if err != nil {
		return fmt.Errorf("parse wireguard network: %w", err)
	}
	log.Debugf("blocking invalid routed traffic for %s", wgPrefix)

	if _, err := m.AddRouteFiltering(
		nil,
		[]netip.Prefix{netip.PrefixFrom(netip.IPv4Unspecified(), 0)},
		wgPrefix,
		firewall.ProtocolALL,
		nil,
		nil,
		firewall.ActionDrop,
	); err != nil {
		return fmt.Errorf("block wg nte : %w", err)
	}

	// TODO: Block networks that we're a client of

	return nil
}

func (m *Manager) determineRouting() error {
	var disableUspRouting, forceUserspaceRouter bool
	var err error
	if val := os.Getenv(EnvDisableUserspaceRouting); val != "" {
		disableUspRouting, err = strconv.ParseBool(val)
		if err != nil {
			log.Warnf("failed to parse %s: %v", EnvDisableUserspaceRouting, err)
		}
	}
	if val := os.Getenv(EnvForceUserspaceRouter); val != "" {
		forceUserspaceRouter, err = strconv.ParseBool(val)
		if err != nil {
			log.Warnf("failed to parse %s: %v", EnvForceUserspaceRouter, err)
		}
	}

	switch {
	case disableUspRouting:
		m.routingEnabled.Store(false)
		m.nativeRouter.Store(false)
		log.Info("userspace routing is disabled")

	case m.disableServerRoutes:
		//  if server routes are disabled we will let packets pass to the native stack
		m.routingEnabled.Store(true)
		m.nativeRouter.Store(true)

		log.Info("server routes are disabled")

	case forceUserspaceRouter:
		m.routingEnabled.Store(true)
		m.nativeRouter.Store(false)

		log.Info("userspace routing is forced")

	case !m.netstack && m.nativeFirewall != nil && m.nativeFirewall.IsServerRouteSupported():
		// if the OS supports routing natively, then we don't need to filter/route ourselves
		// netstack mode won't support native routing as there is no interface

		m.routingEnabled.Store(true)
		m.nativeRouter.Store(true)

		log.Info("native routing is enabled")

	default:
		m.routingEnabled.Store(true)
		m.nativeRouter.Store(false)

		log.Info("userspace routing enabled by default")
	}

	if m.routingEnabled.Load() && !m.nativeRouter.Load() {
		return m.initForwarder()
	}

	return nil
}

// initForwarder initializes the forwarder, it disables routing on errors
func (m *Manager) initForwarder() error {
	if m.forwarder.Load() != nil {
		return nil
	}

	// Only supported in userspace mode as we need to inject packets back into wireguard directly
	intf := m.wgIface.GetWGDevice()
	if intf == nil {
		m.routingEnabled.Store(false)
		return errors.New("forwarding not supported")
	}

	forwarder, err := forwarder.New(m.wgIface, m.logger, m.flowLogger, m.netstack)
	if err != nil {
		m.routingEnabled.Store(false)
		return fmt.Errorf("create forwarder: %w", err)
	}

	m.forwarder.Store(forwarder)

	log.Debug("forwarder initialized")

	return nil
}

func (m *Manager) Init(*statemanager.Manager) error {
	return nil
}

func (m *Manager) IsServerRouteSupported() bool {
	return true
}

func (m *Manager) AddNatRule(pair firewall.RouterPair) error {
	if m.nativeRouter.Load() && m.nativeFirewall != nil {
		return m.nativeFirewall.AddNatRule(pair)
	}

	// userspace routed packets are always SNATed to the inbound direction
	// TODO: implement outbound SNAT
	return nil
}

// RemoveNatRule removes a routing firewall rule
func (m *Manager) RemoveNatRule(pair firewall.RouterPair) error {
	if m.nativeRouter.Load() && m.nativeFirewall != nil {
		return m.nativeFirewall.RemoveNatRule(pair)
	}
	return nil
}

// AddPeerFiltering rule to the firewall
//
// If comment argument is empty firewall manager should set
// rule ID as comment for the rule
func (m *Manager) AddPeerFiltering(
	id []byte,
	ip net.IP,
	proto firewall.Protocol,
	sPort *firewall.Port,
	dPort *firewall.Port,
	action firewall.Action,
	_ string,
) ([]firewall.Rule, error) {
	// TODO: fix in upper layers
	i, ok := netip.AddrFromSlice(ip)
	if !ok {
		return nil, fmt.Errorf("invalid IP: %s", ip)
	}

	i = i.Unmap()
	r := PeerRule{
		id:        uuid.New().String(),
		mgmtId:    id,
		ip:        i,
		ipLayer:   layers.LayerTypeIPv6,
		matchByIP: true,
		drop:      action == firewall.ActionDrop,
	}
	if i.Is4() {
		r.ipLayer = layers.LayerTypeIPv4
	}

	if s := r.ip.String(); s == "0.0.0.0" || s == "::" {
		r.matchByIP = false
	}

	r.sPort = sPort
	r.dPort = dPort

	switch proto {
	case firewall.ProtocolTCP:
		r.protoLayer = layers.LayerTypeTCP
	case firewall.ProtocolUDP:
		r.protoLayer = layers.LayerTypeUDP
	case firewall.ProtocolICMP:
		r.protoLayer = layers.LayerTypeICMPv4
		if r.ipLayer == layers.LayerTypeIPv6 {
			r.protoLayer = layers.LayerTypeICMPv6
		}
	case firewall.ProtocolALL:
		r.protoLayer = layerTypeAll
	}

	m.mutex.Lock()
	if _, ok := m.incomingRules[r.ip]; !ok {
		m.incomingRules[r.ip] = make(RuleSet)
	}
	m.incomingRules[r.ip][r.id] = r
	m.mutex.Unlock()
	return []firewall.Rule{&r}, nil
}

func (m *Manager) AddRouteFiltering(
	id []byte,
	sources []netip.Prefix,
	destination netip.Prefix,
	proto firewall.Protocol,
	sPort *firewall.Port,
	dPort *firewall.Port,
	action firewall.Action,
) (firewall.Rule, error) {
	if m.nativeRouter.Load() && m.nativeFirewall != nil {
		return m.nativeFirewall.AddRouteFiltering(id, sources, destination, proto, sPort, dPort, action)
	}

	ruleID := uuid.New().String()
	rule := RouteRule{
		// TODO: consolidate these IDs
		id:          ruleID,
		mgmtId:      id,
		sources:     sources,
		destination: destination,
		proto:       proto,
		srcPort:     sPort,
		dstPort:     dPort,
		action:      action,
	}

	m.mutex.Lock()
	m.routeRules = append(m.routeRules, rule)
	m.routeRules.Sort()
	m.mutex.Unlock()

	return &rule, nil
}

func (m *Manager) DeleteRouteRule(rule firewall.Rule) error {
	if m.nativeRouter.Load() && m.nativeFirewall != nil {
		return m.nativeFirewall.DeleteRouteRule(rule)
	}

	m.mutex.Lock()
	defer m.mutex.Unlock()

	ruleID := rule.ID()
	idx := slices.IndexFunc(m.routeRules, func(r RouteRule) bool {
		return r.id == ruleID
	})
	if idx < 0 {
		return fmt.Errorf("route rule not found: %s", ruleID)
	}

	m.routeRules = slices.Delete(m.routeRules, idx, idx+1)
	return nil
}

// DeletePeerRule from the firewall by rule definition
func (m *Manager) DeletePeerRule(rule firewall.Rule) error {
	m.mutex.Lock()
	defer m.mutex.Unlock()

	r, ok := rule.(*PeerRule)
	if !ok {
		return fmt.Errorf("delete rule: invalid rule type: %T", rule)
	}

	if _, ok := m.incomingRules[r.ip][r.id]; !ok {
		return fmt.Errorf("delete rule: no rule with such id: %v", r.id)
	}
	delete(m.incomingRules[r.ip], r.id)

	return nil
}

// SetLegacyManagement doesn't need to be implemented for this manager
func (m *Manager) SetLegacyManagement(isLegacy bool) error {
	if m.nativeFirewall == nil {
		return nil
	}
	return m.nativeFirewall.SetLegacyManagement(isLegacy)
}

// Flush doesn't need to be implemented for this manager
func (m *Manager) Flush() error { return nil }

// AddDNATRule adds a DNAT rule
func (m *Manager) AddDNATRule(rule firewall.ForwardRule) (firewall.Rule, error) {
	if m.nativeFirewall == nil {
		return nil, errNatNotSupported
	}
	return m.nativeFirewall.AddDNATRule(rule)
}

// DeleteDNATRule deletes a DNAT rule
func (m *Manager) DeleteDNATRule(rule firewall.Rule) error {
	if m.nativeFirewall == nil {
		return errNatNotSupported
	}
	return m.nativeFirewall.DeleteDNATRule(rule)
}

// DropOutgoing filter outgoing packets
func (m *Manager) DropOutgoing(packetData []byte, size int) bool {
	return m.processOutgoingHooks(packetData, size)
}

// DropIncoming filter incoming packets
func (m *Manager) DropIncoming(packetData []byte, size int) bool {
	return m.dropFilter(packetData, size)
}

// UpdateLocalIPs updates the list of local IPs
func (m *Manager) UpdateLocalIPs() error {
	return m.localipmanager.UpdateLocalIPs(m.wgIface)
}

func (m *Manager) processOutgoingHooks(packetData []byte, size int) bool {
	d := m.decoders.Get().(*decoder)
	defer m.decoders.Put(d)

	if err := d.parser.DecodeLayers(packetData, &d.decoded); err != nil {
		return false
	}

	if len(d.decoded) < 2 {
		return false
	}

	srcIP, dstIP := m.extractIPs(d)
	if !srcIP.IsValid() {
		m.logger.Error("Unknown network layer: %v", d.decoded[0])
		return false
	}

	// Track all protocols if stateful mode is enabled
	if m.stateful {
		m.trackOutbound(d, srcIP, dstIP, size)
	}

	// Process UDP hooks even if stateful mode is disabled
	if d.decoded[1] == layers.LayerTypeUDP {
		return m.checkUDPHooks(d, dstIP, packetData)
	}

	return false
}

func (m *Manager) extractIPs(d *decoder) (srcIP, dstIP netip.Addr) {
	switch d.decoded[0] {
	case layers.LayerTypeIPv4:
		src, _ := netip.AddrFromSlice(d.ip4.SrcIP)
		dst, _ := netip.AddrFromSlice(d.ip4.DstIP)
		return src, dst
	case layers.LayerTypeIPv6:
		src, _ := netip.AddrFromSlice(d.ip6.SrcIP)
		dst, _ := netip.AddrFromSlice(d.ip6.DstIP)
		return src, dst
	default:
		return netip.Addr{}, netip.Addr{}
	}
}

func getTCPFlags(tcp *layers.TCP) uint8 {
	var flags uint8
	if tcp.SYN {
		flags |= conntrack.TCPSyn
	}
	if tcp.ACK {
		flags |= conntrack.TCPAck
	}
	if tcp.FIN {
		flags |= conntrack.TCPFin
	}
	if tcp.RST {
		flags |= conntrack.TCPRst
	}
	if tcp.PSH {
		flags |= conntrack.TCPPush
	}
	if tcp.URG {
		flags |= conntrack.TCPUrg
	}
	return flags
}

func (m *Manager) trackOutbound(d *decoder, srcIP, dstIP netip.Addr, size int) {
	transport := d.decoded[1]
	switch transport {
	case layers.LayerTypeUDP:
		m.udpTracker.TrackOutbound(srcIP, dstIP, uint16(d.udp.SrcPort), uint16(d.udp.DstPort), size)
	case layers.LayerTypeTCP:
		flags := getTCPFlags(&d.tcp)
		m.tcpTracker.TrackOutbound(srcIP, dstIP, uint16(d.tcp.SrcPort), uint16(d.tcp.DstPort), flags, size)
	case layers.LayerTypeICMPv4:
<<<<<<< HEAD
		m.icmpTracker.TrackOutbound(srcIP, dstIP, d.icmp4.Id, d.icmp4.Seq, d.icmp4.TypeCode, size)
=======
		m.icmpTracker.TrackOutbound(srcIP, dstIP, d.icmp4.Id, d.icmp4.TypeCode)
>>>>>>> b180edbe
	}
}

func (m *Manager) trackInbound(d *decoder, srcIP, dstIP netip.Addr, size int) {
	transport := d.decoded[1]
	switch transport {
	case layers.LayerTypeUDP:
		m.udpTracker.TrackInbound(srcIP, dstIP, uint16(d.udp.SrcPort), uint16(d.udp.DstPort), size)
	case layers.LayerTypeTCP:
		flags := getTCPFlags(&d.tcp)
		m.tcpTracker.TrackInbound(srcIP, dstIP, uint16(d.tcp.SrcPort), uint16(d.tcp.DstPort), flags, size)
	case layers.LayerTypeICMPv4:
<<<<<<< HEAD
		m.icmpTracker.TrackInbound(srcIP, dstIP, d.icmp4.Id, d.icmp4.Seq, d.icmp4.TypeCode, size)
=======
		m.icmpTracker.TrackInbound(srcIP, dstIP, d.icmp4.Id, d.icmp4.TypeCode)
>>>>>>> b180edbe
	}
}

func (m *Manager) checkUDPHooks(d *decoder, dstIP netip.Addr, packetData []byte) bool {
	m.mutex.RLock()
	defer m.mutex.RUnlock()

	for _, ipKey := range []netip.Addr{dstIP, netip.IPv4Unspecified(), netip.IPv6Unspecified()} {
		if rules, exists := m.outgoingRules[ipKey]; exists {
			for _, rule := range rules {
				if rule.udpHook != nil && portsMatch(rule.dPort, uint16(d.udp.DstPort)) {
					return rule.udpHook(packetData)
				}
			}
		}
	}
	return false
}

// dropFilter implements filtering logic for incoming packets.
// If it returns true, the packet should be dropped.
func (m *Manager) dropFilter(packetData []byte, size int) bool {
	d := m.decoders.Get().(*decoder)
	defer m.decoders.Put(d)

	if !m.isValidPacket(d, packetData) {
		return true
	}

	srcIP, dstIP := m.extractIPs(d)
	if !srcIP.IsValid() {
		m.logger.Error("Unknown network layer: %v", d.decoded[0])
		return true
	}

	// For all inbound traffic, first check if it matches a tracked connection.
	// This must happen before any other filtering because the packets are statefully tracked.
	if m.stateful && m.isValidTrackedConnection(d, srcIP, dstIP, size) {
		return false
	}

	if m.localipmanager.IsLocalIP(dstIP) {
		return m.handleLocalTraffic(d, srcIP, dstIP, packetData, size)
	}

	return m.handleRoutedTraffic(d, srcIP, dstIP, packetData)
}

// handleLocalTraffic handles local traffic.
// If it returns true, the packet should be dropped.
func (m *Manager) handleLocalTraffic(d *decoder, srcIP, dstIP netip.Addr, packetData []byte, size int) bool {
	if ruleId, blocked := m.peerACLsBlock(srcIP, packetData, m.incomingRules, d); blocked {
		_, pnum := getProtocolFromPacket(d)
		srcPort, dstPort := getPortsFromPacket(d)

		m.logger.Trace("Dropping local packet (ACL denied): rule_id=%s proto=%v src=%s:%d dst=%s:%d",
			ruleId, pnum, srcIP, srcPort, dstIP, dstPort)

		m.flowLogger.StoreEvent(nftypes.EventFields{
			FlowID:     uuid.New(),
			Type:       nftypes.TypeDrop,
			RuleID:     ruleId,
			Direction:  nftypes.Ingress,
			Protocol:   pnum,
			SourceIP:   srcIP,
			DestIP:     dstIP,
			SourcePort: srcPort,
			DestPort:   dstPort,
			// TODO: icmp type/code
			RxPackets: 1,
			RxBytes:   uint64(size),
		})
		return true
	}

	// if running in netstack mode we need to pass this to the forwarder
	if m.netstack {
		return m.handleNetstackLocalTraffic(packetData)
	}

	// track inbound packets to get the correct direction and session id for flows
	m.trackInbound(d, srcIP, dstIP, size)

	return false
}

func (m *Manager) handleNetstackLocalTraffic(packetData []byte) bool {
	if !m.localForwarding {
		// pass to virtual tcp/ip stack to be picked up by listeners
		return false
	}

	if m.forwarder.Load() == nil {
		m.logger.Trace("Dropping local packet (forwarder not initialized)")
		return true
	}

	if err := m.forwarder.Load().InjectIncomingPacket(packetData); err != nil {
		m.logger.Error("Failed to inject local packet: %v", err)
	}

	// don't process this packet further
	return true
}

// handleRoutedTraffic handles routed traffic.
// If it returns true, the packet should be dropped.
func (m *Manager) handleRoutedTraffic(d *decoder, srcIP, dstIP netip.Addr, packetData []byte) bool {
	// Drop if routing is disabled
	if !m.routingEnabled.Load() {
		m.logger.Trace("Dropping routed packet (routing disabled): src=%s dst=%s",
			srcIP, dstIP)
		return true
	}

	// Pass to native stack if native router is enabled or forced
	if m.nativeRouter.Load() {
		return false
	}

	proto, pnum := getProtocolFromPacket(d)
	srcPort, dstPort := getPortsFromPacket(d)

	if id, pass := m.routeACLsPass(srcIP, dstIP, proto, srcPort, dstPort); !pass {
		m.logger.Trace("Dropping routed packet (ACL denied): rule_id=%s proto=%v src=%s:%d dst=%s:%d",
			id, pnum, srcIP, srcPort, dstIP, dstPort)

		m.flowLogger.StoreEvent(nftypes.EventFields{
			FlowID:     uuid.New(),
			Type:       nftypes.TypeDrop,
			RuleID:     id,
			Direction:  nftypes.Ingress,
			Protocol:   pnum,
			SourceIP:   srcIP,
			DestIP:     dstIP,
			SourcePort: srcPort,
			DestPort:   dstPort,
			// TODO: icmp type/code
		})
		return true
	}

	// Let forwarder handle the packet if it passed route ACLs
	if err := m.forwarder.Load().InjectIncomingPacket(packetData); err != nil {
		m.logger.Error("Failed to inject incoming packet: %v", err)
	}

	// Forwarded packets shouldn't reach the native stack, hence they won't be visible in a packet capture
	return true
}

func getProtocolFromPacket(d *decoder) (firewall.Protocol, nftypes.Protocol) {
	switch d.decoded[1] {
	case layers.LayerTypeTCP:
		return firewall.ProtocolTCP, nftypes.TCP
	case layers.LayerTypeUDP:
		return firewall.ProtocolUDP, nftypes.UDP
	case layers.LayerTypeICMPv4, layers.LayerTypeICMPv6:
		return firewall.ProtocolICMP, nftypes.ICMP
	default:
		return firewall.ProtocolALL, nftypes.ProtocolUnknown
	}
}

func getPortsFromPacket(d *decoder) (srcPort, dstPort uint16) {
	switch d.decoded[1] {
	case layers.LayerTypeTCP:
		return uint16(d.tcp.SrcPort), uint16(d.tcp.DstPort)
	case layers.LayerTypeUDP:
		return uint16(d.udp.SrcPort), uint16(d.udp.DstPort)
	default:
		return 0, 0
	}
}

func (m *Manager) isValidPacket(d *decoder, packetData []byte) bool {
	if err := d.parser.DecodeLayers(packetData, &d.decoded); err != nil {
		m.logger.Trace("couldn't decode packet, err: %s", err)
		return false
	}

	if len(d.decoded) < 2 {
		m.logger.Trace("packet doesn't have network and transport layers")
		return false
	}
	return true
}

func (m *Manager) isValidTrackedConnection(d *decoder, srcIP, dstIP netip.Addr, size int) bool {
	switch d.decoded[1] {
	case layers.LayerTypeTCP:
		return m.tcpTracker.IsValidInbound(
			srcIP,
			dstIP,
			uint16(d.tcp.SrcPort),
			uint16(d.tcp.DstPort),
			getTCPFlags(&d.tcp),
			size,
		)

	case layers.LayerTypeUDP:
		return m.udpTracker.IsValidInbound(
			srcIP,
			dstIP,
			uint16(d.udp.SrcPort),
			uint16(d.udp.DstPort),
			size,
		)

	case layers.LayerTypeICMPv4:
		return m.icmpTracker.IsValidInbound(
			srcIP,
			dstIP,
			d.icmp4.Id,
			d.icmp4.TypeCode.Type(),
			size,
		)

		// TODO: ICMPv6
	}

	return false
}

// isSpecialICMP returns true if the packet is a special ICMP packet that should be allowed
func (m *Manager) isSpecialICMP(d *decoder) bool {
	if d.decoded[1] != layers.LayerTypeICMPv4 {
		return false
	}

	icmpType := d.icmp4.TypeCode.Type()
	return icmpType == layers.ICMPv4TypeDestinationUnreachable ||
		icmpType == layers.ICMPv4TypeTimeExceeded
}

func (m *Manager) peerACLsBlock(srcIP netip.Addr, packetData []byte, rules map[netip.Addr]RuleSet, d *decoder) ([]byte, bool) {
	m.mutex.RLock()
	defer m.mutex.RUnlock()
	if m.isSpecialICMP(d) {
		return nil, false
	}

	if mgmtId, filter, ok := validateRule(srcIP, packetData, rules[srcIP], d); ok {
		return mgmtId, filter
	}

	if mgmtId, filter, ok := validateRule(srcIP, packetData, rules[netip.IPv4Unspecified()], d); ok {
		return mgmtId, filter
	}

	if mgmtId, filter, ok := validateRule(srcIP, packetData, rules[netip.IPv6Unspecified()], d); ok {
		return mgmtId, filter
	}

	// Default policy: DROP ALL
	return nil, true
}

func portsMatch(rulePort *firewall.Port, packetPort uint16) bool {
	if rulePort == nil {
		return true
	}

	if rulePort.IsRange {
		return packetPort >= rulePort.Values[0] && packetPort <= rulePort.Values[1]
	}

	for _, p := range rulePort.Values {
		if p == packetPort {
			return true
		}
	}
	return false
}

func validateRule(ip netip.Addr, packetData []byte, rules map[string]PeerRule, d *decoder) ([]byte, bool, bool) {
	payloadLayer := d.decoded[1]
	for _, rule := range rules {
		if rule.matchByIP && ip.Compare(rule.ip) != 0 {
			continue
		}

		if rule.protoLayer == layerTypeAll {
			return rule.mgmtId, rule.drop, true
		}

		if payloadLayer != rule.protoLayer {
			continue
		}

		switch payloadLayer {
		case layers.LayerTypeTCP:
			if portsMatch(rule.sPort, uint16(d.tcp.SrcPort)) && portsMatch(rule.dPort, uint16(d.tcp.DstPort)) {
				return rule.mgmtId, rule.drop, true
			}
		case layers.LayerTypeUDP:
			// if rule has UDP hook (and if we are here we match this rule)
			// we ignore rule.drop and call this hook
			if rule.udpHook != nil {
				return rule.mgmtId, rule.udpHook(packetData), true
			}

			if portsMatch(rule.sPort, uint16(d.udp.SrcPort)) && portsMatch(rule.dPort, uint16(d.udp.DstPort)) {
				return rule.mgmtId, rule.drop, true
			}
		case layers.LayerTypeICMPv4, layers.LayerTypeICMPv6:
			return rule.mgmtId, rule.drop, true
		}
	}
	return nil, false, false
}

// routeACLsPass returns true if the packet is allowed by the route ACLs
func (m *Manager) routeACLsPass(srcIP, dstIP netip.Addr, proto firewall.Protocol, srcPort, dstPort uint16) ([]byte, bool) {
	m.mutex.RLock()
	defer m.mutex.RUnlock()

	for _, rule := range m.routeRules {
		if matches := m.ruleMatches(rule, srcIP, dstIP, proto, srcPort, dstPort); matches {
			return rule.mgmtId, rule.action == firewall.ActionAccept
		}
	}
	return nil, false
}

func (m *Manager) ruleMatches(rule RouteRule, srcAddr, dstAddr netip.Addr, proto firewall.Protocol, srcPort, dstPort uint16) bool {
	if !rule.destination.Contains(dstAddr) {
		return false
	}

	sourceMatched := false
	for _, src := range rule.sources {
		if src.Contains(srcAddr) {
			sourceMatched = true
			break
		}
	}
	if !sourceMatched {
		return false
	}

	if rule.proto != firewall.ProtocolALL && rule.proto != proto {
		return false
	}

	if proto == firewall.ProtocolTCP || proto == firewall.ProtocolUDP {
		if !portsMatch(rule.srcPort, srcPort) || !portsMatch(rule.dstPort, dstPort) {
			return false
		}
	}

	return true
}

// SetNetwork of the wireguard interface to which filtering applied
func (m *Manager) SetNetwork(network *net.IPNet) {
	m.wgNetwork = network
}

// AddUDPPacketHook calls hook when UDP packet from given direction matched
//
// Hook function returns flag which indicates should be the matched package dropped or not
func (m *Manager) AddUDPPacketHook(in bool, ip netip.Addr, dPort uint16, hook func(packet []byte) bool) string {
	r := PeerRule{
		id:         uuid.New().String(),
		ip:         ip,
		protoLayer: layers.LayerTypeUDP,
		dPort:      &firewall.Port{Values: []uint16{dPort}},
		ipLayer:    layers.LayerTypeIPv6,
		udpHook:    hook,
	}

	if ip.Is4() {
		r.ipLayer = layers.LayerTypeIPv4
	}

	m.mutex.Lock()
	if in {
		if _, ok := m.incomingRules[r.ip]; !ok {
			m.incomingRules[r.ip] = make(map[string]PeerRule)
		}
		m.incomingRules[r.ip][r.id] = r
	} else {
		if _, ok := m.outgoingRules[r.ip]; !ok {
			m.outgoingRules[r.ip] = make(map[string]PeerRule)
		}
		m.outgoingRules[r.ip][r.id] = r
	}
	m.mutex.Unlock()

	return r.id
}

// RemovePacketHook removes packet hook by given ID
func (m *Manager) RemovePacketHook(hookID string) error {
	m.mutex.Lock()
	defer m.mutex.Unlock()

	for _, arr := range m.incomingRules {
		for _, r := range arr {
			if r.id == hookID {
				delete(arr, r.id)
				return nil
			}
		}
	}
	for _, arr := range m.outgoingRules {
		for _, r := range arr {
			if r.id == hookID {
				delete(arr, r.id)
				return nil
			}
		}
	}
	return fmt.Errorf("hook with given id not found")
}

// SetLogLevel sets the log level for the firewall manager
func (m *Manager) SetLogLevel(level log.Level) {
	if m.logger != nil {
		m.logger.SetLevel(nblog.Level(level))
	}
}

func (m *Manager) EnableRouting() error {
	m.mutex.Lock()
	defer m.mutex.Unlock()

	return m.determineRouting()
}

func (m *Manager) DisableRouting() error {
	m.mutex.Lock()
	defer m.mutex.Unlock()

	fwder := m.forwarder.Load()
	if fwder == nil {
		return nil
	}

	m.routingEnabled.Store(false)
	m.nativeRouter.Store(false)

	// don't stop forwarder if in use by netstack
	if m.netstack && m.localForwarding {
		return nil
	}

	fwder.Stop()
	m.forwarder.Store(nil)

	log.Debug("forwarder stopped")

	return nil
}<|MERGE_RESOLUTION|>--- conflicted
+++ resolved
@@ -602,11 +602,7 @@
 		flags := getTCPFlags(&d.tcp)
 		m.tcpTracker.TrackOutbound(srcIP, dstIP, uint16(d.tcp.SrcPort), uint16(d.tcp.DstPort), flags, size)
 	case layers.LayerTypeICMPv4:
-<<<<<<< HEAD
-		m.icmpTracker.TrackOutbound(srcIP, dstIP, d.icmp4.Id, d.icmp4.Seq, d.icmp4.TypeCode, size)
-=======
-		m.icmpTracker.TrackOutbound(srcIP, dstIP, d.icmp4.Id, d.icmp4.TypeCode)
->>>>>>> b180edbe
+		m.icmpTracker.TrackOutbound(srcIP, dstIP, d.icmp4.Id, d.icmp4.TypeCode, size)
 	}
 }
 
@@ -619,11 +615,7 @@
 		flags := getTCPFlags(&d.tcp)
 		m.tcpTracker.TrackInbound(srcIP, dstIP, uint16(d.tcp.SrcPort), uint16(d.tcp.DstPort), flags, size)
 	case layers.LayerTypeICMPv4:
-<<<<<<< HEAD
-		m.icmpTracker.TrackInbound(srcIP, dstIP, d.icmp4.Id, d.icmp4.Seq, d.icmp4.TypeCode, size)
-=======
-		m.icmpTracker.TrackInbound(srcIP, dstIP, d.icmp4.Id, d.icmp4.TypeCode)
->>>>>>> b180edbe
+		m.icmpTracker.TrackInbound(srcIP, dstIP, d.icmp4.Id, d.icmp4.TypeCode, size)
 	}
 }
 
