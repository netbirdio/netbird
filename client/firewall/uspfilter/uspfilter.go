--- conflicted
+++ resolved
@@ -542,18 +542,12 @@
 		return false
 	}
 
-<<<<<<< HEAD
 	if d.decoded[1] == layers.LayerTypeUDP && m.udpHooksDrop(uint16(d.udp.DstPort), dstIP, packetData) {
 		return true
-=======
-	// Track all protocols if stateful mode is enabled
+	}
+
 	if m.stateful {
 		m.trackOutbound(d, srcIP, dstIP, size)
->>>>>>> 3c3a454e
-	}
-
-	if m.stateful {
-		m.trackOutbound(d, srcIP, dstIP)
 	}
 
 	return false
