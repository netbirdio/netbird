--- conflicted
+++ resolved
@@ -781,9 +781,6 @@
 	return true
 }
 
-<<<<<<< HEAD
-func validateRule(ip net.IP, packetData []byte, rules map[string]PeerRule, d *decoder) (bool, bool) {
-=======
 func portsMatch(rulePort *firewall.Port, packetPort uint16) bool {
 	if rulePort == nil {
 		return true
@@ -801,8 +798,7 @@
 	return false
 }
 
-func validateRule(ip net.IP, packetData []byte, rules map[string]Rule, d *decoder) (bool, bool) {
->>>>>>> b951fb4a
+func validateRule(ip net.IP, packetData []byte, rules map[string]PeerRule, d *decoder) (bool, bool) {
 	payloadLayer := d.decoded[1]
 	for _, rule := range rules {
 		if rule.matchByIP && !ip.Equal(rule.ip) {
@@ -829,7 +825,7 @@
 				return rule.udpHook(packetData), true
 			}
 
-			if portsMatch(rule.sPort, uint16(d.tcp.SrcPort)) && portsMatch(rule.dPort, uint16(d.tcp.DstPort)) {
+			if portsMatch(rule.sPort, uint16(d.udp.SrcPort)) && portsMatch(rule.dPort, uint16(d.udp.DstPort)) {
 				return rule.drop, true
 			}
 		case layers.LayerTypeICMPv4, layers.LayerTypeICMPv6:
@@ -876,37 +872,12 @@
 	}
 
 	if proto == firewall.ProtocolTCP || proto == firewall.ProtocolUDP {
-		if !m.portsMatch(rule.srcPort, srcPort) || !m.portsMatch(rule.dstPort, dstPort) {
+		if !portsMatch(rule.srcPort, srcPort) || !portsMatch(rule.dstPort, dstPort) {
 			return false
 		}
 	}
 
 	return true
-}
-
-// Add to uspfilter.go, replace existing portsMatch method
-func (m *Manager) portsMatch(rulePort *firewall.Port, packetPort uint16) bool {
-	if rulePort == nil || len(rulePort.Values) == 0 {
-		return true
-	}
-
-	if rulePort.IsRange {
-		if len(rulePort.Values) != 2 {
-			m.logger.Error("Invalid port range configuration: expected 2 values for range")
-			return false
-		}
-		startPort := rulePort.Values[0]
-		endPort := rulePort.Values[1]
-		return int(packetPort) >= startPort && int(packetPort) <= endPort
-	}
-
-	// Handle list of individual ports
-	for _, p := range rulePort.Values {
-		if uint16(p) == packetPort {
-			return true
-		}
-	}
-	return false
 }
 
 // SetNetwork of the wireguard interface to which filtering applied
