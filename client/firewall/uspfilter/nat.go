--- conflicted
+++ resolved
@@ -5,12 +5,7 @@
 	"errors"
 	"fmt"
 	"net/netip"
-<<<<<<< HEAD
-	"sync"
-	"time"
-=======
 	"slices"
->>>>>>> d7321c13
 
 	"github.com/google/gopacket"
 	"github.com/google/gopacket/layers"
@@ -25,12 +20,6 @@
 )
 
 const (
-<<<<<<< HEAD
-	errRewriteTCPDestinationPort = "rewrite TCP destination port: %v"
-)
-
-// ipv4Checksum calculates IPv4 header checksum using optimized parallel processing for performance.
-=======
 	// Port offsets in TCP/UDP headers
 	sourcePortOffset      = 0
 	destinationPortOffset = 2
@@ -41,7 +30,6 @@
 )
 
 // ipv4Checksum calculates IPv4 header checksum.
->>>>>>> d7321c13
 func ipv4Checksum(header []byte) uint16 {
 	if len(header) < 20 {
 		return 0
@@ -81,11 +69,7 @@
 	return ^uint16(sum)
 }
 
-<<<<<<< HEAD
-// icmpChecksum calculates ICMP checksum using parallel accumulation for high-performance processing.
-=======
 // icmpChecksum calculates ICMP checksum.
->>>>>>> d7321c13
 func icmpChecksum(data []byte) uint16 {
 	var sum1, sum2, sum3, sum4 uint32
 	i := 0
@@ -123,131 +107,21 @@
 	return ^uint16(sum)
 }
 
-<<<<<<< HEAD
-// biDNATMap maintains bidirectional DNAT mappings for efficient forward and reverse lookups.
-=======
 // biDNATMap maintains bidirectional DNAT mappings.
->>>>>>> d7321c13
 type biDNATMap struct {
 	forward map[netip.Addr]netip.Addr
 	reverse map[netip.Addr]netip.Addr
 }
 
-<<<<<<< HEAD
-// portDNATRule represents a port-specific DNAT rule
-type portDNATRule struct {
-	protocol   gopacket.LayerType
-	sourcePort uint16
-=======
 // portDNATRule represents a port-specific DNAT rule.
 type portDNATRule struct {
 	protocol   gopacket.LayerType
 	origPort   uint16
->>>>>>> d7321c13
 	targetPort uint16
 	targetIP   netip.Addr
 }
 
-<<<<<<< HEAD
-// portDNATMap manages port-specific DNAT rules
-type portDNATMap struct {
-	rules []portDNATRule
-}
-
-// ConnKey represents a connection 4-tuple for NAT tracking.
-type ConnKey struct {
-	SrcIP   netip.Addr
-	DstIP   netip.Addr
-	SrcPort uint16
-	DstPort uint16
-}
-
-// portNATConn tracks port NAT state for a specific connection.
-type portNATConn struct {
-	rule         portDNATRule
-	originalPort uint16
-	translatedAt time.Time
-}
-
-// portNATTracker tracks connection-specific port NAT state
-type portNATTracker struct {
-	connections map[ConnKey]*portNATConn
-	mutex       sync.RWMutex
-}
-
-// newPortNATTracker creates a new port NAT tracker for stateful connection tracking.
-func newPortNATTracker() *portNATTracker {
-	return &portNATTracker{
-		connections: make(map[ConnKey]*portNATConn),
-	}
-}
-
-// trackConnection tracks a connection that has port NAT applied using translated port as key.
-func (t *portNATTracker) trackConnection(srcIP, dstIP netip.Addr, srcPort, dstPort uint16, rule portDNATRule) {
-	t.mutex.Lock()
-	defer t.mutex.Unlock()
-
-	key := ConnKey{
-		SrcIP:   srcIP,
-		DstIP:   dstIP,
-		SrcPort: srcPort,
-		DstPort: rule.targetPort,
-	}
-
-	t.connections[key] = &portNATConn{
-		rule:         rule,
-		originalPort: dstPort,
-		translatedAt: time.Now(),
-	}
-}
-
-// getConnectionNAT returns NAT info for a connection if tracked, looking up by connection 4-tuple.
-func (t *portNATTracker) getConnectionNAT(srcIP, dstIP netip.Addr, srcPort, dstPort uint16) (*portNATConn, bool) {
-	t.mutex.RLock()
-	defer t.mutex.RUnlock()
-
-	key := ConnKey{
-		SrcIP:   srcIP,
-		DstIP:   dstIP,
-		SrcPort: srcPort,
-		DstPort: dstPort,
-	}
-
-	conn, exists := t.connections[key]
-	return conn, exists
-}
-
-// shouldApplyNAT checks if NAT should be applied to a new connection to prevent bidirectional conflicts.
-func (t *portNATTracker) shouldApplyNAT(srcIP, dstIP netip.Addr, dstPort uint16) bool {
-	t.mutex.RLock()
-	defer t.mutex.RUnlock()
-
-	for key, conn := range t.connections {
-		if key.SrcIP == dstIP && key.DstIP == srcIP &&
-			conn.rule.sourcePort == dstPort && conn.originalPort == dstPort {
-			return false
-		}
-	}
-	return true
-}
-
-// cleanupConnection removes a NAT connection based on original 4-tuple for connection cleanup.
-func (t *portNATTracker) cleanupConnection(srcIP, dstIP netip.Addr, srcPort uint16) {
-	t.mutex.Lock()
-	defer t.mutex.Unlock()
-
-	for key := range t.connections {
-		if key.SrcIP == srcIP && key.DstIP == dstIP && key.SrcPort == srcPort {
-			delete(t.connections, key)
-			return
-		}
-	}
-}
-
-// newBiDNATMap creates a new bidirectional DNAT mapping structure for efficient forward/reverse lookups.
-=======
 // newBiDNATMap creates a new bidirectional DNAT mapping structure.
->>>>>>> d7321c13
 func newBiDNATMap() *biDNATMap {
 	return &biDNATMap{
 		forward: make(map[netip.Addr]netip.Addr),
@@ -255,11 +129,7 @@
 	}
 }
 
-<<<<<<< HEAD
-// set adds a bidirectional DNAT mapping between original and translated addresses for both directions.
-=======
 // set adds a bidirectional DNAT mapping between original and translated addresses.
->>>>>>> d7321c13
 func (b *biDNATMap) set(original, translated netip.Addr) {
 	b.forward[original] = translated
 	b.reverse[translated] = original
@@ -273,21 +143,13 @@
 	}
 }
 
-<<<<<<< HEAD
-// getTranslated returns the translated address for a given original address from forward mapping.
-=======
 // getTranslated returns the translated address for a given original address.
->>>>>>> d7321c13
 func (b *biDNATMap) getTranslated(original netip.Addr) (netip.Addr, bool) {
 	translated, exists := b.forward[original]
 	return translated, exists
 }
 
-<<<<<<< HEAD
-// getOriginal returns the original address for a given translated address from reverse mapping.
-=======
 // getOriginal returns the original address for a given translated address.
->>>>>>> d7321c13
 func (b *biDNATMap) getOriginal(translated netip.Addr) (netip.Addr, bool) {
 	original, exists := b.reverse[translated]
 	return original, exists
@@ -342,11 +204,7 @@
 	return nil
 }
 
-<<<<<<< HEAD
-// getDNATTranslation returns the translated address if a mapping exists with fast-path optimization.
-=======
 // getDNATTranslation returns the translated address if a mapping exists.
->>>>>>> d7321c13
 func (m *Manager) getDNATTranslation(addr netip.Addr) (netip.Addr, bool) {
 	if !m.dnatEnabled.Load() {
 		return addr, false
@@ -358,11 +216,7 @@
 	return translated, exists
 }
 
-<<<<<<< HEAD
-// findReverseDNATMapping finds original address for return traffic using reverse mapping.
-=======
 // findReverseDNATMapping finds original address for return traffic.
->>>>>>> d7321c13
 func (m *Manager) findReverseDNATMapping(translatedAddr netip.Addr) (netip.Addr, bool) {
 	if !m.dnatEnabled.Load() {
 		return translatedAddr, false
@@ -374,11 +228,7 @@
 	return original, exists
 }
 
-<<<<<<< HEAD
-// translateOutboundDNAT applies DNAT translation to outbound packets for 1:1 IP mapping.
-=======
 // translateOutboundDNAT applies DNAT translation to outbound packets.
->>>>>>> d7321c13
 func (m *Manager) translateOutboundDNAT(packetData []byte, d *decoder) bool {
 	if !m.dnatEnabled.Load() {
 		return false
@@ -391,13 +241,8 @@
 		return false
 	}
 
-<<<<<<< HEAD
-	if err := m.rewritePacketDestination(packetData, d, translatedIP); err != nil {
-		m.logger.Error1("rewrite packet destination: %v", err)
-=======
 	if err := m.rewritePacketIP(packetData, d, translatedIP, destinationIPOffset); err != nil {
 		m.logger.Error1("failed to rewrite packet destination: %v", err)
->>>>>>> d7321c13
 		return false
 	}
 
@@ -405,11 +250,7 @@
 	return true
 }
 
-<<<<<<< HEAD
-// translateInboundReverse applies reverse DNAT to inbound return traffic for 1:1 IP mapping.
-=======
 // translateInboundReverse applies reverse DNAT to inbound return traffic.
->>>>>>> d7321c13
 func (m *Manager) translateInboundReverse(packetData []byte, d *decoder) bool {
 	if !m.dnatEnabled.Load() {
 		return false
@@ -422,13 +263,8 @@
 		return false
 	}
 
-<<<<<<< HEAD
-	if err := m.rewritePacketSource(packetData, d, originalIP); err != nil {
-		m.logger.Error1("rewrite packet source: %v", err)
-=======
 	if err := m.rewritePacketIP(packetData, d, originalIP, sourceIPOffset); err != nil {
 		m.logger.Error1("failed to rewrite packet source: %v", err)
->>>>>>> d7321c13
 		return false
 	}
 
@@ -436,50 +272,9 @@
 	return true
 }
 
-<<<<<<< HEAD
-// rewritePacketDestination replaces destination IP in the packet and updates checksums.
-func (m *Manager) rewritePacketDestination(packetData []byte, d *decoder, newIP netip.Addr) error {
-	if len(packetData) < 20 || d.decoded[0] != layers.LayerTypeIPv4 || !newIP.Is4() {
-		return ErrIPv4Only
-	}
-
-	var oldDst [4]byte
-	copy(oldDst[:], packetData[16:20])
-	newDst := newIP.As4()
-
-	copy(packetData[16:20], newDst[:])
-
-	ipHeaderLen := int(d.ip4.IHL) * 4
-	if ipHeaderLen < 20 || ipHeaderLen > len(packetData) {
-		return errInvalidIPHeaderLength
-	}
-
-	binary.BigEndian.PutUint16(packetData[10:12], 0)
-	ipChecksum := ipv4Checksum(packetData[:ipHeaderLen])
-	binary.BigEndian.PutUint16(packetData[10:12], ipChecksum)
-
-	if len(d.decoded) > 1 {
-		switch d.decoded[1] {
-		case layers.LayerTypeTCP:
-			m.updateTCPChecksum(packetData, ipHeaderLen, oldDst[:], newDst[:])
-		case layers.LayerTypeUDP:
-			m.updateUDPChecksum(packetData, ipHeaderLen, oldDst[:], newDst[:])
-		case layers.LayerTypeICMPv4:
-			m.updateICMPChecksum(packetData, ipHeaderLen)
-		}
-	}
-
-	return nil
-}
-
-// rewritePacketSource replaces the source IP address in the packet and updates checksums.
-func (m *Manager) rewritePacketSource(packetData []byte, d *decoder, newIP netip.Addr) error {
-	if len(packetData) < 20 || d.decoded[0] != layers.LayerTypeIPv4 || !newIP.Is4() {
-=======
 // rewritePacketIP replaces an IP address (source or destination) in the packet and updates checksums.
 func (m *Manager) rewritePacketIP(packetData []byte, d *decoder, newIP netip.Addr, ipOffset int) error {
 	if !newIP.Is4() {
->>>>>>> d7321c13
 		return ErrIPv4Only
 	}
 
@@ -512,11 +307,7 @@
 	return nil
 }
 
-<<<<<<< HEAD
-// updateTCPChecksum updates TCP checksum after IP address change using incremental update per RFC 1624.
-=======
 // updateTCPChecksum updates TCP checksum after IP address change per RFC 1624.
->>>>>>> d7321c13
 func (m *Manager) updateTCPChecksum(packetData []byte, ipHeaderLen int, oldIP, newIP []byte) {
 	tcpStart := ipHeaderLen
 	if len(packetData) < tcpStart+18 {
@@ -529,11 +320,7 @@
 	binary.BigEndian.PutUint16(packetData[checksumOffset:checksumOffset+2], newChecksum)
 }
 
-<<<<<<< HEAD
-// updateUDPChecksum updates UDP checksum after IP address change using incremental update per RFC 1624.
-=======
 // updateUDPChecksum updates UDP checksum after IP address change per RFC 1624.
->>>>>>> d7321c13
 func (m *Manager) updateUDPChecksum(packetData []byte, ipHeaderLen int, oldIP, newIP []byte) {
 	udpStart := ipHeaderLen
 	if len(packetData) < udpStart+8 {
@@ -551,11 +338,7 @@
 	binary.BigEndian.PutUint16(packetData[checksumOffset:checksumOffset+2], newChecksum)
 }
 
-<<<<<<< HEAD
-// updateICMPChecksum recalculates ICMP checksum after packet modification using full recalculation.
-=======
 // updateICMPChecksum recalculates ICMP checksum after packet modification.
->>>>>>> d7321c13
 func (m *Manager) updateICMPChecksum(packetData []byte, ipHeaderLen int) {
 	icmpStart := ipHeaderLen
 	if len(packetData) < icmpStart+8 {
@@ -568,11 +351,7 @@
 	binary.BigEndian.PutUint16(icmpData[2:4], checksum)
 }
 
-<<<<<<< HEAD
-// incrementalUpdate performs incremental checksum update per RFC 1624 for performance.
-=======
 // incrementalUpdate performs incremental checksum update per RFC 1624.
->>>>>>> d7321c13
 func incrementalUpdate(oldChecksum uint16, oldBytes, newBytes []byte) uint16 {
 	sum := uint32(^oldChecksum)
 
@@ -623,41 +402,25 @@
 	return m.nativeFirewall.DeleteDNATRule(rule)
 }
 
-<<<<<<< HEAD
-// addPortRedirection adds port redirection rule for specified target IP, protocol and ports.
-=======
 // addPortRedirection adds a port redirection rule.
->>>>>>> d7321c13
 func (m *Manager) addPortRedirection(targetIP netip.Addr, protocol gopacket.LayerType, sourcePort, targetPort uint16) error {
 	m.portDNATMutex.Lock()
 	defer m.portDNATMutex.Unlock()
 
 	rule := portDNATRule{
 		protocol:   protocol,
-<<<<<<< HEAD
-		sourcePort: sourcePort,
-=======
 		origPort:   sourcePort,
->>>>>>> d7321c13
 		targetPort: targetPort,
 		targetIP:   targetIP,
 	}
 
-<<<<<<< HEAD
-	m.portDNATMap.rules = append(m.portDNATMap.rules, rule)
-=======
 	m.portDNATRules = append(m.portDNATRules, rule)
->>>>>>> d7321c13
 	m.portDNATEnabled.Store(true)
 
 	return nil
 }
 
-<<<<<<< HEAD
-// AddInboundDNAT adds an inbound DNAT rule redirecting traffic from NetBird peers to local services on specific ports.
-=======
 // AddInboundDNAT adds an inbound DNAT rule redirecting traffic from NetBird peers to local services.
->>>>>>> d7321c13
 func (m *Manager) AddInboundDNAT(localAddr netip.Addr, protocol firewall.Protocol, sourcePort, targetPort uint16) error {
 	var layerType gopacket.LayerType
 	switch protocol {
@@ -672,43 +435,23 @@
 	return m.addPortRedirection(localAddr, layerType, sourcePort, targetPort)
 }
 
-<<<<<<< HEAD
-// removePortRedirection removes port redirection rule for specified target IP, protocol and ports.
-=======
 // removePortRedirection removes a port redirection rule.
->>>>>>> d7321c13
 func (m *Manager) removePortRedirection(targetIP netip.Addr, protocol gopacket.LayerType, sourcePort, targetPort uint16) error {
 	m.portDNATMutex.Lock()
 	defer m.portDNATMutex.Unlock()
 
-<<<<<<< HEAD
-	var filteredRules []portDNATRule
-	for _, rule := range m.portDNATMap.rules {
-		if !(rule.protocol == protocol && rule.sourcePort == sourcePort && rule.targetPort == targetPort && rule.targetIP.Compare(targetIP) == 0) {
-			filteredRules = append(filteredRules, rule)
-		}
-	}
-	m.portDNATMap.rules = filteredRules
-
-	if len(m.portDNATMap.rules) == 0 {
-=======
 	m.portDNATRules = slices.DeleteFunc(m.portDNATRules, func(rule portDNATRule) bool {
 		return rule.protocol == protocol && rule.origPort == sourcePort && rule.targetPort == targetPort && rule.targetIP.Compare(targetIP) == 0
 	})
 
 	if len(m.portDNATRules) == 0 {
->>>>>>> d7321c13
 		m.portDNATEnabled.Store(false)
 	}
 
 	return nil
 }
 
-<<<<<<< HEAD
-// RemoveInboundDNAT removes inbound DNAT rule for specified local address and ports.
-=======
 // RemoveInboundDNAT removes an inbound DNAT rule.
->>>>>>> d7321c13
 func (m *Manager) RemoveInboundDNAT(localAddr netip.Addr, protocol firewall.Protocol, sourcePort, targetPort uint16) error {
 	var layerType gopacket.LayerType
 	switch protocol {
@@ -723,153 +466,12 @@
 	return m.removePortRedirection(localAddr, layerType, sourcePort, targetPort)
 }
 
-<<<<<<< HEAD
-// translateInboundPortDNAT applies stateful port-specific DNAT translation to inbound packets.
-func (m *Manager) translateInboundPortDNAT(packetData []byte, d *decoder) bool {
-=======
 // translateInboundPortDNAT applies port-specific DNAT translation to inbound packets.
 func (m *Manager) translateInboundPortDNAT(packetData []byte, d *decoder, srcIP, dstIP netip.Addr) bool {
->>>>>>> d7321c13
 	if !m.portDNATEnabled.Load() {
 		return false
 	}
 
-<<<<<<< HEAD
-	if len(packetData) < 20 || d.decoded[0] != layers.LayerTypeIPv4 {
-		return false
-	}
-
-	if len(d.decoded) < 2 || d.decoded[1] != layers.LayerTypeTCP {
-		return false
-	}
-
-	srcIP := netip.AddrFrom4([4]byte{packetData[12], packetData[13], packetData[14], packetData[15]})
-	dstIP := netip.AddrFrom4([4]byte{packetData[16], packetData[17], packetData[18], packetData[19]})
-	srcPort := uint16(d.tcp.SrcPort)
-	dstPort := uint16(d.tcp.DstPort)
-
-	if m.handleReturnTraffic(packetData, d, srcIP, dstIP, srcPort, dstPort) {
-		return true
-	}
-
-	return m.handleNewConnection(packetData, d, srcIP, dstIP, srcPort, dstPort)
-}
-
-// handleReturnTraffic processes return traffic for existing NAT connections.
-func (m *Manager) handleReturnTraffic(packetData []byte, d *decoder, srcIP, dstIP netip.Addr, srcPort, dstPort uint16) bool {
-	if m.isTranslatedPortTraffic(srcIP, srcPort) {
-		return false
-	}
-
-	if handled := m.handleExistingNATConnection(packetData, d, srcIP, dstIP, srcPort, dstPort); handled {
-		return true
-	}
-
-	return m.handleForwardTrafficInExistingConnections(packetData, d, srcIP, dstIP, srcPort, dstPort)
-}
-
-// isTranslatedPortTraffic checks if traffic is from a translated port that should be handled by outbound reverse.
-func (m *Manager) isTranslatedPortTraffic(srcIP netip.Addr, srcPort uint16) bool {
-	m.portDNATMutex.RLock()
-	defer m.portDNATMutex.RUnlock()
-
-	for _, rule := range m.portDNATMap.rules {
-		if rule.protocol == layers.LayerTypeTCP && rule.targetPort == srcPort &&
-			rule.targetIP.Unmap().Compare(srcIP.Unmap()) == 0 {
-			return true
-		}
-	}
-	return false
-}
-
-// handleExistingNATConnection processes return traffic for existing NAT connections.
-func (m *Manager) handleExistingNATConnection(packetData []byte, d *decoder, srcIP, dstIP netip.Addr, srcPort, dstPort uint16) bool {
-	if natConn, exists := m.portNATTracker.getConnectionNAT(dstIP, srcIP, dstPort, srcPort); exists {
-		if err := m.rewriteTCPDestinationPort(packetData, d, natConn.originalPort); err != nil {
-			m.logger.Error1(errRewriteTCPDestinationPort, err)
-			return false
-		}
-		m.logger.Trace4("Inbound Port DNAT (return): %s:%d -> %s:%d", dstIP, srcPort, dstIP, natConn.originalPort)
-		return true
-	}
-	return false
-}
-
-// handleForwardTrafficInExistingConnections processes forward traffic in existing connections.
-func (m *Manager) handleForwardTrafficInExistingConnections(packetData []byte, d *decoder, srcIP, dstIP netip.Addr, srcPort, dstPort uint16) bool {
-	m.portDNATMutex.RLock()
-	defer m.portDNATMutex.RUnlock()
-
-	for _, rule := range m.portDNATMap.rules {
-		if rule.protocol != layers.LayerTypeTCP || rule.sourcePort != dstPort {
-			continue
-		}
-		if rule.targetIP.Unmap().Compare(dstIP.Unmap()) != 0 {
-			continue
-		}
-
-		if _, exists := m.portNATTracker.getConnectionNAT(srcIP, dstIP, srcPort, rule.targetPort); !exists {
-			continue
-		}
-
-		if err := m.rewriteTCPDestinationPort(packetData, d, rule.targetPort); err != nil {
-			m.logger.Error1(errRewriteTCPDestinationPort, err)
-			return false
-		}
-		return true
-	}
-
-	return false
-}
-
-// handleNewConnection processes new connections that match port DNAT rules.
-func (m *Manager) handleNewConnection(packetData []byte, d *decoder, srcIP, dstIP netip.Addr, srcPort, dstPort uint16) bool {
-	m.portDNATMutex.RLock()
-	defer m.portDNATMutex.RUnlock()
-
-	for _, rule := range m.portDNATMap.rules {
-		if m.applyPortDNATRule(packetData, d, rule, srcIP, dstIP, srcPort, dstPort) {
-			return true
-		}
-	}
-	return false
-}
-
-// applyPortDNATRule applies a specific port DNAT rule if conditions are met.
-func (m *Manager) applyPortDNATRule(packetData []byte, d *decoder, rule portDNATRule, srcIP, dstIP netip.Addr, srcPort, dstPort uint16) bool {
-	if rule.protocol != layers.LayerTypeTCP || rule.sourcePort != dstPort {
-		return false
-	}
-
-	if rule.targetIP.Unmap().Compare(dstIP.Unmap()) != 0 {
-		return false
-	}
-
-	if !m.portNATTracker.shouldApplyNAT(srcIP, dstIP, dstPort) {
-		return false
-	}
-
-	if err := m.rewriteTCPDestinationPort(packetData, d, rule.targetPort); err != nil {
-		m.logger.Error1(errRewriteTCPDestinationPort, err)
-		return false
-	}
-
-	m.portNATTracker.trackConnection(srcIP, dstIP, srcPort, dstPort, rule)
-	m.logger.Trace8("Inbound Port DNAT (new): %s:%d -> %s:%d (tracked: %s:%d -> %s:%d)", dstIP, rule.sourcePort, dstIP, rule.targetPort, srcIP, srcPort, dstIP, rule.targetPort)
-	return true
-}
-
-// rewriteTCPDestinationPort rewrites the destination port in a TCP packet and updates checksum.
-func (m *Manager) rewriteTCPDestinationPort(packetData []byte, d *decoder, newPort uint16) error {
-	if len(packetData) < 20 || d.decoded[0] != layers.LayerTypeIPv4 {
-		return ErrIPv4Only
-	}
-
-	if len(d.decoded) < 2 || d.decoded[1] != layers.LayerTypeTCP {
-		return fmt.Errorf("not a TCP packet")
-	}
-
-=======
 	switch d.decoded[1] {
 	case layers.LayerTypeTCP:
 		dstPort := uint16(d.tcp.DstPort)
@@ -913,7 +515,6 @@
 
 // rewriteTCPPort rewrites a TCP port (source or destination) and updates checksum.
 func (m *Manager) rewriteTCPPort(packetData []byte, d *decoder, newPort uint16, portOffset int) error {
->>>>>>> d7321c13
 	ipHeaderLen := int(d.ip4.IHL) * 4
 	if ipHeaderLen < 20 || ipHeaderLen > len(packetData) {
 		return errInvalidIPHeaderLength
@@ -924,15 +525,9 @@
 		return fmt.Errorf("packet too short for TCP header")
 	}
 
-<<<<<<< HEAD
-	oldPort := binary.BigEndian.Uint16(packetData[tcpStart+2 : tcpStart+4])
-
-	binary.BigEndian.PutUint16(packetData[tcpStart+2:tcpStart+4], newPort)
-=======
 	portStart := tcpStart + portOffset
 	oldPort := binary.BigEndian.Uint16(packetData[portStart : portStart+2])
 	binary.BigEndian.PutUint16(packetData[portStart:portStart+2], newPort)
->>>>>>> d7321c13
 
 	if len(packetData) >= tcpStart+18 {
 		checksumOffset := tcpStart + 16
@@ -949,84 +544,13 @@
 	return nil
 }
 
-<<<<<<< HEAD
-// rewriteTCPSourcePort rewrites the source port in a TCP packet and updates checksum.
-func (m *Manager) rewriteTCPSourcePort(packetData []byte, d *decoder, newPort uint16) error {
-	if len(packetData) < 20 || d.decoded[0] != layers.LayerTypeIPv4 {
-		return ErrIPv4Only
-	}
-
-	if len(d.decoded) < 2 || d.decoded[1] != layers.LayerTypeTCP {
-		return fmt.Errorf("not a TCP packet")
-	}
-
-=======
 // rewriteUDPPort rewrites a UDP port (source or destination) and updates checksum.
 func (m *Manager) rewriteUDPPort(packetData []byte, d *decoder, newPort uint16, portOffset int) error {
->>>>>>> d7321c13
 	ipHeaderLen := int(d.ip4.IHL) * 4
 	if ipHeaderLen < 20 || ipHeaderLen > len(packetData) {
 		return errInvalidIPHeaderLength
 	}
 
-<<<<<<< HEAD
-	tcpStart := ipHeaderLen
-	if len(packetData) < tcpStart+4 {
-		return fmt.Errorf("packet too short for TCP header")
-	}
-
-	oldPort := binary.BigEndian.Uint16(packetData[tcpStart : tcpStart+2])
-
-	binary.BigEndian.PutUint16(packetData[tcpStart:tcpStart+2], newPort)
-
-	if len(packetData) >= tcpStart+18 {
-		checksumOffset := tcpStart + 16
-		oldChecksum := binary.BigEndian.Uint16(packetData[checksumOffset : checksumOffset+2])
-
-		var oldPortBytes, newPortBytes [2]byte
-		binary.BigEndian.PutUint16(oldPortBytes[:], oldPort)
-		binary.BigEndian.PutUint16(newPortBytes[:], newPort)
-
-		newChecksum := incrementalUpdate(oldChecksum, oldPortBytes[:], newPortBytes[:])
-		binary.BigEndian.PutUint16(packetData[checksumOffset:checksumOffset+2], newChecksum)
-	}
-
-	return nil
-}
-
-// translateOutboundPortReverse applies stateful reverse port DNAT to outbound return traffic for SSH redirection.
-func (m *Manager) translateOutboundPortReverse(packetData []byte, d *decoder) bool {
-	if !m.portDNATEnabled.Load() {
-		return false
-	}
-
-	if len(packetData) < 20 || d.decoded[0] != layers.LayerTypeIPv4 {
-		return false
-	}
-
-	if len(d.decoded) < 2 || d.decoded[1] != layers.LayerTypeTCP {
-		return false
-	}
-
-	srcIP := netip.AddrFrom4([4]byte{packetData[12], packetData[13], packetData[14], packetData[15]})
-	dstIP := netip.AddrFrom4([4]byte{packetData[16], packetData[17], packetData[18], packetData[19]})
-	srcPort := uint16(d.tcp.SrcPort)
-	dstPort := uint16(d.tcp.DstPort)
-
-	// For outbound reverse, we need to find the connection using the same key as when it was stored
-	// Connection was stored as: srcIP, dstIP, srcPort, translatedPort
-	// So for return traffic (srcIP=server, dstIP=client), we need: dstIP, srcIP, dstPort, srcPort
-	if natConn, exists := m.portNATTracker.getConnectionNAT(dstIP, srcIP, dstPort, srcPort); exists {
-		if err := m.rewriteTCPSourcePort(packetData, d, natConn.rule.sourcePort); err != nil {
-			m.logger.Error1("rewrite TCP source port: %v", err)
-			return false
-		}
-
-		return true
-	}
-
-	return false
-=======
 	udpStart := ipHeaderLen
 	if len(packetData) < udpStart+8 {
 		return fmt.Errorf("packet too short for UDP header")
@@ -1050,5 +574,4 @@
 	}
 
 	return nil
->>>>>>> d7321c13
 }