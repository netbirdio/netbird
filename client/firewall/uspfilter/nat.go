package uspfilter

import (
	"encoding/binary"
	"errors"
	"fmt"
	"net/netip"
	"sync"
	"time"

	"github.com/google/gopacket"
	"github.com/google/gopacket/layers"

	firewall "github.com/netbirdio/netbird/client/firewall/manager"
)

var ErrIPv4Only = errors.New("only IPv4 is supported for DNAT")

var (
	errInvalidIPHeaderLength = errors.New("invalid IP header length")
)

const (
	errRewriteTCPDestinationPort = "rewrite TCP destination port: %v"
)

// ipv4Checksum calculates IPv4 header checksum using optimized parallel processing for performance.
func ipv4Checksum(header []byte) uint16 {
	if len(header) < 20 {
		return 0
	}

	var sum1, sum2 uint32

	// Parallel processing - unroll and compute two sums simultaneously
	sum1 += uint32(binary.BigEndian.Uint16(header[0:2]))
	sum2 += uint32(binary.BigEndian.Uint16(header[2:4]))
	sum1 += uint32(binary.BigEndian.Uint16(header[4:6]))
	sum2 += uint32(binary.BigEndian.Uint16(header[6:8]))
	sum1 += uint32(binary.BigEndian.Uint16(header[8:10]))
	// Skip checksum field at [10:12]
	sum2 += uint32(binary.BigEndian.Uint16(header[12:14]))
	sum1 += uint32(binary.BigEndian.Uint16(header[14:16]))
	sum2 += uint32(binary.BigEndian.Uint16(header[16:18]))
	sum1 += uint32(binary.BigEndian.Uint16(header[18:20]))

	sum := sum1 + sum2

	// Handle remaining bytes for headers > 20 bytes
	for i := 20; i < len(header)-1; i += 2 {
		sum += uint32(binary.BigEndian.Uint16(header[i : i+2]))
	}

	if len(header)%2 == 1 {
		sum += uint32(header[len(header)-1]) << 8
	}

	// Optimized carry fold - single iteration handles most cases
	sum = (sum & 0xFFFF) + (sum >> 16)
	if sum > 0xFFFF {
		sum++
	}

	return ^uint16(sum)
}

// icmpChecksum calculates ICMP checksum using parallel accumulation for high-performance processing.
func icmpChecksum(data []byte) uint16 {
	var sum1, sum2, sum3, sum4 uint32
	i := 0

	// Process 16 bytes at once with 4 parallel accumulators
	for i <= len(data)-16 {
		sum1 += uint32(binary.BigEndian.Uint16(data[i : i+2]))
		sum2 += uint32(binary.BigEndian.Uint16(data[i+2 : i+4]))
		sum3 += uint32(binary.BigEndian.Uint16(data[i+4 : i+6]))
		sum4 += uint32(binary.BigEndian.Uint16(data[i+6 : i+8]))
		sum1 += uint32(binary.BigEndian.Uint16(data[i+8 : i+10]))
		sum2 += uint32(binary.BigEndian.Uint16(data[i+10 : i+12]))
		sum3 += uint32(binary.BigEndian.Uint16(data[i+12 : i+14]))
		sum4 += uint32(binary.BigEndian.Uint16(data[i+14 : i+16]))
		i += 16
	}

	sum := sum1 + sum2 + sum3 + sum4

	// Handle remaining bytes
	for i < len(data)-1 {
		sum += uint32(binary.BigEndian.Uint16(data[i : i+2]))
		i += 2
	}

	if len(data)%2 == 1 {
		sum += uint32(data[len(data)-1]) << 8
	}

	sum = (sum & 0xFFFF) + (sum >> 16)
	if sum > 0xFFFF {
		sum++
	}

	return ^uint16(sum)
}

// biDNATMap maintains bidirectional DNAT mappings for efficient forward and reverse lookups.
type biDNATMap struct {
	forward map[netip.Addr]netip.Addr
	reverse map[netip.Addr]netip.Addr
}

// portDNATRule represents a port-specific DNAT rule
type portDNATRule struct {
	protocol   gopacket.LayerType
	sourcePort uint16
	targetPort uint16
	targetIP   netip.Addr
}

// portDNATMap manages port-specific DNAT rules
type portDNATMap struct {
	rules []portDNATRule
}

// ConnKey represents a connection 4-tuple for NAT tracking.
type ConnKey struct {
	SrcIP   netip.Addr
	DstIP   netip.Addr
	SrcPort uint16
	DstPort uint16
}

// portNATConn tracks port NAT state for a specific connection.
type portNATConn struct {
	rule         portDNATRule
	originalPort uint16
	translatedAt time.Time
}

// portNATTracker tracks connection-specific port NAT state
type portNATTracker struct {
	connections map[ConnKey]*portNATConn
	mutex       sync.RWMutex
}

// newPortNATTracker creates a new port NAT tracker for stateful connection tracking.
func newPortNATTracker() *portNATTracker {
	return &portNATTracker{
		connections: make(map[ConnKey]*portNATConn),
	}
}

// trackConnection tracks a connection that has port NAT applied using translated port as key.
func (t *portNATTracker) trackConnection(srcIP, dstIP netip.Addr, srcPort, dstPort uint16, rule portDNATRule) {
	t.mutex.Lock()
	defer t.mutex.Unlock()

	key := ConnKey{
		SrcIP:   srcIP,
		DstIP:   dstIP,
		SrcPort: srcPort,
		DstPort: rule.targetPort,
	}

	t.connections[key] = &portNATConn{
		rule:         rule,
		originalPort: dstPort,
		translatedAt: time.Now(),
	}
}

// getConnectionNAT returns NAT info for a connection if tracked, looking up by connection 4-tuple.
func (t *portNATTracker) getConnectionNAT(srcIP, dstIP netip.Addr, srcPort, dstPort uint16) (*portNATConn, bool) {
	t.mutex.RLock()
	defer t.mutex.RUnlock()

	key := ConnKey{
		SrcIP:   srcIP,
		DstIP:   dstIP,
		SrcPort: srcPort,
		DstPort: dstPort,
	}

	conn, exists := t.connections[key]
	return conn, exists
}

// shouldApplyNAT checks if NAT should be applied to a new connection to prevent bidirectional conflicts.
func (t *portNATTracker) shouldApplyNAT(srcIP, dstIP netip.Addr, dstPort uint16) bool {
	t.mutex.RLock()
	defer t.mutex.RUnlock()

	for key, conn := range t.connections {
		if key.SrcIP == dstIP && key.DstIP == srcIP &&
			conn.rule.sourcePort == dstPort && conn.originalPort == dstPort {
			return false
		}
	}
	return true
}

// cleanupConnection removes a NAT connection based on original 4-tuple for connection cleanup.
func (t *portNATTracker) cleanupConnection(srcIP, dstIP netip.Addr, srcPort uint16) {
	t.mutex.Lock()
	defer t.mutex.Unlock()

	for key := range t.connections {
		if key.SrcIP == srcIP && key.DstIP == dstIP && key.SrcPort == srcPort {
			delete(t.connections, key)
			return
		}
	}
}

// newBiDNATMap creates a new bidirectional DNAT mapping structure for efficient forward/reverse lookups.
func newBiDNATMap() *biDNATMap {
	return &biDNATMap{
		forward: make(map[netip.Addr]netip.Addr),
		reverse: make(map[netip.Addr]netip.Addr),
	}
}

// set adds a bidirectional DNAT mapping between original and translated addresses for both directions.
func (b *biDNATMap) set(original, translated netip.Addr) {
	b.forward[original] = translated
	b.reverse[translated] = original
}

// delete removes a bidirectional DNAT mapping for the given original address.
func (b *biDNATMap) delete(original netip.Addr) {
	if translated, exists := b.forward[original]; exists {
		delete(b.forward, original)
		delete(b.reverse, translated)
	}
}

// getTranslated returns the translated address for a given original address from forward mapping.
func (b *biDNATMap) getTranslated(original netip.Addr) (netip.Addr, bool) {
	translated, exists := b.forward[original]
	return translated, exists
}

// getOriginal returns the original address for a given translated address from reverse mapping.
func (b *biDNATMap) getOriginal(translated netip.Addr) (netip.Addr, bool) {
	original, exists := b.reverse[translated]
	return original, exists
}

// AddInternalDNATMapping adds a 1:1 IP address mapping for internal DNAT translation.
func (m *Manager) AddInternalDNATMapping(originalAddr, translatedAddr netip.Addr) error {
	if !originalAddr.IsValid() {
		return fmt.Errorf("invalid original IP address")
	}
	if !translatedAddr.IsValid() {
		return fmt.Errorf("invalid translated IP address")
	}

	if m.localipmanager.IsLocalIP(translatedAddr) {
		return fmt.Errorf("cannot map to local IP: %s", translatedAddr)
	}

	m.dnatMutex.Lock()
	defer m.dnatMutex.Unlock()

	// Initialize both maps together if either is nil
	if m.dnatMappings == nil || m.dnatBiMap == nil {
		m.dnatMappings = make(map[netip.Addr]netip.Addr)
		m.dnatBiMap = newBiDNATMap()
	}

	m.dnatMappings[originalAddr] = translatedAddr
	m.dnatBiMap.set(originalAddr, translatedAddr)

	if len(m.dnatMappings) == 1 {
		m.dnatEnabled.Store(true)
	}

	return nil
}

// RemoveInternalDNATMapping removes a 1:1 IP address mapping.
func (m *Manager) RemoveInternalDNATMapping(originalAddr netip.Addr) error {
	m.dnatMutex.Lock()
	defer m.dnatMutex.Unlock()

	if _, exists := m.dnatMappings[originalAddr]; !exists {
		return fmt.Errorf("mapping not found for: %s", originalAddr)
	}

	delete(m.dnatMappings, originalAddr)
	m.dnatBiMap.delete(originalAddr)
	if len(m.dnatMappings) == 0 {
		m.dnatEnabled.Store(false)
	}

	return nil
}

// getDNATTranslation returns the translated address if a mapping exists with fast-path optimization.
func (m *Manager) getDNATTranslation(addr netip.Addr) (netip.Addr, bool) {
	if !m.dnatEnabled.Load() {
		return addr, false
	}

	m.dnatMutex.RLock()
	translated, exists := m.dnatBiMap.getTranslated(addr)
	m.dnatMutex.RUnlock()
	return translated, exists
}

// findReverseDNATMapping finds original address for return traffic using reverse mapping.
func (m *Manager) findReverseDNATMapping(translatedAddr netip.Addr) (netip.Addr, bool) {
	if !m.dnatEnabled.Load() {
		return translatedAddr, false
	}

	m.dnatMutex.RLock()
	original, exists := m.dnatBiMap.getOriginal(translatedAddr)
	m.dnatMutex.RUnlock()
	return original, exists
}

// translateOutboundDNAT applies DNAT translation to outbound packets for 1:1 IP mapping.
func (m *Manager) translateOutboundDNAT(packetData []byte, d *decoder) bool {
	if !m.dnatEnabled.Load() {
		return false
	}

	if len(packetData) < 20 || d.decoded[0] != layers.LayerTypeIPv4 {
		return false
	}

	dstIP := netip.AddrFrom4([4]byte{packetData[16], packetData[17], packetData[18], packetData[19]})

	translatedIP, exists := m.getDNATTranslation(dstIP)
	if !exists {
		return false
	}

	if err := m.rewritePacketDestination(packetData, d, translatedIP); err != nil {
<<<<<<< HEAD
		m.logger.Error("rewrite packet destination: %v", err)
=======
		m.logger.Error1("Failed to rewrite packet destination: %v", err)
>>>>>>> f063866c
		return false
	}

	m.logger.Trace2("DNAT: %s -> %s", dstIP, translatedIP)
	return true
}

// translateInboundReverse applies reverse DNAT to inbound return traffic for 1:1 IP mapping.
func (m *Manager) translateInboundReverse(packetData []byte, d *decoder) bool {
	if !m.dnatEnabled.Load() {
		return false
	}

	if len(packetData) < 20 || d.decoded[0] != layers.LayerTypeIPv4 {
		return false
	}

	srcIP := netip.AddrFrom4([4]byte{packetData[12], packetData[13], packetData[14], packetData[15]})

	originalIP, exists := m.findReverseDNATMapping(srcIP)
	if !exists {
		return false
	}

	if err := m.rewritePacketSource(packetData, d, originalIP); err != nil {
<<<<<<< HEAD
		m.logger.Error("rewrite packet source: %v", err)
=======
		m.logger.Error1("Failed to rewrite packet source: %v", err)
>>>>>>> f063866c
		return false
	}

	m.logger.Trace2("Reverse DNAT: %s -> %s", srcIP, originalIP)
	return true
}

// rewritePacketDestination replaces destination IP in the packet and updates checksums.
func (m *Manager) rewritePacketDestination(packetData []byte, d *decoder, newIP netip.Addr) error {
	if len(packetData) < 20 || d.decoded[0] != layers.LayerTypeIPv4 || !newIP.Is4() {
		return ErrIPv4Only
	}

	var oldDst [4]byte
	copy(oldDst[:], packetData[16:20])
	newDst := newIP.As4()

	copy(packetData[16:20], newDst[:])

	ipHeaderLen := int(d.ip4.IHL) * 4
	if ipHeaderLen < 20 || ipHeaderLen > len(packetData) {
		return errInvalidIPHeaderLength
	}

	binary.BigEndian.PutUint16(packetData[10:12], 0)
	ipChecksum := ipv4Checksum(packetData[:ipHeaderLen])
	binary.BigEndian.PutUint16(packetData[10:12], ipChecksum)

	if len(d.decoded) > 1 {
		switch d.decoded[1] {
		case layers.LayerTypeTCP:
			m.updateTCPChecksum(packetData, ipHeaderLen, oldDst[:], newDst[:])
		case layers.LayerTypeUDP:
			m.updateUDPChecksum(packetData, ipHeaderLen, oldDst[:], newDst[:])
		case layers.LayerTypeICMPv4:
			m.updateICMPChecksum(packetData, ipHeaderLen)
		}
	}

	return nil
}

// rewritePacketSource replaces the source IP address in the packet and updates checksums.
func (m *Manager) rewritePacketSource(packetData []byte, d *decoder, newIP netip.Addr) error {
	if len(packetData) < 20 || d.decoded[0] != layers.LayerTypeIPv4 || !newIP.Is4() {
		return ErrIPv4Only
	}

	var oldSrc [4]byte
	copy(oldSrc[:], packetData[12:16])
	newSrc := newIP.As4()

	copy(packetData[12:16], newSrc[:])

	ipHeaderLen := int(d.ip4.IHL) * 4
	if ipHeaderLen < 20 || ipHeaderLen > len(packetData) {
		return errInvalidIPHeaderLength
	}

	binary.BigEndian.PutUint16(packetData[10:12], 0)
	ipChecksum := ipv4Checksum(packetData[:ipHeaderLen])
	binary.BigEndian.PutUint16(packetData[10:12], ipChecksum)

	if len(d.decoded) > 1 {
		switch d.decoded[1] {
		case layers.LayerTypeTCP:
			m.updateTCPChecksum(packetData, ipHeaderLen, oldSrc[:], newSrc[:])
		case layers.LayerTypeUDP:
			m.updateUDPChecksum(packetData, ipHeaderLen, oldSrc[:], newSrc[:])
		case layers.LayerTypeICMPv4:
			m.updateICMPChecksum(packetData, ipHeaderLen)
		}
	}

	return nil
}

// updateTCPChecksum updates TCP checksum after IP address change using incremental update per RFC 1624.
func (m *Manager) updateTCPChecksum(packetData []byte, ipHeaderLen int, oldIP, newIP []byte) {
	tcpStart := ipHeaderLen
	if len(packetData) < tcpStart+18 {
		return
	}

	checksumOffset := tcpStart + 16
	oldChecksum := binary.BigEndian.Uint16(packetData[checksumOffset : checksumOffset+2])
	newChecksum := incrementalUpdate(oldChecksum, oldIP, newIP)
	binary.BigEndian.PutUint16(packetData[checksumOffset:checksumOffset+2], newChecksum)
}

// updateUDPChecksum updates UDP checksum after IP address change using incremental update per RFC 1624.
func (m *Manager) updateUDPChecksum(packetData []byte, ipHeaderLen int, oldIP, newIP []byte) {
	udpStart := ipHeaderLen
	if len(packetData) < udpStart+8 {
		return
	}

	checksumOffset := udpStart + 6
	oldChecksum := binary.BigEndian.Uint16(packetData[checksumOffset : checksumOffset+2])

	if oldChecksum == 0 {
		return
	}

	newChecksum := incrementalUpdate(oldChecksum, oldIP, newIP)
	binary.BigEndian.PutUint16(packetData[checksumOffset:checksumOffset+2], newChecksum)
}

// updateICMPChecksum recalculates ICMP checksum after packet modification using full recalculation.
func (m *Manager) updateICMPChecksum(packetData []byte, ipHeaderLen int) {
	icmpStart := ipHeaderLen
	if len(packetData) < icmpStart+8 {
		return
	}

	icmpData := packetData[icmpStart:]
	binary.BigEndian.PutUint16(icmpData[2:4], 0)
	checksum := icmpChecksum(icmpData)
	binary.BigEndian.PutUint16(icmpData[2:4], checksum)
}

// incrementalUpdate performs incremental checksum update per RFC 1624 for performance.
func incrementalUpdate(oldChecksum uint16, oldBytes, newBytes []byte) uint16 {
	sum := uint32(^oldChecksum)

	// Fast path for IPv4 addresses (4 bytes) - most common case
	if len(oldBytes) == 4 && len(newBytes) == 4 {
		sum += uint32(^binary.BigEndian.Uint16(oldBytes[0:2]))
		sum += uint32(^binary.BigEndian.Uint16(oldBytes[2:4]))
		sum += uint32(binary.BigEndian.Uint16(newBytes[0:2]))
		sum += uint32(binary.BigEndian.Uint16(newBytes[2:4]))
	} else {
		// Fallback for other lengths
		for i := 0; i < len(oldBytes)-1; i += 2 {
			sum += uint32(^binary.BigEndian.Uint16(oldBytes[i : i+2]))
		}
		if len(oldBytes)%2 == 1 {
			sum += uint32(^oldBytes[len(oldBytes)-1]) << 8
		}

		for i := 0; i < len(newBytes)-1; i += 2 {
			sum += uint32(binary.BigEndian.Uint16(newBytes[i : i+2]))
		}
		if len(newBytes)%2 == 1 {
			sum += uint32(newBytes[len(newBytes)-1]) << 8
		}
	}

	sum = (sum & 0xFFFF) + (sum >> 16)
	if sum > 0xFFFF {
		sum++
	}

	return ^uint16(sum)
}

// AddDNATRule adds outbound DNAT rule for forwarding external traffic to NetBird network.
func (m *Manager) AddDNATRule(rule firewall.ForwardRule) (firewall.Rule, error) {
	if m.nativeFirewall == nil {
		return nil, errNatNotSupported
	}
	return m.nativeFirewall.AddDNATRule(rule)
}

// DeleteDNATRule deletes outbound DNAT rule.
func (m *Manager) DeleteDNATRule(rule firewall.Rule) error {
	if m.nativeFirewall == nil {
		return errNatNotSupported
	}
	return m.nativeFirewall.DeleteDNATRule(rule)
}

// addPortRedirection adds port redirection rule for specified target IP, protocol and ports.
func (m *Manager) addPortRedirection(targetIP netip.Addr, protocol gopacket.LayerType, sourcePort, targetPort uint16) error {
	m.portDNATMutex.Lock()
	defer m.portDNATMutex.Unlock()

	rule := portDNATRule{
		protocol:   protocol,
		sourcePort: sourcePort,
		targetPort: targetPort,
		targetIP:   targetIP,
	}

	m.portDNATMap.rules = append(m.portDNATMap.rules, rule)
	m.portDNATEnabled.Store(true)

	return nil
}

// AddInboundDNAT adds an inbound DNAT rule redirecting traffic from NetBird peers to local services on specific ports.
func (m *Manager) AddInboundDNAT(localAddr netip.Addr, protocol firewall.Protocol, sourcePort, targetPort uint16) error {
	var layerType gopacket.LayerType
	switch protocol {
	case firewall.ProtocolTCP:
		layerType = layers.LayerTypeTCP
	case firewall.ProtocolUDP:
		layerType = layers.LayerTypeUDP
	default:
		return fmt.Errorf("unsupported protocol: %s", protocol)
	}

	return m.addPortRedirection(localAddr, layerType, sourcePort, targetPort)
}

// removePortRedirection removes port redirection rule for specified target IP, protocol and ports.
func (m *Manager) removePortRedirection(targetIP netip.Addr, protocol gopacket.LayerType, sourcePort, targetPort uint16) error {
	m.portDNATMutex.Lock()
	defer m.portDNATMutex.Unlock()

	var filteredRules []portDNATRule
	for _, rule := range m.portDNATMap.rules {
		if !(rule.protocol == protocol && rule.sourcePort == sourcePort && rule.targetPort == targetPort && rule.targetIP.Compare(targetIP) == 0) {
			filteredRules = append(filteredRules, rule)
		}
	}
	m.portDNATMap.rules = filteredRules

	if len(m.portDNATMap.rules) == 0 {
		m.portDNATEnabled.Store(false)
	}

	return nil
}

// RemoveInboundDNAT removes inbound DNAT rule for specified local address and ports.
func (m *Manager) RemoveInboundDNAT(localAddr netip.Addr, protocol firewall.Protocol, sourcePort, targetPort uint16) error {
	var layerType gopacket.LayerType
	switch protocol {
	case firewall.ProtocolTCP:
		layerType = layers.LayerTypeTCP
	case firewall.ProtocolUDP:
		layerType = layers.LayerTypeUDP
	default:
		return fmt.Errorf("unsupported protocol: %s", protocol)
	}

	return m.removePortRedirection(localAddr, layerType, sourcePort, targetPort)
}

// translateInboundPortDNAT applies stateful port-specific DNAT translation to inbound packets.
func (m *Manager) translateInboundPortDNAT(packetData []byte, d *decoder) bool {
	if !m.portDNATEnabled.Load() {
		return false
	}

	if len(packetData) < 20 || d.decoded[0] != layers.LayerTypeIPv4 {
		return false
	}

	if len(d.decoded) < 2 || d.decoded[1] != layers.LayerTypeTCP {
		return false
	}

	srcIP := netip.AddrFrom4([4]byte{packetData[12], packetData[13], packetData[14], packetData[15]})
	dstIP := netip.AddrFrom4([4]byte{packetData[16], packetData[17], packetData[18], packetData[19]})
	srcPort := uint16(d.tcp.SrcPort)
	dstPort := uint16(d.tcp.DstPort)

	if m.handleReturnTraffic(packetData, d, srcIP, dstIP, srcPort, dstPort) {
		return true
	}

	return m.handleNewConnection(packetData, d, srcIP, dstIP, srcPort, dstPort)
}

// handleReturnTraffic processes return traffic for existing NAT connections.
func (m *Manager) handleReturnTraffic(packetData []byte, d *decoder, srcIP, dstIP netip.Addr, srcPort, dstPort uint16) bool {
	if m.isTranslatedPortTraffic(srcIP, srcPort) {
		return false
	}

	if handled := m.handleExistingNATConnection(packetData, d, srcIP, dstIP, srcPort, dstPort); handled {
		return true
	}

	return m.handleForwardTrafficInExistingConnections(packetData, d, srcIP, dstIP, srcPort, dstPort)
}

// isTranslatedPortTraffic checks if traffic is from a translated port that should be handled by outbound reverse.
func (m *Manager) isTranslatedPortTraffic(srcIP netip.Addr, srcPort uint16) bool {
	m.portDNATMutex.RLock()
	defer m.portDNATMutex.RUnlock()

	for _, rule := range m.portDNATMap.rules {
		if rule.protocol == layers.LayerTypeTCP && rule.targetPort == srcPort &&
			rule.targetIP.Unmap().Compare(srcIP.Unmap()) == 0 {
			return true
		}
	}
	return false
}

// handleExistingNATConnection processes return traffic for existing NAT connections.
func (m *Manager) handleExistingNATConnection(packetData []byte, d *decoder, srcIP, dstIP netip.Addr, srcPort, dstPort uint16) bool {
	if natConn, exists := m.portNATTracker.getConnectionNAT(dstIP, srcIP, dstPort, srcPort); exists {
		if err := m.rewriteTCPDestinationPort(packetData, d, natConn.originalPort); err != nil {
			m.logger.Error(errRewriteTCPDestinationPort, err)
			return false
		}
		m.logger.Trace("Inbound Port DNAT (return): %s:%d -> %s:%d", dstIP, srcPort, dstIP, natConn.originalPort)
		return true
	}
	return false
}

// handleForwardTrafficInExistingConnections processes forward traffic in existing connections.
func (m *Manager) handleForwardTrafficInExistingConnections(packetData []byte, d *decoder, srcIP, dstIP netip.Addr, srcPort, dstPort uint16) bool {
	m.portDNATMutex.RLock()
	defer m.portDNATMutex.RUnlock()

	for _, rule := range m.portDNATMap.rules {
		if rule.protocol != layers.LayerTypeTCP || rule.sourcePort != dstPort {
			continue
		}
		if rule.targetIP.Unmap().Compare(dstIP.Unmap()) != 0 {
			continue
		}

		if _, exists := m.portNATTracker.getConnectionNAT(srcIP, dstIP, srcPort, rule.targetPort); !exists {
			continue
		}

		if err := m.rewriteTCPDestinationPort(packetData, d, rule.targetPort); err != nil {
			m.logger.Error(errRewriteTCPDestinationPort, err)
			return false
		}
		return true
	}

	return false
}

// handleNewConnection processes new connections that match port DNAT rules.
func (m *Manager) handleNewConnection(packetData []byte, d *decoder, srcIP, dstIP netip.Addr, srcPort, dstPort uint16) bool {
	m.portDNATMutex.RLock()
	defer m.portDNATMutex.RUnlock()

	for _, rule := range m.portDNATMap.rules {
		if m.applyPortDNATRule(packetData, d, rule, srcIP, dstIP, srcPort, dstPort) {
			return true
		}
	}
	return false
}

// applyPortDNATRule applies a specific port DNAT rule if conditions are met.
func (m *Manager) applyPortDNATRule(packetData []byte, d *decoder, rule portDNATRule, srcIP, dstIP netip.Addr, srcPort, dstPort uint16) bool {
	if rule.protocol != layers.LayerTypeTCP || rule.sourcePort != dstPort {
		return false
	}

	if rule.targetIP.Unmap().Compare(dstIP.Unmap()) != 0 {
		return false
	}

	if !m.portNATTracker.shouldApplyNAT(srcIP, dstIP, dstPort) {
		return false
	}

	if err := m.rewriteTCPDestinationPort(packetData, d, rule.targetPort); err != nil {
		m.logger.Error(errRewriteTCPDestinationPort, err)
		return false
	}

	m.portNATTracker.trackConnection(srcIP, dstIP, srcPort, dstPort, rule)
	m.logger.Trace("Inbound Port DNAT (new): %s:%d -> %s:%d (tracked: %s:%d -> %s:%d)", dstIP, rule.sourcePort, dstIP, rule.targetPort, srcIP, srcPort, dstIP, rule.targetPort)
	return true
}

// rewriteTCPDestinationPort rewrites the destination port in a TCP packet and updates checksum.
func (m *Manager) rewriteTCPDestinationPort(packetData []byte, d *decoder, newPort uint16) error {
	if len(packetData) < 20 || d.decoded[0] != layers.LayerTypeIPv4 {
		return ErrIPv4Only
	}

	if len(d.decoded) < 2 || d.decoded[1] != layers.LayerTypeTCP {
		return fmt.Errorf("not a TCP packet")
	}

	ipHeaderLen := int(d.ip4.IHL) * 4
	if ipHeaderLen < 20 || ipHeaderLen > len(packetData) {
		return errInvalidIPHeaderLength
	}

	tcpStart := ipHeaderLen
	if len(packetData) < tcpStart+4 {
		return fmt.Errorf("packet too short for TCP header")
	}

	oldPort := binary.BigEndian.Uint16(packetData[tcpStart+2 : tcpStart+4])

	binary.BigEndian.PutUint16(packetData[tcpStart+2:tcpStart+4], newPort)

	if len(packetData) >= tcpStart+18 {
		checksumOffset := tcpStart + 16
		oldChecksum := binary.BigEndian.Uint16(packetData[checksumOffset : checksumOffset+2])

		var oldPortBytes, newPortBytes [2]byte
		binary.BigEndian.PutUint16(oldPortBytes[:], oldPort)
		binary.BigEndian.PutUint16(newPortBytes[:], newPort)

		newChecksum := incrementalUpdate(oldChecksum, oldPortBytes[:], newPortBytes[:])
		binary.BigEndian.PutUint16(packetData[checksumOffset:checksumOffset+2], newChecksum)
	}

	return nil
}

// rewriteTCPSourcePort rewrites the source port in a TCP packet and updates checksum.
func (m *Manager) rewriteTCPSourcePort(packetData []byte, d *decoder, newPort uint16) error {
	if len(packetData) < 20 || d.decoded[0] != layers.LayerTypeIPv4 {
		return ErrIPv4Only
	}

	if len(d.decoded) < 2 || d.decoded[1] != layers.LayerTypeTCP {
		return fmt.Errorf("not a TCP packet")
	}

	ipHeaderLen := int(d.ip4.IHL) * 4
	if ipHeaderLen < 20 || ipHeaderLen > len(packetData) {
		return errInvalidIPHeaderLength
	}

	tcpStart := ipHeaderLen
	if len(packetData) < tcpStart+4 {
		return fmt.Errorf("packet too short for TCP header")
	}

	oldPort := binary.BigEndian.Uint16(packetData[tcpStart : tcpStart+2])

	binary.BigEndian.PutUint16(packetData[tcpStart:tcpStart+2], newPort)

	if len(packetData) >= tcpStart+18 {
		checksumOffset := tcpStart + 16
		oldChecksum := binary.BigEndian.Uint16(packetData[checksumOffset : checksumOffset+2])

		var oldPortBytes, newPortBytes [2]byte
		binary.BigEndian.PutUint16(oldPortBytes[:], oldPort)
		binary.BigEndian.PutUint16(newPortBytes[:], newPort)

		newChecksum := incrementalUpdate(oldChecksum, oldPortBytes[:], newPortBytes[:])
		binary.BigEndian.PutUint16(packetData[checksumOffset:checksumOffset+2], newChecksum)
	}

	return nil
}

// translateOutboundPortReverse applies stateful reverse port DNAT to outbound return traffic for SSH redirection.
func (m *Manager) translateOutboundPortReverse(packetData []byte, d *decoder) bool {
	if !m.portDNATEnabled.Load() {
		return false
	}

	if len(packetData) < 20 || d.decoded[0] != layers.LayerTypeIPv4 {
		return false
	}

	if len(d.decoded) < 2 || d.decoded[1] != layers.LayerTypeTCP {
		return false
	}

	srcIP := netip.AddrFrom4([4]byte{packetData[12], packetData[13], packetData[14], packetData[15]})
	dstIP := netip.AddrFrom4([4]byte{packetData[16], packetData[17], packetData[18], packetData[19]})
	srcPort := uint16(d.tcp.SrcPort)
	dstPort := uint16(d.tcp.DstPort)

	// For outbound reverse, we need to find the connection using the same key as when it was stored
	// Connection was stored as: srcIP, dstIP, srcPort, translatedPort
	// So for return traffic (srcIP=server, dstIP=client), we need: dstIP, srcIP, dstPort, srcPort
	if natConn, exists := m.portNATTracker.getConnectionNAT(dstIP, srcIP, dstPort, srcPort); exists {
		if err := m.rewriteTCPSourcePort(packetData, d, natConn.rule.sourcePort); err != nil {
			m.logger.Error("rewrite TCP source port: %v", err)
			return false
		}

		return true
	}

	return false
}<|MERGE_RESOLUTION|>--- conflicted
+++ resolved
@@ -337,11 +337,7 @@
 	}
 
 	if err := m.rewritePacketDestination(packetData, d, translatedIP); err != nil {
-<<<<<<< HEAD
-		m.logger.Error("rewrite packet destination: %v", err)
-=======
-		m.logger.Error1("Failed to rewrite packet destination: %v", err)
->>>>>>> f063866c
+		m.logger.Error1("rewrite packet destination: %v", err)
 		return false
 	}
 
@@ -367,11 +363,7 @@
 	}
 
 	if err := m.rewritePacketSource(packetData, d, originalIP); err != nil {
-<<<<<<< HEAD
-		m.logger.Error("rewrite packet source: %v", err)
-=======
-		m.logger.Error1("Failed to rewrite packet source: %v", err)
->>>>>>> f063866c
+		m.logger.Error1("rewrite packet source: %v", err)
 		return false
 	}
 
@@ -669,10 +661,10 @@
 func (m *Manager) handleExistingNATConnection(packetData []byte, d *decoder, srcIP, dstIP netip.Addr, srcPort, dstPort uint16) bool {
 	if natConn, exists := m.portNATTracker.getConnectionNAT(dstIP, srcIP, dstPort, srcPort); exists {
 		if err := m.rewriteTCPDestinationPort(packetData, d, natConn.originalPort); err != nil {
-			m.logger.Error(errRewriteTCPDestinationPort, err)
+			m.logger.Error1(errRewriteTCPDestinationPort, err)
 			return false
 		}
-		m.logger.Trace("Inbound Port DNAT (return): %s:%d -> %s:%d", dstIP, srcPort, dstIP, natConn.originalPort)
+		m.logger.Trace4("Inbound Port DNAT (return): %s:%d -> %s:%d", dstIP, srcPort, dstIP, natConn.originalPort)
 		return true
 	}
 	return false
@@ -696,7 +688,7 @@
 		}
 
 		if err := m.rewriteTCPDestinationPort(packetData, d, rule.targetPort); err != nil {
-			m.logger.Error(errRewriteTCPDestinationPort, err)
+			m.logger.Error1(errRewriteTCPDestinationPort, err)
 			return false
 		}
 		return true
@@ -733,12 +725,12 @@
 	}
 
 	if err := m.rewriteTCPDestinationPort(packetData, d, rule.targetPort); err != nil {
-		m.logger.Error(errRewriteTCPDestinationPort, err)
+		m.logger.Error1(errRewriteTCPDestinationPort, err)
 		return false
 	}
 
 	m.portNATTracker.trackConnection(srcIP, dstIP, srcPort, dstPort, rule)
-	m.logger.Trace("Inbound Port DNAT (new): %s:%d -> %s:%d (tracked: %s:%d -> %s:%d)", dstIP, rule.sourcePort, dstIP, rule.targetPort, srcIP, srcPort, dstIP, rule.targetPort)
+	m.logger.Trace8("Inbound Port DNAT (new): %s:%d -> %s:%d (tracked: %s:%d -> %s:%d)", dstIP, rule.sourcePort, dstIP, rule.targetPort, srcIP, srcPort, dstIP, rule.targetPort)
 	return true
 }
 
@@ -844,7 +836,7 @@
 	// So for return traffic (srcIP=server, dstIP=client), we need: dstIP, srcIP, dstPort, srcPort
 	if natConn, exists := m.portNATTracker.getConnectionNAT(dstIP, srcIP, dstPort, srcPort); exists {
 		if err := m.rewriteTCPSourcePort(packetData, d, natConn.rule.sourcePort); err != nil {
-			m.logger.Error("rewrite TCP source port: %v", err)
+			m.logger.Error1("rewrite TCP source port: %v", err)
 			return false
 		}
 
