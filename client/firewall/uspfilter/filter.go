--- conflicted
+++ resolved
@@ -116,20 +116,12 @@
 	dnatMutex    sync.RWMutex
 	dnatBiMap    *biDNATMap
 
-<<<<<<< HEAD
-	// Port-specific DNAT for SSH redirection
-	portDNATEnabled atomic.Bool
-	portDNATMap     *portDNATMap
-	portDNATMutex   sync.RWMutex
-	portNATTracker  *portNATTracker
-
-	netstackServices     map[serviceKey]struct{}
-	netstackServiceMutex sync.RWMutex
-=======
 	portDNATEnabled atomic.Bool
 	portDNATRules   []portDNATRule
 	portDNATMutex   sync.RWMutex
->>>>>>> d7321c13
+
+	netstackServices     map[serviceKey]struct{}
+	netstackServiceMutex sync.RWMutex
 }
 
 // decoder for packages
@@ -219,13 +211,8 @@
 		netstack:            netstack.IsEnabled(),
 		localForwarding:     enableLocalForwarding,
 		dnatMappings:        make(map[netip.Addr]netip.Addr),
-<<<<<<< HEAD
-		portDNATMap:         &portDNATMap{rules: make([]portDNATRule, 0)},
-		portNATTracker:      newPortNATTracker(),
+		portDNATRules:       []portDNATRule{},
 		netstackServices:    make(map[serviceKey]struct{}),
-=======
-		portDNATRules:       []portDNATRule{},
->>>>>>> d7321c13
 	}
 	m.routingEnabled.Store(false)
 
@@ -363,22 +350,18 @@
 	return nil
 }
 
-// Init initializes the firewall manager with state manager.
 func (m *Manager) Init(*statemanager.Manager) error {
 	return nil
 }
 
-// IsServerRouteSupported returns whether server routes are supported.
 func (m *Manager) IsServerRouteSupported() bool {
 	return true
 }
 
-// IsStateful returns whether the firewall manager tracks connection state.
 func (m *Manager) IsStateful() bool {
 	return m.stateful
 }
 
-// AddNatRule adds a routing firewall rule for NAT translation.
 func (m *Manager) AddNatRule(pair firewall.RouterPair) error {
 	if m.nativeRouter.Load() && m.nativeFirewall != nil {
 		return m.nativeFirewall.AddNatRule(pair)
@@ -666,7 +649,6 @@
 
 	m.trackOutbound(d, srcIP, dstIP, packetData, size)
 	m.translateOutboundDNAT(packetData, d)
-	m.translateOutboundPortReverse(packetData, d)
 
 	return false
 }
@@ -808,18 +790,11 @@
 		return false
 	}
 
-<<<<<<< HEAD
-	if translated := m.translateInboundPortDNAT(packetData, d); translated {
-		// Re-decode after port DNAT translation to update port information
-		if err := d.parser.DecodeLayers(packetData, &d.decoded); err != nil {
-			m.logger.Error1("Failed to re-decode packet after port DNAT: %v", err)
-=======
 	// TODO: optimize port DNAT by caching matched rules in conntrack
 	if translated := m.translateInboundPortDNAT(packetData, d, srcIP, dstIP); translated {
 		// Re-decode after port DNAT translation to update port information
 		if err := d.parser.DecodeLayers(packetData, &d.decoded); err != nil {
 			m.logger.Error1("failed to re-decode packet after port DNAT: %v", err)
->>>>>>> d7321c13
 			return true
 		}
 		srcIP, dstIP = m.extractIPs(d)
