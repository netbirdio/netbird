--- conflicted
+++ resolved
@@ -601,8 +601,8 @@
 	}
 
 	manager, err := Create(ifaceMock, false, flowLogger)
+	require.NoError(tb, err)
 	require.NoError(tb, manager.EnableRouting())
-	require.NoError(tb, err)
 	require.NotNil(tb, manager)
 	require.True(tb, manager.routingEnabled.Load())
 	require.False(tb, manager.nativeRouter.Load())
@@ -842,29 +842,6 @@
 			shouldPass: true,
 		},
 		{
-<<<<<<< HEAD
-			name:  "Multiple source networks with mismatched protocol",
-			srcIP: "172.16.0.1",
-			dstIP: "192.168.1.100",
-			// Should not match TCP rule
-			proto:   fw.ProtocolUDP,
-			srcPort: 12345,
-			dstPort: 80,
-			rule: rule{
-				sources: []netip.Prefix{
-					netip.MustParsePrefix("100.10.0.0/16"),
-					netip.MustParsePrefix("172.16.0.0/16"),
-				},
-				dest:    fw.Network{Prefix: netip.MustParsePrefix("192.168.1.0/24")},
-				proto:   fw.ProtocolTCP,
-				dstPort: &fw.Port{Values: []uint16{80}},
-				action:  fw.ActionAccept,
-			},
-			shouldPass: false,
-		},
-		{
-=======
->>>>>>> 85f92f83
 			name:    "Allow multiple destination ports",
 			srcIP:   "100.10.0.1",
 			dstIP:   "192.168.1.100",
@@ -1127,7 +1104,7 @@
 			dstPort: 7999,
 			rule: rule{
 				sources: []netip.Prefix{netip.MustParsePrefix("100.10.0.0/16")},
-				dest:    netip.MustParsePrefix("192.168.1.0/24"),
+				dest:    fw.Network{Prefix: netip.MustParsePrefix("192.168.1.0/24")},
 				proto:   fw.ProtocolTCP,
 				dstPort: &fw.Port{IsRange: true, Values: []uint16{8000, 8100}},
 				action:  fw.ActionDrop,
@@ -1143,7 +1120,7 @@
 			dstPort: 443,
 			rule: rule{
 				sources: []netip.Prefix{netip.MustParsePrefix("100.10.0.0/16")},
-				dest:    netip.MustParsePrefix("192.168.1.0/24"),
+				dest:    fw.Network{Prefix: netip.MustParsePrefix("192.168.1.0/24")},
 				proto:   fw.ProtocolTCP,
 				action:  fw.ActionAccept,
 			},
@@ -1158,7 +1135,7 @@
 			dstPort: 53,
 			rule: rule{
 				sources: []netip.Prefix{netip.MustParsePrefix("100.10.0.0/16")},
-				dest:    netip.MustParsePrefix("192.168.1.0/24"),
+				dest:    fw.Network{Prefix: netip.MustParsePrefix("192.168.1.0/24")},
 				proto:   fw.ProtocolUDP,
 				action:  fw.ActionAccept,
 			},
@@ -1173,7 +1150,7 @@
 			dstPort: 80,
 			rule: rule{
 				sources: []netip.Prefix{netip.MustParsePrefix("100.10.0.0/16")},
-				dest:    netip.MustParsePrefix("192.168.1.0/24"),
+				dest:    fw.Network{Prefix: netip.MustParsePrefix("192.168.1.0/24")},
 				proto:   fw.ProtocolUDP,
 				dstPort: &fw.Port{Values: []uint16{80}},
 				action:  fw.ActionAccept,
@@ -1189,7 +1166,7 @@
 			dstPort: 80,
 			rule: rule{
 				sources: []netip.Prefix{netip.MustParsePrefix("100.10.0.0/16")},
-				dest:    netip.MustParsePrefix("192.168.1.0/24"),
+				dest:    fw.Network{Prefix: netip.MustParsePrefix("192.168.1.0/24")},
 				proto:   fw.ProtocolTCP,
 				dstPort: &fw.Port{Values: []uint16{80}},
 				action:  fw.ActionAccept,
@@ -1203,7 +1180,7 @@
 			proto: fw.ProtocolICMP,
 			rule: rule{
 				sources: []netip.Prefix{netip.MustParsePrefix("100.10.0.0/16")},
-				dest:    netip.MustParsePrefix("192.168.1.0/24"),
+				dest:    fw.Network{Prefix: netip.MustParsePrefix("192.168.1.0/24")},
 				proto:   fw.ProtocolTCP,
 				action:  fw.ActionAccept,
 			},
@@ -1216,7 +1193,7 @@
 			proto: fw.ProtocolICMP,
 			rule: rule{
 				sources: []netip.Prefix{netip.MustParsePrefix("100.10.0.0/16")},
-				dest:    netip.MustParsePrefix("192.168.1.0/24"),
+				dest:    fw.Network{Prefix: netip.MustParsePrefix("192.168.1.0/24")},
 				proto:   fw.ProtocolUDP,
 				action:  fw.ActionAccept,
 			},
@@ -1231,7 +1208,7 @@
 				rule, err := manager.AddRouteFiltering(
 					nil,
 					[]netip.Prefix{netip.MustParsePrefix("0.0.0.0/0")},
-					netip.MustParsePrefix("0.0.0.0/0"),
+					fw.Network{Prefix: netip.MustParsePrefix("0.0.0.0/0")},
 					fw.ProtocolALL,
 					nil,
 					nil,
