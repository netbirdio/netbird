package uspfilter

import (
	"fmt"
	"net/netip"
	"time"

	"github.com/google/gopacket"
	"github.com/google/gopacket/layers"

	fw "github.com/netbirdio/netbird/client/firewall/manager"
	"github.com/netbirdio/netbird/client/firewall/uspfilter/conntrack"
)

type PacketStage int

const (
	StageReceived PacketStage = iota
	StageConntrack
	StagePeerACL
	StageRouting
	StageRouteACL
	StageForwarding
	StageCompleted
)

const msgProcessingCompleted = "Processing completed"

func (s PacketStage) String() string {
	return map[PacketStage]string{
		StageReceived:   "Received",
		StageConntrack:  "Connection Tracking",
		StagePeerACL:    "Peer ACL",
		StageRouting:    "Routing",
		StageRouteACL:   "Route ACL",
		StageForwarding: "Forwarding",
		StageCompleted:  "Completed",
	}[s]
}

type ForwarderAction struct {
	Action     string
	RemoteAddr string
	Error      error
}

type TraceResult struct {
	Timestamp       time.Time
	Stage           PacketStage
	Message         string
	Allowed         bool
	ForwarderAction *ForwarderAction
}

type PacketTrace struct {
	SourceIP        netip.Addr
	DestinationIP   netip.Addr
	Protocol        string
	SourcePort      uint16
	DestinationPort uint16
	Direction       fw.RuleDirection
	Results         []TraceResult
}

type TCPState struct {
	SYN bool
	ACK bool
	FIN bool
	RST bool
	PSH bool
	URG bool
}

type PacketBuilder struct {
	SrcIP       netip.Addr
	DstIP       netip.Addr
	Protocol    fw.Protocol
	SrcPort     uint16
	DstPort     uint16
	ICMPType    uint8
	ICMPCode    uint8
	Direction   fw.RuleDirection
	PayloadSize int
	TCPState    *TCPState
}

func (t *PacketTrace) AddResult(stage PacketStage, message string, allowed bool) {
	t.Results = append(t.Results, TraceResult{
		Timestamp: time.Now(),
		Stage:     stage,
		Message:   message,
		Allowed:   allowed,
	})
}

func (t *PacketTrace) AddResultWithForwarder(stage PacketStage, message string, allowed bool, action *ForwarderAction) {
	t.Results = append(t.Results, TraceResult{
		Timestamp:       time.Now(),
		Stage:           stage,
		Message:         message,
		Allowed:         allowed,
		ForwarderAction: action,
	})
}

func (p *PacketBuilder) Build() ([]byte, error) {
	ip := p.buildIPLayer()
	pktLayers := []gopacket.SerializableLayer{ip}

	transportLayer, err := p.buildTransportLayer(ip)
	if err != nil {
		return nil, err
	}
	pktLayers = append(pktLayers, transportLayer...)

	if p.PayloadSize > 0 {
		payload := make([]byte, p.PayloadSize)
		pktLayers = append(pktLayers, gopacket.Payload(payload))
	}

	return serializePacket(pktLayers)
}

func (p *PacketBuilder) buildIPLayer() *layers.IPv4 {
	return &layers.IPv4{
		Version:  4,
		TTL:      64,
		Protocol: layers.IPProtocol(getIPProtocolNumber(p.Protocol)),
		SrcIP:    p.SrcIP.AsSlice(),
		DstIP:    p.DstIP.AsSlice(),
	}
}

func (p *PacketBuilder) buildTransportLayer(ip *layers.IPv4) ([]gopacket.SerializableLayer, error) {
	switch p.Protocol {
	case "tcp":
		return p.buildTCPLayer(ip)
	case "udp":
		return p.buildUDPLayer(ip)
	case "icmp":
		return p.buildICMPLayer()
	default:
		return nil, fmt.Errorf("unsupported protocol: %s", p.Protocol)
	}
}

func (p *PacketBuilder) buildTCPLayer(ip *layers.IPv4) ([]gopacket.SerializableLayer, error) {
	tcp := &layers.TCP{
		SrcPort: layers.TCPPort(p.SrcPort),
		DstPort: layers.TCPPort(p.DstPort),
		Window:  65535,
		SYN:     p.TCPState != nil && p.TCPState.SYN,
		ACK:     p.TCPState != nil && p.TCPState.ACK,
		FIN:     p.TCPState != nil && p.TCPState.FIN,
		RST:     p.TCPState != nil && p.TCPState.RST,
		PSH:     p.TCPState != nil && p.TCPState.PSH,
		URG:     p.TCPState != nil && p.TCPState.URG,
	}
	if err := tcp.SetNetworkLayerForChecksum(ip); err != nil {
		return nil, fmt.Errorf("set network layer for TCP checksum: %w", err)
	}
	return []gopacket.SerializableLayer{tcp}, nil
}

func (p *PacketBuilder) buildUDPLayer(ip *layers.IPv4) ([]gopacket.SerializableLayer, error) {
	udp := &layers.UDP{
		SrcPort: layers.UDPPort(p.SrcPort),
		DstPort: layers.UDPPort(p.DstPort),
	}
	if err := udp.SetNetworkLayerForChecksum(ip); err != nil {
		return nil, fmt.Errorf("set network layer for UDP checksum: %w", err)
	}
	return []gopacket.SerializableLayer{udp}, nil
}

func (p *PacketBuilder) buildICMPLayer() ([]gopacket.SerializableLayer, error) {
	icmp := &layers.ICMPv4{
		TypeCode: layers.CreateICMPv4TypeCode(p.ICMPType, p.ICMPCode),
	}
	if p.ICMPType == layers.ICMPv4TypeEchoRequest || p.ICMPType == layers.ICMPv4TypeEchoReply {
		icmp.Id = uint16(1)
		icmp.Seq = uint16(1)
	}
	return []gopacket.SerializableLayer{icmp}, nil
}

func serializePacket(layers []gopacket.SerializableLayer) ([]byte, error) {
	buf := gopacket.NewSerializeBuffer()
	opts := gopacket.SerializeOptions{
		ComputeChecksums: true,
		FixLengths:       true,
	}
	if err := gopacket.SerializeLayers(buf, opts, layers...); err != nil {
		return nil, fmt.Errorf("serialize packet: %w", err)
	}
	return buf.Bytes(), nil
}

func getIPProtocolNumber(protocol fw.Protocol) int {
	switch protocol {
	case fw.ProtocolTCP:
		return int(layers.IPProtocolTCP)
	case fw.ProtocolUDP:
		return int(layers.IPProtocolUDP)
	case fw.ProtocolICMP:
		return int(layers.IPProtocolICMPv4)
	default:
		return 0
	}
}

func (m *Manager) TracePacketFromBuilder(builder *PacketBuilder) (*PacketTrace, error) {
	packetData, err := builder.Build()
	if err != nil {
		return nil, fmt.Errorf("build packet: %w", err)
	}

	return m.TracePacket(packetData, builder.Direction), nil
}

func (m *Manager) TracePacket(packetData []byte, direction fw.RuleDirection) *PacketTrace {

	d := m.decoders.Get().(*decoder)
	defer m.decoders.Put(d)

	trace := &PacketTrace{Direction: direction}

	// Initial packet decoding
	if err := d.parser.DecodeLayers(packetData, &d.decoded); err != nil {
		trace.AddResult(StageReceived, fmt.Sprintf("Failed to decode packet: %v", err), false)
		return trace
	}

	// Extract base packet info
	srcIP, dstIP := m.extractIPs(d)
	trace.SourceIP = srcIP
	trace.DestinationIP = dstIP

	// Determine protocol and ports
	switch d.decoded[1] {
	case layers.LayerTypeTCP:
		trace.Protocol = "TCP"
		trace.SourcePort = uint16(d.tcp.SrcPort)
		trace.DestinationPort = uint16(d.tcp.DstPort)
	case layers.LayerTypeUDP:
		trace.Protocol = "UDP"
		trace.SourcePort = uint16(d.udp.SrcPort)
		trace.DestinationPort = uint16(d.udp.DstPort)
	case layers.LayerTypeICMPv4:
		trace.Protocol = "ICMP"
	}

	trace.AddResult(StageReceived, fmt.Sprintf("Received %s packet: %s:%d -> %s:%d",
		trace.Protocol, srcIP, trace.SourcePort, dstIP, trace.DestinationPort), true)

	if direction == fw.RuleDirectionOUT {
		return m.traceOutbound(packetData, trace)
	}

	return m.traceInbound(packetData, trace, d, srcIP, dstIP)
}

func (m *Manager) traceInbound(packetData []byte, trace *PacketTrace, d *decoder, srcIP netip.Addr, dstIP netip.Addr) *PacketTrace {
	if m.stateful && m.handleConntrackState(trace, d, srcIP, dstIP) {
		return trace
	}

	if m.localipmanager.IsLocalIP(dstIP) {
		if m.handleLocalDelivery(trace, packetData, d, srcIP, dstIP) {
			return trace
		}
	}

	if !m.handleRouting(trace) {
		return trace
	}

	if m.nativeRouter.Load() {
		return m.handleNativeRouter(trace)
	}

	return m.handleRouteACLs(trace, d, srcIP, dstIP)
}

func (m *Manager) handleConntrackState(trace *PacketTrace, d *decoder, srcIP, dstIP netip.Addr) bool {
	allowed := m.isValidTrackedConnection(d, srcIP, dstIP)
	msg := "No existing connection found"
	if allowed {
		msg = m.buildConntrackStateMessage(d)
		trace.AddResult(StageConntrack, msg, true)
		trace.AddResult(StageCompleted, "Packet allowed by connection tracking", true)
		return true
	}
	trace.AddResult(StageConntrack, msg, false)
	return false
}

func (m *Manager) buildConntrackStateMessage(d *decoder) string {
	msg := "Matched existing connection state"
	switch d.decoded[1] {
	case layers.LayerTypeTCP:
		flags := getTCPFlags(&d.tcp)
		msg += fmt.Sprintf(" (TCP Flags: SYN=%v ACK=%v RST=%v FIN=%v)",
			flags&conntrack.TCPSyn != 0,
			flags&conntrack.TCPAck != 0,
			flags&conntrack.TCPRst != 0,
			flags&conntrack.TCPFin != 0)
	case layers.LayerTypeICMPv4:
		msg += fmt.Sprintf(" (ICMP ID=%d, Seq=%d)", d.icmp4.Id, d.icmp4.Seq)
	}
	return msg
}

<<<<<<< HEAD
func (m *Manager) handleLocalDelivery(trace *PacketTrace, packetData []byte, d *decoder, srcIP, dstIP net.IP) bool {
=======
func (m *Manager) handleLocalDelivery(trace *PacketTrace, packetData []byte, d *decoder, srcIP, dstIP netip.Addr) bool {
	if !m.localForwarding {
		trace.AddResult(StageRouting, "Local forwarding disabled", false)
		trace.AddResult(StageCompleted, "Packet dropped - local forwarding disabled", false)
		return true
	}
>>>>>>> e9f11fb1
	trace.AddResult(StageRouting, "Packet destined for local delivery", true)

	ruleId, blocked := m.peerACLsBlock(srcIP, packetData, m.incomingRules, d)

	strRuleId := "<no id>"
	if ruleId != nil {
		strRuleId = string(ruleId)
	}
	msg := fmt.Sprintf("Allowed by peer ACL rules (%s)", strRuleId)
	if blocked {
		msg = fmt.Sprintf("Blocked by peer ACL rules (%s)", strRuleId)
		trace.AddResult(StagePeerACL, msg, false)
		trace.AddResult(StageCompleted, "Packet dropped - ACL denied", false)
		return true
	}

	trace.AddResult(StagePeerACL, msg, true)

	// Handle netstack mode
	if m.netstack {
		switch {
		case !m.localForwarding:
			trace.AddResult(StageCompleted, "Packet sent to virtual stack", true)
		case m.forwarder != nil:
			m.addForwardingResult(trace, "proxy-local", "127.0.0.1", true)
			trace.AddResult(StageCompleted, msgProcessingCompleted, true)
		default:
			trace.AddResult(StageCompleted, "Packet dropped - forwarder not initialized", false)
		}
		return true
	}

	// In normal mode, packets are allowed through for local delivery
	trace.AddResult(StageCompleted, msgProcessingCompleted, true)
	return true
}

func (m *Manager) handleRouting(trace *PacketTrace) bool {
	if !m.routingEnabled.Load() {
		trace.AddResult(StageRouting, "Routing disabled", false)
		trace.AddResult(StageCompleted, "Packet dropped - routing disabled", false)
		return false
	}
	trace.AddResult(StageRouting, "Routing enabled, checking ACLs", true)
	return true
}

func (m *Manager) handleNativeRouter(trace *PacketTrace) *PacketTrace {
	trace.AddResult(StageRouteACL, "Using native router, skipping ACL checks", true)
	trace.AddResult(StageForwarding, "Forwarding via native router", true)
	trace.AddResult(StageCompleted, msgProcessingCompleted, true)
	return trace
}

func (m *Manager) handleRouteACLs(trace *PacketTrace, d *decoder, srcIP, dstIP netip.Addr) *PacketTrace {
	proto, _ := getProtocolFromPacket(d)
	srcPort, dstPort := getPortsFromPacket(d)
	id, allowed := m.routeACLsPass(srcIP, dstIP, proto, srcPort, dstPort)

	strId := string(id)
	if id == nil {
		strId = "<no id>"
	}

	msg := fmt.Sprintf("Allowed by route ACLs (%s)", strId)
	if !allowed {
		msg = fmt.Sprintf("Blocked by route ACLs (%s)", strId)
	}
	trace.AddResult(StageRouteACL, msg, allowed)

	if allowed && m.forwarder.Load() != nil {
		m.addForwardingResult(trace, "proxy-remote", fmt.Sprintf("%s:%d", dstIP, dstPort), true)
	}

	trace.AddResult(StageCompleted, msgProcessingCompleted, allowed)
	return trace
}

func (m *Manager) addForwardingResult(trace *PacketTrace, action, remoteAddr string, allowed bool) {
	fwdAction := &ForwarderAction{
		Action:     action,
		RemoteAddr: remoteAddr,
	}
	trace.AddResultWithForwarder(StageForwarding,
		fmt.Sprintf("Forwarding to %s", fwdAction.Action), allowed, fwdAction)
}

func (m *Manager) traceOutbound(packetData []byte, trace *PacketTrace) *PacketTrace {
	// will create or update the connection state
	dropped := m.processOutgoingHooks(packetData)
	if dropped {
		trace.AddResult(StageCompleted, "Packet dropped by outgoing hook", false)
	} else {
		trace.AddResult(StageCompleted, "Packet allowed (outgoing)", true)
	}
	return trace
}<|MERGE_RESOLUTION|>--- conflicted
+++ resolved
@@ -311,16 +311,7 @@
 	return msg
 }
 
-<<<<<<< HEAD
-func (m *Manager) handleLocalDelivery(trace *PacketTrace, packetData []byte, d *decoder, srcIP, dstIP net.IP) bool {
-=======
 func (m *Manager) handleLocalDelivery(trace *PacketTrace, packetData []byte, d *decoder, srcIP, dstIP netip.Addr) bool {
-	if !m.localForwarding {
-		trace.AddResult(StageRouting, "Local forwarding disabled", false)
-		trace.AddResult(StageCompleted, "Packet dropped - local forwarding disabled", false)
-		return true
-	}
->>>>>>> e9f11fb1
 	trace.AddResult(StageRouting, "Packet destined for local delivery", true)
 
 	ruleId, blocked := m.peerACLsBlock(srcIP, packetData, m.incomingRules, d)
@@ -344,7 +335,7 @@
 		switch {
 		case !m.localForwarding:
 			trace.AddResult(StageCompleted, "Packet sent to virtual stack", true)
-		case m.forwarder != nil:
+		case m.forwarder.Load() != nil:
 			m.addForwardingResult(trace, "proxy-local", "127.0.0.1", true)
 			trace.AddResult(StageCompleted, msgProcessingCompleted, true)
 		default:
