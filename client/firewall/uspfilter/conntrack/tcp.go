package conntrack

// TODO: Send RST packets for invalid/timed-out connections

import (
	"net/netip"
	"sync"
	"sync/atomic"
	"time"

	"github.com/google/uuid"

	nblog "github.com/netbirdio/netbird/client/firewall/uspfilter/log"
	nftypes "github.com/netbirdio/netbird/client/internal/netflow/types"
)

const (
	// MSL (Maximum Segment Lifetime) is typically 2 minutes
	MSL = 2 * time.Minute
	// TimeWaitTimeout (TIME-WAIT) should last 2*MSL
	TimeWaitTimeout = 2 * MSL
)

const (
	TCPSyn  uint8 = 0x02
	TCPAck  uint8 = 0x10
	TCPFin  uint8 = 0x01
	TCPRst  uint8 = 0x04
	TCPPush uint8 = 0x08
	TCPUrg  uint8 = 0x20
)

const (
	// DefaultTCPTimeout is the default timeout for established TCP connections
	DefaultTCPTimeout = 3 * time.Hour
	// TCPHandshakeTimeout is timeout for TCP handshake completion
	TCPHandshakeTimeout = 60 * time.Second
	// TCPCleanupInterval is how often we check for stale connections
	TCPCleanupInterval = 5 * time.Minute
)

// TCPState represents the state of a TCP connection
type TCPState int

func (s TCPState) String() string {
	switch s {
	case TCPStateNew:
		return "New"
	case TCPStateSynSent:
		return "SYN Sent"
	case TCPStateSynReceived:
		return "SYN Received"
	case TCPStateEstablished:
		return "Established"
	case TCPStateFinWait1:
		return "FIN Wait 1"
	case TCPStateFinWait2:
		return "FIN Wait 2"
	case TCPStateClosing:
		return "Closing"
	case TCPStateTimeWait:
		return "Time Wait"
	case TCPStateCloseWait:
		return "Close Wait"
	case TCPStateLastAck:
		return "Last ACK"
	case TCPStateClosed:
		return "Closed"
	default:
		return "Unknown"
	}
}

const (
	TCPStateNew TCPState = iota
	TCPStateSynSent
	TCPStateSynReceived
	TCPStateEstablished
	TCPStateFinWait1
	TCPStateFinWait2
	TCPStateClosing
	TCPStateTimeWait
	TCPStateCloseWait
	TCPStateLastAck
	TCPStateClosed
)

// TCPConnTrack represents a TCP connection state
type TCPConnTrack struct {
	BaseConnTrack
	SourcePort  uint16
	DestPort    uint16
	State       TCPState
	established atomic.Bool
	tombstone   atomic.Bool
	sync.RWMutex
}

// IsEstablished safely checks if connection is established
func (t *TCPConnTrack) IsEstablished() bool {
	return t.established.Load()
}

// SetEstablished safely sets the established state
func (t *TCPConnTrack) SetEstablished(state bool) {
	t.established.Store(state)
}

// IsTombstone safely checks if the connection is marked for deletion
func (t *TCPConnTrack) IsTombstone() bool {
	return t.tombstone.Load()
}

// SetTombstone safely marks the connection for deletion
func (t *TCPConnTrack) SetTombstone() {
	t.tombstone.Store(true)
}

// TCPTracker manages TCP connection states
type TCPTracker struct {
	logger        *nblog.Logger
	connections   map[ConnKey]*TCPConnTrack
	mutex         sync.RWMutex
	cleanupTicker *time.Ticker
	done          chan struct{}
	timeout       time.Duration
	flowLogger    nftypes.FlowLogger
}

// NewTCPTracker creates a new TCP connection tracker
func NewTCPTracker(timeout time.Duration, logger *nblog.Logger, flowLogger nftypes.FlowLogger) *TCPTracker {
	if timeout == 0 {
		timeout = DefaultTCPTimeout
	}

	tracker := &TCPTracker{
		logger:        logger,
		connections:   make(map[ConnKey]*TCPConnTrack),
		cleanupTicker: time.NewTicker(TCPCleanupInterval),
		done:          make(chan struct{}),
		timeout:       timeout,
		flowLogger:    flowLogger,
	}

	go tracker.cleanupRoutine()
	return tracker
}

func (t *TCPTracker) updateIfExists(srcIP netip.Addr, dstIP netip.Addr, srcPort uint16, dstPort uint16, flags uint8, direction nftypes.Direction, size int) (ConnKey, bool) {
	key := ConnKey{
		SrcIP:   srcIP,
		DstIP:   dstIP,
		SrcPort: srcPort,
		DstPort: dstPort,
	}

	t.mutex.RLock()
	conn, exists := t.connections[key]
	t.mutex.RUnlock()

	if exists {
		conn.Lock()
		t.updateState(key, conn, flags, conn.Direction == nftypes.Egress)
		conn.Unlock()

		conn.UpdateCounters(direction, size)

		return key, true
	}

	return key, false
}

// TrackOutbound records an outbound TCP connection
func (t *TCPTracker) TrackOutbound(srcIP netip.Addr, dstIP netip.Addr, srcPort uint16, dstPort uint16, flags uint8, size int) {
	if _, exists := t.updateIfExists(dstIP, srcIP, dstPort, srcPort, flags, 0, 0); !exists {
		// if (inverted direction) conn is not tracked, track this direction
<<<<<<< HEAD
		t.track(srcIP, dstIP, srcPort, dstPort, flags, nftypes.Egress, nil)
=======
		t.track(srcIP, dstIP, srcPort, dstPort, flags, nftypes.Egress, size)
>>>>>>> 3c3a454e
	}
}

// TrackInbound processes an inbound TCP packet and updates connection state
<<<<<<< HEAD
func (t *TCPTracker) TrackInbound(srcIP netip.Addr, dstIP netip.Addr, srcPort uint16, dstPort uint16, flags uint8, ruleID []byte) {
	t.track(srcIP, dstIP, srcPort, dstPort, flags, nftypes.Ingress, ruleID)
}

// track is the common implementation for tracking both inbound and outbound connections
func (t *TCPTracker) track(srcIP netip.Addr, dstIP netip.Addr, srcPort uint16, dstPort uint16, flags uint8, direction nftypes.Direction, ruleID []byte) {
	key, exists := t.updateIfExists(srcIP, dstIP, srcPort, dstPort, flags)
=======
func (t *TCPTracker) TrackInbound(srcIP netip.Addr, dstIP netip.Addr, srcPort uint16, dstPort uint16, flags uint8, size int) {
	t.track(srcIP, dstIP, srcPort, dstPort, flags, nftypes.Ingress, size)
}

// track is the common implementation for tracking both inbound and outbound connections
func (t *TCPTracker) track(srcIP netip.Addr, dstIP netip.Addr, srcPort uint16, dstPort uint16, flags uint8, direction nftypes.Direction, size int) {
	key, exists := t.updateIfExists(srcIP, dstIP, srcPort, dstPort, flags, direction, size)
>>>>>>> 3c3a454e
	if exists {
		return
	}

	conn := &TCPConnTrack{
		BaseConnTrack: BaseConnTrack{
			FlowId:    uuid.New(),
			Direction: direction,
			SourceIP:  srcIP,
			DestIP:    dstIP,
		},
		SourcePort: srcPort,
		DestPort:   dstPort,
	}

	conn.established.Store(false)
	conn.tombstone.Store(false)

	t.logger.Trace("New %s TCP connection: %s", direction, key)
	t.updateState(key, conn, flags, direction == nftypes.Egress)

	t.mutex.Lock()
	t.connections[key] = conn
	t.mutex.Unlock()

	t.sendEvent(nftypes.TypeStart, conn, ruleID)
}

// IsValidInbound checks if an inbound TCP packet matches a tracked connection
func (t *TCPTracker) IsValidInbound(srcIP netip.Addr, dstIP netip.Addr, srcPort uint16, dstPort uint16, flags uint8, size int) bool {
	key := ConnKey{
		SrcIP:   dstIP,
		DstIP:   srcIP,
		SrcPort: dstPort,
		DstPort: srcPort,
	}

	t.mutex.RLock()
	conn, exists := t.connections[key]
	t.mutex.RUnlock()

	if !exists {
		return false
	}

	// Handle RST flag specially - it always causes transition to closed
	if flags&TCPRst != 0 {
		if conn.IsTombstone() {
			return true
		}

		conn.Lock()
		conn.SetTombstone()
		conn.State = TCPStateClosed
		conn.SetEstablished(false)
		conn.Unlock()
		conn.UpdateCounters(nftypes.Ingress, size)

		t.logger.Trace("TCP connection reset: %s", key)
		t.sendEvent(nftypes.TypeEnd, conn, nil)
		return true
	}

	conn.Lock()
	t.updateState(key, conn, flags, false)
	isEstablished := conn.IsEstablished()
	isValidState := t.isValidStateForFlags(conn.State, flags)
	conn.Unlock()

	return isEstablished || isValidState
}

// updateState updates the TCP connection state based on flags
func (t *TCPTracker) updateState(key ConnKey, conn *TCPConnTrack, flags uint8, isOutbound bool) {
	conn.UpdateLastSeen()

	state := conn.State
	defer func() {
		if state != conn.State {
			t.logger.Trace("TCP connection %s transitioned from %s to %s", key, state, conn.State)
		}
	}()

	switch state {
	case TCPStateNew:
		if flags&TCPSyn != 0 && flags&TCPAck == 0 {
			conn.State = TCPStateSynSent
		}

	case TCPStateSynSent:
		if flags&TCPSyn != 0 && flags&TCPAck != 0 {
			if isOutbound {
				conn.State = TCPStateEstablished
				conn.SetEstablished(true)
			} else {
				// Simultaneous open
				conn.State = TCPStateSynReceived
			}
		}

	case TCPStateSynReceived:
		if flags&TCPAck != 0 && flags&TCPSyn == 0 {
			conn.State = TCPStateEstablished
			conn.SetEstablished(true)
		}

	case TCPStateEstablished:
		if flags&TCPFin != 0 {
			if isOutbound {
				conn.State = TCPStateFinWait1
			} else {
				conn.State = TCPStateCloseWait
			}
			conn.SetEstablished(false)
		} else if flags&TCPRst != 0 {
			conn.State = TCPStateClosed
			conn.SetTombstone()
			t.sendEvent(nftypes.TypeEnd, conn, nil)
		}

	case TCPStateFinWait1:
		switch {
		case flags&TCPFin != 0 && flags&TCPAck != 0:
			conn.State = TCPStateClosing
		case flags&TCPFin != 0:
			conn.State = TCPStateFinWait2
		case flags&TCPAck != 0:
			conn.State = TCPStateFinWait2
		case flags&TCPRst != 0:
			conn.State = TCPStateClosed
			conn.SetTombstone()
			t.sendEvent(nftypes.TypeEnd, conn, nil)
		}

	case TCPStateFinWait2:
		if flags&TCPFin != 0 {
			conn.State = TCPStateTimeWait

			t.logger.Trace("TCP connection %s completed", key)
			t.sendEvent(nftypes.TypeEnd, conn, nil)
		}

	case TCPStateClosing:
		if flags&TCPAck != 0 {
			conn.State = TCPStateTimeWait
			// Keep established = false from previous state

			t.logger.Trace("TCP connection %s closed (simultaneous)", key)
			t.sendEvent(nftypes.TypeEnd, conn, nil)
		}

	case TCPStateCloseWait:
		if flags&TCPFin != 0 {
			conn.State = TCPStateLastAck
		}

	case TCPStateLastAck:
		if flags&TCPAck != 0 {
			conn.State = TCPStateClosed
			conn.SetTombstone()

			// Send close event for gracefully closed connections
			t.sendEvent(nftypes.TypeEnd, conn, nil)
			t.logger.Trace("TCP connection %s closed gracefully", key)
		}
	}
}

// isValidStateForFlags checks if the TCP flags are valid for the current connection state
func (t *TCPTracker) isValidStateForFlags(state TCPState, flags uint8) bool {
	if !isValidFlagCombination(flags) {
		return false
	}

	switch state {
	case TCPStateNew:
		return flags&TCPSyn != 0 && flags&TCPAck == 0
	case TCPStateSynSent:
		return flags&TCPSyn != 0 && flags&TCPAck != 0
	case TCPStateSynReceived:
		return flags&TCPAck != 0
	case TCPStateEstablished:
		if flags&TCPRst != 0 {
			return true
		}
		return flags&TCPAck != 0
	case TCPStateFinWait1:
		return flags&TCPFin != 0 || flags&TCPAck != 0
	case TCPStateFinWait2:
		return flags&TCPFin != 0 || flags&TCPAck != 0
	case TCPStateClosing:
		// In CLOSING state, we should accept the final ACK
		return flags&TCPAck != 0
	case TCPStateTimeWait:
		// In TIME_WAIT, we might see retransmissions
		return flags&TCPAck != 0
	case TCPStateCloseWait:
		return flags&TCPFin != 0 || flags&TCPAck != 0
	case TCPStateLastAck:
		return flags&TCPAck != 0
	case TCPStateClosed:
		// Accept retransmitted ACKs in closed state
		// This is important because the final ACK might be lost
		// and the peer will retransmit their FIN-ACK
		return flags&TCPAck != 0
	}
	return false
}

func (t *TCPTracker) cleanupRoutine() {
	for {
		select {
		case <-t.cleanupTicker.C:
			t.cleanup()
		case <-t.done:
			return
		}
	}
}

func (t *TCPTracker) cleanup() {
	t.mutex.Lock()
	defer t.mutex.Unlock()

	for key, conn := range t.connections {
		if conn.IsTombstone() {
			// Clean up tombstoned connections without sending an event
			delete(t.connections, key)
			continue
		}

		var timeout time.Duration
		switch {
		case conn.State == TCPStateTimeWait:
			timeout = TimeWaitTimeout
		case conn.IsEstablished():
			timeout = t.timeout
		default:
			timeout = TCPHandshakeTimeout
		}

		if conn.timeoutExceeded(timeout) {
			// Return IPs to pool
			delete(t.connections, key)

			t.logger.Trace("Cleaned up timed-out TCP connection %s", key)

			// event already handled by state change
			if conn.State != TCPStateTimeWait {
				t.sendEvent(nftypes.TypeEnd, conn, nil)
			}
		}
	}
}

// Close stops the cleanup routine and releases resources
func (t *TCPTracker) Close() {
	t.cleanupTicker.Stop()
	close(t.done)

	// Clean up all remaining IPs
	t.mutex.Lock()
	t.connections = nil
	t.mutex.Unlock()
}

func isValidFlagCombination(flags uint8) bool {
	// Invalid: SYN+FIN
	if flags&TCPSyn != 0 && flags&TCPFin != 0 {
		return false
	}

	// Invalid: RST with SYN or FIN
	if flags&TCPRst != 0 && (flags&TCPSyn != 0 || flags&TCPFin != 0) {
		return false
	}

	return true
}

func (t *TCPTracker) sendEvent(typ nftypes.Type, conn *TCPConnTrack, ruleID []byte) {
	t.flowLogger.StoreEvent(nftypes.EventFields{
		FlowID:     conn.FlowId,
		Type:       typ,
		RuleID:     ruleID,
		Direction:  conn.Direction,
		Protocol:   nftypes.TCP,
		SourceIP:   conn.SourceIP,
		DestIP:     conn.DestIP,
		SourcePort: conn.SourcePort,
		DestPort:   conn.DestPort,
		RxPackets:  conn.PacketsRx.Load(),
		TxPackets:  conn.PacketsTx.Load(),
		RxBytes:    conn.BytesRx.Load(),
		TxBytes:    conn.BytesTx.Load(),
	})
}<|MERGE_RESOLUTION|>--- conflicted
+++ resolved
@@ -175,32 +175,18 @@
 func (t *TCPTracker) TrackOutbound(srcIP netip.Addr, dstIP netip.Addr, srcPort uint16, dstPort uint16, flags uint8, size int) {
 	if _, exists := t.updateIfExists(dstIP, srcIP, dstPort, srcPort, flags, 0, 0); !exists {
 		// if (inverted direction) conn is not tracked, track this direction
-<<<<<<< HEAD
-		t.track(srcIP, dstIP, srcPort, dstPort, flags, nftypes.Egress, nil)
-=======
-		t.track(srcIP, dstIP, srcPort, dstPort, flags, nftypes.Egress, size)
->>>>>>> 3c3a454e
+		t.track(srcIP, dstIP, srcPort, dstPort, flags, nftypes.Egress, nil, size)
 	}
 }
 
 // TrackInbound processes an inbound TCP packet and updates connection state
-<<<<<<< HEAD
-func (t *TCPTracker) TrackInbound(srcIP netip.Addr, dstIP netip.Addr, srcPort uint16, dstPort uint16, flags uint8, ruleID []byte) {
-	t.track(srcIP, dstIP, srcPort, dstPort, flags, nftypes.Ingress, ruleID)
+func (t *TCPTracker) TrackInbound(srcIP netip.Addr, dstIP netip.Addr, srcPort uint16, dstPort uint16, flags uint8, ruleID []byte, size int) {
+	t.track(srcIP, dstIP, srcPort, dstPort, flags, nftypes.Ingress, ruleID, size)
 }
 
 // track is the common implementation for tracking both inbound and outbound connections
-func (t *TCPTracker) track(srcIP netip.Addr, dstIP netip.Addr, srcPort uint16, dstPort uint16, flags uint8, direction nftypes.Direction, ruleID []byte) {
-	key, exists := t.updateIfExists(srcIP, dstIP, srcPort, dstPort, flags)
-=======
-func (t *TCPTracker) TrackInbound(srcIP netip.Addr, dstIP netip.Addr, srcPort uint16, dstPort uint16, flags uint8, size int) {
-	t.track(srcIP, dstIP, srcPort, dstPort, flags, nftypes.Ingress, size)
-}
-
-// track is the common implementation for tracking both inbound and outbound connections
-func (t *TCPTracker) track(srcIP netip.Addr, dstIP netip.Addr, srcPort uint16, dstPort uint16, flags uint8, direction nftypes.Direction, size int) {
+func (t *TCPTracker) track(srcIP netip.Addr, dstIP netip.Addr, srcPort uint16, dstPort uint16, flags uint8, direction nftypes.Direction, ruleID []byte, size int) {
 	key, exists := t.updateIfExists(srcIP, dstIP, srcPort, dstPort, flags, direction, size)
->>>>>>> 3c3a454e
 	if exists {
 		return
 	}
