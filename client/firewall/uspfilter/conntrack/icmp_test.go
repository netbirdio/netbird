--- conflicted
+++ resolved
@@ -15,11 +15,7 @@
 
 		b.ResetTimer()
 		for i := 0; i < b.N; i++ {
-<<<<<<< HEAD
-			tracker.TrackOutbound(srcIP, dstIP, uint16(i%65535), uint16(i%65535), 0, 0)
-=======
-			tracker.TrackOutbound(srcIP, dstIP, uint16(i%65535), 0)
->>>>>>> b180edbe
+			tracker.TrackOutbound(srcIP, dstIP, uint16(i%65535), 0, 0)
 		}
 	})
 
@@ -32,20 +28,12 @@
 
 		// Pre-populate some connections
 		for i := 0; i < 1000; i++ {
-<<<<<<< HEAD
-			tracker.TrackOutbound(srcIP, dstIP, uint16(i), uint16(i), 0, 0)
-=======
-			tracker.TrackOutbound(srcIP, dstIP, uint16(i), 0)
->>>>>>> b180edbe
+			tracker.TrackOutbound(srcIP, dstIP, uint16(i), 0, 0)
 		}
 
 		b.ResetTimer()
 		for i := 0; i < b.N; i++ {
-<<<<<<< HEAD
-			tracker.IsValidInbound(dstIP, srcIP, uint16(i%1000), uint16(i%1000), 0, 0)
-=======
-			tracker.IsValidInbound(dstIP, srcIP, uint16(i%1000), 0)
->>>>>>> b180edbe
+			tracker.IsValidInbound(dstIP, srcIP, uint16(i%1000), 0, 0)
 		}
 	})
 }