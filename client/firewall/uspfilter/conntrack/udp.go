package conntrack

import (
	"net/netip"
	"sync"
	"time"

	"github.com/google/uuid"

	nblog "github.com/netbirdio/netbird/client/firewall/uspfilter/log"
	nftypes "github.com/netbirdio/netbird/client/internal/netflow/types"
)

const (
	// DefaultUDPTimeout is the default timeout for UDP connections
	DefaultUDPTimeout = 30 * time.Second
	// UDPCleanupInterval is how often we check for stale connections
	UDPCleanupInterval = 15 * time.Second
)

// UDPConnTrack represents a UDP connection state
type UDPConnTrack struct {
	BaseConnTrack
	SourcePort uint16
	DestPort   uint16
}

// UDPTracker manages UDP connection states
type UDPTracker struct {
	logger        *nblog.Logger
	connections   map[ConnKey]*UDPConnTrack
	timeout       time.Duration
	cleanupTicker *time.Ticker
	mutex         sync.RWMutex
	done          chan struct{}
	flowLogger    nftypes.FlowLogger
}

// NewUDPTracker creates a new UDP connection tracker
func NewUDPTracker(timeout time.Duration, logger *nblog.Logger, flowLogger nftypes.FlowLogger) *UDPTracker {
	if timeout == 0 {
		timeout = DefaultUDPTimeout
	}

	tracker := &UDPTracker{
		logger:        logger,
		connections:   make(map[ConnKey]*UDPConnTrack),
		timeout:       timeout,
		cleanupTicker: time.NewTicker(UDPCleanupInterval),
		done:          make(chan struct{}),
		flowLogger:    flowLogger,
	}

	go tracker.cleanupRoutine()
	return tracker
}

// TrackOutbound records an outbound UDP connection
func (t *UDPTracker) TrackOutbound(srcIP netip.Addr, dstIP netip.Addr, srcPort uint16, dstPort uint16, size int) {
	if _, exists := t.updateIfExists(dstIP, srcIP, dstPort, srcPort, nftypes.Egress, size); !exists {
		// if (inverted direction) conn is not tracked, track this direction
<<<<<<< HEAD
		t.track(srcIP, dstIP, srcPort, dstPort, nftypes.Egress, nil)
=======
		t.track(srcIP, dstIP, srcPort, dstPort, nftypes.Egress, size)
>>>>>>> 3c3a454e
	}
}

// TrackInbound records an inbound UDP connection
<<<<<<< HEAD
func (t *UDPTracker) TrackInbound(srcIP netip.Addr, dstIP netip.Addr, srcPort uint16, dstPort uint16, ruleID []byte) {
	t.track(srcIP, dstIP, srcPort, dstPort, nftypes.Ingress, ruleID)
=======
func (t *UDPTracker) TrackInbound(srcIP netip.Addr, dstIP netip.Addr, srcPort uint16, dstPort uint16, size int) {
	t.track(srcIP, dstIP, srcPort, dstPort, nftypes.Ingress, size)
>>>>>>> 3c3a454e
}

func (t *UDPTracker) updateIfExists(srcIP netip.Addr, dstIP netip.Addr, srcPort uint16, dstPort uint16, direction nftypes.Direction, size int) (ConnKey, bool) {
	key := ConnKey{
		SrcIP:   srcIP,
		DstIP:   dstIP,
		SrcPort: srcPort,
		DstPort: dstPort,
	}

	t.mutex.RLock()
	conn, exists := t.connections[key]
	t.mutex.RUnlock()

	if exists {
		conn.UpdateLastSeen()
		conn.UpdateCounters(direction, size)
		return key, true
	}

	return key, false
}

// track is the common implementation for tracking both inbound and outbound connections
<<<<<<< HEAD
func (t *UDPTracker) track(srcIP netip.Addr, dstIP netip.Addr, srcPort uint16, dstPort uint16, direction nftypes.Direction, ruleID []byte) {
	key, exists := t.updateIfExists(srcIP, dstIP, srcPort, dstPort)
=======
func (t *UDPTracker) track(srcIP netip.Addr, dstIP netip.Addr, srcPort uint16, dstPort uint16, direction nftypes.Direction, size int) {
	key, exists := t.updateIfExists(srcIP, dstIP, srcPort, dstPort, direction, size)
>>>>>>> 3c3a454e
	if exists {
		return
	}

	conn := &UDPConnTrack{
		BaseConnTrack: BaseConnTrack{
			FlowId:    uuid.New(),
			Direction: direction,
			SourceIP:  srcIP,
			DestIP:    dstIP,
		},
		SourcePort: srcPort,
		DestPort:   dstPort,
	}
	conn.UpdateLastSeen()

	t.mutex.Lock()
	t.connections[key] = conn
	t.mutex.Unlock()

	t.logger.Trace("New %s UDP connection: %s", direction, key)
	t.sendEvent(nftypes.TypeStart, conn, ruleID)
}

// IsValidInbound checks if an inbound packet matches a tracked connection
func (t *UDPTracker) IsValidInbound(srcIP netip.Addr, dstIP netip.Addr, srcPort uint16, dstPort uint16, size int) bool {
	key := ConnKey{
		SrcIP:   dstIP,
		DstIP:   srcIP,
		SrcPort: dstPort,
		DstPort: srcPort,
	}

	t.mutex.RLock()
	conn, exists := t.connections[key]
	t.mutex.RUnlock()

	if !exists || conn.timeoutExceeded(t.timeout) {
		return false
	}

	conn.UpdateLastSeen()
	conn.UpdateCounters(nftypes.Ingress, size)

	return true
}

// cleanupRoutine periodically removes stale connections
func (t *UDPTracker) cleanupRoutine() {
	for {
		select {
		case <-t.cleanupTicker.C:
			t.cleanup()
		case <-t.done:
			return
		}
	}
}

func (t *UDPTracker) cleanup() {
	t.mutex.Lock()
	defer t.mutex.Unlock()

	for key, conn := range t.connections {
		if conn.timeoutExceeded(t.timeout) {
			delete(t.connections, key)

<<<<<<< HEAD
			t.logger.Trace("Removed UDP connection %s (timeout)", key)
			t.sendEvent(nftypes.TypeEnd, conn, nil)
=======
			t.logger.Trace("Removed UDP connection %s (timeout) [in: %d Pkts/%d B out: %d Pkts/%d B]",
				key, conn.PacketsRx.Load(), conn.BytesRx.Load(), conn.PacketsTx.Load(), conn.BytesTx.Load())
			t.sendEvent(nftypes.TypeEnd, conn)
>>>>>>> 3c3a454e
		}
	}
}

// Close stops the cleanup routine and releases resources
func (t *UDPTracker) Close() {
	t.cleanupTicker.Stop()
	close(t.done)

	t.mutex.Lock()
	t.connections = nil
	t.mutex.Unlock()
}

// GetConnection safely retrieves a connection state
func (t *UDPTracker) GetConnection(srcIP netip.Addr, srcPort uint16, dstIP netip.Addr, dstPort uint16) (*UDPConnTrack, bool) {
	t.mutex.RLock()
	defer t.mutex.RUnlock()

	key := ConnKey{
		SrcIP:   srcIP,
		DstIP:   dstIP,
		SrcPort: srcPort,
		DstPort: dstPort,
	}
	conn, exists := t.connections[key]
	return conn, exists
}

// Timeout returns the configured timeout duration for the tracker
func (t *UDPTracker) Timeout() time.Duration {
	return t.timeout
}

func (t *UDPTracker) sendEvent(typ nftypes.Type, conn *UDPConnTrack, ruleID []byte) {
	t.flowLogger.StoreEvent(nftypes.EventFields{
		FlowID:     conn.FlowId,
		Type:       typ,
		RuleID:     ruleID,
		Direction:  conn.Direction,
		Protocol:   nftypes.UDP,
		SourceIP:   conn.SourceIP,
		DestIP:     conn.DestIP,
		SourcePort: conn.SourcePort,
		DestPort:   conn.DestPort,
		RxPackets:  conn.PacketsRx.Load(),
		TxPackets:  conn.PacketsTx.Load(),
		RxBytes:    conn.BytesRx.Load(),
		TxBytes:    conn.BytesTx.Load(),
	})
}<|MERGE_RESOLUTION|>--- conflicted
+++ resolved
@@ -59,22 +59,13 @@
 func (t *UDPTracker) TrackOutbound(srcIP netip.Addr, dstIP netip.Addr, srcPort uint16, dstPort uint16, size int) {
 	if _, exists := t.updateIfExists(dstIP, srcIP, dstPort, srcPort, nftypes.Egress, size); !exists {
 		// if (inverted direction) conn is not tracked, track this direction
-<<<<<<< HEAD
-		t.track(srcIP, dstIP, srcPort, dstPort, nftypes.Egress, nil)
-=======
-		t.track(srcIP, dstIP, srcPort, dstPort, nftypes.Egress, size)
->>>>>>> 3c3a454e
+		t.track(srcIP, dstIP, srcPort, dstPort, nftypes.Egress, nil, size)
 	}
 }
 
 // TrackInbound records an inbound UDP connection
-<<<<<<< HEAD
-func (t *UDPTracker) TrackInbound(srcIP netip.Addr, dstIP netip.Addr, srcPort uint16, dstPort uint16, ruleID []byte) {
-	t.track(srcIP, dstIP, srcPort, dstPort, nftypes.Ingress, ruleID)
-=======
-func (t *UDPTracker) TrackInbound(srcIP netip.Addr, dstIP netip.Addr, srcPort uint16, dstPort uint16, size int) {
-	t.track(srcIP, dstIP, srcPort, dstPort, nftypes.Ingress, size)
->>>>>>> 3c3a454e
+func (t *UDPTracker) TrackInbound(srcIP netip.Addr, dstIP netip.Addr, srcPort uint16, dstPort uint16, ruleID []byte, size int) {
+	t.track(srcIP, dstIP, srcPort, dstPort, nftypes.Ingress, ruleID, size)
 }
 
 func (t *UDPTracker) updateIfExists(srcIP netip.Addr, dstIP netip.Addr, srcPort uint16, dstPort uint16, direction nftypes.Direction, size int) (ConnKey, bool) {
@@ -99,13 +90,8 @@
 }
 
 // track is the common implementation for tracking both inbound and outbound connections
-<<<<<<< HEAD
-func (t *UDPTracker) track(srcIP netip.Addr, dstIP netip.Addr, srcPort uint16, dstPort uint16, direction nftypes.Direction, ruleID []byte) {
-	key, exists := t.updateIfExists(srcIP, dstIP, srcPort, dstPort)
-=======
-func (t *UDPTracker) track(srcIP netip.Addr, dstIP netip.Addr, srcPort uint16, dstPort uint16, direction nftypes.Direction, size int) {
+func (t *UDPTracker) track(srcIP netip.Addr, dstIP netip.Addr, srcPort uint16, dstPort uint16, direction nftypes.Direction, ruleID []byte, size int) {
 	key, exists := t.updateIfExists(srcIP, dstIP, srcPort, dstPort, direction, size)
->>>>>>> 3c3a454e
 	if exists {
 		return
 	}
@@ -173,14 +159,9 @@
 		if conn.timeoutExceeded(t.timeout) {
 			delete(t.connections, key)
 
-<<<<<<< HEAD
-			t.logger.Trace("Removed UDP connection %s (timeout)", key)
-			t.sendEvent(nftypes.TypeEnd, conn, nil)
-=======
 			t.logger.Trace("Removed UDP connection %s (timeout) [in: %d Pkts/%d B out: %d Pkts/%d B]",
 				key, conn.PacketsRx.Load(), conn.BytesRx.Load(), conn.PacketsTx.Load(), conn.BytesTx.Load())
-			t.sendEvent(nftypes.TypeEnd, conn)
->>>>>>> 3c3a454e
+			t.sendEvent(nftypes.TypeEnd, conn, nil)
 		}
 	}
 }
