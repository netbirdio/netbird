--- conflicted
+++ resolved
@@ -92,33 +92,18 @@
 func (t *ICMPTracker) TrackOutbound(srcIP netip.Addr, dstIP netip.Addr, id uint16, typecode layers.ICMPv4TypeCode) {
 	if _, exists := t.updateIfExists(dstIP, srcIP, id); !exists {
 		// if (inverted direction) conn is not tracked, track this direction
-<<<<<<< HEAD
-		t.track(srcIP, dstIP, id, seq, typecode, nftypes.Egress, nil)
-=======
-		t.track(srcIP, dstIP, id, typecode, nftypes.Egress)
->>>>>>> b180edbe
+		t.track(srcIP, dstIP, id, typecode, nftypes.Egress, nil)
 	}
 }
 
 // TrackInbound records an inbound ICMP Echo Request
-<<<<<<< HEAD
-func (t *ICMPTracker) TrackInbound(srcIP netip.Addr, dstIP netip.Addr, id uint16, seq uint16, typecode layers.ICMPv4TypeCode, ruleId []byte) {
-	t.track(srcIP, dstIP, id, seq, typecode, nftypes.Ingress, ruleId)
+func (t *ICMPTracker) TrackInbound(srcIP netip.Addr, dstIP netip.Addr, id uint16, typecode layers.ICMPv4TypeCode, ruleId []byte) {
+	t.track(srcIP, dstIP, id, typecode, nftypes.Ingress, ruleId)
 }
 
 // track is the common implementation for tracking both inbound and outbound ICMP connections
-func (t *ICMPTracker) track(srcIP netip.Addr, dstIP netip.Addr, id uint16, seq uint16, typecode layers.ICMPv4TypeCode, direction nftypes.Direction, ruleId []byte) {
-	// TODO: icmp doesn't need to extend the timeout
-	key, exists := t.updateIfExists(srcIP, dstIP, id, seq)
-=======
-func (t *ICMPTracker) TrackInbound(srcIP netip.Addr, dstIP netip.Addr, id uint16, typecode layers.ICMPv4TypeCode) {
-	t.track(srcIP, dstIP, id, typecode, nftypes.Ingress)
-}
-
-// track is the common implementation for tracking both inbound and outbound ICMP connections
-func (t *ICMPTracker) track(srcIP netip.Addr, dstIP netip.Addr, id uint16, typecode layers.ICMPv4TypeCode, direction nftypes.Direction) {
+func (t *ICMPTracker) track(srcIP netip.Addr, dstIP netip.Addr, id uint16, typecode layers.ICMPv4TypeCode, direction nftypes.Direction, ruleId []byte) {
 	key, exists := t.updateIfExists(srcIP, dstIP, id)
->>>>>>> b180edbe
 	if exists {
 		return
 	}
