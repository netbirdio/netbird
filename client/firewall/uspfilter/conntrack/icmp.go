package conntrack

import (
	"fmt"
	"net/netip"
	"sync"
	"time"

	"github.com/google/gopacket/layers"
	"github.com/google/uuid"

	nblog "github.com/netbirdio/netbird/client/firewall/uspfilter/log"
	nftypes "github.com/netbirdio/netbird/client/internal/netflow/types"
)

const (
	// DefaultICMPTimeout is the default timeout for ICMP connections
	DefaultICMPTimeout = 30 * time.Second
	// ICMPCleanupInterval is how often we check for stale ICMP connections
	ICMPCleanupInterval = 15 * time.Second
)

// ICMPConnKey uniquely identifies an ICMP connection
type ICMPConnKey struct {
	SrcIP netip.Addr
	DstIP netip.Addr
	ID    uint16
}

func (i ICMPConnKey) String() string {
	return fmt.Sprintf("%s -> %s (id %d)", i.SrcIP, i.DstIP, i.ID)
}

// ICMPConnTrack represents an ICMP connection state
type ICMPConnTrack struct {
	BaseConnTrack
	ICMPType uint8
	ICMPCode uint8
}

// ICMPTracker manages ICMP connection states
type ICMPTracker struct {
	logger        *nblog.Logger
	connections   map[ICMPConnKey]*ICMPConnTrack
	timeout       time.Duration
	cleanupTicker *time.Ticker
	mutex         sync.RWMutex
	done          chan struct{}
	flowLogger    nftypes.FlowLogger
}

// NewICMPTracker creates a new ICMP connection tracker
func NewICMPTracker(timeout time.Duration, logger *nblog.Logger, flowLogger nftypes.FlowLogger) *ICMPTracker {
	if timeout == 0 {
		timeout = DefaultICMPTimeout
	}

	tracker := &ICMPTracker{
		logger:        logger,
		connections:   make(map[ICMPConnKey]*ICMPConnTrack),
		timeout:       timeout,
		cleanupTicker: time.NewTicker(ICMPCleanupInterval),
		done:          make(chan struct{}),
		flowLogger:    flowLogger,
	}

	go tracker.cleanupRoutine()
	return tracker
}

func (t *ICMPTracker) updateIfExists(srcIP netip.Addr, dstIP netip.Addr, id uint16, direction nftypes.Direction, size int) (ICMPConnKey, bool) {
	key := ICMPConnKey{
		SrcIP: srcIP,
		DstIP: dstIP,
		ID:    id,
	}

	t.mutex.RLock()
	conn, exists := t.connections[key]
	t.mutex.RUnlock()

	if exists {
		conn.UpdateLastSeen()
		conn.UpdateCounters(direction, size)

		return key, true
	}

	return key, false
}

// TrackOutbound records an outbound ICMP connection
func (t *ICMPTracker) TrackOutbound(srcIP netip.Addr, dstIP netip.Addr, id uint16, typecode layers.ICMPv4TypeCode, size int) {
	if _, exists := t.updateIfExists(dstIP, srcIP, id, nftypes.Egress, size); !exists {
		// if (inverted direction) conn is not tracked, track this direction
<<<<<<< HEAD
		t.track(srcIP, dstIP, id, typecode, nftypes.Egress, nil)
=======
		t.track(srcIP, dstIP, id, typecode, nftypes.Egress, size)
>>>>>>> 3c3a454e
	}
}

// TrackInbound records an inbound ICMP Echo Request
<<<<<<< HEAD
func (t *ICMPTracker) TrackInbound(srcIP netip.Addr, dstIP netip.Addr, id uint16, typecode layers.ICMPv4TypeCode, ruleId []byte) {
	t.track(srcIP, dstIP, id, typecode, nftypes.Ingress, ruleId)
}

// track is the common implementation for tracking both inbound and outbound ICMP connections
func (t *ICMPTracker) track(srcIP netip.Addr, dstIP netip.Addr, id uint16, typecode layers.ICMPv4TypeCode, direction nftypes.Direction, ruleId []byte) {
	key, exists := t.updateIfExists(srcIP, dstIP, id)
=======
func (t *ICMPTracker) TrackInbound(srcIP netip.Addr, dstIP netip.Addr, id uint16, typecode layers.ICMPv4TypeCode, size int) {
	t.track(srcIP, dstIP, id, typecode, nftypes.Ingress, size)
}

// track is the common implementation for tracking both inbound and outbound ICMP connections
func (t *ICMPTracker) track(srcIP netip.Addr, dstIP netip.Addr, id uint16, typecode layers.ICMPv4TypeCode, direction nftypes.Direction, size int) {
	// TODO: icmp doesn't need to extend the timeout
	key, exists := t.updateIfExists(srcIP, dstIP, id, direction, size)
>>>>>>> 3c3a454e
	if exists {
		return
	}

	typ, code := typecode.Type(), typecode.Code()

	// non echo requests don't need tracking
	if typ != uint8(layers.ICMPv4TypeEchoRequest) {
		t.logger.Trace("New %s ICMP connection %s type %d code %d", direction, key, typ, code)
<<<<<<< HEAD
		t.sendStartEvent(direction, srcIP, dstIP, typ, code, ruleId)
=======
		t.sendStartEvent(direction, srcIP, dstIP, typ, code, size)
>>>>>>> 3c3a454e
		return
	}

	conn := &ICMPConnTrack{
		BaseConnTrack: BaseConnTrack{
			FlowId:    uuid.New(),
			Direction: direction,
			SourceIP:  srcIP,
			DestIP:    dstIP,
		},
		ICMPType: typ,
		ICMPCode: code,
	}
	conn.UpdateLastSeen()

	t.mutex.Lock()
	t.connections[key] = conn
	t.mutex.Unlock()

	t.logger.Trace("New %s ICMP connection %s type %d code %d", direction, key, typ, code)
	t.sendEvent(nftypes.TypeStart, conn, ruleId)
}

// IsValidInbound checks if an inbound ICMP Echo Reply matches a tracked request
func (t *ICMPTracker) IsValidInbound(srcIP netip.Addr, dstIP netip.Addr, id uint16, icmpType uint8, size int) bool {
	if icmpType != uint8(layers.ICMPv4TypeEchoReply) {
		return false
	}

	key := ICMPConnKey{
		SrcIP: dstIP,
		DstIP: srcIP,
		ID:    id,
	}

	t.mutex.RLock()
	conn, exists := t.connections[key]
	t.mutex.RUnlock()

	if !exists || conn.timeoutExceeded(t.timeout) {
		return false
	}

	conn.UpdateLastSeen()
	conn.UpdateCounters(nftypes.Ingress, size)

	return true
}

func (t *ICMPTracker) cleanupRoutine() {
	for {
		select {
		case <-t.cleanupTicker.C:
			t.cleanup()
		case <-t.done:
			return
		}
	}
}

func (t *ICMPTracker) cleanup() {
	t.mutex.Lock()
	defer t.mutex.Unlock()

	for key, conn := range t.connections {
		if conn.timeoutExceeded(t.timeout) {
			delete(t.connections, key)

<<<<<<< HEAD
			t.logger.Debug("Removed ICMP connection %s (timeout)", &key)
			t.sendEvent(nftypes.TypeEnd, conn, nil)
=======
			t.logger.Debug("Removed ICMP connection %s (timeout) [in: %d Pkts/%d B out: %d Pkts/%d B]",
				key, conn.PacketsRx.Load(), conn.BytesRx.Load(), conn.PacketsTx.Load(), conn.BytesTx.Load())
			t.sendEvent(nftypes.TypeEnd, conn)
>>>>>>> 3c3a454e
		}
	}
}

// Close stops the cleanup routine and releases resources
func (t *ICMPTracker) Close() {
	t.cleanupTicker.Stop()
	close(t.done)

	t.mutex.Lock()
	t.connections = nil
	t.mutex.Unlock()
}

func (t *ICMPTracker) sendEvent(typ nftypes.Type, conn *ICMPConnTrack, ruleID []byte) {
	t.flowLogger.StoreEvent(nftypes.EventFields{
		FlowID:    conn.FlowId,
		Type:      typ,
		RuleID:    ruleID,
		Direction: conn.Direction,
		Protocol:  nftypes.ICMP, // TODO: adjust for IPv6/icmpv6
		SourceIP:  conn.SourceIP,
		DestIP:    conn.DestIP,
		ICMPType:  conn.ICMPType,
		ICMPCode:  conn.ICMPCode,
		RxPackets: conn.PacketsRx.Load(),
		TxPackets: conn.PacketsTx.Load(),
		RxBytes:   conn.BytesRx.Load(),
		TxBytes:   conn.BytesTx.Load(),
	})
}

<<<<<<< HEAD
func (t *ICMPTracker) sendStartEvent(direction nftypes.Direction, srcIP netip.Addr, dstIP netip.Addr, typ uint8, code uint8, RuleID []byte) {
	t.flowLogger.StoreEvent(nftypes.EventFields{
=======
func (t *ICMPTracker) sendStartEvent(direction nftypes.Direction, srcIP netip.Addr, dstIP netip.Addr, typ uint8, code uint8, size int) {
	fields := nftypes.EventFields{
>>>>>>> 3c3a454e
		FlowID:    uuid.New(),
		Type:      nftypes.TypeStart,
		RuleID:    RuleID,
		Direction: direction,
		Protocol:  nftypes.ICMP,
		SourceIP:  srcIP,
		DestIP:    dstIP,
		ICMPType:  typ,
		ICMPCode:  code,
	}
	if direction == nftypes.Ingress {
		fields.RxPackets = 1
		fields.RxBytes = uint64(size)
	} else {
		fields.TxPackets = 1
		fields.TxBytes = uint64(size)
	}
	t.flowLogger.StoreEvent(fields)
}<|MERGE_RESOLUTION|>--- conflicted
+++ resolved
@@ -93,33 +93,18 @@
 func (t *ICMPTracker) TrackOutbound(srcIP netip.Addr, dstIP netip.Addr, id uint16, typecode layers.ICMPv4TypeCode, size int) {
 	if _, exists := t.updateIfExists(dstIP, srcIP, id, nftypes.Egress, size); !exists {
 		// if (inverted direction) conn is not tracked, track this direction
-<<<<<<< HEAD
-		t.track(srcIP, dstIP, id, typecode, nftypes.Egress, nil)
-=======
-		t.track(srcIP, dstIP, id, typecode, nftypes.Egress, size)
->>>>>>> 3c3a454e
+		t.track(srcIP, dstIP, id, typecode, nftypes.Egress, nil, size)
 	}
 }
 
 // TrackInbound records an inbound ICMP Echo Request
-<<<<<<< HEAD
-func (t *ICMPTracker) TrackInbound(srcIP netip.Addr, dstIP netip.Addr, id uint16, typecode layers.ICMPv4TypeCode, ruleId []byte) {
-	t.track(srcIP, dstIP, id, typecode, nftypes.Ingress, ruleId)
+func (t *ICMPTracker) TrackInbound(srcIP netip.Addr, dstIP netip.Addr, id uint16, typecode layers.ICMPv4TypeCode, ruleId []byte, size int) {
+	t.track(srcIP, dstIP, id, typecode, nftypes.Ingress, ruleId, size)
 }
 
 // track is the common implementation for tracking both inbound and outbound ICMP connections
-func (t *ICMPTracker) track(srcIP netip.Addr, dstIP netip.Addr, id uint16, typecode layers.ICMPv4TypeCode, direction nftypes.Direction, ruleId []byte) {
-	key, exists := t.updateIfExists(srcIP, dstIP, id)
-=======
-func (t *ICMPTracker) TrackInbound(srcIP netip.Addr, dstIP netip.Addr, id uint16, typecode layers.ICMPv4TypeCode, size int) {
-	t.track(srcIP, dstIP, id, typecode, nftypes.Ingress, size)
-}
-
-// track is the common implementation for tracking both inbound and outbound ICMP connections
-func (t *ICMPTracker) track(srcIP netip.Addr, dstIP netip.Addr, id uint16, typecode layers.ICMPv4TypeCode, direction nftypes.Direction, size int) {
-	// TODO: icmp doesn't need to extend the timeout
+func (t *ICMPTracker) track(srcIP netip.Addr, dstIP netip.Addr, id uint16, typecode layers.ICMPv4TypeCode, direction nftypes.Direction, ruleId []byte, size int) {
 	key, exists := t.updateIfExists(srcIP, dstIP, id, direction, size)
->>>>>>> 3c3a454e
 	if exists {
 		return
 	}
@@ -129,11 +114,7 @@
 	// non echo requests don't need tracking
 	if typ != uint8(layers.ICMPv4TypeEchoRequest) {
 		t.logger.Trace("New %s ICMP connection %s type %d code %d", direction, key, typ, code)
-<<<<<<< HEAD
-		t.sendStartEvent(direction, srcIP, dstIP, typ, code, ruleId)
-=======
-		t.sendStartEvent(direction, srcIP, dstIP, typ, code, size)
->>>>>>> 3c3a454e
+		t.sendStartEvent(direction, srcIP, dstIP, typ, code, ruleId, size)
 		return
 	}
 
@@ -202,14 +183,9 @@
 		if conn.timeoutExceeded(t.timeout) {
 			delete(t.connections, key)
 
-<<<<<<< HEAD
-			t.logger.Debug("Removed ICMP connection %s (timeout)", &key)
-			t.sendEvent(nftypes.TypeEnd, conn, nil)
-=======
 			t.logger.Debug("Removed ICMP connection %s (timeout) [in: %d Pkts/%d B out: %d Pkts/%d B]",
 				key, conn.PacketsRx.Load(), conn.BytesRx.Load(), conn.PacketsTx.Load(), conn.BytesTx.Load())
-			t.sendEvent(nftypes.TypeEnd, conn)
->>>>>>> 3c3a454e
+			t.sendEvent(nftypes.TypeEnd, conn, nil)
 		}
 	}
 }
@@ -242,16 +218,11 @@
 	})
 }
 
-<<<<<<< HEAD
-func (t *ICMPTracker) sendStartEvent(direction nftypes.Direction, srcIP netip.Addr, dstIP netip.Addr, typ uint8, code uint8, RuleID []byte) {
-	t.flowLogger.StoreEvent(nftypes.EventFields{
-=======
-func (t *ICMPTracker) sendStartEvent(direction nftypes.Direction, srcIP netip.Addr, dstIP netip.Addr, typ uint8, code uint8, size int) {
+func (t *ICMPTracker) sendStartEvent(direction nftypes.Direction, srcIP netip.Addr, dstIP netip.Addr, typ uint8, code uint8, ruleID []byte, size int) {
 	fields := nftypes.EventFields{
->>>>>>> 3c3a454e
 		FlowID:    uuid.New(),
 		Type:      nftypes.TypeStart,
-		RuleID:    RuleID,
+		RuleID:    ruleID,
 		Direction: direction,
 		Protocol:  nftypes.ICMP,
 		SourceIP:  srcIP,
