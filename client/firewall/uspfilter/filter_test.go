--- conflicted
+++ resolved
@@ -927,23 +927,6 @@
 	}
 }
 
-<<<<<<< HEAD
-func TestShouldForward(t *testing.T) {
-	// Set up test addresses
-	wgIP := netip.MustParseAddr("100.10.0.1")
-	otherIP := netip.MustParseAddr("100.10.0.2")
-
-	// Create test manager with mock interface
-	ifaceMock := &IFaceMock{
-		SetFilterFunc: func(device.PacketFilter) error { return nil },
-	}
-	// Set the mock to return our test WG IP
-	ifaceMock.AddressFunc = func() wgaddr.Address {
-		return wgaddr.Address{IP: wgIP, Network: netip.PrefixFrom(wgIP, 24)}
-	}
-
-	manager, err := Create(ifaceMock, false, flowLogger)
-=======
 func TestMSSClamping(t *testing.T) {
 	ifaceMock := &IFaceMock{
 		SetFilterFunc: func(device.PacketFilter) error { return nil },
@@ -956,127 +939,11 @@
 	}
 
 	manager, err := Create(ifaceMock, false, flowLogger, 1280)
->>>>>>> c92e6c1b
 	require.NoError(t, err)
 	defer func() {
 		require.NoError(t, manager.Close(nil))
 	}()
 
-<<<<<<< HEAD
-	// Helper to create decoder with TCP packet
-	createTCPDecoder := func(dstPort uint16) *decoder {
-		ipv4 := &layers.IPv4{
-			Version:  4,
-			Protocol: layers.IPProtocolTCP,
-			SrcIP:    net.ParseIP("192.168.1.100"),
-			DstIP:    wgIP.AsSlice(),
-		}
-		tcp := &layers.TCP{
-			SrcPort: 54321,
-			DstPort: layers.TCPPort(dstPort),
-		}
-
-		err := tcp.SetNetworkLayerForChecksum(ipv4)
-		require.NoError(t, err)
-
-		buf := gopacket.NewSerializeBuffer()
-		opts := gopacket.SerializeOptions{ComputeChecksums: true, FixLengths: true}
-		err = gopacket.SerializeLayers(buf, opts, ipv4, tcp, gopacket.Payload("test"))
-		require.NoError(t, err)
-
-		d := &decoder{
-			decoded: []gopacket.LayerType{},
-		}
-		d.parser = gopacket.NewDecodingLayerParser(
-			layers.LayerTypeIPv4,
-			&d.eth, &d.ip4, &d.ip6, &d.icmp4, &d.icmp6, &d.tcp, &d.udp,
-		)
-		d.parser.IgnoreUnsupported = true
-
-		err = d.parser.DecodeLayers(buf.Bytes(), &d.decoded)
-		require.NoError(t, err)
-
-		return d
-	}
-
-	tests := []struct {
-		name              string
-		localForwarding   bool
-		netstack          bool
-		dstIP             netip.Addr
-		serviceRegistered bool
-		servicePort       uint16
-		expected          bool
-		description       string
-	}{
-		{
-			name:            "no local forwarding",
-			localForwarding: false,
-			netstack:        true,
-			dstIP:           wgIP,
-			expected:        false,
-			description:     "should never forward when local forwarding disabled",
-		},
-		{
-			name:            "traffic to other local interface",
-			localForwarding: true,
-			netstack:        false,
-			dstIP:           otherIP,
-			expected:        true,
-			description:     "should forward traffic to our other local interfaces (not NetBird IP)",
-		},
-		{
-			name:            "traffic to NetBird IP, no netstack",
-			localForwarding: true,
-			netstack:        false,
-			dstIP:           wgIP,
-			expected:        false,
-			description:     "should send to netstack listeners (final return false path)",
-		},
-		{
-			name:            "traffic to our IP, netstack mode, no service",
-			localForwarding: true,
-			netstack:        true,
-			dstIP:           wgIP,
-			expected:        true,
-			description:     "should forward when in netstack mode with no matching service",
-		},
-		{
-			name:              "traffic to our IP, netstack mode, with service",
-			localForwarding:   true,
-			netstack:          true,
-			dstIP:             wgIP,
-			serviceRegistered: true,
-			servicePort:       22,
-			expected:          false,
-			description:       "should send to netstack listeners when service is registered",
-		},
-	}
-
-	for _, tt := range tests {
-		t.Run(tt.name, func(t *testing.T) {
-			// Configure manager
-			manager.localForwarding = tt.localForwarding
-			manager.netstack = tt.netstack
-
-			// Register service if needed
-			if tt.serviceRegistered {
-				manager.RegisterNetstackService(nftypes.TCP, tt.servicePort)
-				defer manager.UnregisterNetstackService(nftypes.TCP, tt.servicePort)
-			}
-
-			// Create decoder for the test
-			decoder := createTCPDecoder(tt.servicePort)
-			if !tt.serviceRegistered {
-				decoder = createTCPDecoder(8080) // Use non-registered port
-			}
-
-			// Test the method
-			result := manager.shouldForward(decoder, tt.dstIP)
-			require.Equal(t, tt.expected, result, tt.description)
-		})
-	}
-=======
 	require.True(t, manager.mssClampEnabled, "MSS clamping should be enabled by default")
 	expectedMSSValue := uint16(1280 - ipTCPHeaderMinSize)
 	require.Equal(t, expectedMSSValue, manager.mssClampValue, "MSS clamp value should be MTU - 40")
@@ -1247,5 +1114,139 @@
 	require.NoError(tb, err)
 
 	return buf.Bytes()
->>>>>>> c92e6c1b
+}
+
+func TestShouldForward(t *testing.T) {
+	// Set up test addresses
+	wgIP := netip.MustParseAddr("100.10.0.1")
+	otherIP := netip.MustParseAddr("100.10.0.2")
+
+	// Create test manager with mock interface
+	ifaceMock := &IFaceMock{
+		SetFilterFunc: func(device.PacketFilter) error { return nil },
+	}
+	// Set the mock to return our test WG IP
+	ifaceMock.AddressFunc = func() wgaddr.Address {
+		return wgaddr.Address{IP: wgIP, Network: netip.PrefixFrom(wgIP, 24)}
+	}
+
+	manager, err := Create(ifaceMock, false, flowLogger)
+	require.NoError(t, err)
+	defer func() {
+		require.NoError(t, manager.Close(nil))
+	}()
+
+	// Helper to create decoder with TCP packet
+	createTCPDecoder := func(dstPort uint16) *decoder {
+		ipv4 := &layers.IPv4{
+			Version:  4,
+			Protocol: layers.IPProtocolTCP,
+			SrcIP:    net.ParseIP("192.168.1.100"),
+			DstIP:    wgIP.AsSlice(),
+		}
+		tcp := &layers.TCP{
+			SrcPort: 54321,
+			DstPort: layers.TCPPort(dstPort),
+		}
+
+		err := tcp.SetNetworkLayerForChecksum(ipv4)
+		require.NoError(t, err)
+
+		buf := gopacket.NewSerializeBuffer()
+		opts := gopacket.SerializeOptions{ComputeChecksums: true, FixLengths: true}
+		err = gopacket.SerializeLayers(buf, opts, ipv4, tcp, gopacket.Payload("test"))
+		require.NoError(t, err)
+
+		d := &decoder{
+			decoded: []gopacket.LayerType{},
+		}
+		d.parser = gopacket.NewDecodingLayerParser(
+			layers.LayerTypeIPv4,
+			&d.eth, &d.ip4, &d.ip6, &d.icmp4, &d.icmp6, &d.tcp, &d.udp,
+		)
+		d.parser.IgnoreUnsupported = true
+
+		err = d.parser.DecodeLayers(buf.Bytes(), &d.decoded)
+		require.NoError(t, err)
+
+		return d
+	}
+
+	tests := []struct {
+		name              string
+		localForwarding   bool
+		netstack          bool
+		dstIP             netip.Addr
+		serviceRegistered bool
+		servicePort       uint16
+		expected          bool
+		description       string
+	}{
+		{
+			name:            "no local forwarding",
+			localForwarding: false,
+			netstack:        true,
+			dstIP:           wgIP,
+			expected:        false,
+			description:     "should never forward when local forwarding disabled",
+		},
+		{
+			name:            "traffic to other local interface",
+			localForwarding: true,
+			netstack:        false,
+			dstIP:           otherIP,
+			expected:        true,
+			description:     "should forward traffic to our other local interfaces (not NetBird IP)",
+		},
+		{
+			name:            "traffic to NetBird IP, no netstack",
+			localForwarding: true,
+			netstack:        false,
+			dstIP:           wgIP,
+			expected:        false,
+			description:     "should send to netstack listeners (final return false path)",
+		},
+		{
+			name:            "traffic to our IP, netstack mode, no service",
+			localForwarding: true,
+			netstack:        true,
+			dstIP:           wgIP,
+			expected:        true,
+			description:     "should forward when in netstack mode with no matching service",
+		},
+		{
+			name:              "traffic to our IP, netstack mode, with service",
+			localForwarding:   true,
+			netstack:          true,
+			dstIP:             wgIP,
+			serviceRegistered: true,
+			servicePort:       22,
+			expected:          false,
+			description:       "should send to netstack listeners when service is registered",
+		},
+	}
+
+	for _, tt := range tests {
+		t.Run(tt.name, func(t *testing.T) {
+			// Configure manager
+			manager.localForwarding = tt.localForwarding
+			manager.netstack = tt.netstack
+
+			// Register service if needed
+			if tt.serviceRegistered {
+				manager.RegisterNetstackService(nftypes.TCP, tt.servicePort)
+				defer manager.UnregisterNetstackService(nftypes.TCP, tt.servicePort)
+			}
+
+			// Create decoder for the test
+			decoder := createTCPDecoder(tt.servicePort)
+			if !tt.serviceRegistered {
+				decoder = createTCPDecoder(8080) // Use non-registered port
+			}
+
+			// Test the method
+			result := manager.shouldForward(decoder, tt.dstIP)
+			require.Equal(t, tt.expected, result, tt.description)
+		})
+	}
 }