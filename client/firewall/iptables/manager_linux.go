--- conflicted
+++ resolved
@@ -260,11 +260,7 @@
 	return m.router.UpdateSet(set, prefixes)
 }
 
-<<<<<<< HEAD
-// AddInboundDNAT adds an inbound DNAT rule redirecting traffic from NetBird peers to local services
-=======
 // AddInboundDNAT adds an inbound DNAT rule redirecting traffic from NetBird peers to local services.
->>>>>>> d7321c13
 func (m *Manager) AddInboundDNAT(localAddr netip.Addr, protocol firewall.Protocol, sourcePort, targetPort uint16) error {
 	m.mutex.Lock()
 	defer m.mutex.Unlock()
@@ -272,11 +268,7 @@
 	return m.router.AddInboundDNAT(localAddr, protocol, sourcePort, targetPort)
 }
 
-<<<<<<< HEAD
-// RemoveInboundDNAT removes inbound DNAT rule
-=======
 // RemoveInboundDNAT removes an inbound DNAT rule.
->>>>>>> d7321c13
 func (m *Manager) RemoveInboundDNAT(localAddr netip.Addr, protocol firewall.Protocol, sourcePort, targetPort uint16) error {
 	m.mutex.Lock()
 	defer m.mutex.Unlock()
