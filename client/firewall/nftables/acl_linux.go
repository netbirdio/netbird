package nftables

import (
	"bytes"
	"encoding/binary"
	"fmt"
	"net"
	"net/netip"
	"strconv"
	"strings"
	"time"

	"github.com/google/nftables"
	"github.com/google/nftables/expr"
	log "github.com/sirupsen/logrus"
	"golang.org/x/sys/unix"

	firewall "github.com/netbirdio/netbird/client/firewall/manager"
	"github.com/netbirdio/netbird/iface"
)

const (

	// rules chains contains the effective ACL rules
	chainNameInputRules  = "netbird-acl-input-rules"
	chainNameOutputRules = "netbird-acl-output-rules"

	// filter chains contains the rules that jump to the rules chains
	chainNameInputFilter   = "netbird-acl-input-filter"
	chainNameOutputFilter  = "netbird-acl-output-filter"
	chainNameForwardFilter = "netbird-acl-forward-filter"

	setNameHostIpAddrs = "netbird-acl-host-ips"

	allowNetbirdInputRuleID = "allow Netbird incoming traffic"
)

var (
	anyIP           = []byte{0, 0, 0, 0, 0, 0, 0, 0, 0, 0, 0, 0, 0, 0, 0, 0}
	postroutingMark = []byte{0xe4, 0x7, 0x0, 0x00}
)

type AclManager struct {
	rConn               *nftables.Conn
	sConn               *nftables.Conn
	wgIface             iFaceMapper
	routeingFwChainName string

	workTable         *nftables.Table
	workTable6        *nftables.Table
	v6Active          bool
	chainInputRules   *nftables.Chain
	chainOutputRules  *nftables.Chain
	chainFwFilter     *nftables.Chain
	chainPrerouting   *nftables.Chain
	chainInputRules6  *nftables.Chain
	chainOutputRules6 *nftables.Chain
	chainFwFilter6    *nftables.Chain
	chainPrerouting6  *nftables.Chain

	ipsetStore  *ipsetStore
	ipsetStore6 *ipsetStore
	rules       map[string]*Rule
}

// iFaceMapper defines subset methods of interface required for manager
type iFaceMapper interface {
	Name() string
	Address() iface.WGAddress
<<<<<<< HEAD
	Address6() *iface.WGAddress
=======
	IsUserspaceBind() bool
>>>>>>> 6a2a97f0
}

func newAclManager(table *nftables.Table, table6 *nftables.Table, wgIface iFaceMapper, routeingFwChainName string) (*AclManager, error) {
	// sConn is used for creating sets and adding/removing elements from them
	// it's differ then rConn (which does create new conn for each flush operation)
	// and is permanent. Using same connection for booth type of operations
	// overloads netlink with high amount of rules ( > 10000)
	sConn, err := nftables.New(nftables.AsLasting())
	if err != nil {
		return nil, err
	}

	m := &AclManager{
		rConn:               &nftables.Conn{},
		sConn:               sConn,
		wgIface:             wgIface,
		workTable:           table,
		workTable6:          table6,
		v6Active:            wgIface.Address6() != nil,
		routeingFwChainName: routeingFwChainName,

		ipsetStore:  newIpsetStore(),
		ipsetStore6: newIpsetStore(),
		rules:       make(map[string]*Rule),
	}

	err = m.createDefaultChains()
	if err != nil {
		return nil, err
	}

	if m.v6Active {
		err = m.createDefaultChains6()
		if err != nil {
			return nil, err
		}
	}

	return m, nil
}

// Resets the IPv6 Firewall Table to adapt to changes in IP addresses
func (m *AclManager) UpdateV6Address() error {
	for k, r := range m.rules {
		if r.ip.To4() == nil {
			err := m.DeleteRule(r)
			if err != nil {
				return err
			}
			delete(m.rules, k)
		}
	}
	sets, err := m.rConn.GetSets(m.workTable6)
	if err != nil {
		for _, set := range sets {
			m.rConn.DelSet(set)
		}
	}
	m.ipsetStore6 = newIpsetStore()
	m.rConn.FlushTable(m.workTable6)
	if m.wgIface.Address6() != nil {
		err := m.createDefaultChains6()
		if err != nil {
			return err
		}
	}
	m.v6Active = m.wgIface.Address6() != nil

	return nil
}

// AddFiltering rule to the firewall
//
// If comment argument is empty firewall manager should set
// rule ID as comment for the rule
func (m *AclManager) AddFiltering(
	ip net.IP,
	proto firewall.Protocol,
	sPort *firewall.Port,
	dPort *firewall.Port,
	direction firewall.RuleDirection,
	action firewall.Action,
	ipsetName string,
	comment string,
) ([]firewall.Rule, error) {
	var ipset *nftables.Set
	if ipsetName != "" {
		var err error
		ipset, err = m.addIpToSet(ipsetName, ip)
		if err != nil {
			return nil, err
		}
	}
	if !m.v6Active && ip.To4() == nil {
		return nil, fmt.Errorf("attempted to configure filtering for IPv6 address even though IPv6 is not active")
	}

	newRules := make([]firewall.Rule, 0, 2)
	ioRule, err := m.addIOFiltering(ip, proto, sPort, dPort, direction, action, ipset, comment)
	if err != nil {
		return nil, err
	}

	newRules = append(newRules, ioRule)
	if !shouldAddToPrerouting(proto, dPort, direction) {
		return newRules, nil
	}

	preroutingRule, err := m.addPreroutingFiltering(ipset, proto, dPort, ip)
	if err != nil {
		return newRules, err
	}
	newRules = append(newRules, preroutingRule)
	return newRules, nil
}

// DeleteRule from the firewall by rule definition
func (m *AclManager) DeleteRule(rule firewall.Rule) error {
	r, ok := rule.(*Rule)
	if !ok {
		return fmt.Errorf("invalid rule type")
	}

	if r.nftSet == nil {
		err := m.rConn.DelRule(r.nftRule)
		if err != nil {
			log.Errorf("failed to delete rule: %v", err)
		}
		delete(m.rules, r.GetRuleID())
		return m.rConn.Flush()
	}

	ips, ok := m.ipsetStore.ips(r.nftSet.Name)
	if !ok {
		err := m.rConn.DelRule(r.nftRule)
		if err != nil {
			log.Errorf("failed to delete rule: %v", err)
		}
		delete(m.rules, r.GetRuleID())
		return m.rConn.Flush()
	}
	if _, ok := ips[r.ip.String()]; ok {
		rawIP := r.ip.To4()
		if rawIP == nil {
			rawIP = r.ip.To16()
		}
		err := m.sConn.SetDeleteElements(r.nftSet, []nftables.SetElement{{Key: rawIP}})
		if err != nil {
			log.Errorf("delete elements for set %q: %v", r.nftSet.Name, err)
		}
		if err := m.sConn.Flush(); err != nil {
			log.Debugf("flush error of set delete element, %s", r.nftSet.Name)
			return err
		}
		m.ipsetStore.DeleteIpFromSet(r.nftSet.Name, r.ip)
	}

	// if after delete, set still contains other IPs,
	// no need to delete firewall rule and we should exit here
	if len(ips) > 0 {
		return nil
	}

	err := m.rConn.DelRule(r.nftRule)
	if err != nil {
		log.Errorf("failed to delete rule: %v", err)
	}
	err = m.rConn.Flush()
	if err != nil {
		return err
	}

	delete(m.rules, r.GetRuleID())
	m.ipsetStore.DeleteReferenceFromIpSet(r.nftSet.Name)

	if m.ipsetStore.HasReferenceToSet(r.nftSet.Name) {
		return nil
	}

	// we delete last IP from the set, that means we need to delete
	// set itself and associated firewall rule too
	m.rConn.FlushSet(r.nftSet)
	m.rConn.DelSet(r.nftSet)
	m.ipsetStore.deleteIpset(r.nftSet.Name)
	return nil
}

// createDefaultAllowRules In case if the USP firewall manager can use the native firewall manager we must to create allow rules for
// input and output chains
func (m *AclManager) createDefaultAllowRules() error {
	expIn := []expr.Any{
		&expr.Payload{
			DestRegister: 1,
			Base:         expr.PayloadBaseNetworkHeader,
			Offset:       12,
			Len:          4,
		},
		// mask
		&expr.Bitwise{
			SourceRegister: 1,
			DestRegister:   1,
			Len:            4,
			Mask:           []byte{0x00, 0x00, 0x00, 0x00},
			Xor:            zeroXor,
		},
		// net address
		&expr.Cmp{
			Register: 1,
			Data:     []byte{0x00, 0x00, 0x00, 0x00},
		},
		&expr.Verdict{
			Kind: expr.VerdictAccept,
		},
	}

	_ = m.rConn.InsertRule(&nftables.Rule{
		Table:    m.workTable,
		Chain:    m.chainInputRules,
		Position: 0,
		Exprs:    expIn,
	})

	expOut := []expr.Any{
		&expr.Payload{
			DestRegister: 1,
			Base:         expr.PayloadBaseNetworkHeader,
			Offset:       16,
			Len:          4,
		},
		// mask
		&expr.Bitwise{
			SourceRegister: 1,
			DestRegister:   1,
			Len:            4,
			Mask:           []byte{0x00, 0x00, 0x00, 0x00},
			Xor:            zeroXor,
		},
		// net address
		&expr.Cmp{
			Register: 1,
			Data:     []byte{0x00, 0x00, 0x00, 0x00},
		},
		&expr.Verdict{
			Kind: expr.VerdictAccept,
		},
	}

	_ = m.rConn.InsertRule(&nftables.Rule{
		Table:    m.workTable,
		Chain:    m.chainOutputRules,
		Position: 0,
		Exprs:    expOut,
	})

	err := m.rConn.Flush()
	if err != nil {
		log.Debugf("failed to create default allow rules: %s", err)
		return err
	}
	return nil
}

// Flush rule/chain/set operations from the buffer
//
// Method also get all rules after flush and refreshes handle values in the rulesets
func (m *AclManager) Flush() error {
	if err := m.flushWithBackoff(); err != nil {
		return err
	}

	if err := m.refreshRuleHandles(m.workTable, m.chainInputRules); err != nil {
		log.Errorf("failed to refresh rule handles ipv4 input chain: %v", err)
	}

	if err := m.refreshRuleHandles(m.workTable, m.chainOutputRules); err != nil {
		log.Errorf("failed to refresh rule handles IPv4 output chain: %v", err)
	}

	if err := m.refreshRuleHandles(m.workTable, m.chainPrerouting); err != nil {
		log.Errorf("failed to refresh rule handles IPv4 prerouting chain: %v", err)
	}

	if err := m.refreshRuleHandles(m.workTable6, m.chainInputRules6); err != nil {
		log.Errorf("failed to refresh rule handles ipv6 input chain: %v", err)
	}

	if err := m.refreshRuleHandles(m.workTable6, m.chainOutputRules6); err != nil {
		log.Errorf("failed to refresh rule handles IPv6 output chain: %v", err)
	}

	if err := m.refreshRuleHandles(m.workTable6, m.chainPrerouting6); err != nil {
		log.Errorf("failed to refresh rule handles IPv6 prerouting chain: %v", err)
	}

	return nil
}

func (m *AclManager) addIOFiltering(ip net.IP, proto firewall.Protocol, sPort *firewall.Port, dPort *firewall.Port, direction firewall.RuleDirection, action firewall.Action, ipset *nftables.Set, comment string) (*Rule, error) {
	ruleId := generateRuleId(ip, sPort, dPort, direction, action, ipset)
	if r, ok := m.rules[ruleId]; ok {
		return &Rule{
			r.nftRule,
			r.nftSet,
			r.ruleID,
			ip,
		}, nil
	}

	ifaceKey := expr.MetaKeyIIFNAME
	if direction == firewall.RuleDirectionOUT {
		ifaceKey = expr.MetaKeyOIFNAME
	}
	expressions := []expr.Any{
		&expr.Meta{Key: ifaceKey, Register: 1},
		&expr.Cmp{
			Op:       expr.CmpOpEq,
			Register: 1,
			Data:     ifname(m.wgIface.Name()),
		},
	}

	if proto != firewall.ProtocolALL {
		expressions = append(expressions, &expr.Meta{
			Key:      expr.MetaKeyL4PROTO,
			Register: 1,
		})

		var protoData []byte
		switch proto {
		case firewall.ProtocolTCP:
			protoData = []byte{unix.IPPROTO_TCP}
		case firewall.ProtocolUDP:
			protoData = []byte{unix.IPPROTO_UDP}
		case firewall.ProtocolICMP:
			protoData = []byte{unix.IPPROTO_ICMP}
		default:
			return nil, fmt.Errorf("unsupported protocol: %s", proto)
		}
		expressions = append(expressions, &expr.Cmp{
			Register: 1,
			Op:       expr.CmpOpEq,
			Data:     protoData,
		})
	}

	rawIP := ip.To4()
	table := m.workTable
	if rawIP == nil {
		rawIP = ip.To16()
		table = m.workTable6
	}
	// check if rawIP contains zeroed IP address value
	// in that case not add IP match expression into the rule definition
	if !bytes.HasPrefix(anyIP, rawIP) {
		addrLen := uint32(len(rawIP))
		// source address position
		addrOffset := uint32(12)
		if addrLen == 16 {
			addrOffset = uint32(8)
		}

		if direction == firewall.RuleDirectionOUT {
			addrOffset += addrLen
		}

		expressions = append(expressions,
			&expr.Payload{
				DestRegister: 1,
				Base:         expr.PayloadBaseNetworkHeader,
				Offset:       addrOffset,
				Len:          addrLen,
			},
		)
		// add individual IP for match if no ipset defined
		if ipset == nil {
			expressions = append(expressions,
				&expr.Cmp{
					Op:       expr.CmpOpEq,
					Register: 1,
					Data:     rawIP,
				},
			)
		} else {
			expressions = append(expressions,
				&expr.Lookup{
					SourceRegister: 1,
					SetName:        ipset.Name,
					SetID:          ipset.ID,
				},
			)
		}
	}

	if sPort != nil && len(sPort.Values) != 0 {
		expressions = append(expressions,
			&expr.Payload{
				DestRegister: 1,
				Base:         expr.PayloadBaseTransportHeader,
				Offset:       0,
				Len:          2,
			},
			&expr.Cmp{
				Op:       expr.CmpOpEq,
				Register: 1,
				Data:     encodePort(*sPort),
			},
		)
	}

	if dPort != nil && len(dPort.Values) != 0 {
		expressions = append(expressions,
			&expr.Payload{
				DestRegister: 1,
				Base:         expr.PayloadBaseTransportHeader,
				Offset:       2,
				Len:          2,
			},
			&expr.Cmp{
				Op:       expr.CmpOpEq,
				Register: 1,
				Data:     encodePort(*dPort),
			},
		)
	}

	switch action {
	case firewall.ActionAccept:
		expressions = append(expressions, &expr.Verdict{Kind: expr.VerdictAccept})
	case firewall.ActionDrop:
		expressions = append(expressions, &expr.Verdict{Kind: expr.VerdictDrop})
	}

	userData := []byte(strings.Join([]string{ruleId, comment}, " "))

	var chain *nftables.Chain
	if direction == firewall.RuleDirectionIN {
		chain = m.chainInputRules
	} else {
		chain = m.chainOutputRules
	}
	nftRule := m.rConn.InsertRule(&nftables.Rule{
		Table:    table,
		Chain:    chain,
		Position: 0,
		Exprs:    expressions,
		UserData: userData,
	})

	rule := &Rule{
		nftRule: nftRule,
		nftSet:  ipset,
		ruleID:  ruleId,
		ip:      ip,
	}
	m.rules[ruleId] = rule
	if ipset != nil {
		m.ipsetStore.AddReferenceToIpset(ipset.Name)
	}
	return rule, nil
}

func (m *AclManager) addPreroutingFiltering(ipset *nftables.Set, proto firewall.Protocol, port *firewall.Port, ip net.IP) (*Rule, error) {
	var protoData []byte
	switch proto {
	case firewall.ProtocolTCP:
		protoData = []byte{unix.IPPROTO_TCP}
	case firewall.ProtocolUDP:
		protoData = []byte{unix.IPPROTO_UDP}
	case firewall.ProtocolICMP:
		protoData = []byte{unix.IPPROTO_ICMP}
	default:
		return nil, fmt.Errorf("unsupported protocol: %s", proto)
	}

	ruleId := generateRuleIdForMangle(ipset, ip, proto, port)
	if r, ok := m.rules[ruleId]; ok {
		return &Rule{
			r.nftRule,
			r.nftSet,
			r.ruleID,
			ip,
		}, nil
	}

	var ipExpression expr.Any
	// add individual IP for match if no ipset defined
	rawIP := ip.To4()
	if rawIP == nil {
		rawIP = ip.To16()
	}
	addrLen := uint32(len(rawIP))
	// source address position
	srcAddrOffset := uint32(12)
	dstAddrOffset := uint32(16)
	if addrLen == 16 {
		srcAddrOffset = uint32(8)
		dstAddrOffset = uint32(24)
	}

	if ipset == nil {
		ipExpression = &expr.Cmp{
			Op:       expr.CmpOpEq,
			Register: 1,
			Data:     rawIP,
		}
	} else {
		ipExpression = &expr.Lookup{
			SourceRegister: 1,
			SetName:        ipset.Name,
			SetID:          ipset.ID,
		}
	}

	ifaceRawIP := m.wgIface.Address().IP.To4()
	if addrLen == 16 {
		ifaceRawIP = m.wgIface.Address6().IP.To16()
	}

	expressions := []expr.Any{
		&expr.Payload{
			DestRegister: 1,
			Base:         expr.PayloadBaseNetworkHeader,
			Offset:       srcAddrOffset,
			Len:          addrLen,
		},
		ipExpression,
		&expr.Payload{
			DestRegister: 1,
			Base:         expr.PayloadBaseNetworkHeader,
			Offset:       dstAddrOffset,
			Len:          addrLen,
		},
		&expr.Cmp{
			Op:       expr.CmpOpEq,
			Register: 1,
			Data:     ifaceRawIP,
		},
		&expr.Meta{
			Key:      expr.MetaKeyL4PROTO,
			Register: 1,
		},
		&expr.Cmp{
			Register: 1,
			Op:       expr.CmpOpEq,
			Data:     protoData,
		},
	}

	if port != nil {
		expressions = append(expressions,
			&expr.Payload{
				DestRegister: 1,
				Base:         expr.PayloadBaseTransportHeader,
				Offset:       2,
				Len:          2,
			},
			&expr.Cmp{
				Op:       expr.CmpOpEq,
				Register: 1,
				Data:     encodePort(*port),
			},
		)
	}

	expressions = append(expressions,
		&expr.Immediate{
			Register: 1,
			Data:     postroutingMark,
		},
		&expr.Meta{
			Key:            expr.MetaKeyMARK,
			SourceRegister: true,
			Register:       1,
		},
	)

	nftRule := m.rConn.InsertRule(&nftables.Rule{
		Table:    m.workTable,
		Chain:    m.chainPrerouting,
		Position: 0,
		Exprs:    expressions,
		UserData: []byte(ruleId),
	})

	if err := m.rConn.Flush(); err != nil {
		return nil, fmt.Errorf("flush insert rule: %v", err)
	}

	rule := &Rule{
		nftRule: nftRule,
		nftSet:  ipset,
		ruleID:  ruleId,
		ip:      ip,
	}

	m.rules[ruleId] = rule
	if ipset != nil {
		m.ipsetStore.AddReferenceToIpset(ipset.Name)
	}
	return rule, nil
}

func (m *AclManager) createDefaultChains() (err error) {
	// chainNameInputRules
	chain := m.createChain(chainNameInputRules, m.workTable)
	err = m.rConn.Flush()
	if err != nil {
		log.Debugf("failed to create chain (%s): %s", chain.Name, err)
		return err
	}
	m.chainInputRules = chain

	// chainNameOutputRules
	chain = m.createChain(chainNameOutputRules, m.workTable)
	err = m.rConn.Flush()
	if err != nil {
		log.Debugf("failed to create chain (%s): %s", chainNameOutputRules, err)
		return err
	}
	m.chainOutputRules = chain

	// netbird-acl-input-filter
	// type filter hook input priority filter; policy accept;
	chain = m.createFilterChainWithHook(chainNameInputFilter, nftables.ChainHookInput, m.workTable)
	//netbird-acl-input-filter iifname "wt0" ip saddr 100.72.0.0/16 ip daddr != 100.72.0.0/16 accept
	m.addRouteAllowRule(chain, expr.MetaKeyIIFNAME)
	m.addFwdAllow(chain, expr.MetaKeyIIFNAME)
	m.addJumpRule(chain, m.chainInputRules.Name, expr.MetaKeyIIFNAME) // to netbird-acl-input-rules
	m.addDropExpressions(chain, expr.MetaKeyIIFNAME)

	// netbird-acl-output-filter
	// type filter hook output priority filter; policy accept;
	chain = m.createFilterChainWithHook(chainNameOutputFilter, nftables.ChainHookOutput, m.workTable)
	m.addRouteAllowRule(chain, expr.MetaKeyOIFNAME)
	m.addFwdAllow(chain, expr.MetaKeyOIFNAME)
	m.addJumpRule(chain, m.chainOutputRules.Name, expr.MetaKeyOIFNAME) // to netbird-acl-output-rules
	m.addDropExpressions(chain, expr.MetaKeyOIFNAME)
	err = m.rConn.Flush()
	if err != nil {
		log.Debugf("failed to create chain (%s): %s", chainNameOutputFilter, err)
		return err
	}

	// netbird-acl-forward-filter
	m.chainFwFilter = m.createFilterChainWithHook(chainNameForwardFilter, nftables.ChainHookForward, m.workTable)
	m.addJumpRulesToRtForward(m.workTable, m.chainFwFilter) // to
	m.addMarkAccept(m.workTable, m.chainFwFilter)
	m.addJumpRuleToInputChain(m.workTable, m.chainFwFilter, m.chainInputRules) // to netbird-acl-input-rules
	m.addDropExpressions(m.chainFwFilter, expr.MetaKeyIIFNAME)
	err = m.rConn.Flush()
	if err != nil {
		log.Debugf("failed to create chain (%s): %s", chainNameForwardFilter, err)
		return err
	}

	// netbird-acl-output-filter
	// type filter hook output priority filter; policy accept;
	m.chainPrerouting = m.createPreroutingMangle(m.workTable, false)
	err = m.rConn.Flush()
	if err != nil {
		log.Debugf("failed to create chain (%s): %s", m.chainPrerouting.Name, err)
		return err
	}
	return nil
}

func (m *AclManager) createDefaultChains6() (err error) {

	// chainNameInputRules
	chain := m.createChain(chainNameInputRules, m.workTable6)
	err = m.rConn.Flush()
	if err != nil {
		log.Debugf("failed to create chain (%s): %s", chain.Name, err)
		return err
	}
	m.chainInputRules6 = chain

	// chainNameOutputRules
	chain = m.createChain(chainNameOutputRules, m.workTable6)
	err = m.rConn.Flush()
	if err != nil {
		log.Debugf("failed to create chain (%s): %s", chainNameOutputRules, err)
		return err
	}
	m.chainOutputRules6 = chain

	// netbird-acl-input-filter
	// type filter hook input priority filter; policy accept;
	chain = m.createFilterChainWithHook(chainNameInputFilter, nftables.ChainHookInput, m.workTable6)
	//netbird-acl-input-filter iifname "wt0" ip saddr 100.72.0.0/16 ip daddr != 100.72.0.0/16 accept
	m.addRouteAllowRule(chain, expr.MetaKeyIIFNAME)
	m.addFwdAllow(chain, expr.MetaKeyIIFNAME)
	m.addJumpRule(chain, m.chainInputRules6.Name, expr.MetaKeyIIFNAME) // to netbird-acl-input-rules
	m.addDropExpressions(chain, expr.MetaKeyIIFNAME)

	// netbird-acl-output-filter
	// type filter hook output priority filter; policy accept;
	chain = m.createFilterChainWithHook(chainNameOutputFilter, nftables.ChainHookOutput, m.workTable6)
	m.addRouteAllowRule(chain, expr.MetaKeyOIFNAME)
	m.addFwdAllow(chain, expr.MetaKeyOIFNAME)
	m.addJumpRule(chain, m.chainOutputRules6.Name, expr.MetaKeyOIFNAME) // to netbird-acl-output-rules
	m.addDropExpressions(chain, expr.MetaKeyOIFNAME)
	err = m.rConn.Flush()
	if err != nil {
		log.Debugf("failed to create chain (%s): %s", chainNameOutputFilter, err)
		return err
	}

	// netbird-acl-forward-filter
	m.chainFwFilter6 = m.createFilterChainWithHook(chainNameForwardFilter, nftables.ChainHookForward, m.workTable6)
	m.addJumpRulesToRtForward(m.workTable6, m.chainFwFilter6) // to
	m.addMarkAccept(m.workTable6, m.chainFwFilter6)
	m.addJumpRuleToInputChain(m.workTable6, m.chainFwFilter6, m.chainInputRules6) // to netbird-acl-input-rules
	m.addDropExpressions(m.chainFwFilter6, expr.MetaKeyIIFNAME)
	err = m.rConn.Flush()
	if err != nil {
		log.Debugf("failed to create chain (%s): %s", chainNameForwardFilter, err)
		return err
	}

	// netbird-acl-output-filter
	// type filter hook output priority filter; policy accept;
	m.chainPrerouting6 = m.createPreroutingMangle(m.workTable6, true)
	err = m.rConn.Flush()
	if err != nil {
		log.Debugf("failed to create chain (%s): %s", m.chainPrerouting.Name, err)
		return err
	}
	return nil
}

func (m *AclManager) addJumpRulesToRtForward(table *nftables.Table, chain *nftables.Chain) {

	expressions := []expr.Any{
		&expr.Meta{Key: expr.MetaKeyIIFNAME, Register: 1},
		&expr.Cmp{
			Op:       expr.CmpOpEq,
			Register: 1,
			Data:     ifname(m.wgIface.Name()),
		},
		&expr.Verdict{
			Kind:  expr.VerdictJump,
			Chain: m.routeingFwChainName,
		},
	}

	_ = m.rConn.AddRule(&nftables.Rule{
		Table: table,
		Chain: chain,
		Exprs: expressions,
	})

	expressions = []expr.Any{
		&expr.Meta{Key: expr.MetaKeyOIFNAME, Register: 1},
		&expr.Cmp{
			Op:       expr.CmpOpEq,
			Register: 1,
			Data:     ifname(m.wgIface.Name()),
		},
		&expr.Verdict{
			Kind:  expr.VerdictJump,
			Chain: m.routeingFwChainName,
		},
	}

	_ = m.rConn.AddRule(&nftables.Rule{
		Table: table,
		Chain: chain,
		Exprs: expressions,
	})
}

func (m *AclManager) addMarkAccept(table *nftables.Table, chain *nftables.Chain) {
	// oifname "wt0" meta mark 0x000007e4 accept
	// iifname "wt0" meta mark 0x000007e4 accept
	ifaces := []expr.MetaKey{expr.MetaKeyIIFNAME, expr.MetaKeyOIFNAME}
	for _, iface := range ifaces {
		expressions := []expr.Any{
			&expr.Meta{Key: iface, Register: 1},
			&expr.Cmp{
				Op:       expr.CmpOpEq,
				Register: 1,
				Data:     ifname(m.wgIface.Name()),
			},
			&expr.Meta{
				Key:      expr.MetaKeyMARK,
				Register: 1,
			},
			&expr.Cmp{
				Op:       expr.CmpOpEq,
				Register: 1,
				Data:     postroutingMark,
			},
			&expr.Verdict{
				Kind: expr.VerdictAccept,
			},
		}

		_ = m.rConn.AddRule(&nftables.Rule{
			Table: table,
			Chain: chain,
			Exprs: expressions,
		})
	}
}

func (m *AclManager) createChain(name string, table *nftables.Table) *nftables.Chain {

	chain := &nftables.Chain{
		Name:  name,
		Table: table,
	}

	chain = m.rConn.AddChain(chain)

	return chain
}

func (m *AclManager) createFilterChainWithHook(name string, hookNum nftables.ChainHook, table *nftables.Table) *nftables.Chain {
	polAccept := nftables.ChainPolicyAccept
	chain := &nftables.Chain{
		Name:     name,
		Table:    table,
		Hooknum:  hookNum,
		Priority: nftables.ChainPriorityFilter,
		Type:     nftables.ChainTypeFilter,
		Policy:   &polAccept,
	}

	return m.rConn.AddChain(chain)
}

func (m *AclManager) createPreroutingMangle(table *nftables.Table, forV6 bool) *nftables.Chain {
	polAccept := nftables.ChainPolicyAccept
	chain := &nftables.Chain{
		Name:     "netbird-acl-prerouting-filter",
		Table:    table,
		Hooknum:  nftables.ChainHookPrerouting,
		Priority: nftables.ChainPriorityMangle,
		Type:     nftables.ChainTypeFilter,
		Policy:   &polAccept,
	}

	chain = m.rConn.AddChain(chain)

	rawIP := m.wgIface.Address().Network.IP.To4()
	mask := m.wgIface.Address().Network.Mask
	addrLen := uint32(4)
	// source address position
	srcAddrOffset := uint32(12)
	dstAddrOffset := uint32(16)
	nullArray := []byte{0x0, 0x0, 0x0, 0x0}

	if forV6 {
		rawIP = m.wgIface.Address6().Network.IP.To16()
		addrLen = 16
		mask = m.wgIface.Address6().Network.Mask
		srcAddrOffset = uint32(8)
		dstAddrOffset = uint32(24)
		nullArray = []byte{0x0, 0x0, 0x0, 0x0, 0x0, 0x0, 0x0, 0x0, 0x0, 0x0, 0x0, 0x0, 0x0, 0x0, 0x0, 0x0}
	}
	ip, _ := netip.AddrFromSlice(rawIP)

	expressions := []expr.Any{
		&expr.Meta{Key: expr.MetaKeyIIFNAME, Register: 1},
		&expr.Cmp{
			Op:       expr.CmpOpEq,
			Register: 1,
			Data:     ifname(m.wgIface.Name()),
		},
		&expr.Payload{
			DestRegister: 2,
			Base:         expr.PayloadBaseNetworkHeader,
			Offset:       srcAddrOffset,
			Len:          addrLen,
		},
		&expr.Bitwise{
			SourceRegister: 2,
			DestRegister:   2,
			Len:            addrLen,
			Xor:            nullArray,
			Mask:           mask,
		},
		&expr.Cmp{
			Op:       expr.CmpOpNeq,
			Register: 2,
			Data:     ip.Unmap().AsSlice(),
		},
		&expr.Payload{
			DestRegister: 1,
			Base:         expr.PayloadBaseNetworkHeader,
			Offset:       dstAddrOffset,
			Len:          addrLen,
		},
		&expr.Cmp{
			Op:       expr.CmpOpEq,
			Register: 1,
			Data:     rawIP,
		},
		&expr.Immediate{
			Register: 1,
			Data:     postroutingMark,
		},
		&expr.Meta{
			Key:            expr.MetaKeyMARK,
			SourceRegister: true,
			Register:       1,
		},
	}
	_ = m.rConn.AddRule(&nftables.Rule{
		Table: table,
		Chain: chain,
		Exprs: expressions,
	})
<<<<<<< HEAD
	chain = m.rConn.AddChain(chain)

=======
>>>>>>> 6a2a97f0
	return chain
}

func (m *AclManager) addDropExpressions(chain *nftables.Chain, ifaceKey expr.MetaKey) []expr.Any {
	expressions := []expr.Any{
		&expr.Meta{Key: ifaceKey, Register: 1},
		&expr.Cmp{
			Op:       expr.CmpOpEq,
			Register: 1,
			Data:     ifname(m.wgIface.Name()),
		},
		&expr.Verdict{Kind: expr.VerdictDrop},
	}
	_ = m.rConn.AddRule(&nftables.Rule{
		Table: chain.Table,
		Chain: chain,
		Exprs: expressions,
	})
	return nil
}

func (m *AclManager) addJumpRuleToInputChain(table *nftables.Table, chain *nftables.Chain, inputChain *nftables.Chain) {
	expressions := []expr.Any{
		&expr.Meta{Key: expr.MetaKeyIIFNAME, Register: 1},
		&expr.Cmp{
			Op:       expr.CmpOpEq,
			Register: 1,
			Data:     ifname(m.wgIface.Name()),
		},
		&expr.Verdict{
			Kind:  expr.VerdictJump,
			Chain: inputChain.Name,
		},
	}

	_ = m.rConn.AddRule(&nftables.Rule{
		Table: table,
		Chain: chain,
		Exprs: expressions,
	})
}

func (m *AclManager) addRouteAllowRule(chain *nftables.Chain, netIfName expr.MetaKey) {
	ip, _ := netip.AddrFromSlice(m.wgIface.Address().Network.IP.To4())
	addrLen := uint32(4)
	srcAddrOffset := uint32(12)
	dstAddrOffset := uint32(16)
	mask := m.wgIface.Address().Network.Mask
	nullArray := []byte{0x0, 0x0, 0x0, 0x0}
	if chain.Table.Family == nftables.TableFamilyIPv6 {
		ip, _ = netip.AddrFromSlice(m.wgIface.Address6().Network.IP.To16())
		addrLen = 16
		srcAddrOffset = 8
		dstAddrOffset = 24
		mask = m.wgIface.Address6().Network.Mask
		nullArray = []byte{0x0, 0x0, 0x0, 0x0, 0x0, 0x0, 0x0, 0x0, 0x0, 0x0, 0x0, 0x0, 0x0, 0x0, 0x0, 0x0}
	}

	var srcOp, dstOp expr.CmpOp
	if netIfName == expr.MetaKeyIIFNAME {
		srcOp = expr.CmpOpEq
		dstOp = expr.CmpOpNeq
	} else {
		srcOp = expr.CmpOpNeq
		dstOp = expr.CmpOpEq
	}
	expressions := []expr.Any{
		&expr.Meta{Key: netIfName, Register: 1},
		&expr.Cmp{
			Op:       expr.CmpOpEq,
			Register: 1,
			Data:     ifname(m.wgIface.Name()),
		},
		&expr.Payload{
			DestRegister: 2,
			Base:         expr.PayloadBaseNetworkHeader,
			Offset:       srcAddrOffset,
			Len:          addrLen,
		},
		&expr.Bitwise{
			SourceRegister: 2,
			DestRegister:   2,
			Len:            addrLen,
			Xor:            nullArray,
			Mask:           mask,
		},
		&expr.Cmp{
			Op:       srcOp,
			Register: 2,
			Data:     ip.Unmap().AsSlice(),
		},
		&expr.Payload{
			DestRegister: 2,
			Base:         expr.PayloadBaseNetworkHeader,
			Offset:       dstAddrOffset,
			Len:          addrLen,
		},
		&expr.Bitwise{
			SourceRegister: 2,
			DestRegister:   2,
			Len:            addrLen,
			Xor:            nullArray,
			Mask:           mask,
		},
		&expr.Cmp{
			Op:       dstOp,
			Register: 2,
			Data:     ip.Unmap().AsSlice(),
		},
		&expr.Verdict{
			Kind: expr.VerdictAccept,
		},
	}
	_ = m.rConn.AddRule(&nftables.Rule{
		Table: chain.Table,
		Chain: chain,
		Exprs: expressions,
	})
}

func (m *AclManager) addFwdAllow(chain *nftables.Chain, iifname expr.MetaKey) {
	ip, _ := netip.AddrFromSlice(m.wgIface.Address().Network.IP.To4())
	addrLen := uint32(4)
	srcAddrOffset := uint32(12)
	dstAddrOffset := uint32(16)
	mask := m.wgIface.Address().Network.Mask
	nullArray := []byte{0x0, 0x0, 0x0, 0x0}
	if chain.Table.Family == nftables.TableFamilyIPv6 {
		ip, _ = netip.AddrFromSlice(m.wgIface.Address6().Network.IP.To16())
		addrLen = 16
		srcAddrOffset = 8
		dstAddrOffset = 24
		mask = m.wgIface.Address6().Network.Mask
		nullArray = []byte{0x0, 0x0, 0x0, 0x0, 0x0, 0x0, 0x0, 0x0, 0x0, 0x0, 0x0, 0x0, 0x0, 0x0, 0x0, 0x0}
	}

	var srcOp, dstOp expr.CmpOp
	if iifname == expr.MetaKeyIIFNAME {
		srcOp = expr.CmpOpNeq
		dstOp = expr.CmpOpEq
	} else {
		srcOp = expr.CmpOpEq
		dstOp = expr.CmpOpNeq
	}
	expressions := []expr.Any{
		&expr.Meta{Key: iifname, Register: 1},
		&expr.Cmp{
			Op:       expr.CmpOpEq,
			Register: 1,
			Data:     ifname(m.wgIface.Name()),
		},
		&expr.Payload{
			DestRegister: 2,
			Base:         expr.PayloadBaseNetworkHeader,
			Offset:       srcAddrOffset,
			Len:          addrLen,
		},
		&expr.Bitwise{
			SourceRegister: 2,
			DestRegister:   2,
			Len:            addrLen,
			Xor:            nullArray,
			Mask:           mask,
		},
		&expr.Cmp{
			Op:       srcOp,
			Register: 2,
			Data:     ip.Unmap().AsSlice(),
		},
		&expr.Payload{
			DestRegister: 2,
			Base:         expr.PayloadBaseNetworkHeader,
			Offset:       dstAddrOffset,
			Len:          addrLen,
		},
		&expr.Bitwise{
			SourceRegister: 2,
			DestRegister:   2,
			Len:            addrLen,
			Xor:            nullArray,
			Mask:           mask,
		},
		&expr.Cmp{
			Op:       dstOp,
			Register: 2,
			Data:     ip.Unmap().AsSlice(),
		},
		&expr.Verdict{
			Kind: expr.VerdictAccept,
		},
	}
	_ = m.rConn.AddRule(&nftables.Rule{
		Table: chain.Table,
		Chain: chain,
		Exprs: expressions,
	})
}

func (m *AclManager) addJumpRule(chain *nftables.Chain, to string, ifaceKey expr.MetaKey) {
	ip, _ := netip.AddrFromSlice(m.wgIface.Address().Network.IP.To4())
	addrLen := uint32(4)
	srcAddrOffset := uint32(12)
	dstAddrOffset := uint32(16)
	mask := m.wgIface.Address().Network.Mask
	nullArray := []byte{0x0, 0x0, 0x0, 0x0}
	if chain.Table.Family == nftables.TableFamilyIPv6 {
		ip, _ = netip.AddrFromSlice(m.wgIface.Address6().Network.IP.To16())
		addrLen = 16
		srcAddrOffset = 8
		dstAddrOffset = 24
		mask = m.wgIface.Address6().Network.Mask
		nullArray = []byte{0x0, 0x0, 0x0, 0x0, 0x0, 0x0, 0x0, 0x0, 0x0, 0x0, 0x0, 0x0, 0x0, 0x0, 0x0, 0x0}
	}

	expressions := []expr.Any{
		&expr.Meta{Key: ifaceKey, Register: 1},
		&expr.Cmp{
			Op:       expr.CmpOpEq,
			Register: 1,
			Data:     ifname(m.wgIface.Name()),
		},
		&expr.Payload{
			DestRegister: 2,
			Base:         expr.PayloadBaseNetworkHeader,
			Offset:       srcAddrOffset,
			Len:          addrLen,
		},
		&expr.Bitwise{
			SourceRegister: 2,
			DestRegister:   2,
			Len:            addrLen,
			Xor:            nullArray,
			Mask:           mask,
		},
		&expr.Cmp{
			Op:       expr.CmpOpEq,
			Register: 2,
			Data:     ip.Unmap().AsSlice(),
		},
		&expr.Payload{
			DestRegister: 2,
			Base:         expr.PayloadBaseNetworkHeader,
			Offset:       dstAddrOffset,
			Len:          addrLen,
		},
		&expr.Bitwise{
			SourceRegister: 2,
			DestRegister:   2,
			Len:            addrLen,
			Xor:            nullArray,
			Mask:           mask,
		},
		&expr.Cmp{
			Op:       expr.CmpOpEq,
			Register: 2,
			Data:     ip.Unmap().AsSlice(),
		},
		&expr.Verdict{
			Kind:  expr.VerdictJump,
			Chain: to,
		},
	}
	_ = m.rConn.AddRule(&nftables.Rule{
		Table: chain.Table,
		Chain: chain,
		Exprs: expressions,
	})
}

func (m *AclManager) addIpToSet(ipsetName string, ip net.IP) (*nftables.Set, error) {
	rawIP := ip.To4()
	ipsetType := nftables.TypeIPAddr
	if rawIP == nil {
		rawIP = ip.To16()
		ipsetType = nftables.TypeIP6Addr
	}
	if ipsetType == nftables.TypeIPAddr {
		ipset, err := m.rConn.GetSetByName(m.workTable, ipsetName)
		if err != nil {
			if ipset, err = m.createSet(m.workTable, ipsetName, ipsetType); err != nil {
				return nil, fmt.Errorf("get set name: %v", err)
			}

			m.ipsetStore.newIpset(ipset.Name)
		}

		if m.ipsetStore.IsIpInSet(ipset.Name, ip) {
			return ipset, nil
		}

		if err := m.sConn.SetAddElements(ipset, []nftables.SetElement{{Key: rawIP}}); err != nil {
			return nil, fmt.Errorf("add set element for the first time: %v", err)
		}

		m.ipsetStore.AddIpToSet(ipset.Name, ip)

		if err := m.sConn.Flush(); err != nil {
			return nil, fmt.Errorf("flush add elements: %v", err)
		}

		return ipset, nil
	} else {
		ipset, err := m.rConn.GetSetByName(m.workTable6, ipsetName)
		if err != nil {
			if ipset, err = m.createSet(m.workTable6, ipsetName, ipsetType); err != nil {
				return nil, fmt.Errorf("get set name: %v", err)
			}

			m.ipsetStore6.newIpset(ipset.Name)
		}

		if m.ipsetStore6.IsIpInSet(ipset.Name, ip) {
			return ipset, nil
		}

		if err := m.sConn.SetAddElements(ipset, []nftables.SetElement{{Key: rawIP}}); err != nil {
			return nil, fmt.Errorf("add set element for the first time: %v", err)
		}

		m.ipsetStore6.AddIpToSet(ipset.Name, ip)

		if err := m.sConn.Flush(); err != nil {
			return nil, fmt.Errorf("flush add elements: %v", err)
		}

		return ipset, nil
	}
}

// createSet in given table by name
func (m *AclManager) createSet(table *nftables.Table, name string, ipsetType nftables.SetDatatype) (*nftables.Set, error) {
	ipset := &nftables.Set{
		Name:    name,
		Table:   table,
		Dynamic: true,
		KeyType: ipsetType,
	}

	if err := m.rConn.AddSet(ipset, nil); err != nil {
		return nil, fmt.Errorf("create set: %v", err)
	}

	if err := m.rConn.Flush(); err != nil {
		return nil, fmt.Errorf("flush created set: %v", err)
	}

	return ipset, nil
}

func (m *AclManager) flushWithBackoff() (err error) {
	backoff := 4
	backoffTime := 1000 * time.Millisecond
	for i := 0; ; i++ {
		err = m.rConn.Flush()
		if err != nil {
			if !strings.Contains(err.Error(), "busy") {
				return
			}
			log.Error("failed to flush nftables, retrying...")
			if i == backoff-1 {
				return err
			}
			time.Sleep(backoffTime)
			backoffTime *= 2
			continue
		}
		break
	}
	return
}

func (m *AclManager) refreshRuleHandles(table *nftables.Table, chain *nftables.Chain) error {
	if table == nil || chain == nil {
		return nil
	}

	list, err := m.rConn.GetRules(table, chain)
	if err != nil {
		return err
	}

	for _, rule := range list {
		if len(rule.UserData) == 0 {
			continue
		}
		split := bytes.Split(rule.UserData, []byte(" "))
		r, ok := m.rules[string(split[0])]
		if ok {
			*r.nftRule = *rule
		}
	}

	return nil
}

func generateRuleId(
	ip net.IP,
	sPort *firewall.Port,
	dPort *firewall.Port,
	direction firewall.RuleDirection,
	action firewall.Action,
	ipset *nftables.Set,
) string {
	ipver := "v4"
	if ip.To4() == nil {
		ipver = "v6"
	}
	rulesetID := ":" + strconv.Itoa(int(direction)) + ":"
	if sPort != nil {
		rulesetID += sPort.String()
	}
	rulesetID += ":"
	if dPort != nil {
		rulesetID += dPort.String()
	}
	rulesetID += ":"
	rulesetID += strconv.Itoa(int(action))
	if ipset == nil {
		return "ip:" + ip.String() + rulesetID
	}
	return "set:" + ipver + ":" + ipset.Name + rulesetID
}
func generateRuleIdForMangle(ipset *nftables.Set, ip net.IP, proto firewall.Protocol, port *firewall.Port) string {
	// case of icmp port is empty
	var p string
	if port != nil {
		p = port.String()
	}
	if ipset != nil {
		return fmt.Sprintf("p:set:%s:%s:%v", ipset.Name, proto, p)
	} else {
		return fmt.Sprintf("p:ip:%s:%s:%v", ip.String(), proto, p)
	}
}

func shouldAddToPrerouting(proto firewall.Protocol, dPort *firewall.Port, direction firewall.RuleDirection) bool {
	if proto == "all" {
		return false
	}

	if direction != firewall.RuleDirectionIN {
		return false
	}

	if dPort == nil && proto != firewall.ProtocolICMP {
		return false
	}
	return true
}

func encodePort(port firewall.Port) []byte {
	bs := make([]byte, 2)
	binary.BigEndian.PutUint16(bs, uint16(port.Values[0]))
	return bs
}

func ifname(n string) []byte {
	b := make([]byte, 16)
	copy(b, []byte(n+"\x00"))
	return b
}<|MERGE_RESOLUTION|>--- conflicted
+++ resolved
@@ -67,11 +67,8 @@
 type iFaceMapper interface {
 	Name() string
 	Address() iface.WGAddress
-<<<<<<< HEAD
 	Address6() *iface.WGAddress
-=======
 	IsUserspaceBind() bool
->>>>>>> 6a2a97f0
 }
 
 func newAclManager(table *nftables.Table, table6 *nftables.Table, wgIface iFaceMapper, routeingFwChainName string) (*AclManager, error) {
@@ -986,11 +983,6 @@
 		Chain: chain,
 		Exprs: expressions,
 	})
-<<<<<<< HEAD
-	chain = m.rConn.AddChain(chain)
-
-=======
->>>>>>> 6a2a97f0
 	return chain
 }
 
