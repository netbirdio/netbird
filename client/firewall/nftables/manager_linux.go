--- conflicted
+++ resolved
@@ -25,16 +25,8 @@
 	rConn   *nftables.Conn
 	wgIface iFaceMapper
 
-<<<<<<< HEAD
-// iFaceMapper defines subset methods of interface required for manager
-type iFaceMapper interface {
-	Name() string
-	Address() iface.WGAddress
-	Address6() *iface.WGAddress
-=======
 	router     *router
 	aclManager *AclManager
->>>>>>> cba3c549
 }
 
 // Create nftables firewall manager
@@ -81,157 +73,7 @@
 
 	rawIP := ip.To4()
 	if rawIP == nil {
-<<<<<<< HEAD
-		rawIP = ip.To16()
-	}
-
-	rulesetID := m.getRulesetID(ip, proto, sPort, dPort, direction, action, ipsetName)
-
-	if ipsetName != "" {
-		// if we already have set with given name, just add ip to the set
-		// and return rule with new ID in other case let's create rule
-		// with fresh created set and set element
-
-		var isSetNew bool
-		ipset, err = m.rConn.GetSetByName(table, ipsetName)
-		if err != nil {
-			if ipset, err = m.createSet(table, rawIP, ipsetName); err != nil {
-				return nil, fmt.Errorf("get set name: %v", err)
-			}
-			isSetNew = true
-		}
-
-		if err := m.sConn.SetAddElements(ipset, []nftables.SetElement{{Key: rawIP}}); err != nil {
-			return nil, fmt.Errorf("add set element for the first time: %v", err)
-		}
-		if err := m.sConn.Flush(); err != nil {
-			return nil, fmt.Errorf("flush add elements: %v", err)
-		}
-
-		if !isSetNew {
-			// if we already have nftables rules with set for given direction
-			// just add new rule to the ruleset and return new fw.Rule object
-
-			if ruleset, ok := m.rulesetManager.getRuleset(rulesetID); ok {
-				return m.rulesetManager.addRule(ruleset, rawIP)
-			}
-			// if ipset exists but it is not linked to rule for given direction
-			// create new rule for direction and bind ipset to it later
-		}
-	}
-
-	ifaceKey := expr.MetaKeyIIFNAME
-	if direction == fw.RuleDirectionOUT {
-		ifaceKey = expr.MetaKeyOIFNAME
-	}
-	expressions := []expr.Any{
-		&expr.Meta{Key: ifaceKey, Register: 1},
-		&expr.Cmp{
-			Op:       expr.CmpOpEq,
-			Register: 1,
-			Data:     ifname(m.wgIface.Name()),
-		},
-	}
-
-	if proto != "all" {
-		expressions = append(expressions, &expr.Meta{
-			Key:      expr.MetaKeyL4PROTO,
-			Register: 1,
-		})
-
-		var protoData []byte
-		switch proto {
-		case fw.ProtocolTCP:
-			protoData = []byte{unix.IPPROTO_TCP}
-		case fw.ProtocolUDP:
-			protoData = []byte{unix.IPPROTO_UDP}
-		case fw.ProtocolICMP:
-			protoData = []byte{unix.IPPROTO_ICMP}
-		default:
-			return nil, fmt.Errorf("unsupported protocol: %s", proto)
-		}
-		expressions = append(expressions, &expr.Cmp{
-			Register: 1,
-			Op:       expr.CmpOpEq,
-			Data:     protoData,
-		})
-	}
-
-	// check if rawIP contains zeroed IPv4 0.0.0.0 or same IPv6 value
-	// in that case not add IP match expression into the rule definition
-	if !bytes.HasPrefix(anyIP, rawIP) {
-		// source address position
-		addrLen := uint32(len(rawIP))
-		addrOffset := uint32(12)
-		if addrLen == 16 {
-			addrOffset = uint32(8)
-		}
-
-		// change to destination address position if need
-		if direction == fw.RuleDirectionOUT {
-			addrOffset += addrLen
-		}
-		expressions = append(expressions,
-			&expr.Payload{
-				DestRegister: 1,
-				Base:         expr.PayloadBaseNetworkHeader,
-				Offset:       addrOffset,
-				Len:          addrLen,
-			},
-		)
-		// add individual IP for match if no ipset defined
-		if ipset == nil {
-			expressions = append(expressions,
-				&expr.Cmp{
-					Op:       expr.CmpOpEq,
-					Register: 1,
-					Data:     rawIP,
-				},
-			)
-		} else {
-			expressions = append(expressions,
-				&expr.Lookup{
-					SourceRegister: 1,
-					SetName:        ipsetName,
-					SetID:          ipset.ID,
-				},
-			)
-		}
-	}
-
-	if sPort != nil && len(sPort.Values) != 0 {
-		expressions = append(expressions,
-			&expr.Payload{
-				DestRegister: 1,
-				Base:         expr.PayloadBaseTransportHeader,
-				Offset:       0,
-				Len:          2,
-			},
-			&expr.Cmp{
-				Op:       expr.CmpOpEq,
-				Register: 1,
-				Data:     encodePort(*sPort),
-			},
-		)
-	}
-
-	if dPort != nil && len(dPort.Values) != 0 {
-		expressions = append(expressions,
-			&expr.Payload{
-				DestRegister: 1,
-				Base:         expr.PayloadBaseTransportHeader,
-				Offset:       2,
-				Len:          2,
-			},
-			&expr.Cmp{
-				Op:       expr.CmpOpEq,
-				Register: 1,
-				Data:     encodePort(*dPort),
-			},
-		)
-=======
 		return nil, fmt.Errorf("unsupported IP version: %s", ip.String())
->>>>>>> cba3c549
 	}
 
 	return m.aclManager.AddFiltering(ip, proto, sPort, dPort, direction, action, ipsetName, comment)
@@ -245,42 +87,8 @@
 	return m.aclManager.DeleteRule(rule)
 }
 
-<<<<<<< HEAD
-// chain returns the chain for the given IP address with specific settings
-func (m *Manager) chain(
-	ip net.IP,
-	name string,
-	hook nftables.ChainHook,
-	priority nftables.ChainPriority,
-	cType nftables.ChainType,
-) (*nftables.Table, *nftables.Chain, error) {
-	var err error
-
-	getChain := func(c *nftables.Chain, tf nftables.TableFamily) (*nftables.Chain, error) {
-		if c != nil {
-			return c, nil
-		}
-		return m.createChainIfNotExists(tf, FilterTableName, name, hook, priority, cType)
-	}
-
-	if ip.To4() != nil {
-		if name == FilterInputChainName {
-			m.filterInputChainIPv4, err = getChain(m.filterInputChainIPv4, nftables.TableFamilyIPv4)
-			return m.tableIPv4, m.filterInputChainIPv4, err
-		}
-		m.filterOutputChainIPv4, err = getChain(m.filterOutputChainIPv4, nftables.TableFamilyIPv4)
-		return m.tableIPv4, m.filterOutputChainIPv4, err
-	}
-	if name == FilterInputChainName {
-		m.filterInputChainIPv6, err = getChain(m.filterInputChainIPv6, nftables.TableFamilyIPv6)
-		return m.tableIPv6, m.filterInputChainIPv6, err
-	}
-	m.filterOutputChainIPv6, err = getChain(m.filterOutputChainIPv6, nftables.TableFamilyIPv6)
-	return m.tableIPv6, m.filterOutputChainIPv6, err
-=======
 func (m *Manager) IsServerRouteSupported() bool {
 	return true
->>>>>>> cba3c549
 }
 
 func (m *Manager) InsertRoutingRules(pair firewall.RouterPair) error {
@@ -294,15 +102,7 @@
 	m.mutex.Lock()
 	defer m.mutex.Unlock()
 
-<<<<<<< HEAD
-	table := m.rConn.AddTable(&nftables.Table{Name: tableName, Family: family})
-	if err := m.rConn.Flush(); err != nil {
-		return nil, err
-	}
-	return table, nil
-=======
 	return m.router.RemoveRoutingRules(pair)
->>>>>>> cba3c549
 }
 
 // AllowNetbird allows netbird interface traffic
@@ -324,132 +124,8 @@
 		}
 	}
 
-<<<<<<< HEAD
-	polAccept := nftables.ChainPolicyAccept
-	chain := &nftables.Chain{
-		Name:     name,
-		Table:    table,
-		Hooknum:  hooknum,
-		Priority: priority,
-		Type:     chainType,
-		Policy:   &polAccept,
-	}
-
-	chain = m.rConn.AddChain(chain)
-
-	ifaceKey := expr.MetaKeyIIFNAME
-	shiftDSTAddr := 0
-	if name == FilterOutputChainName {
-		ifaceKey = expr.MetaKeyOIFNAME
-		shiftDSTAddr = 1
-	}
-
-	expressions := []expr.Any{
-		&expr.Meta{Key: ifaceKey, Register: 1},
-		&expr.Cmp{
-			Op:       expr.CmpOpEq,
-			Register: 1,
-			Data:     ifname(m.wgIface.Name()),
-		},
-	}
-
-	if family == nftables.TableFamilyIPv6 && m.wgIface.Address6() != nil {
-		ip, _ := netip.AddrFromSlice(m.wgIface.Address6().Network.IP.To16())
-		expressions = append(expressions,
-			&expr.Payload{
-				DestRegister: 2,
-				Base:         expr.PayloadBaseNetworkHeader,
-				Offset:       uint32(8 + (16 * shiftDSTAddr)),
-				Len:          16,
-			},
-			&expr.Bitwise{
-				SourceRegister: 2,
-				DestRegister:   2,
-				Len:            16,
-				Xor:            []byte{0x0, 0x0, 0x0, 0x0, 0x0, 0x0, 0x0, 0x0, 0x0, 0x0, 0x0, 0x0, 0x0, 0x0, 0x0, 0x0},
-				Mask:           m.wgIface.Address6().Network.Mask,
-			},
-			&expr.Cmp{
-				Op:       expr.CmpOpNeq,
-				Register: 2,
-				Data:     ip.Unmap().AsSlice(),
-			},
-			&expr.Verdict{Kind: expr.VerdictAccept},
-		)
-
-		_ = m.rConn.AddRule(&nftables.Rule{
-			Table: table,
-			Chain: chain,
-			Exprs: expressions,
-		})
-	} else if family == nftables.TableFamilyIPv4 && m.wgIface.Address().IP.To4() != nil {
-		ip, _ := netip.AddrFromSlice(m.wgIface.Address().Network.IP.To4())
-		expressions = append(expressions,
-			&expr.Payload{
-				DestRegister: 2,
-				Base:         expr.PayloadBaseNetworkHeader,
-				Offset:       uint32(12 + (4 * shiftDSTAddr)),
-				Len:          4,
-			},
-			&expr.Bitwise{
-				SourceRegister: 2,
-				DestRegister:   2,
-				Len:            4,
-				Xor:            []byte{0x0, 0x0, 0x0, 0x0},
-				Mask:           m.wgIface.Address().Network.Mask,
-			},
-			&expr.Cmp{
-				Op:       expr.CmpOpNeq,
-				Register: 2,
-				Data:     ip.Unmap().AsSlice(),
-			},
-			&expr.Verdict{Kind: expr.VerdictAccept},
-		)
-
-		_ = m.rConn.AddRule(&nftables.Rule{
-			Table: table,
-			Chain: chain,
-			Exprs: expressions,
-		})
-	}
-
-	expressions = []expr.Any{
-		&expr.Meta{Key: ifaceKey, Register: 1},
-		&expr.Cmp{
-			Op:       expr.CmpOpEq,
-			Register: 1,
-			Data:     ifname(m.wgIface.Name()),
-		},
-		&expr.Verdict{Kind: expr.VerdictDrop},
-	}
-	_ = m.rConn.AddRule(&nftables.Rule{
-		Table: table,
-		Chain: chain,
-		Exprs: expressions,
-	})
-
-	if err := m.rConn.Flush(); err != nil {
-		return nil, err
-	}
-
-	return chain, nil
-}
-
-// DeleteRule from the firewall by rule definition
-func (m *Manager) DeleteRule(rule fw.Rule) error {
-	m.mutex.Lock()
-	defer m.mutex.Unlock()
-
-	nativeRule, ok := rule.(*Rule)
-	if !ok {
-		return fmt.Errorf("invalid rule type")
-	}
-
-	if nativeRule.nftRule == nil {
-=======
 	if chain == nil {
 		log.Debugf("chain INPUT not found. Skipping add allow netbird rule")
->>>>>>> cba3c549
 		return nil
 	}
 
