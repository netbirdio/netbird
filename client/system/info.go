package system

import (
	"context"
	"net"
	"net/netip"
	"strings"

	"google.golang.org/grpc/metadata"

	"github.com/netbirdio/netbird/version"
)

// DeviceNameCtxKey context key for device name
const DeviceNameCtxKey = "deviceName"

// OsVersionCtxKey context key for operating system version
const OsVersionCtxKey = "OsVersion"

// OsNameCtxKey context key for operating system name
const OsNameCtxKey = "OsName"

type NetworkAddress struct {
	NetIP netip.Prefix
	Mac   string
}

type Environment struct {
	Cloud    string
	Platform string
}

// Info is an object that contains machine information
// Most of the code is taken from https://github.com/matishsiao/goInfo
type Info struct {
	GoOS               string
	Kernel             string
	Platform           string
	OS                 string
	OSVersion          string
	Hostname           string
	CPUs               int
	WiretrusteeVersion string
	UIVersion          string
<<<<<<< HEAD
	Ipv6Supported      bool
=======
	KernelVersion      string
	NetworkAddresses   []NetworkAddress
	SystemSerialNumber string
	SystemProductName  string
	SystemManufacturer string
	Environment        Environment
>>>>>>> 52fd9a57
}

// extractUserAgent extracts Netbird's agent (client) name and version from the outgoing context
func extractUserAgent(ctx context.Context) string {
	md, hasMeta := metadata.FromOutgoingContext(ctx)
	if hasMeta {
		agent, ok := md["user-agent"]
		if ok {
			nbAgent := strings.Split(agent[0], " ")[0]
			if strings.HasPrefix(nbAgent, "netbird") {
				return nbAgent
			}
			return ""
		}
	}
	return ""
}

// extractDeviceName extracts device name from context or returns the default system name
func extractDeviceName(ctx context.Context, defaultName string) string {
	v, ok := ctx.Value(DeviceNameCtxKey).(string)
	if !ok {
		return defaultName
	}
	return v
}

// GetDesktopUIUserAgent returns the Desktop ui user agent
func GetDesktopUIUserAgent() string {
	return "netbird-desktop-ui/" + version.NetbirdVersion()
}

func networkAddresses() ([]NetworkAddress, error) {
	interfaces, err := net.Interfaces()
	if err != nil {
		return nil, err
	}

	var netAddresses []NetworkAddress
	for _, iface := range interfaces {
		if iface.HardwareAddr.String() == "" {
			continue
		}
		addrs, err := iface.Addrs()
		if err != nil {
			continue
		}

		for _, address := range addrs {
			ipNet, ok := address.(*net.IPNet)
			if !ok {
				continue
			}

			if ipNet.IP.IsLoopback() {
				continue
			}

			netAddr := NetworkAddress{
				NetIP: netip.MustParsePrefix(ipNet.String()),
				Mac:   iface.HardwareAddr.String(),
			}

			if isDuplicated(netAddresses, netAddr) {
				continue
			}

			netAddresses = append(netAddresses, netAddr)
		}
	}
	return netAddresses, nil
}

func isDuplicated(addresses []NetworkAddress, addr NetworkAddress) bool {
	for _, duplicated := range addresses {
		if duplicated.NetIP == addr.NetIP {
			return true
		}
	}
	return false
}<|MERGE_RESOLUTION|>--- conflicted
+++ resolved
@@ -42,16 +42,13 @@
 	CPUs               int
 	WiretrusteeVersion string
 	UIVersion          string
-<<<<<<< HEAD
-	Ipv6Supported      bool
-=======
 	KernelVersion      string
 	NetworkAddresses   []NetworkAddress
 	SystemSerialNumber string
 	SystemProductName  string
 	SystemManufacturer string
 	Environment        Environment
->>>>>>> 52fd9a57
+	Ipv6Supported      bool
 }
 
 // extractUserAgent extracts Netbird's agent (client) name and version from the outgoing context
