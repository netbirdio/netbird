--- conflicted
+++ resolved
@@ -4,21 +4,14 @@
 	"context"
 	"strings"
 
-<<<<<<< HEAD
-// DeviceNameCtxKey context key for device name
-const DeviceNameCtxKey = "deviceName"
-
-// this is the wiretrustee version
-// will be replaced with the release version when using goreleaser
-var version = "development"
-
-=======
 	"google.golang.org/grpc/metadata"
 
 	"github.com/netbirdio/netbird/version"
 )
 
->>>>>>> 292ee260
+// DeviceNameCtxKey context key for device name
+const DeviceNameCtxKey = "deviceName"
+
 // Info is an object that contains machine information
 // Most of the code is taken from https://github.com/matishsiao/goInfo
 type Info struct {
