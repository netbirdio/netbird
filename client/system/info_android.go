//go:build android
// +build android

package system

import (
	"bytes"
	"context"
	"os/exec"
	"runtime"
	"strings"

	log "github.com/sirupsen/logrus"

	"github.com/netbirdio/netbird/version"
)

// GetInfo retrieves and parses the system information
func GetInfo(ctx context.Context) *Info {
	kernel := "android"
	osInfo := uname()
	if len(osInfo) == 2 {
		kernel = osInfo[1]
	}

<<<<<<< HEAD
	gio := &Info{Kernel: kernel, Core: osVersion(), Platform: "unknown", OS: "android", OSVersion: osVersion(), GoOS: runtime.GOOS, CPUs: runtime.NumCPU(), Ipv6Supported: false}
=======
	var kernelVersion string
	if len(osInfo) > 2 {
		kernelVersion = osInfo[2]
	}

	gio := &Info{Kernel: kernel, Platform: "unknown", OS: "android", OSVersion: osVersion(), GoOS: runtime.GOOS, CPUs: runtime.NumCPU(), KernelVersion: kernelVersion}
>>>>>>> 52fd9a57
	gio.Hostname = extractDeviceName(ctx, "android")
	gio.WiretrusteeVersion = version.NetbirdVersion()
	gio.UIVersion = extractUserAgent(ctx)

	return gio
}

func uname() []string {
	res := run("/system/bin/uname", "-a")
	return strings.Split(res, " ")
}

func osVersion() string {
	return run("/system/bin/getprop", "ro.build.version.release")
}

func run(name string, arg ...string) string {
	cmd := exec.Command(name, arg...)
	cmd.Stdin = strings.NewReader("some")
	var out bytes.Buffer
	var stderr bytes.Buffer
	cmd.Stdout = &out
	cmd.Stderr = &stderr
	err := cmd.Run()
	if err != nil {
		log.Errorf("getInfo: %s", err)
	}
	return out.String()
}<|MERGE_RESOLUTION|>--- conflicted
+++ resolved
@@ -23,16 +23,12 @@
 		kernel = osInfo[1]
 	}
 
-<<<<<<< HEAD
-	gio := &Info{Kernel: kernel, Core: osVersion(), Platform: "unknown", OS: "android", OSVersion: osVersion(), GoOS: runtime.GOOS, CPUs: runtime.NumCPU(), Ipv6Supported: false}
-=======
 	var kernelVersion string
 	if len(osInfo) > 2 {
 		kernelVersion = osInfo[2]
 	}
 
-	gio := &Info{Kernel: kernel, Platform: "unknown", OS: "android", OSVersion: osVersion(), GoOS: runtime.GOOS, CPUs: runtime.NumCPU(), KernelVersion: kernelVersion}
->>>>>>> 52fd9a57
+	gio := &Info{Kernel: kernel, Platform: "unknown", OS: "android", OSVersion: osVersion(), GoOS: runtime.GOOS, CPUs: runtime.NumCPU(), KernelVersion: kernelVersion, Ipv6Supported: false}
 	gio.Hostname = extractDeviceName(ctx, "android")
 	gio.WiretrusteeVersion = version.NetbirdVersion()
 	gio.UIVersion = extractUserAgent(ctx)
