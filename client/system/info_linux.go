--- conflicted
+++ resolved
@@ -123,14 +123,10 @@
 func sysInfo() (serialNumber string, productName string, manufacturer string) {
 	var si sysinfo.SysInfo
 	si.GetSysInfo()
-<<<<<<< HEAD
-	return si.Product.Version, si.Product.Name, si.Product.Vendor
+	return si.Chassis.Serial, si.Product.Name, si.Product.Vendor
 }
 
 func _checkIPv6Support() bool {
 	return firewall.SupportsIPv6() &&
 		iface.SupportsIPv6()
-=======
-	return si.Chassis.Serial, si.Product.Name, si.Product.Vendor
->>>>>>> 272ade07
 }