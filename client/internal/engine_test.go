--- conflicted
+++ resolved
@@ -232,11 +232,8 @@
 			WgPrivateKey:     key,
 			WgPort:           33100,
 			ServerSSHAllowed: true,
-<<<<<<< HEAD
+			MTU:              iface.DefaultMTU,
 			SSHKey:           sshKey,
-=======
-			MTU:              iface.DefaultMTU,
->>>>>>> f063866c
 		},
 		MobileDependency{},
 		peer.NewRecorder("https://mgm"),
