--- conflicted
+++ resolved
@@ -244,40 +244,8 @@
 		UpdateDNSServerFunc: func(serial uint64, update nbdns.Config) error { return nil },
 	}
 
-<<<<<<< HEAD
-	err = engine.Start()
+	err = engine.Start(nil, nil)
 	require.NoError(t, err)
-=======
-	var sshKeysAdded []string
-	var sshPeersRemoved []string
-
-	sshCtx, cancel := context.WithCancel(context.Background())
-
-	engine.sshServerFunc = func(hostKeyPEM []byte, addr string) (ssh.Server, error) {
-		return &ssh.MockServer{
-			Ctx: sshCtx,
-			StopFunc: func() error {
-				cancel()
-				return nil
-			},
-			StartFunc: func() error {
-				<-ctx.Done()
-				return ctx.Err()
-			},
-			AddAuthorizedKeyFunc: func(peer, newKey string) error {
-				sshKeysAdded = append(sshKeysAdded, newKey)
-				return nil
-			},
-			RemoveAuthorizedKeyFunc: func(peer string) {
-				sshPeersRemoved = append(sshPeersRemoved, peer)
-			},
-		}, nil
-	}
-	err = engine.Start(nil, nil)
-	if err != nil {
-		t.Fatal(err)
-	}
->>>>>>> 644ed4b9
 
 	defer func() {
 		err := engine.Stop()
