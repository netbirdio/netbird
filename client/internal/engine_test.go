package internal

import (
	"context"
	"fmt"
	"net"
	"net/netip"
	"os"
	"runtime"
	"strings"
	"sync"
	"testing"
	"time"

	"github.com/golang/mock/gomock"
	"github.com/google/uuid"
	log "github.com/sirupsen/logrus"
	"github.com/stretchr/testify/assert"
	"github.com/stretchr/testify/require"
	"go.opentelemetry.io/otel"
	wgdevice "golang.zx2c4.com/wireguard/device"
	"golang.zx2c4.com/wireguard/tun/netstack"
	"golang.zx2c4.com/wireguard/wgctrl/wgtypes"
	"google.golang.org/grpc"
	"google.golang.org/grpc/keepalive"

	"github.com/netbirdio/netbird/client/internal/stdnet"

	"github.com/netbirdio/management-integrations/integrations"

	"github.com/netbirdio/netbird/management/internals/controllers/network_map/controller"
	"github.com/netbirdio/netbird/management/internals/controllers/network_map/update_channel"
	nbgrpc "github.com/netbirdio/netbird/management/internals/shared/grpc"

	"github.com/netbirdio/netbird/management/internals/server/config"
	"github.com/netbirdio/netbird/management/server/groups"
	"github.com/netbirdio/netbird/management/server/peers/ephemeral/manager"

	"github.com/netbirdio/netbird/client/iface"
	"github.com/netbirdio/netbird/client/iface/configurer"
	"github.com/netbirdio/netbird/client/iface/device"
	"github.com/netbirdio/netbird/client/iface/udpmux"
	"github.com/netbirdio/netbird/client/iface/wgaddr"
	"github.com/netbirdio/netbird/client/iface/wgproxy"
	"github.com/netbirdio/netbird/client/internal/dns"
	"github.com/netbirdio/netbird/client/internal/peer"
	"github.com/netbirdio/netbird/client/internal/peer/guard"
	icemaker "github.com/netbirdio/netbird/client/internal/peer/ice"
	"github.com/netbirdio/netbird/client/internal/profilemanager"
	"github.com/netbirdio/netbird/client/internal/routemanager"
	nbssh "github.com/netbirdio/netbird/client/ssh"
	"github.com/netbirdio/netbird/client/system"
	nbdns "github.com/netbirdio/netbird/dns"
	"github.com/netbirdio/netbird/management/server"
	"github.com/netbirdio/netbird/management/server/activity"
	"github.com/netbirdio/netbird/management/server/integrations/port_forwarding"
	"github.com/netbirdio/netbird/management/server/peers"
	"github.com/netbirdio/netbird/management/server/permissions"
	"github.com/netbirdio/netbird/management/server/settings"
	"github.com/netbirdio/netbird/management/server/store"
	"github.com/netbirdio/netbird/management/server/telemetry"
	"github.com/netbirdio/netbird/management/server/types"
	"github.com/netbirdio/netbird/monotime"
	"github.com/netbirdio/netbird/route"
	mgmt "github.com/netbirdio/netbird/shared/management/client"
	mgmtProto "github.com/netbirdio/netbird/shared/management/proto"
	relayClient "github.com/netbirdio/netbird/shared/relay/client"
	signal "github.com/netbirdio/netbird/shared/signal/client"
	"github.com/netbirdio/netbird/shared/signal/proto"
	signalServer "github.com/netbirdio/netbird/signal/server"
	"github.com/netbirdio/netbird/util"
)

var (
	kaep = keepalive.EnforcementPolicy{
		MinTime:             15 * time.Second,
		PermitWithoutStream: true,
	}

	kasp = keepalive.ServerParameters{
		MaxConnectionIdle:     15 * time.Second,
		MaxConnectionAgeGrace: 5 * time.Second,
		Time:                  5 * time.Second,
		Timeout:               2 * time.Second,
	}
)

type MockWGIface struct {
	CreateFunc                 func() error
	CreateOnAndroidFunc        func(routeRange []string, ip string, domains []string) error
	IsUserspaceBindFunc        func() bool
	NameFunc                   func() string
	AddressFunc                func() wgaddr.Address
	ToInterfaceFunc            func() *net.Interface
	UpFunc                     func() (*udpmux.UniversalUDPMuxDefault, error)
	UpdateAddrFunc             func(newAddr string) error
	UpdatePeerFunc             func(peerKey string, allowedIps []netip.Prefix, keepAlive time.Duration, endpoint *net.UDPAddr, preSharedKey *wgtypes.Key) error
	RemovePeerFunc             func(peerKey string) error
	AddAllowedIPFunc           func(peerKey string, allowedIP netip.Prefix) error
	RemoveAllowedIPFunc        func(peerKey string, allowedIP netip.Prefix) error
	CloseFunc                  func() error
	SetFilterFunc              func(filter device.PacketFilter) error
	GetFilterFunc              func() device.PacketFilter
	GetDeviceFunc              func() *device.FilteredDevice
	GetWGDeviceFunc            func() *wgdevice.Device
	GetStatsFunc               func() (map[string]configurer.WGStats, error)
	GetInterfaceGUIDStringFunc func() (string, error)
	GetProxyFunc               func() wgproxy.Proxy
	GetNetFunc                 func() *netstack.Net
	LastActivitiesFunc         func() map[string]monotime.Time
}

func (m *MockWGIface) RenewTun(_ int) error {
	return nil
}

func (m *MockWGIface) RemoveEndpointAddress(_ string) error {
	return nil
}

func (m *MockWGIface) FullStats() (*configurer.Stats, error) {
	return nil, fmt.Errorf("not implemented")
}

func (m *MockWGIface) GetInterfaceGUIDString() (string, error) {
	return m.GetInterfaceGUIDStringFunc()
}

func (m *MockWGIface) Create() error {
	return m.CreateFunc()
}

func (m *MockWGIface) CreateOnAndroid(routeRange []string, ip string, domains []string) error {
	return m.CreateOnAndroidFunc(routeRange, ip, domains)
}

func (m *MockWGIface) IsUserspaceBind() bool {
	return m.IsUserspaceBindFunc()
}

func (m *MockWGIface) Name() string {
	return m.NameFunc()
}

func (m *MockWGIface) Address() wgaddr.Address {
	return m.AddressFunc()
}

func (m *MockWGIface) ToInterface() *net.Interface {
	return m.ToInterfaceFunc()
}

func (m *MockWGIface) Up() (*udpmux.UniversalUDPMuxDefault, error) {
	return m.UpFunc()
}

func (m *MockWGIface) UpdateAddr(newAddr string) error {
	return m.UpdateAddrFunc(newAddr)
}

func (m *MockWGIface) UpdatePeer(peerKey string, allowedIps []netip.Prefix, keepAlive time.Duration, endpoint *net.UDPAddr, preSharedKey *wgtypes.Key) error {
	return m.UpdatePeerFunc(peerKey, allowedIps, keepAlive, endpoint, preSharedKey)
}

func (m *MockWGIface) RemovePeer(peerKey string) error {
	return m.RemovePeerFunc(peerKey)
}

func (m *MockWGIface) AddAllowedIP(peerKey string, allowedIP netip.Prefix) error {
	return m.AddAllowedIPFunc(peerKey, allowedIP)
}

func (m *MockWGIface) RemoveAllowedIP(peerKey string, allowedIP netip.Prefix) error {
	return m.RemoveAllowedIPFunc(peerKey, allowedIP)
}

func (m *MockWGIface) Close() error {
	return m.CloseFunc()
}

func (m *MockWGIface) SetFilter(filter device.PacketFilter) error {
	return m.SetFilterFunc(filter)
}

func (m *MockWGIface) GetFilter() device.PacketFilter {
	return m.GetFilterFunc()
}

func (m *MockWGIface) GetDevice() *device.FilteredDevice {
	return m.GetDeviceFunc()
}

func (m *MockWGIface) GetWGDevice() *wgdevice.Device {
	return m.GetWGDeviceFunc()
}

func (m *MockWGIface) GetStats() (map[string]configurer.WGStats, error) {
	return m.GetStatsFunc()
}

func (m *MockWGIface) GetProxy() wgproxy.Proxy {
	return m.GetProxyFunc()
}

func (m *MockWGIface) GetNet() *netstack.Net {
	return m.GetNetFunc()
}

func (m *MockWGIface) LastActivities() map[string]monotime.Time {
	if m.LastActivitiesFunc != nil {
		return m.LastActivitiesFunc()
	}
	return nil
}

func TestMain(m *testing.M) {
	_ = util.InitLog("debug", util.LogConsole)
	code := m.Run()
	os.Exit(code)
}

func TestEngine_SSH(t *testing.T) {
	key, err := wgtypes.GeneratePrivateKey()
	if err != nil {
		t.Fatal(err)
		return
	}

	sshKey, err := nbssh.GeneratePrivateKey(nbssh.ED25519)
	if err != nil {
		t.Fatal(err)
		return
	}

	ctx, cancel := context.WithCancel(context.Background())
	defer cancel()

	relayMgr := relayClient.NewManager(ctx, nil, key.PublicKey().String(), iface.DefaultMTU)
<<<<<<< HEAD
	engine := NewEngine(ctx, cancel, &signal.MockClient{}, &mgmt.MockClient{}, relayMgr, &EngineConfig{
		WgIfaceName:      "utun101",
		WgAddr:           "100.64.0.1/24",
		WgPrivateKey:     key,
		WgPort:           33100,
		ServerSSHAllowed: true,
		MTU:              iface.DefaultMTU,
	}, MobileDependency{}, peer.NewRecorder("https://mgm"), nil, nil)
=======
	engine := NewEngine(
		ctx, cancel,
		&signal.MockClient{},
		&mgmt.MockClient{},
		relayMgr,
		&EngineConfig{
			WgIfaceName:      "utun101",
			WgAddr:           "100.64.0.1/24",
			WgPrivateKey:     key,
			WgPort:           33100,
			ServerSSHAllowed: true,
			MTU:              iface.DefaultMTU,
			SSHKey:           sshKey,
		},
		MobileDependency{},
		peer.NewRecorder("https://mgm"),
		nil,
	)
>>>>>>> aca03981

	engine.dnsServer = &dns.MockServer{
		UpdateDNSServerFunc: func(serial uint64, update nbdns.Config) error { return nil },
	}

	err = engine.Start(nil, nil)
	require.NoError(t, err)

	defer func() {
		err := engine.Stop()
		if err != nil {
			return
		}
	}()

	peerWithSSH := &mgmtProto.RemotePeerConfig{
		WgPubKey:   "MNHf3Ma6z6mdLbriAJbqhX7+nM/B71lgw2+91q3LfhU=",
		AllowedIps: []string{"100.64.0.21/24"},
		SshConfig: &mgmtProto.SSHConfig{
			SshPubKey: []byte("ssh-ed25519 AAAAC3NzaC1lZDI1NTE5AAAAIFATYCqaQw/9id1Qkq3n16JYhDhXraI6Pc1fgB8ynEfQ"),
		},
	}

	// SSH server is not enabled so SSH config of a remote peer should be ignored
	networkMap := &mgmtProto.NetworkMap{
		Serial:             6,
		PeerConfig:         nil,
		RemotePeers:        []*mgmtProto.RemotePeerConfig{peerWithSSH},
		RemotePeersIsEmpty: false,
	}

	err = engine.updateNetworkMap(networkMap)
	require.NoError(t, err)

	assert.Nil(t, engine.sshServer)

	// SSH server is enabled, therefore SSH config should be applied
	networkMap = &mgmtProto.NetworkMap{
		Serial: 7,
		PeerConfig: &mgmtProto.PeerConfig{Address: "100.64.0.1/24",
			SshConfig: &mgmtProto.SSHConfig{
				SshEnabled: true,
				JwtConfig: &mgmtProto.JWTConfig{
					Issuer:       "test-issuer",
					Audience:     "test-audience",
					KeysLocation: "test-keys",
					MaxTokenAge:  3600,
				},
			}},
		RemotePeers:        []*mgmtProto.RemotePeerConfig{peerWithSSH},
		RemotePeersIsEmpty: false,
	}

	err = engine.updateNetworkMap(networkMap)
	require.NoError(t, err)

	time.Sleep(250 * time.Millisecond)
	assert.NotNil(t, engine.sshServer)

	// now remove peer
	networkMap = &mgmtProto.NetworkMap{
		Serial:             8,
		RemotePeers:        []*mgmtProto.RemotePeerConfig{},
		RemotePeersIsEmpty: false,
	}

	err = engine.updateNetworkMap(networkMap)
	require.NoError(t, err)

	// time.Sleep(250 * time.Millisecond)
	assert.NotNil(t, engine.sshServer)

	// now disable SSH server
	networkMap = &mgmtProto.NetworkMap{
		Serial: 9,
		PeerConfig: &mgmtProto.PeerConfig{Address: "100.64.0.1/24",
			SshConfig: &mgmtProto.SSHConfig{SshEnabled: false}},
		RemotePeers:        []*mgmtProto.RemotePeerConfig{peerWithSSH},
		RemotePeersIsEmpty: false,
	}

	err = engine.updateNetworkMap(networkMap)
	require.NoError(t, err)

	assert.Nil(t, engine.sshServer)
}

func TestEngine_SSHUpdateLogic(t *testing.T) {
	// Test that SSH server start/stop logic works based on config
	engine := &Engine{
		config: &EngineConfig{
			ServerSSHAllowed: false, // Start with SSH disabled
		},
		syncMsgMux: &sync.Mutex{},
	}

	// Test SSH disabled config
	sshConfig := &mgmtProto.SSHConfig{SshEnabled: false}
	err := engine.updateSSH(sshConfig)
	assert.NoError(t, err)
	assert.Nil(t, engine.sshServer)

	// Test inbound blocked
	engine.config.BlockInbound = true
	err = engine.updateSSH(&mgmtProto.SSHConfig{SshEnabled: true})
	assert.NoError(t, err)
	assert.Nil(t, engine.sshServer)
	engine.config.BlockInbound = false

	// Test with server SSH not allowed
	err = engine.updateSSH(&mgmtProto.SSHConfig{SshEnabled: true})
	assert.NoError(t, err)
	assert.Nil(t, engine.sshServer)
}

func TestEngine_SSHServerConsistency(t *testing.T) {

	t.Run("server set only on successful creation", func(t *testing.T) {
		engine := &Engine{
			config: &EngineConfig{
				ServerSSHAllowed: true,
				SSHKey:           []byte("test-key"),
			},
			syncMsgMux: &sync.Mutex{},
		}

		engine.wgInterface = nil

		err := engine.updateSSH(&mgmtProto.SSHConfig{SshEnabled: true})

		assert.Error(t, err)
		assert.Nil(t, engine.sshServer)
	})

	t.Run("cleanup handles nil gracefully", func(t *testing.T) {
		engine := &Engine{
			config: &EngineConfig{
				ServerSSHAllowed: false,
			},
			syncMsgMux: &sync.Mutex{},
		}

		err := engine.stopSSHServer()
		assert.NoError(t, err)
		assert.Nil(t, engine.sshServer)
	})
}

func TestEngine_UpdateNetworkMap(t *testing.T) {
	// test setup
	key, err := wgtypes.GeneratePrivateKey()
	if err != nil {
		t.Fatal(err)
		return
	}

	ctx, cancel := context.WithCancel(context.Background())
	defer cancel()

	relayMgr := relayClient.NewManager(ctx, nil, key.PublicKey().String(), iface.DefaultMTU)
	engine := NewEngine(ctx, cancel, &signal.MockClient{}, &mgmt.MockClient{}, relayMgr, &EngineConfig{
		WgIfaceName:  "utun102",
		WgAddr:       "100.64.0.1/24",
		WgPrivateKey: key,
		WgPort:       33100,
		MTU:          iface.DefaultMTU,
	}, MobileDependency{}, peer.NewRecorder("https://mgm"), nil, nil)

	wgIface := &MockWGIface{
		NameFunc: func() string { return "utun102" },
		RemovePeerFunc: func(peerKey string) error {
			return nil
		},
		AddressFunc: func() wgaddr.Address {
			return wgaddr.Address{
				IP:      netip.MustParseAddr("10.20.0.1"),
				Network: netip.MustParsePrefix("10.20.0.0/24"),
			}
		},
		UpdatePeerFunc: func(peerKey string, allowedIps []netip.Prefix, keepAlive time.Duration, endpoint *net.UDPAddr, preSharedKey *wgtypes.Key) error {
			return nil
		},
	}
	engine.wgInterface = wgIface
	engine.routeManager = routemanager.NewManager(routemanager.ManagerConfig{
		Context:          ctx,
		PublicKey:        key.PublicKey().String(),
		DNSRouteInterval: time.Minute,
		WGInterface:      engine.wgInterface,
		StatusRecorder:   engine.statusRecorder,
		RelayManager:     relayMgr,
	})
	err = engine.routeManager.Init()
	require.NoError(t, err)
	engine.dnsServer = &dns.MockServer{
		UpdateDNSServerFunc: func(serial uint64, update nbdns.Config) error { return nil },
	}
	conn, err := net.ListenUDP("udp4", nil)
	if err != nil {
		t.Fatal(err)
	}
	engine.udpMux = udpmux.NewUniversalUDPMuxDefault(udpmux.UniversalUDPMuxParams{UDPConn: conn, MTU: 1280})
	engine.ctx = ctx
	engine.srWatcher = guard.NewSRWatcher(nil, nil, nil, icemaker.Config{})
	engine.connMgr = NewConnMgr(engine.config, engine.statusRecorder, engine.peerStore, wgIface)
	engine.connMgr.Start(ctx)

	type testCase struct {
		name       string
		networkMap *mgmtProto.NetworkMap

		expectedLen    int
		expectedPeers  []*mgmtProto.RemotePeerConfig
		expectedSerial uint64
	}

	peer1 := &mgmtProto.RemotePeerConfig{
		WgPubKey:   "RRHf3Ma6z6mdLbriAJbqhX7+nM/B71lgw2+91q3LfhU=",
		AllowedIps: []string{"100.64.0.10/24"},
	}

	peer2 := &mgmtProto.RemotePeerConfig{
		WgPubKey:   "LLHf3Ma6z6mdLbriAJbqhX7+nM/B71lgw2+91q3LfhU=",
		AllowedIps: []string{"100.64.0.11/24"},
	}

	peer3 := &mgmtProto.RemotePeerConfig{
		WgPubKey:   "GGHf3Ma6z6mdLbriAJbqhX7+nM/B71lgw2+91q3LfhU=",
		AllowedIps: []string{"100.64.0.12/24"},
	}

	modifiedPeer3 := &mgmtProto.RemotePeerConfig{
		WgPubKey:   "GGHf3Ma6z6mdLbriAJbqhX7+nM/B71lgw2+91q3LfhU=",
		AllowedIps: []string{"100.64.0.20/24"},
	}

	case1 := testCase{
		name: "input with a new peer to add",
		networkMap: &mgmtProto.NetworkMap{
			Serial:     1,
			PeerConfig: nil,
			RemotePeers: []*mgmtProto.RemotePeerConfig{
				peer1,
			},
			RemotePeersIsEmpty: false,
		},
		expectedLen:    1,
		expectedPeers:  []*mgmtProto.RemotePeerConfig{peer1},
		expectedSerial: 1,
	}

	// 2nd case - one extra peer added and network map has CurrentSerial grater than local => apply the update
	case2 := testCase{
		name: "input with an old peer and a new peer to add",
		networkMap: &mgmtProto.NetworkMap{
			Serial:     2,
			PeerConfig: nil,
			RemotePeers: []*mgmtProto.RemotePeerConfig{
				peer1, peer2,
			},
			RemotePeersIsEmpty: false,
		},
		expectedLen:    2,
		expectedPeers:  []*mgmtProto.RemotePeerConfig{peer1, peer2},
		expectedSerial: 2,
	}

	case3 := testCase{
		name: "input with outdated (old) update to ignore",
		networkMap: &mgmtProto.NetworkMap{
			Serial:     0,
			PeerConfig: nil,
			RemotePeers: []*mgmtProto.RemotePeerConfig{
				peer1, peer2, peer3,
			},
			RemotePeersIsEmpty: false,
		},
		expectedLen:    2,
		expectedPeers:  []*mgmtProto.RemotePeerConfig{peer1, peer2},
		expectedSerial: 2,
	}

	case4 := testCase{
		name: "input with one peer to remove and one new to add",
		networkMap: &mgmtProto.NetworkMap{
			Serial:     4,
			PeerConfig: nil,
			RemotePeers: []*mgmtProto.RemotePeerConfig{
				peer2, peer3,
			},
			RemotePeersIsEmpty: false,
		},
		expectedLen:    2,
		expectedPeers:  []*mgmtProto.RemotePeerConfig{peer2, peer3},
		expectedSerial: 4,
	}

	case5 := testCase{
		name: "input with one peer to modify",
		networkMap: &mgmtProto.NetworkMap{
			Serial:     4,
			PeerConfig: nil,
			RemotePeers: []*mgmtProto.RemotePeerConfig{
				modifiedPeer3, peer2,
			},
			RemotePeersIsEmpty: false,
		},
		expectedLen:    2,
		expectedPeers:  []*mgmtProto.RemotePeerConfig{peer2, modifiedPeer3},
		expectedSerial: 4,
	}

	case6 := testCase{
		name: "input with all peers to remove",
		networkMap: &mgmtProto.NetworkMap{
			Serial:             5,
			PeerConfig:         nil,
			RemotePeers:        []*mgmtProto.RemotePeerConfig{},
			RemotePeersIsEmpty: true,
		},
		expectedLen:    0,
		expectedPeers:  nil,
		expectedSerial: 5,
	}

	for _, c := range []testCase{case1, case2, case3, case4, case5, case6} {
		t.Run(c.name, func(t *testing.T) {
			err = engine.updateNetworkMap(c.networkMap)
			if err != nil {
				t.Fatal(err)
				return
			}

			if len(engine.peerStore.PeersPubKey()) != c.expectedLen {
				t.Errorf("expecting Engine.peerConns to be of size %d, got %d", c.expectedLen, len(engine.peerStore.PeersPubKey()))
			}

			if engine.networkSerial != c.expectedSerial {
				t.Errorf("expecting Engine.networkSerial to be equal to %d, actual %d", c.expectedSerial, engine.networkSerial)
			}

			for _, p := range c.expectedPeers {
				conn, ok := engine.peerStore.PeerConn(p.GetWgPubKey())
				if !ok {
					t.Errorf("expecting Engine.peerConns to contain peer %s", p)
				}
				expectedAllowedIPs := strings.Join(p.AllowedIps, ",")
				if !compareNetIPLists(conn.WgConfig().AllowedIps, p.AllowedIps) {
					t.Errorf("expecting peer %s to have AllowedIPs= %s, got %s", p.GetWgPubKey(),
						expectedAllowedIPs, conn.WgConfig().AllowedIps)
				}
			}
		})
	}
}

func TestEngine_Sync(t *testing.T) {
	key, err := wgtypes.GeneratePrivateKey()
	if err != nil {
		t.Fatal(err)
		return
	}

	ctx, cancel := context.WithCancel(context.Background())
	defer cancel()

	// feed updates to Engine via mocked Management client
	updates := make(chan *mgmtProto.SyncResponse)
	defer close(updates)
	syncFunc := func(ctx context.Context, info *system.Info, msgHandler func(msg *mgmtProto.SyncResponse) error) error {
		for msg := range updates {
			err := msgHandler(msg)
			if err != nil {
				t.Fatal(err)
			}
		}
		return nil
	}
	relayMgr := relayClient.NewManager(ctx, nil, key.PublicKey().String(), iface.DefaultMTU)
	engine := NewEngine(ctx, cancel, &signal.MockClient{}, &mgmt.MockClient{SyncFunc: syncFunc}, relayMgr, &EngineConfig{
		WgIfaceName:  "utun103",
		WgAddr:       "100.64.0.1/24",
		WgPrivateKey: key,
		WgPort:       33100,
		MTU:          iface.DefaultMTU,
	}, MobileDependency{}, peer.NewRecorder("https://mgm"), nil, nil)
	engine.ctx = ctx

	engine.dnsServer = &dns.MockServer{
		UpdateDNSServerFunc: func(serial uint64, update nbdns.Config) error { return nil },
	}

	defer func() {
		err := engine.Stop()
		if err != nil {
			return
		}
	}()

	err = engine.Start(nil, nil)
	if err != nil {
		t.Fatal(err)
		return
	}

	peer1 := &mgmtProto.RemotePeerConfig{
		WgPubKey:   "RRHf3Ma6z6mdLbriAJbqhX7+nM/B71lgw2+91q3LfhU=",
		AllowedIps: []string{"100.64.0.10/24"},
	}
	peer2 := &mgmtProto.RemotePeerConfig{
		WgPubKey:   "LLHf3Ma6z6mdLbriAJbqhX9+nM/B71lgw2+91q3LlhU=",
		AllowedIps: []string{"100.64.0.11/24"},
	}
	peer3 := &mgmtProto.RemotePeerConfig{
		WgPubKey:   "GGHf3Ma6z6mdLbriAJbqhX9+nM/B71lgw2+91q3LlhU=",
		AllowedIps: []string{"100.64.0.12/24"},
	}
	// 1st update with just 1 peer and serial larger than the current serial of the engine => apply update
	updates <- &mgmtProto.SyncResponse{
		NetworkMap: &mgmtProto.NetworkMap{
			Serial:             10,
			PeerConfig:         nil,
			RemotePeers:        []*mgmtProto.RemotePeerConfig{peer1, peer2, peer3},
			RemotePeersIsEmpty: false,
		},
	}

	timeout := time.After(time.Second * 2)
	for {
		select {
		case <-timeout:
			t.Fatalf("timeout while waiting for test to finish")
			return
		default:
		}

		if getPeers(engine) == 3 && engine.networkSerial == 10 {
			break
		}
	}
}

func TestEngine_UpdateNetworkMapWithRoutes(t *testing.T) {
	testCases := []struct {
		name                 string
		inputErr             error
		networkMap           *mgmtProto.NetworkMap
		expectedLen          int
		expectedClientRoutes route.HAMap
		expectedSerial       uint64
	}{
		{
			name: "Routes Config Should Be Passed To Manager",
			networkMap: &mgmtProto.NetworkMap{
				Serial:             1,
				PeerConfig:         nil,
				RemotePeersIsEmpty: false,
				Routes: []*mgmtProto.Route{
					{
						ID:          "a",
						Network:     "192.168.0.0/24",
						NetID:       "n1",
						Peer:        "p1",
						NetworkType: 1,
						Masquerade:  false,
					},
					{
						ID:          "b",
						Network:     "192.168.1.0/24",
						NetID:       "n2",
						Peer:        "p1",
						NetworkType: 1,
						Masquerade:  false,
					},
				},
			},
			expectedLen: 2,
			expectedClientRoutes: route.HAMap{
				"n1|192.168.0.0/24": []*route.Route{
					{
						ID:          "a",
						Network:     netip.MustParsePrefix("192.168.0.0/24"),
						NetID:       "n1",
						Peer:        "p1",
						NetworkType: 1,
						Masquerade:  false,
					},
				},
				"n2|192.168.1.0/24": []*route.Route{
					{
						ID:          "b",
						Network:     netip.MustParsePrefix("192.168.1.0/24"),
						NetID:       "n2",
						Peer:        "p1",
						NetworkType: 1,
						Masquerade:  false,
					},
				},
			},
			expectedSerial: 1,
		},
		{
			name: "Empty Routes Config Should Be Passed",
			networkMap: &mgmtProto.NetworkMap{
				Serial:             1,
				PeerConfig:         nil,
				RemotePeersIsEmpty: false,
				Routes:             nil,
			},
			expectedLen:          0,
			expectedClientRoutes: nil,
			expectedSerial:       1,
		},
		{
			name:     "Error Shouldn't Break Engine",
			inputErr: fmt.Errorf("mocking error"),
			networkMap: &mgmtProto.NetworkMap{
				Serial:             1,
				PeerConfig:         nil,
				RemotePeersIsEmpty: false,
				Routes:             nil,
			},
			expectedLen:          0,
			expectedClientRoutes: nil,
			expectedSerial:       1,
		},
	}

	for n, testCase := range testCases {
		t.Run(testCase.name, func(t *testing.T) {
			// test setup
			key, err := wgtypes.GeneratePrivateKey()
			if err != nil {
				t.Fatal(err)
				return
			}

			ctx, cancel := context.WithCancel(context.Background())
			defer cancel()

			wgIfaceName := fmt.Sprintf("utun%d", 104+n)
			wgAddr := fmt.Sprintf("100.66.%d.1/24", n)

			relayMgr := relayClient.NewManager(ctx, nil, key.PublicKey().String(), iface.DefaultMTU)
			engine := NewEngine(ctx, cancel, &signal.MockClient{}, &mgmt.MockClient{}, relayMgr, &EngineConfig{
				WgIfaceName:  wgIfaceName,
				WgAddr:       wgAddr,
				WgPrivateKey: key,
				WgPort:       33100,
				MTU:          iface.DefaultMTU,
			}, MobileDependency{}, peer.NewRecorder("https://mgm"), nil, nil)
			engine.ctx = ctx
			newNet, err := stdnet.NewNet(context.Background(), nil)
			if err != nil {
				t.Fatal(err)
			}

			opts := iface.WGIFaceOpts{
				IFaceName:    wgIfaceName,
				Address:      wgAddr,
				WGPort:       engine.config.WgPort,
				WGPrivKey:    key.String(),
				MTU:          iface.DefaultMTU,
				TransportNet: newNet,
			}
			engine.wgInterface, err = iface.NewWGIFace(opts)
			assert.NoError(t, err, "shouldn't return error")
			input := struct {
				inputSerial  uint64
				clientRoutes route.HAMap
			}{}

			mockRouteManager := &routemanager.MockManager{
				UpdateRoutesFunc: func(updateSerial uint64, serverRoutes map[route.ID]*route.Route, clientRoutes route.HAMap, useNewDNSRoute bool) error {
					input.inputSerial = updateSerial
					input.clientRoutes = clientRoutes
					return testCase.inputErr
				},
				ClassifyRoutesFunc: func(newRoutes []*route.Route) (map[route.ID]*route.Route, route.HAMap) {
					if len(newRoutes) == 0 {
						return nil, nil
					}

					// Classify all routes as client routes (not matching our public key)
					clientRoutes := make(route.HAMap)
					for _, r := range newRoutes {
						haID := r.GetHAUniqueID()
						clientRoutes[haID] = append(clientRoutes[haID], r)
					}
					return nil, clientRoutes
				},
			}

			engine.routeManager = mockRouteManager
			engine.dnsServer = &dns.MockServer{}
			engine.connMgr = NewConnMgr(engine.config, engine.statusRecorder, engine.peerStore, engine.wgInterface)
			engine.connMgr.Start(ctx)

			defer func() {
				exitErr := engine.Stop()
				if exitErr != nil {
					return
				}
			}()

			err = engine.updateNetworkMap(testCase.networkMap)
			assert.NoError(t, err, "shouldn't return error")
			assert.Equal(t, testCase.expectedSerial, input.inputSerial, "serial should match")
			assert.Len(t, input.clientRoutes, testCase.expectedLen, "clientRoutes len should match")
			assert.Equal(t, testCase.expectedClientRoutes, input.clientRoutes, "clientRoutes should match")
		})
	}
}

func TestEngine_UpdateNetworkMapWithDNSUpdate(t *testing.T) {
	testCases := []struct {
		name                string
		inputErr            error
		networkMap          *mgmtProto.NetworkMap
		expectedZonesLen    int
		expectedZones       []nbdns.CustomZone
		expectedNSGroupsLen int
		expectedNSGroups    []*nbdns.NameServerGroup
		expectedSerial      uint64
	}{
		{
			name: "DNS Config Should Be Passed To DNS Server",
			networkMap: &mgmtProto.NetworkMap{
				Serial:             1,
				PeerConfig:         nil,
				RemotePeersIsEmpty: false,
				Routes:             nil,
				DNSConfig: &mgmtProto.DNSConfig{
					ServiceEnable: true,
					CustomZones: []*mgmtProto.CustomZone{
						{
							Domain: "netbird.cloud.",
							Records: []*mgmtProto.SimpleRecord{
								{
									Name:  "peer-a.netbird.cloud.",
									Type:  1,
									Class: nbdns.DefaultClass,
									TTL:   300,
									RData: "100.64.0.1",
								},
							},
						},
						{
							Domain: "0.66.100.in-addr.arpa.",
						},
					},
					NameServerGroups: []*mgmtProto.NameServerGroup{
						{
							Primary: true,
							NameServers: []*mgmtProto.NameServer{
								{
									IP:     "8.8.8.8",
									NSType: 1,
									Port:   53,
								},
							},
						},
					},
				},
			},
			expectedZonesLen: 1,
			expectedZones: []nbdns.CustomZone{
				{
					Domain: "netbird.cloud.",
					Records: []nbdns.SimpleRecord{
						{
							Name:  "peer-a.netbird.cloud.",
							Type:  1,
							Class: nbdns.DefaultClass,
							TTL:   300,
							RData: "100.64.0.1",
						},
					},
				},
				{
					Domain: "0.66.100.in-addr.arpa.",
				},
			},
			expectedNSGroupsLen: 1,
			expectedNSGroups: []*nbdns.NameServerGroup{
				{
					Primary: true,
					NameServers: []nbdns.NameServer{
						{
							IP:     netip.MustParseAddr("8.8.8.8"),
							NSType: 1,
							Port:   53,
						},
					},
				},
			},
			expectedSerial: 1,
		},
		{
			name: "Empty DNS Config Should Be OK",
			networkMap: &mgmtProto.NetworkMap{
				Serial:             1,
				PeerConfig:         nil,
				RemotePeersIsEmpty: false,
				Routes:             nil,
				DNSConfig:          nil,
			},
			expectedZonesLen:    0,
			expectedZones:       []nbdns.CustomZone{},
			expectedNSGroupsLen: 0,
			expectedNSGroups:    []*nbdns.NameServerGroup{},
			expectedSerial:      1,
		},
		{
			name:     "Error Shouldn't Break Engine",
			inputErr: fmt.Errorf("mocking error"),
			networkMap: &mgmtProto.NetworkMap{
				Serial:             1,
				PeerConfig:         nil,
				RemotePeersIsEmpty: false,
				Routes:             nil,
			},
			expectedZonesLen:    0,
			expectedZones:       []nbdns.CustomZone{},
			expectedNSGroupsLen: 0,
			expectedNSGroups:    []*nbdns.NameServerGroup{},
			expectedSerial:      1,
		},
	}

	for n, testCase := range testCases {
		t.Run(testCase.name, func(t *testing.T) {
			// test setup
			key, err := wgtypes.GeneratePrivateKey()
			if err != nil {
				t.Fatal(err)
				return
			}

			ctx, cancel := context.WithCancel(context.Background())
			defer cancel()

			wgIfaceName := fmt.Sprintf("utun%d", 104+n)
			wgAddr := fmt.Sprintf("100.66.%d.1/24", n)

			relayMgr := relayClient.NewManager(ctx, nil, key.PublicKey().String(), iface.DefaultMTU)
			engine := NewEngine(ctx, cancel, &signal.MockClient{}, &mgmt.MockClient{}, relayMgr, &EngineConfig{
				WgIfaceName:  wgIfaceName,
				WgAddr:       wgAddr,
				WgPrivateKey: key,
				WgPort:       33100,
				MTU:          iface.DefaultMTU,
			}, MobileDependency{}, peer.NewRecorder("https://mgm"), nil, nil)
			engine.ctx = ctx

			newNet, err := stdnet.NewNet(context.Background(), nil)
			if err != nil {
				t.Fatal(err)
			}
			opts := iface.WGIFaceOpts{
				IFaceName:    wgIfaceName,
				Address:      wgAddr,
				WGPort:       33100,
				WGPrivKey:    key.String(),
				MTU:          iface.DefaultMTU,
				TransportNet: newNet,
			}
			engine.wgInterface, err = iface.NewWGIFace(opts)
			assert.NoError(t, err, "shouldn't return error")

			mockRouteManager := &routemanager.MockManager{
				UpdateRoutesFunc: func(updateSerial uint64, serverRoutes map[route.ID]*route.Route, clientRoutes route.HAMap, useNewDNSRoute bool) error {
					return nil
				},
			}

			engine.routeManager = mockRouteManager

			input := struct {
				inputSerial   uint64
				inputNSGroups []*nbdns.NameServerGroup
				inputZones    []nbdns.CustomZone
			}{}

			mockDNSServer := &dns.MockServer{
				UpdateDNSServerFunc: func(serial uint64, update nbdns.Config) error {
					input.inputSerial = serial
					input.inputZones = update.CustomZones
					input.inputNSGroups = update.NameServerGroups
					return testCase.inputErr
				},
			}

			engine.dnsServer = mockDNSServer
			engine.connMgr = NewConnMgr(engine.config, engine.statusRecorder, engine.peerStore, engine.wgInterface)
			engine.connMgr.Start(ctx)

			defer func() {
				exitErr := engine.Stop()
				if exitErr != nil {
					return
				}
			}()

			err = engine.updateNetworkMap(testCase.networkMap)
			assert.NoError(t, err, "shouldn't return error")
			assert.Equal(t, testCase.expectedSerial, input.inputSerial, "serial should match")
			assert.Len(t, input.inputNSGroups, testCase.expectedZonesLen, "zones len should match")
			assert.Equal(t, testCase.expectedZones, input.inputZones, "custom zones should match")
			assert.Len(t, input.inputNSGroups, testCase.expectedNSGroupsLen, "ns groups len should match")
			assert.Equal(t, testCase.expectedNSGroups, input.inputNSGroups, "ns groups should match")
		})
	}
}

func TestEngine_MultiplePeers(t *testing.T) {
	// log.SetLevel(log.DebugLevel)

	ctx, cancel := context.WithCancel(CtxInitState(context.Background()))
	defer cancel()

	sigServer, signalAddr, err := startSignal(t)
	if err != nil {
		t.Fatal(err)
		return
	}
	defer sigServer.Stop()
	mgmtServer, mgmtAddr, err := startManagement(t, t.TempDir(), "../testdata/store.sql")
	if err != nil {
		t.Fatal(err)
		return
	}
	defer mgmtServer.GracefulStop()

	setupKey := "A2C8E62B-38F5-4553-B31E-DD66C696CEBB"

	mu := sync.Mutex{}
	engines := []*Engine{}
	numPeers := 10
	wg := sync.WaitGroup{}
	wg.Add(numPeers)
	// create and start peers
	for i := 0; i < numPeers; i++ {
		j := i
		go func() {
			engine, err := createEngine(ctx, cancel, setupKey, j, mgmtAddr, signalAddr)
			if err != nil {
				wg.Done()
				t.Errorf("unable to create the engine for peer %d with error %v", j, err)
				return
			}
			engine.dnsServer = &dns.MockServer{}
			mu.Lock()
			defer mu.Unlock()
			guid := fmt.Sprintf("{%s}", uuid.New().String())
			device.CustomWindowsGUIDString = strings.ToLower(guid)
			err = engine.Start(nil, nil)
			if err != nil {
				t.Errorf("unable to start engine for peer %d with error %v", j, err)
				wg.Done()
				return
			}
			engines = append(engines, engine)
			wg.Done()
		}()
	}

	// wait until all have been created and started
	wg.Wait()
	if len(engines) != numPeers {
		t.Fatal("not all peers was started")
	}
	// check whether all the peer have expected peers connected

	expectedConnected := numPeers * (numPeers - 1)

	// adjust according to timeouts
	timeout := 50 * time.Second
	timeoutChan := time.After(timeout)
	ticker := time.NewTicker(time.Second)
	defer ticker.Stop()
loop:
	for {
		select {
		case <-timeoutChan:
			t.Fatalf("waiting for expected connections timeout after %s", timeout.String())
			break loop
		case <-ticker.C:
			totalConnected := 0
			for _, engine := range engines {
				totalConnected += getConnectedPeers(engine)
			}
			if totalConnected == expectedConnected {
				log.Infof("total connected=%d", totalConnected)
				break loop
			}
			log.Infof("total connected=%d", totalConnected)
		}
	}
	// cleanup test
	for n, peerEngine := range engines {
		t.Logf("stopping peer with interface %s from multipeer test, loopIndex %d", peerEngine.wgInterface.Name(), n)
		errStop := peerEngine.mgmClient.Close()
		if errStop != nil {
			log.Infoln("got error trying to close management clients from engine: ", errStop)
		}
		errStop = peerEngine.Stop()
		if errStop != nil {
			log.Infoln("got error trying to close testing peers engine: ", errStop)
		}
	}
}

func Test_ParseNATExternalIPMappings(t *testing.T) {
	ifaceList, err := net.Interfaces()
	if err != nil {
		t.Fatalf("could get the interface list, got error: %s", err)
	}

	var testingIP string
	var testingInterface string

	for _, iface := range ifaceList {
		addrList, err := iface.Addrs()
		if err != nil {
			t.Fatalf("could get the addr list, got error: %s", err)
		}
		for _, addr := range addrList {
			prefix := netip.MustParsePrefix(addr.String())
			if prefix.Addr().Is4() && !prefix.Addr().IsLoopback() {
				testingIP = prefix.Addr().String()
				testingInterface = iface.Name
			}
		}
	}

	testCases := []struct {
		name                    string
		inputMapList            []string
		inputBlacklistInterface []string
		expectedOutput          []string
	}{
		{
			name:                    "Parse Valid List Should Be OK",
			inputBlacklistInterface: profilemanager.DefaultInterfaceBlacklist,
			inputMapList:            []string{"1.1.1.1", "8.8.8.8/" + testingInterface},
			expectedOutput:          []string{"1.1.1.1", "8.8.8.8/" + testingIP},
		},
		{
			name:                    "Only Interface name Should Return Nil",
			inputBlacklistInterface: profilemanager.DefaultInterfaceBlacklist,
			inputMapList:            []string{testingInterface},
			expectedOutput:          nil,
		},
		{
			name:                    "Invalid IP Return Nil",
			inputBlacklistInterface: profilemanager.DefaultInterfaceBlacklist,
			inputMapList:            []string{"1.1.1.1000"},
			expectedOutput:          nil,
		},
		{
			name:                    "Invalid Mapping Element Should return Nil",
			inputBlacklistInterface: profilemanager.DefaultInterfaceBlacklist,
			inputMapList:            []string{"1.1.1.1/10.10.10.1/eth0"},
			expectedOutput:          nil,
		},
	}
	for _, testCase := range testCases {
		t.Run(testCase.name, func(t *testing.T) {
			engine := &Engine{
				config: &EngineConfig{
					IFaceBlackList: testCase.inputBlacklistInterface,
					NATExternalIPs: testCase.inputMapList,
					MTU:            iface.DefaultMTU,
				},
			}
			parsedList := engine.parseNATExternalIPMappings()
			require.ElementsMatchf(t, testCase.expectedOutput, parsedList, "elements of parsed list should match expected list")
		})
	}
}

func Test_CheckFilesEqual(t *testing.T) {
	testCases := []struct {
		name         string
		inputChecks1 []*mgmtProto.Checks
		inputChecks2 []*mgmtProto.Checks
		expectedBool bool
	}{
		{
			name: "Equal Files In Equal Order Should Return True",
			inputChecks1: []*mgmtProto.Checks{
				{
					Files: []string{
						"testfile1",
						"testfile2",
					},
				},
			},
			inputChecks2: []*mgmtProto.Checks{
				{
					Files: []string{
						"testfile1",
						"testfile2",
					},
				},
			},
			expectedBool: true,
		},
		{
			name: "Equal Files In Reverse Order Should Return True",
			inputChecks1: []*mgmtProto.Checks{
				{
					Files: []string{
						"testfile1",
						"testfile2",
					},
				},
			},
			inputChecks2: []*mgmtProto.Checks{
				{
					Files: []string{
						"testfile2",
						"testfile1",
					},
				},
			},
			expectedBool: true,
		},
		{
			name: "Unequal Files Should Return False",
			inputChecks1: []*mgmtProto.Checks{
				{
					Files: []string{
						"testfile1",
						"testfile2",
					},
				},
			},
			inputChecks2: []*mgmtProto.Checks{
				{
					Files: []string{
						"testfile1",
						"testfile3",
					},
				},
			},
			expectedBool: false,
		},
		{
			name: "Compared With Empty Should Return False",
			inputChecks1: []*mgmtProto.Checks{
				{
					Files: []string{
						"testfile1",
						"testfile2",
					},
				},
			},
			inputChecks2: []*mgmtProto.Checks{
				{
					Files: []string{},
				},
			},
			expectedBool: false,
		},
		{
			name: "Compared Slices with same files but different order should return true",
			inputChecks1: []*mgmtProto.Checks{
				{
					Files: []string{
						"testfile1",
						"testfile2",
					},
				},
				{
					Files: []string{
						"testfile4",
						"testfile3",
					},
				},
			},
			inputChecks2: []*mgmtProto.Checks{
				{
					Files: []string{
						"testfile3",
						"testfile4",
					},
				},
				{
					Files: []string{
						"testfile2",
						"testfile1",
					},
				},
			},
			expectedBool: true,
		},
		{
			name: "Compared Slices with same files but different order while first is equal should return true",
			inputChecks1: []*mgmtProto.Checks{
				{
					Files: []string{
						"testfile0",
						"testfile1",
					},
				},
				{
					Files: []string{
						"testfile0",
						"testfile2",
					},
				},
				{
					Files: []string{
						"testfile0",
						"testfile3",
					},
				},
			},
			inputChecks2: []*mgmtProto.Checks{
				{
					Files: []string{
						"testfile0",
						"testfile1",
					},
				},
				{
					Files: []string{
						"testfile0",
						"testfile3",
					},
				},
				{
					Files: []string{
						"testfile0",
						"testfile2",
					},
				},
			},
			expectedBool: true,
		},
	}
	for _, testCase := range testCases {
		t.Run(testCase.name, func(t *testing.T) {
			result := isChecksEqual(testCase.inputChecks1, testCase.inputChecks2)
			assert.Equal(t, testCase.expectedBool, result, "result should match expected bool")
		})
	}
}

func TestCompareNetIPLists(t *testing.T) {
	tests := []struct {
		name     string
		list1    []netip.Prefix
		list2    []string
		expected bool
	}{
		{
			name:     "both empty",
			list1:    []netip.Prefix{},
			list2:    []string{},
			expected: true,
		},
		{
			name:     "single match ipv4",
			list1:    []netip.Prefix{netip.MustParsePrefix("192.168.0.0/24")},
			list2:    []string{"192.168.0.0/24"},
			expected: true,
		},
		{
			name:     "multiple match ipv4, different order",
			list1:    []netip.Prefix{netip.MustParsePrefix("192.168.1.0/24"), netip.MustParsePrefix("10.0.0.0/8")},
			list2:    []string{"10.0.0.0/8", "192.168.1.0/24"},
			expected: true,
		},
		{
			name:     "ipv4 mismatch due to extra element in list2",
			list1:    []netip.Prefix{netip.MustParsePrefix("192.168.1.0/24")},
			list2:    []string{"192.168.1.0/24", "10.0.0.0/8"},
			expected: false,
		},
		{
			name:     "ipv4 mismatch due to duplicate count",
			list1:    []netip.Prefix{netip.MustParsePrefix("192.168.1.0/24"), netip.MustParsePrefix("192.168.1.0/24")},
			list2:    []string{"192.168.1.0/24"},
			expected: false,
		},
		{
			name:     "invalid prefix in list2",
			list1:    []netip.Prefix{netip.MustParsePrefix("192.168.1.0/24")},
			list2:    []string{"invalid-prefix"},
			expected: false,
		},
		{
			name:     "ipv4 mismatch because different prefixes",
			list1:    []netip.Prefix{netip.MustParsePrefix("192.168.1.0/24")},
			list2:    []string{"10.0.0.0/8"},
			expected: false,
		},
		{
			name:     "single match ipv6",
			list1:    []netip.Prefix{netip.MustParsePrefix("2001:db8::/32")},
			list2:    []string{"2001:db8::/32"},
			expected: true,
		},
		{
			name:     "multiple match ipv6, different order",
			list1:    []netip.Prefix{netip.MustParsePrefix("2001:db8::/32"), netip.MustParsePrefix("fe80::/10")},
			list2:    []string{"fe80::/10", "2001:db8::/32"},
			expected: true,
		},
		{
			name:     "mixed ipv4 and ipv6 match",
			list1:    []netip.Prefix{netip.MustParsePrefix("192.168.1.0/24"), netip.MustParsePrefix("2001:db8::/32")},
			list2:    []string{"2001:db8::/32", "192.168.1.0/24"},
			expected: true,
		},
		{
			name:     "ipv6 mismatch with invalid prefix",
			list1:    []netip.Prefix{netip.MustParsePrefix("2001:db8::/32")},
			list2:    []string{"invalid-ipv6"},
			expected: false,
		},
	}

	for _, tt := range tests {
		t.Run(tt.name, func(t *testing.T) {
			result := compareNetIPLists(tt.list1, tt.list2)
			if result != tt.expected {
				t.Errorf("compareNetIPLists(%v, %v) = %v; want %v", tt.list1, tt.list2, result, tt.expected)
			}
		})
	}
}

func createEngine(ctx context.Context, cancel context.CancelFunc, setupKey string, i int, mgmtAddr string, signalAddr string) (*Engine, error) {
	key, err := wgtypes.GeneratePrivateKey()
	if err != nil {
		return nil, err
	}
	mgmtClient, err := mgmt.NewClient(ctx, mgmtAddr, key, false)
	if err != nil {
		return nil, err
	}
	signalClient, err := signal.NewClient(ctx, signalAddr, key, false)
	if err != nil {
		return nil, err
	}

	publicKey, err := mgmtClient.GetServerPublicKey()
	if err != nil {
		return nil, err
	}

	info := system.GetInfo(ctx)
	resp, err := mgmtClient.Register(*publicKey, setupKey, "", info, nil, nil)
	if err != nil {
		return nil, err
	}

	var ifaceName string
	if runtime.GOOS == "darwin" {
		ifaceName = fmt.Sprintf("utun1%d", i)
	} else {
		ifaceName = fmt.Sprintf("wt%d", i)
	}

	wgPort := 33100 + i
	conf := &EngineConfig{
		WgIfaceName:  ifaceName,
		WgAddr:       resp.PeerConfig.Address,
		WgPrivateKey: key,
		WgPort:       wgPort,
		MTU:          iface.DefaultMTU,
	}

	relayMgr := relayClient.NewManager(ctx, nil, key.PublicKey().String(), iface.DefaultMTU)
	e, err := NewEngine(ctx, cancel, signalClient, mgmtClient, relayMgr, conf, MobileDependency{}, peer.NewRecorder("https://mgm"), nil, nil), nil
	e.ctx = ctx
	return e, err
}

func startSignal(t *testing.T) (*grpc.Server, string, error) {
	t.Helper()

	s := grpc.NewServer(grpc.KeepaliveEnforcementPolicy(kaep), grpc.KeepaliveParams(kasp))

	lis, err := net.Listen("tcp", "localhost:0")
	if err != nil {
		log.Fatalf("failed to listen: %v", err)
	}

	srv, err := signalServer.NewServer(context.Background(), otel.Meter(""))
	require.NoError(t, err)
	proto.RegisterSignalExchangeServer(s, srv)

	go func() {
		if err = s.Serve(lis); err != nil {
			log.Fatalf("failed to serve: %v", err)
		}
	}()

	return s, lis.Addr().String(), nil
}

func startManagement(t *testing.T, dataDir, testFile string) (*grpc.Server, string, error) {
	t.Helper()

	config := &config.Config{
		Stuns:      []*config.Host{},
		TURNConfig: &config.TURNConfig{},
		Relay: &config.Relay{
			Addresses:      []string{"127.0.0.1:1234"},
			CredentialsTTL: util.Duration{Duration: time.Hour},
			Secret:         "222222222222222222",
		},
		Signal: &config.Host{
			Proto: "http",
			URI:   "localhost:10000",
		},
		Datadir:    dataDir,
		HttpConfig: nil,
	}

	lis, err := net.Listen("tcp", "localhost:0")
	if err != nil {
		return nil, "", err
	}
	s := grpc.NewServer(grpc.KeepaliveEnforcementPolicy(kaep), grpc.KeepaliveParams(kasp))

	store, cleanUp, err := store.NewTestStoreFromSQL(context.Background(), testFile, config.Datadir)
	if err != nil {
		return nil, "", err
	}
	t.Cleanup(cleanUp)

	eventStore := &activity.InMemoryEventStore{}
	if err != nil {
		return nil, "", err
	}

	permissionsManager := permissions.NewManager(store)
	peersManager := peers.NewManager(store, permissionsManager)

	ia, _ := integrations.NewIntegratedValidator(context.Background(), peersManager, nil, eventStore)

	metrics, err := telemetry.NewDefaultAppMetrics(context.Background())
	require.NoError(t, err)

	ctrl := gomock.NewController(t)
	t.Cleanup(ctrl.Finish)
	settingsMockManager := settings.NewMockManager(ctrl)
	settingsMockManager.EXPECT().
		GetSettings(gomock.Any(), gomock.Any(), gomock.Any()).
		Return(&types.Settings{}, nil).
		AnyTimes()
	settingsMockManager.EXPECT().
		GetExtraSettings(gomock.Any(), gomock.Any()).
		Return(&types.ExtraSettings{}, nil).
		AnyTimes()

	groupsManager := groups.NewManagerMock()

	updateManager := update_channel.NewPeersUpdateManager(metrics)
	requestBuffer := server.NewAccountRequestBuffer(context.Background(), store)
	networkMapController := controller.NewController(context.Background(), store, metrics, updateManager, requestBuffer, server.MockIntegratedValidator{}, settingsMockManager, "netbird.selfhosted", port_forwarding.NewControllerMock(), config)
	accountManager, err := server.BuildManager(context.Background(), config, store, networkMapController, nil, "", eventStore, nil, false, ia, metrics, port_forwarding.NewControllerMock(), settingsMockManager, permissionsManager, false)
	if err != nil {
		return nil, "", err
	}

	secretsManager := nbgrpc.NewTimeBasedAuthSecretsManager(updateManager, config.TURNConfig, config.Relay, settingsMockManager, groupsManager)
	mgmtServer, err := nbgrpc.NewServer(config, accountManager, settingsMockManager, updateManager, secretsManager, nil, &manager.EphemeralManager{}, nil, &server.MockIntegratedValidator{}, networkMapController)
	if err != nil {
		return nil, "", err
	}
	mgmtProto.RegisterManagementServiceServer(s, mgmtServer)
	go func() {
		if err = s.Serve(lis); err != nil {
			log.Fatalf("failed to serve: %v", err)
		}
	}()

	return s, lis.Addr().String(), nil
}

// getConnectedPeers returns a connection Status or nil if peer connection wasn't found
func getConnectedPeers(e *Engine) int {
	e.syncMsgMux.Lock()
	defer e.syncMsgMux.Unlock()
	i := 0
	for _, id := range e.peerStore.PeersPubKey() {
		conn, _ := e.peerStore.PeerConn(id)
		if conn.IsConnected() {
			i++
		}
	}
	return i
}

func getPeers(e *Engine) int {
	e.syncMsgMux.Lock()
	defer e.syncMsgMux.Unlock()

	return len(e.peerStore.PeersPubKey())
}<|MERGE_RESOLUTION|>--- conflicted
+++ resolved
@@ -236,16 +236,6 @@
 	defer cancel()
 
 	relayMgr := relayClient.NewManager(ctx, nil, key.PublicKey().String(), iface.DefaultMTU)
-<<<<<<< HEAD
-	engine := NewEngine(ctx, cancel, &signal.MockClient{}, &mgmt.MockClient{}, relayMgr, &EngineConfig{
-		WgIfaceName:      "utun101",
-		WgAddr:           "100.64.0.1/24",
-		WgPrivateKey:     key,
-		WgPort:           33100,
-		ServerSSHAllowed: true,
-		MTU:              iface.DefaultMTU,
-	}, MobileDependency{}, peer.NewRecorder("https://mgm"), nil, nil)
-=======
 	engine := NewEngine(
 		ctx, cancel,
 		&signal.MockClient{},
@@ -263,8 +253,8 @@
 		MobileDependency{},
 		peer.NewRecorder("https://mgm"),
 		nil,
+		nil,
 	)
->>>>>>> aca03981
 
 	engine.dnsServer = &dns.MockServer{
 		UpdateDNSServerFunc: func(serial uint64, update nbdns.Config) error { return nil },
