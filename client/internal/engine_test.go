package internal

import (
	"context"
	"fmt"
	"net"
	"net/netip"
	"os"
	"path/filepath"
	"runtime"
	"strings"
	"sync"
	"testing"
	"time"

	log "github.com/sirupsen/logrus"
	"github.com/stretchr/testify/assert"
	"github.com/stretchr/testify/require"
	"golang.zx2c4.com/wireguard/wgctrl/wgtypes"
	"google.golang.org/grpc"
	"google.golang.org/grpc/keepalive"

	"github.com/netbirdio/netbird/client/internal/dns"
	"github.com/netbirdio/netbird/client/internal/peer"
	"github.com/netbirdio/netbird/client/internal/routemanager"
	"github.com/netbirdio/netbird/client/ssh"
	"github.com/netbirdio/netbird/client/system"
	nbdns "github.com/netbirdio/netbird/dns"
	"github.com/netbirdio/netbird/iface"
	mgmt "github.com/netbirdio/netbird/management/client"
	mgmtProto "github.com/netbirdio/netbird/management/proto"
	"github.com/netbirdio/netbird/management/server"
	"github.com/netbirdio/netbird/management/server/activity"
	"github.com/netbirdio/netbird/route"
	signal "github.com/netbirdio/netbird/signal/client"
	"github.com/netbirdio/netbird/signal/proto"
	signalServer "github.com/netbirdio/netbird/signal/server"
	"github.com/netbirdio/netbird/util"
)

var (
	kaep = keepalive.EnforcementPolicy{
		MinTime:             15 * time.Second,
		PermitWithoutStream: true,
	}

	kasp = keepalive.ServerParameters{
		MaxConnectionIdle:     15 * time.Second,
		MaxConnectionAgeGrace: 5 * time.Second,
		Time:                  5 * time.Second,
		Timeout:               2 * time.Second,
	}
)

func TestEngine_SSH(t *testing.T) {

	if runtime.GOOS == "windows" {
		t.Skip("skipping TestEngine_SSH on Windows")
	}

	key, err := wgtypes.GeneratePrivateKey()
	if err != nil {
		t.Fatal(err)
		return
	}

	ctx, cancel := context.WithCancel(context.Background())
	defer cancel()

	engine := NewEngine(ctx, cancel, &signal.MockClient{}, &mgmt.MockClient{}, &EngineConfig{
		WgIfaceName:  "utun101",
		WgAddr:       "100.64.0.1/24",
		WgPrivateKey: key,
		WgPort:       33100,
	}, peer.NewRecorder("https://mgm"))

	engine.dnsServer = &dns.MockServer{
		UpdateDNSServerFunc: func(serial uint64, update nbdns.Config) error { return nil },
	}

	var sshKeysAdded []string
	var sshPeersRemoved []string

	sshCtx, cancel := context.WithCancel(context.Background())

	engine.sshServerFunc = func(hostKeyPEM []byte, addr string) (ssh.Server, error) {
		return &ssh.MockServer{
			Ctx: sshCtx,
			StopFunc: func() error {
				cancel()
				return nil
			},
			StartFunc: func() error {
				<-ctx.Done()
				return ctx.Err()
			},
			AddAuthorizedKeyFunc: func(peer, newKey string) error {
				sshKeysAdded = append(sshKeysAdded, newKey)
				return nil
			},
			RemoveAuthorizedKeyFunc: func(peer string) {
				sshPeersRemoved = append(sshPeersRemoved, peer)
			},
		}, nil
	}
	err = engine.Start()
	if err != nil {
		t.Fatal(err)
	}

	defer func() {
		err := engine.Stop()
		if err != nil {
			return
		}
	}()

	peerWithSSH := &mgmtProto.RemotePeerConfig{
		WgPubKey:   "MNHf3Ma6z6mdLbriAJbqhX7+nM/B71lgw2+91q3LfhU=",
		AllowedIps: []string{"100.64.0.21/24"},
		SshConfig: &mgmtProto.SSHConfig{
			SshPubKey: []byte("ssh-ed25519 AAAAC3NzaC1lZDI1NTE5AAAAIFATYCqaQw/9id1Qkq3n16JYhDhXraI6Pc1fgB8ynEfQ"),
		},
	}

	// SSH server is not enabled so SSH config of a remote peer should be ignored
	networkMap := &mgmtProto.NetworkMap{
		Serial:             6,
		PeerConfig:         nil,
		RemotePeers:        []*mgmtProto.RemotePeerConfig{peerWithSSH},
		RemotePeersIsEmpty: false,
	}

	err = engine.updateNetworkMap(networkMap)
	if err != nil {
		t.Fatal(err)
	}

	assert.Nil(t, engine.sshServer)

	// SSH server is enabled, therefore SSH config should be applied
	networkMap = &mgmtProto.NetworkMap{
		Serial: 7,
		PeerConfig: &mgmtProto.PeerConfig{Address: "100.64.0.1/24",
			SshConfig: &mgmtProto.SSHConfig{SshEnabled: true}},
		RemotePeers:        []*mgmtProto.RemotePeerConfig{peerWithSSH},
		RemotePeersIsEmpty: false,
	}

	err = engine.updateNetworkMap(networkMap)
	if err != nil {
		t.Fatal(err)
	}

	time.Sleep(250 * time.Millisecond)
	assert.NotNil(t, engine.sshServer)
	assert.Contains(t, sshKeysAdded, "ssh-ed25519 AAAAC3NzaC1lZDI1NTE5AAAAIFATYCqaQw/9id1Qkq3n16JYhDhXraI6Pc1fgB8ynEfQ")

	// now remove peer
	networkMap = &mgmtProto.NetworkMap{
		Serial:             8,
		RemotePeers:        []*mgmtProto.RemotePeerConfig{},
		RemotePeersIsEmpty: false,
	}

	err = engine.updateNetworkMap(networkMap)
	if err != nil {
		t.Fatal(err)
	}

	//time.Sleep(250 * time.Millisecond)
	assert.NotNil(t, engine.sshServer)
	assert.Contains(t, sshPeersRemoved, "MNHf3Ma6z6mdLbriAJbqhX7+nM/B71lgw2+91q3LfhU=")

	// now disable SSH server
	networkMap = &mgmtProto.NetworkMap{
		Serial: 9,
		PeerConfig: &mgmtProto.PeerConfig{Address: "100.64.0.1/24",
			SshConfig: &mgmtProto.SSHConfig{SshEnabled: false}},
		RemotePeers:        []*mgmtProto.RemotePeerConfig{peerWithSSH},
		RemotePeersIsEmpty: false,
	}

	err = engine.updateNetworkMap(networkMap)
	if err != nil {
		t.Fatal(err)
	}

	assert.Nil(t, engine.sshServer)

}

func TestEngine_UpdateNetworkMap(t *testing.T) {
	// test setup
	key, err := wgtypes.GeneratePrivateKey()
	if err != nil {
		t.Fatal(err)
		return
	}

	ctx, cancel := context.WithCancel(context.Background())
	defer cancel()

	engine := NewEngine(ctx, cancel, &signal.MockClient{}, &mgmt.MockClient{}, &EngineConfig{
		WgIfaceName:  "utun102",
		WgAddr:       "100.64.0.1/24",
		WgPrivateKey: key,
		WgPort:       33100,
<<<<<<< HEAD
	}, peer.NewRecorder())
	engine.wgInterface, err = iface.NewWGIFace("utun102", "100.64.0.1/24", iface.DefaultMTU, nil)
=======
	}, peer.NewRecorder("https://mgm"))
	engine.wgInterface, err = iface.NewWGIFace("utun102", "100.64.0.1/24", iface.DefaultMTU)
>>>>>>> 9a41e8ad
	engine.routeManager = routemanager.NewManager(ctx, key.PublicKey().String(), engine.wgInterface, engine.statusRecorder)
	engine.dnsServer = &dns.MockServer{
		UpdateDNSServerFunc: func(serial uint64, update nbdns.Config) error { return nil },
	}

	type testCase struct {
		name       string
		networkMap *mgmtProto.NetworkMap

		expectedLen    int
		expectedPeers  []*mgmtProto.RemotePeerConfig
		expectedSerial uint64
	}

	peer1 := &mgmtProto.RemotePeerConfig{
		WgPubKey:   "RRHf3Ma6z6mdLbriAJbqhX7+nM/B71lgw2+91q3LfhU=",
		AllowedIps: []string{"100.64.0.10/24"},
	}

	peer2 := &mgmtProto.RemotePeerConfig{
		WgPubKey:   "LLHf3Ma6z6mdLbriAJbqhX7+nM/B71lgw2+91q3LfhU=",
		AllowedIps: []string{"100.64.0.11/24"},
	}

	peer3 := &mgmtProto.RemotePeerConfig{
		WgPubKey:   "GGHf3Ma6z6mdLbriAJbqhX7+nM/B71lgw2+91q3LfhU=",
		AllowedIps: []string{"100.64.0.12/24"},
	}

	modifiedPeer3 := &mgmtProto.RemotePeerConfig{
		WgPubKey:   "GGHf3Ma6z6mdLbriAJbqhX7+nM/B71lgw2+91q3LfhU=",
		AllowedIps: []string{"100.64.0.20/24"},
	}

	case1 := testCase{
		name: "input with a new peer to add",
		networkMap: &mgmtProto.NetworkMap{
			Serial:     1,
			PeerConfig: nil,
			RemotePeers: []*mgmtProto.RemotePeerConfig{
				peer1,
			},
			RemotePeersIsEmpty: false,
		},
		expectedLen:    1,
		expectedPeers:  []*mgmtProto.RemotePeerConfig{peer1},
		expectedSerial: 1,
	}

	// 2nd case - one extra peer added and network map has CurrentSerial grater than local => apply the update
	case2 := testCase{
		name: "input with an old peer and a new peer to add",
		networkMap: &mgmtProto.NetworkMap{
			Serial:     2,
			PeerConfig: nil,
			RemotePeers: []*mgmtProto.RemotePeerConfig{
				peer1, peer2,
			},
			RemotePeersIsEmpty: false,
		},
		expectedLen:    2,
		expectedPeers:  []*mgmtProto.RemotePeerConfig{peer1, peer2},
		expectedSerial: 2,
	}

	case3 := testCase{
		name: "input with outdated (old) update to ignore",
		networkMap: &mgmtProto.NetworkMap{
			Serial:     0,
			PeerConfig: nil,
			RemotePeers: []*mgmtProto.RemotePeerConfig{
				peer1, peer2, peer3,
			},
			RemotePeersIsEmpty: false,
		},
		expectedLen:    2,
		expectedPeers:  []*mgmtProto.RemotePeerConfig{peer1, peer2},
		expectedSerial: 2,
	}

	case4 := testCase{
		name: "input with one peer to remove and one new to add",
		networkMap: &mgmtProto.NetworkMap{
			Serial:     4,
			PeerConfig: nil,
			RemotePeers: []*mgmtProto.RemotePeerConfig{
				peer2, peer3,
			},
			RemotePeersIsEmpty: false,
		},
		expectedLen:    2,
		expectedPeers:  []*mgmtProto.RemotePeerConfig{peer2, peer3},
		expectedSerial: 4,
	}

	case5 := testCase{
		name: "input with one peer to modify",
		networkMap: &mgmtProto.NetworkMap{
			Serial:     4,
			PeerConfig: nil,
			RemotePeers: []*mgmtProto.RemotePeerConfig{
				modifiedPeer3, peer2,
			},
			RemotePeersIsEmpty: false,
		},
		expectedLen:    2,
		expectedPeers:  []*mgmtProto.RemotePeerConfig{peer2, modifiedPeer3},
		expectedSerial: 4,
	}

	case6 := testCase{
		name: "input with all peers to remove",
		networkMap: &mgmtProto.NetworkMap{
			Serial:             5,
			PeerConfig:         nil,
			RemotePeers:        []*mgmtProto.RemotePeerConfig{},
			RemotePeersIsEmpty: true,
		},
		expectedLen:    0,
		expectedPeers:  nil,
		expectedSerial: 5,
	}

	for _, c := range []testCase{case1, case2, case3, case4, case5, case6} {
		t.Run(c.name, func(t *testing.T) {
			err = engine.updateNetworkMap(c.networkMap)
			if err != nil {
				t.Fatal(err)
				return
			}

			if len(engine.peerConns) != c.expectedLen {
				t.Errorf("expecting Engine.peerConns to be of size %d, got %d", c.expectedLen, len(engine.peerConns))
			}

			if engine.networkSerial != c.expectedSerial {
				t.Errorf("expecting Engine.networkSerial to be equal to %d, actual %d", c.expectedSerial, engine.networkSerial)
			}

			for _, p := range c.expectedPeers {
				conn, ok := engine.peerConns[p.GetWgPubKey()]
				if !ok {
					t.Errorf("expecting Engine.peerConns to contain peer %s", p)
				}
				expectedAllowedIPs := strings.Join(p.AllowedIps, ",")
				if conn.GetConf().ProxyConfig.AllowedIps != expectedAllowedIPs {
					t.Errorf("expecting peer %s to have AllowedIPs= %s, got %s", p.GetWgPubKey(),
						expectedAllowedIPs, conn.GetConf().ProxyConfig.AllowedIps)
				}
			}
		})
	}
}

func TestEngine_Sync(t *testing.T) {
	key, err := wgtypes.GeneratePrivateKey()
	if err != nil {
		t.Fatal(err)
		return
	}

	ctx, cancel := context.WithCancel(context.Background())
	defer cancel()

	// feed updates to Engine via mocked Management client
	updates := make(chan *mgmtProto.SyncResponse)
	defer close(updates)
	syncFunc := func(msgHandler func(msg *mgmtProto.SyncResponse) error) error {
		for msg := range updates {
			err := msgHandler(msg)
			if err != nil {
				t.Fatal(err)
			}
		}
		return nil
	}

	engine := NewEngine(ctx, cancel, &signal.MockClient{}, &mgmt.MockClient{SyncFunc: syncFunc}, &EngineConfig{
		WgIfaceName:  "utun103",
		WgAddr:       "100.64.0.1/24",
		WgPrivateKey: key,
		WgPort:       33100,
	}, peer.NewRecorder("https://mgm"))

	engine.dnsServer = &dns.MockServer{
		UpdateDNSServerFunc: func(serial uint64, update nbdns.Config) error { return nil },
	}

	defer func() {
		err := engine.Stop()
		if err != nil {
			return
		}
	}()

	err = engine.Start()
	if err != nil {
		t.Fatal(err)
		return
	}

	peer1 := &mgmtProto.RemotePeerConfig{
		WgPubKey:   "RRHf3Ma6z6mdLbriAJbqhX7+nM/B71lgw2+91q3LfhU=",
		AllowedIps: []string{"100.64.0.10/24"},
	}
	peer2 := &mgmtProto.RemotePeerConfig{
		WgPubKey:   "LLHf3Ma6z6mdLbriAJbqhX9+nM/B71lgw2+91q3LlhU=",
		AllowedIps: []string{"100.64.0.11/24"},
	}
	peer3 := &mgmtProto.RemotePeerConfig{
		WgPubKey:   "GGHf3Ma6z6mdLbriAJbqhX9+nM/B71lgw2+91q3LlhU=",
		AllowedIps: []string{"100.64.0.12/24"},
	}
	// 1st update with just 1 peer and serial larger than the current serial of the engine => apply update
	updates <- &mgmtProto.SyncResponse{
		NetworkMap: &mgmtProto.NetworkMap{
			Serial:             10,
			PeerConfig:         nil,
			RemotePeers:        []*mgmtProto.RemotePeerConfig{peer1, peer2, peer3},
			RemotePeersIsEmpty: false,
		},
	}

	timeout := time.After(time.Second * 2)
	for {
		select {
		case <-timeout:
			t.Fatalf("timeout while waiting for test to finish")
			return
		default:
		}

		if getPeers(engine) == 3 && engine.networkSerial == 10 {
			break
		}
	}
}

func TestEngine_UpdateNetworkMapWithRoutes(t *testing.T) {
	testCases := []struct {
		name           string
		inputErr       error
		networkMap     *mgmtProto.NetworkMap
		expectedLen    int
		expectedRoutes []*route.Route
		expectedSerial uint64
	}{
		{
			name: "Routes Config Should Be Passed To Manager",
			networkMap: &mgmtProto.NetworkMap{
				Serial:             1,
				PeerConfig:         nil,
				RemotePeersIsEmpty: false,
				Routes: []*mgmtProto.Route{
					{
						ID:          "a",
						Network:     "192.168.0.0/24",
						NetID:       "n1",
						Peer:        "p1",
						NetworkType: 1,
						Masquerade:  false,
					},
					{
						ID:          "b",
						Network:     "192.168.1.0/24",
						NetID:       "n2",
						Peer:        "p1",
						NetworkType: 1,
						Masquerade:  false,
					},
				},
			},
			expectedLen: 2,
			expectedRoutes: []*route.Route{
				{
					ID:          "a",
					Network:     netip.MustParsePrefix("192.168.0.0/24"),
					NetID:       "n1",
					Peer:        "p1",
					NetworkType: 1,
					Masquerade:  false,
				},
				{
					ID:          "b",
					Network:     netip.MustParsePrefix("192.168.1.0/24"),
					NetID:       "n2",
					Peer:        "p1",
					NetworkType: 1,
					Masquerade:  false,
				},
			},
			expectedSerial: 1,
		},
		{
			name: "Empty Routes Config Should Be Passed",
			networkMap: &mgmtProto.NetworkMap{
				Serial:             1,
				PeerConfig:         nil,
				RemotePeersIsEmpty: false,
				Routes:             nil,
			},
			expectedLen:    0,
			expectedRoutes: []*route.Route{},
			expectedSerial: 1,
		},
		{
			name:     "Error Shouldn't Break Engine",
			inputErr: fmt.Errorf("mocking error"),
			networkMap: &mgmtProto.NetworkMap{
				Serial:             1,
				PeerConfig:         nil,
				RemotePeersIsEmpty: false,
				Routes:             nil,
			},
			expectedLen:    0,
			expectedRoutes: []*route.Route{},
			expectedSerial: 1,
		},
	}

	for n, testCase := range testCases {
		t.Run(testCase.name, func(t *testing.T) {
			// test setup
			key, err := wgtypes.GeneratePrivateKey()
			if err != nil {
				t.Fatal(err)
				return
			}

			ctx, cancel := context.WithCancel(context.Background())
			defer cancel()

			wgIfaceName := fmt.Sprintf("utun%d", 104+n)
			wgAddr := fmt.Sprintf("100.66.%d.1/24", n)

			engine := NewEngine(ctx, cancel, &signal.MockClient{}, &mgmt.MockClient{}, &EngineConfig{
				WgIfaceName:  wgIfaceName,
				WgAddr:       wgAddr,
				WgPrivateKey: key,
				WgPort:       33100,
<<<<<<< HEAD
			}, peer.NewRecorder())
			engine.wgInterface, err = iface.NewWGIFace(wgIfaceName, wgAddr, iface.DefaultMTU, nil)
=======
			}, peer.NewRecorder("https://mgm"))
			engine.wgInterface, err = iface.NewWGIFace(wgIfaceName, wgAddr, iface.DefaultMTU)
>>>>>>> 9a41e8ad
			assert.NoError(t, err, "shouldn't return error")
			input := struct {
				inputSerial uint64
				inputRoutes []*route.Route
			}{}

			mockRouteManager := &routemanager.MockManager{
				UpdateRoutesFunc: func(updateSerial uint64, newRoutes []*route.Route) error {
					input.inputSerial = updateSerial
					input.inputRoutes = newRoutes
					return testCase.inputErr
				},
			}

			engine.routeManager = mockRouteManager
			engine.dnsServer = &dns.MockServer{}

			defer func() {
				exitErr := engine.Stop()
				if exitErr != nil {
					return
				}
			}()

			err = engine.updateNetworkMap(testCase.networkMap)
			assert.NoError(t, err, "shouldn't return error")
			assert.Equal(t, testCase.expectedSerial, input.inputSerial, "serial should match")
			assert.Len(t, input.inputRoutes, testCase.expectedLen, "routes len should match")
			assert.Equal(t, testCase.expectedRoutes, input.inputRoutes, "routes should match")
		})
	}
}

func TestEngine_UpdateNetworkMapWithDNSUpdate(t *testing.T) {
	testCases := []struct {
		name                string
		inputErr            error
		networkMap          *mgmtProto.NetworkMap
		expectedZonesLen    int
		expectedZones       []nbdns.CustomZone
		expectedNSGroupsLen int
		expectedNSGroups    []*nbdns.NameServerGroup
		expectedSerial      uint64
	}{
		{
			name: "DNS Config Should Be Passed To DNS Server",
			networkMap: &mgmtProto.NetworkMap{
				Serial:             1,
				PeerConfig:         nil,
				RemotePeersIsEmpty: false,
				Routes:             nil,
				DNSConfig: &mgmtProto.DNSConfig{
					ServiceEnable: true,
					CustomZones: []*mgmtProto.CustomZone{
						{
							Domain: "netbird.cloud.",
							Records: []*mgmtProto.SimpleRecord{
								{
									Name:  "peer-a.netbird.cloud.",
									Type:  1,
									Class: nbdns.DefaultClass,
									TTL:   300,
									RData: "100.64.0.1",
								},
							},
						},
					},
					NameServerGroups: []*mgmtProto.NameServerGroup{
						{
							Primary: true,
							NameServers: []*mgmtProto.NameServer{
								{
									IP:     "8.8.8.8",
									NSType: 1,
									Port:   53,
								},
							},
						},
					},
				},
			},
			expectedZonesLen: 1,
			expectedZones: []nbdns.CustomZone{
				{
					Domain: "netbird.cloud.",
					Records: []nbdns.SimpleRecord{
						{
							Name:  "peer-a.netbird.cloud.",
							Type:  1,
							Class: nbdns.DefaultClass,
							TTL:   300,
							RData: "100.64.0.1",
						},
					},
				},
			},
			expectedNSGroupsLen: 1,
			expectedNSGroups: []*nbdns.NameServerGroup{
				{
					Primary: true,
					NameServers: []nbdns.NameServer{
						{
							IP:     netip.MustParseAddr("8.8.8.8"),
							NSType: 1,
							Port:   53,
						},
					},
				},
			},
			expectedSerial: 1,
		},
		{
			name: "Empty DNS Config Should Be OK",
			networkMap: &mgmtProto.NetworkMap{
				Serial:             1,
				PeerConfig:         nil,
				RemotePeersIsEmpty: false,
				Routes:             nil,
				DNSConfig:          nil,
			},
			expectedZonesLen:    0,
			expectedZones:       []nbdns.CustomZone{},
			expectedNSGroupsLen: 0,
			expectedNSGroups:    []*nbdns.NameServerGroup{},
			expectedSerial:      1,
		},
		{
			name:     "Error Shouldn't Break Engine",
			inputErr: fmt.Errorf("mocking error"),
			networkMap: &mgmtProto.NetworkMap{
				Serial:             1,
				PeerConfig:         nil,
				RemotePeersIsEmpty: false,
				Routes:             nil,
			},
			expectedZonesLen:    0,
			expectedZones:       []nbdns.CustomZone{},
			expectedNSGroupsLen: 0,
			expectedNSGroups:    []*nbdns.NameServerGroup{},
			expectedSerial:      1,
		},
	}

	for n, testCase := range testCases {
		t.Run(testCase.name, func(t *testing.T) {
			// test setup
			key, err := wgtypes.GeneratePrivateKey()
			if err != nil {
				t.Fatal(err)
				return
			}

			ctx, cancel := context.WithCancel(context.Background())
			defer cancel()

			wgIfaceName := fmt.Sprintf("utun%d", 104+n)
			wgAddr := fmt.Sprintf("100.66.%d.1/24", n)

			engine := NewEngine(ctx, cancel, &signal.MockClient{}, &mgmt.MockClient{}, &EngineConfig{
				WgIfaceName:  wgIfaceName,
				WgAddr:       wgAddr,
				WgPrivateKey: key,
				WgPort:       33100,
<<<<<<< HEAD
			}, peer.NewRecorder())
			engine.wgInterface, err = iface.NewWGIFace(wgIfaceName, wgAddr, iface.DefaultMTU, nil)
=======
			}, peer.NewRecorder("https://mgm"))
			engine.wgInterface, err = iface.NewWGIFace(wgIfaceName, wgAddr, iface.DefaultMTU)
>>>>>>> 9a41e8ad
			assert.NoError(t, err, "shouldn't return error")

			mockRouteManager := &routemanager.MockManager{
				UpdateRoutesFunc: func(updateSerial uint64, newRoutes []*route.Route) error {
					return nil
				},
			}

			engine.routeManager = mockRouteManager

			input := struct {
				inputSerial   uint64
				inputNSGroups []*nbdns.NameServerGroup
				inputZones    []nbdns.CustomZone
			}{}

			mockDNSServer := &dns.MockServer{
				UpdateDNSServerFunc: func(serial uint64, update nbdns.Config) error {
					input.inputSerial = serial
					input.inputZones = update.CustomZones
					input.inputNSGroups = update.NameServerGroups
					return testCase.inputErr
				},
			}

			engine.dnsServer = mockDNSServer

			defer func() {
				exitErr := engine.Stop()
				if exitErr != nil {
					return
				}
			}()

			err = engine.updateNetworkMap(testCase.networkMap)
			assert.NoError(t, err, "shouldn't return error")
			assert.Equal(t, testCase.expectedSerial, input.inputSerial, "serial should match")
			assert.Len(t, input.inputNSGroups, testCase.expectedZonesLen, "zones len should match")
			assert.Equal(t, testCase.expectedZones, input.inputZones, "custom zones should match")
			assert.Len(t, input.inputNSGroups, testCase.expectedNSGroupsLen, "ns groups len should match")
			assert.Equal(t, testCase.expectedNSGroups, input.inputNSGroups, "ns groups should match")
		})
	}
}

func TestEngine_MultiplePeers(t *testing.T) {
	// log.SetLevel(log.DebugLevel)

	dir := t.TempDir()

	err := util.CopyFileContents("../testdata/store.json", filepath.Join(dir, "store.json"))
	if err != nil {
		t.Fatal(err)
	}
	defer func() {
		err = os.Remove(filepath.Join(dir, "store.json")) //nolint
		if err != nil {
			t.Fatal(err)
			return
		}
	}()

	ctx, cancel := context.WithCancel(CtxInitState(context.Background()))
	defer cancel()

	sigServer, signalAddr, err := startSignal()
	if err != nil {
		t.Fatal(err)
		return
	}
	defer sigServer.Stop()
	mgmtServer, mgmtAddr, err := startManagement(dir)
	if err != nil {
		t.Fatal(err)
		return
	}
	defer mgmtServer.GracefulStop()

	setupKey := "A2C8E62B-38F5-4553-B31E-DD66C696CEBB"

	mu := sync.Mutex{}
	engines := []*Engine{}
	numPeers := 10
	wg := sync.WaitGroup{}
	wg.Add(numPeers)
	// create and start peers
	for i := 0; i < numPeers; i++ {
		j := i
		go func() {
			engine, err := createEngine(ctx, cancel, setupKey, j, mgmtAddr, signalAddr)
			if err != nil {
				wg.Done()
				t.Errorf("unable to create the engine for peer %d with error %v", j, err)
				return
			}
			engine.dnsServer = &dns.MockServer{}
			mu.Lock()
			defer mu.Unlock()
			err = engine.Start()
			if err != nil {
				t.Errorf("unable to start engine for peer %d with error %v", j, err)
				wg.Done()
				return
			}
			engines = append(engines, engine)
			wg.Done()
		}()
	}

	// wait until all have been created and started
	wg.Wait()
	if len(engines) != numPeers {
		t.Fatal("not all peers was started")
	}
	// check whether all the peer have expected peers connected

	expectedConnected := numPeers * (numPeers - 1)

	// adjust according to timeouts
	timeout := 50 * time.Second
	timeoutChan := time.After(timeout)
	ticker := time.NewTicker(time.Second)
	defer ticker.Stop()
loop:
	for {
		select {
		case <-timeoutChan:
			t.Fatalf("waiting for expected connections timeout after %s", timeout.String())
			break loop
		case <-ticker.C:
			totalConnected := 0
			for _, engine := range engines {
				totalConnected = totalConnected + getConnectedPeers(engine)
			}
			if totalConnected == expectedConnected {
				log.Infof("total connected=%d", totalConnected)
				break loop
			}
			log.Infof("total connected=%d", totalConnected)
		}
	}
	// cleanup test
	for n, peerEngine := range engines {
		t.Logf("stopping peer with interface %s from multipeer test, loopIndex %d", peerEngine.wgInterface.Name(), n)
		errStop := peerEngine.mgmClient.Close()
		if errStop != nil {
			log.Infoln("got error trying to close management clients from engine: ", errStop)
		}
		errStop = peerEngine.Stop()
		if errStop != nil {
			log.Infoln("got error trying to close testing peers engine: ", errStop)
		}
	}
}

func Test_ParseNATExternalIPMappings(t *testing.T) {
	ifaceList, err := net.Interfaces()
	if err != nil {
		t.Fatalf("could get the interface list, got error: %s", err)
	}

	var testingIP string
	var testingInterface string

	for _, iface := range ifaceList {
		addrList, err := iface.Addrs()
		if err != nil {
			t.Fatalf("could get the addr list, got error: %s", err)
		}
		for _, addr := range addrList {
			prefix := netip.MustParsePrefix(addr.String())
			if prefix.Addr().Is4() && !prefix.Addr().IsLoopback() {
				testingIP = prefix.Addr().String()
				testingInterface = iface.Name
			}
		}
	}

	testCases := []struct {
		name                    string
		inputMapList            []string
		inputBlacklistInterface []string
		expectedOutput          []string
	}{
		{
			name:                    "Parse Valid List Should Be OK",
			inputBlacklistInterface: defaultInterfaceBlacklist,
			inputMapList:            []string{"1.1.1.1", "8.8.8.8/" + testingInterface},
			expectedOutput:          []string{"1.1.1.1", "8.8.8.8/" + testingIP},
		},
		{
			name:                    "Only Interface name Should Return Nil",
			inputBlacklistInterface: defaultInterfaceBlacklist,
			inputMapList:            []string{testingInterface},
			expectedOutput:          nil,
		},
		{
			name:                    "Invalid IP Return Nil",
			inputBlacklistInterface: defaultInterfaceBlacklist,
			inputMapList:            []string{"1.1.1.1000"},
			expectedOutput:          nil,
		},
		{
			name:                    "Invalid Mapping Element Should return Nil",
			inputBlacklistInterface: defaultInterfaceBlacklist,
			inputMapList:            []string{"1.1.1.1/10.10.10.1/eth0"},
			expectedOutput:          nil,
		},
	}
	for _, testCase := range testCases {
		t.Run(testCase.name, func(t *testing.T) {
			engine := &Engine{
				config: &EngineConfig{
					IFaceBlackList: testCase.inputBlacklistInterface,
					NATExternalIPs: testCase.inputMapList,
				},
			}
			parsedList := engine.parseNATExternalIPMappings()
			require.ElementsMatchf(t, testCase.expectedOutput, parsedList, "elements of parsed list should match expected list")
		})
	}
}

func createEngine(ctx context.Context, cancel context.CancelFunc, setupKey string, i int, mgmtAddr string, signalAddr string) (*Engine, error) {
	key, err := wgtypes.GeneratePrivateKey()
	if err != nil {
		return nil, err
	}
	mgmtClient, err := mgmt.NewClient(ctx, mgmtAddr, key, false)
	if err != nil {
		return nil, err
	}
	signalClient, err := signal.NewClient(ctx, signalAddr, key, false)
	if err != nil {
		return nil, err
	}

	publicKey, err := mgmtClient.GetServerPublicKey()
	if err != nil {
		return nil, err
	}

	info := system.GetInfo(ctx)
	resp, err := mgmtClient.Register(*publicKey, setupKey, "", info, nil)
	if err != nil {
		return nil, err
	}

	var ifaceName string
	if runtime.GOOS == "darwin" {
		ifaceName = fmt.Sprintf("utun1%d", i)
	} else {
		ifaceName = fmt.Sprintf("wt%d", i)
	}

	wgPort := 33100 + i
	conf := &EngineConfig{
		WgIfaceName:  ifaceName,
		WgAddr:       resp.PeerConfig.Address,
		WgPrivateKey: key,
		WgPort:       wgPort,
	}

	return NewEngine(ctx, cancel, signalClient, mgmtClient, conf, peer.NewRecorder("https://mgm")), nil
}

func startSignal() (*grpc.Server, string, error) {
	s := grpc.NewServer(grpc.KeepaliveEnforcementPolicy(kaep), grpc.KeepaliveParams(kasp))

	lis, err := net.Listen("tcp", "localhost:0")
	if err != nil {
		log.Fatalf("failed to listen: %v", err)
	}

	proto.RegisterSignalExchangeServer(s, signalServer.NewServer())

	go func() {
		if err = s.Serve(lis); err != nil {
			log.Fatalf("failed to serve: %v", err)
		}
	}()

	return s, lis.Addr().String(), nil
}

func startManagement(dataDir string) (*grpc.Server, string, error) {
	config := &server.Config{
		Stuns:      []*server.Host{},
		TURNConfig: &server.TURNConfig{},
		Signal: &server.Host{
			Proto: "http",
			URI:   "localhost:10000",
		},
		Datadir:    dataDir,
		HttpConfig: nil,
	}

	lis, err := net.Listen("tcp", "localhost:0")
	if err != nil {
		return nil, "", err
	}
	s := grpc.NewServer(grpc.KeepaliveEnforcementPolicy(kaep), grpc.KeepaliveParams(kasp))
	store, err := server.NewFileStore(config.Datadir)
	if err != nil {
		log.Fatalf("failed creating a store: %s: %v", config.Datadir, err)
	}
	peersUpdateManager := server.NewPeersUpdateManager()
	eventStore := &activity.InMemoryEventStore{}
	if err != nil {
		return nil, "", nil
	}
	accountManager, err := server.BuildManager(store, peersUpdateManager, nil, "", "",
		eventStore)
	if err != nil {
		return nil, "", err
	}
	turnManager := server.NewTimeBasedAuthSecretsManager(peersUpdateManager, config.TURNConfig)
	mgmtServer, err := server.NewServer(config, accountManager, peersUpdateManager, turnManager, nil)
	if err != nil {
		return nil, "", err
	}
	mgmtProto.RegisterManagementServiceServer(s, mgmtServer)
	go func() {
		if err = s.Serve(lis); err != nil {
			log.Fatalf("failed to serve: %v", err)
		}
	}()

	return s, lis.Addr().String(), nil
}

// getConnectedPeers returns a connection Status or nil if peer connection wasn't found
func getConnectedPeers(e *Engine) int {
	e.syncMsgMux.Lock()
	defer e.syncMsgMux.Unlock()
	i := 0
	for _, conn := range e.peerConns {
		if conn.Status() == peer.StatusConnected {
			i++
		}
	}
	return i
}

func getPeers(e *Engine) int {
	e.syncMsgMux.Lock()
	defer e.syncMsgMux.Unlock()

	return len(e.peerConns)
}<|MERGE_RESOLUTION|>--- conflicted
+++ resolved
@@ -206,13 +206,8 @@
 		WgAddr:       "100.64.0.1/24",
 		WgPrivateKey: key,
 		WgPort:       33100,
-<<<<<<< HEAD
-	}, peer.NewRecorder())
+	}, peer.NewRecorder("https://mgm"))
 	engine.wgInterface, err = iface.NewWGIFace("utun102", "100.64.0.1/24", iface.DefaultMTU, nil)
-=======
-	}, peer.NewRecorder("https://mgm"))
-	engine.wgInterface, err = iface.NewWGIFace("utun102", "100.64.0.1/24", iface.DefaultMTU)
->>>>>>> 9a41e8ad
 	engine.routeManager = routemanager.NewManager(ctx, key.PublicKey().String(), engine.wgInterface, engine.statusRecorder)
 	engine.dnsServer = &dns.MockServer{
 		UpdateDNSServerFunc: func(serial uint64, update nbdns.Config) error { return nil },
@@ -553,13 +548,8 @@
 				WgAddr:       wgAddr,
 				WgPrivateKey: key,
 				WgPort:       33100,
-<<<<<<< HEAD
-			}, peer.NewRecorder())
+			}, peer.NewRecorder("https://mgm"))
 			engine.wgInterface, err = iface.NewWGIFace(wgIfaceName, wgAddr, iface.DefaultMTU, nil)
-=======
-			}, peer.NewRecorder("https://mgm"))
-			engine.wgInterface, err = iface.NewWGIFace(wgIfaceName, wgAddr, iface.DefaultMTU)
->>>>>>> 9a41e8ad
 			assert.NoError(t, err, "shouldn't return error")
 			input := struct {
 				inputSerial uint64
@@ -723,13 +713,8 @@
 				WgAddr:       wgAddr,
 				WgPrivateKey: key,
 				WgPort:       33100,
-<<<<<<< HEAD
-			}, peer.NewRecorder())
+			}, peer.NewRecorder("https://mgm"))
 			engine.wgInterface, err = iface.NewWGIFace(wgIfaceName, wgAddr, iface.DefaultMTU, nil)
-=======
-			}, peer.NewRecorder("https://mgm"))
-			engine.wgInterface, err = iface.NewWGIFace(wgIfaceName, wgAddr, iface.DefaultMTU)
->>>>>>> 9a41e8ad
 			assert.NoError(t, err, "shouldn't return error")
 
 			mockRouteManager := &routemanager.MockManager{
