package internal

import (
	"context"
	"fmt"
	"net"
	"net/netip"
	"os"
	"runtime"
	"strings"
	"sync"
	"testing"
	"time"

	"github.com/golang/mock/gomock"
	"github.com/google/uuid"
	"github.com/pion/transport/v3/stdnet"
	log "github.com/sirupsen/logrus"
	"github.com/stretchr/testify/assert"
	"github.com/stretchr/testify/require"
	"go.opentelemetry.io/otel"
	wgdevice "golang.zx2c4.com/wireguard/device"
	"golang.zx2c4.com/wireguard/tun/netstack"
	"golang.zx2c4.com/wireguard/wgctrl/wgtypes"
	"google.golang.org/grpc"
	"google.golang.org/grpc/keepalive"

	"github.com/netbirdio/management-integrations/integrations"
<<<<<<< HEAD

	"github.com/netbirdio/netbird/management/internals/server/config"
	"github.com/netbirdio/netbird/management/server/groups"
=======
>>>>>>> e8d301fd

	"github.com/netbirdio/netbird/client/iface"
	"github.com/netbirdio/netbird/client/iface/configurer"
	"github.com/netbirdio/netbird/client/iface/device"
	"github.com/netbirdio/netbird/client/iface/udpmux"
	"github.com/netbirdio/netbird/client/iface/wgaddr"
	"github.com/netbirdio/netbird/client/iface/wgproxy"
	"github.com/netbirdio/netbird/client/internal/dns"
	"github.com/netbirdio/netbird/client/internal/peer"
	"github.com/netbirdio/netbird/client/internal/peer/guard"
	icemaker "github.com/netbirdio/netbird/client/internal/peer/ice"
	"github.com/netbirdio/netbird/client/internal/profilemanager"
	"github.com/netbirdio/netbird/client/internal/routemanager"
	"github.com/netbirdio/netbird/client/ssh"
	"github.com/netbirdio/netbird/client/system"
	nbdns "github.com/netbirdio/netbird/dns"
	"github.com/netbirdio/netbird/management/internals/server/config"
	"github.com/netbirdio/netbird/management/server"
	"github.com/netbirdio/netbird/management/server/activity"
	"github.com/netbirdio/netbird/management/server/groups"
	"github.com/netbirdio/netbird/management/server/integrations/port_forwarding"
	"github.com/netbirdio/netbird/management/server/peers"
	"github.com/netbirdio/netbird/management/server/permissions"
	"github.com/netbirdio/netbird/management/server/settings"
	"github.com/netbirdio/netbird/management/server/store"
	"github.com/netbirdio/netbird/management/server/telemetry"
	"github.com/netbirdio/netbird/management/server/types"
	"github.com/netbirdio/netbird/monotime"
	"github.com/netbirdio/netbird/route"
	mgmt "github.com/netbirdio/netbird/shared/management/client"
	mgmtProto "github.com/netbirdio/netbird/shared/management/proto"
	relayClient "github.com/netbirdio/netbird/shared/relay/client"
	signal "github.com/netbirdio/netbird/shared/signal/client"
	"github.com/netbirdio/netbird/shared/signal/proto"
	signalServer "github.com/netbirdio/netbird/signal/server"
	"github.com/netbirdio/netbird/util"
)

var (
	kaep = keepalive.EnforcementPolicy{
		MinTime:             15 * time.Second,
		PermitWithoutStream: true,
	}

	kasp = keepalive.ServerParameters{
		MaxConnectionIdle:     15 * time.Second,
		MaxConnectionAgeGrace: 5 * time.Second,
		Time:                  5 * time.Second,
		Timeout:               2 * time.Second,
	}
)

type MockWGIface struct {
	CreateFunc                 func() error
	CreateOnAndroidFunc        func(routeRange []string, ip string, domains []string) error
	IsUserspaceBindFunc        func() bool
	NameFunc                   func() string
	AddressFunc                func() wgaddr.Address
	ToInterfaceFunc            func() *net.Interface
	UpFunc                     func() (*udpmux.UniversalUDPMuxDefault, error)
	UpdateAddrFunc             func(newAddr string) error
	UpdatePeerFunc             func(peerKey string, allowedIps []netip.Prefix, keepAlive time.Duration, endpoint *net.UDPAddr, preSharedKey *wgtypes.Key) error
	RemovePeerFunc             func(peerKey string) error
	AddAllowedIPFunc           func(peerKey string, allowedIP netip.Prefix) error
	RemoveAllowedIPFunc        func(peerKey string, allowedIP netip.Prefix) error
	CloseFunc                  func() error
	SetFilterFunc              func(filter device.PacketFilter) error
	GetFilterFunc              func() device.PacketFilter
	GetDeviceFunc              func() *device.FilteredDevice
	GetWGDeviceFunc            func() *wgdevice.Device
	GetStatsFunc               func() (map[string]configurer.WGStats, error)
	GetInterfaceGUIDStringFunc func() (string, error)
	GetProxyFunc               func() wgproxy.Proxy
	GetNetFunc                 func() *netstack.Net
	LastActivitiesFunc         func() map[string]monotime.Time
}

func (m *MockWGIface) FullStats() (*configurer.Stats, error) {
	return nil, fmt.Errorf("not implemented")
}

func (m *MockWGIface) GetInterfaceGUIDString() (string, error) {
	return m.GetInterfaceGUIDStringFunc()
}

func (m *MockWGIface) Create() error {
	return m.CreateFunc()
}

func (m *MockWGIface) CreateOnAndroid(routeRange []string, ip string, domains []string) error {
	return m.CreateOnAndroidFunc(routeRange, ip, domains)
}

func (m *MockWGIface) IsUserspaceBind() bool {
	return m.IsUserspaceBindFunc()
}

func (m *MockWGIface) Name() string {
	return m.NameFunc()
}

func (m *MockWGIface) Address() wgaddr.Address {
	return m.AddressFunc()
}

func (m *MockWGIface) ToInterface() *net.Interface {
	return m.ToInterfaceFunc()
}

func (m *MockWGIface) Up() (*udpmux.UniversalUDPMuxDefault, error) {
	return m.UpFunc()
}

func (m *MockWGIface) UpdateAddr(newAddr string) error {
	return m.UpdateAddrFunc(newAddr)
}

func (m *MockWGIface) UpdatePeer(peerKey string, allowedIps []netip.Prefix, keepAlive time.Duration, endpoint *net.UDPAddr, preSharedKey *wgtypes.Key) error {
	return m.UpdatePeerFunc(peerKey, allowedIps, keepAlive, endpoint, preSharedKey)
}

func (m *MockWGIface) RemovePeer(peerKey string) error {
	return m.RemovePeerFunc(peerKey)
}

func (m *MockWGIface) AddAllowedIP(peerKey string, allowedIP netip.Prefix) error {
	return m.AddAllowedIPFunc(peerKey, allowedIP)
}

func (m *MockWGIface) RemoveAllowedIP(peerKey string, allowedIP netip.Prefix) error {
	return m.RemoveAllowedIPFunc(peerKey, allowedIP)
}

func (m *MockWGIface) Close() error {
	return m.CloseFunc()
}

func (m *MockWGIface) SetFilter(filter device.PacketFilter) error {
	return m.SetFilterFunc(filter)
}

func (m *MockWGIface) GetFilter() device.PacketFilter {
	return m.GetFilterFunc()
}

func (m *MockWGIface) GetDevice() *device.FilteredDevice {
	return m.GetDeviceFunc()
}

func (m *MockWGIface) GetWGDevice() *wgdevice.Device {
	return m.GetWGDeviceFunc()
}

func (m *MockWGIface) GetStats() (map[string]configurer.WGStats, error) {
	return m.GetStatsFunc()
}

func (m *MockWGIface) GetProxy() wgproxy.Proxy {
	return m.GetProxyFunc()
}

func (m *MockWGIface) GetNet() *netstack.Net {
	return m.GetNetFunc()
}

func (m *MockWGIface) LastActivities() map[string]monotime.Time {
	if m.LastActivitiesFunc != nil {
		return m.LastActivitiesFunc()
	}
	return nil
}

func TestMain(m *testing.M) {
	_ = util.InitLog("debug", util.LogConsole)
	code := m.Run()
	os.Exit(code)
}

func TestEngine_SSH(t *testing.T) {
	if runtime.GOOS == "windows" {
		t.Skip("skipping TestEngine_SSH")
	}

	key, err := wgtypes.GeneratePrivateKey()
	if err != nil {
		t.Fatal(err)
		return
	}

	ctx, cancel := context.WithCancel(context.Background())
	defer cancel()

<<<<<<< HEAD
	relayMgr := relayClient.NewManager(ctx, nil, key.PublicKey().String())
	engine := NewEngine(ctx, cancel, &signal.MockClient{}, &mgmt.MockClient{}, relayMgr, &EngineConfig{
		WgIfaceName:      "utun101",
		WgAddr:           "100.64.0.1/24",
		WgPrivateKey:     key,
		WgPort:           33100,
		ServerSSHAllowed: true,
	}, MobileDependency{}, peer.NewRecorder("https://mgm"), nil, nil)
=======
	relayMgr := relayClient.NewManager(ctx, nil, key.PublicKey().String(), iface.DefaultMTU)
	engine := NewEngine(
		ctx, cancel,
		&signal.MockClient{},
		&mgmt.MockClient{},
		relayMgr,
		&EngineConfig{
			WgIfaceName:      "utun101",
			WgAddr:           "100.64.0.1/24",
			WgPrivateKey:     key,
			WgPort:           33100,
			ServerSSHAllowed: true,
			MTU:              iface.DefaultMTU,
		},
		MobileDependency{},
		peer.NewRecorder("https://mgm"),
		nil,
	)
>>>>>>> e8d301fd

	engine.dnsServer = &dns.MockServer{
		UpdateDNSServerFunc: func(serial uint64, update nbdns.Config) error { return nil },
	}

	var sshKeysAdded []string
	var sshPeersRemoved []string

	sshCtx, cancel := context.WithCancel(context.Background())

	engine.sshServerFunc = func(hostKeyPEM []byte, addr string) (ssh.Server, error) {
		return &ssh.MockServer{
			Ctx: sshCtx,
			StopFunc: func() error {
				cancel()
				return nil
			},
			StartFunc: func() error {
				<-ctx.Done()
				return ctx.Err()
			},
			AddAuthorizedKeyFunc: func(peer, newKey string) error {
				sshKeysAdded = append(sshKeysAdded, newKey)
				return nil
			},
			RemoveAuthorizedKeyFunc: func(peer string) {
				sshPeersRemoved = append(sshPeersRemoved, peer)
			},
		}, nil
	}
	err = engine.Start(nil, nil)
	if err != nil {
		t.Fatal(err)
	}

	defer func() {
		err := engine.Stop()
		if err != nil {
			return
		}
	}()

	peerWithSSH := &mgmtProto.RemotePeerConfig{
		WgPubKey:   "MNHf3Ma6z6mdLbriAJbqhX7+nM/B71lgw2+91q3LfhU=",
		AllowedIps: []string{"100.64.0.21/24"},
		SshConfig: &mgmtProto.SSHConfig{
			SshPubKey: []byte("ssh-ed25519 AAAAC3NzaC1lZDI1NTE5AAAAIFATYCqaQw/9id1Qkq3n16JYhDhXraI6Pc1fgB8ynEfQ"),
		},
	}

	// SSH server is not enabled so SSH config of a remote peer should be ignored
	networkMap := &mgmtProto.NetworkMap{
		Serial:             6,
		PeerConfig:         nil,
		RemotePeers:        []*mgmtProto.RemotePeerConfig{peerWithSSH},
		RemotePeersIsEmpty: false,
	}

	err = engine.updateNetworkMap(networkMap)
	if err != nil {
		t.Fatal(err)
	}

	assert.Nil(t, engine.sshServer)

	// SSH server is enabled, therefore SSH config should be applied
	networkMap = &mgmtProto.NetworkMap{
		Serial: 7,
		PeerConfig: &mgmtProto.PeerConfig{Address: "100.64.0.1/24",
			SshConfig: &mgmtProto.SSHConfig{SshEnabled: true}},
		RemotePeers:        []*mgmtProto.RemotePeerConfig{peerWithSSH},
		RemotePeersIsEmpty: false,
	}

	err = engine.updateNetworkMap(networkMap)
	if err != nil {
		t.Fatal(err)
	}

	time.Sleep(250 * time.Millisecond)
	assert.NotNil(t, engine.sshServer)
	assert.Contains(t, sshKeysAdded, "ssh-ed25519 AAAAC3NzaC1lZDI1NTE5AAAAIFATYCqaQw/9id1Qkq3n16JYhDhXraI6Pc1fgB8ynEfQ")

	// now remove peer
	networkMap = &mgmtProto.NetworkMap{
		Serial:             8,
		RemotePeers:        []*mgmtProto.RemotePeerConfig{},
		RemotePeersIsEmpty: false,
	}

	err = engine.updateNetworkMap(networkMap)
	if err != nil {
		t.Fatal(err)
	}

	// time.Sleep(250 * time.Millisecond)
	assert.NotNil(t, engine.sshServer)
	assert.Contains(t, sshPeersRemoved, "MNHf3Ma6z6mdLbriAJbqhX7+nM/B71lgw2+91q3LfhU=")

	// now disable SSH server
	networkMap = &mgmtProto.NetworkMap{
		Serial: 9,
		PeerConfig: &mgmtProto.PeerConfig{Address: "100.64.0.1/24",
			SshConfig: &mgmtProto.SSHConfig{SshEnabled: false}},
		RemotePeers:        []*mgmtProto.RemotePeerConfig{peerWithSSH},
		RemotePeersIsEmpty: false,
	}

	err = engine.updateNetworkMap(networkMap)
	if err != nil {
		t.Fatal(err)
	}

	assert.Nil(t, engine.sshServer)

}

func TestEngine_UpdateNetworkMap(t *testing.T) {
	// test setup
	key, err := wgtypes.GeneratePrivateKey()
	if err != nil {
		t.Fatal(err)
		return
	}

	ctx, cancel := context.WithCancel(context.Background())
	defer cancel()

<<<<<<< HEAD
	relayMgr := relayClient.NewManager(ctx, nil, key.PublicKey().String())
	engine := NewEngine(ctx, cancel, &signal.MockClient{}, &mgmt.MockClient{}, relayMgr, &EngineConfig{
		WgIfaceName:  "utun102",
		WgAddr:       "100.64.0.1/24",
		WgPrivateKey: key,
		WgPort:       33100,
	}, MobileDependency{}, peer.NewRecorder("https://mgm"), nil, nil)
=======
	relayMgr := relayClient.NewManager(ctx, nil, key.PublicKey().String(), iface.DefaultMTU)
	engine := NewEngine(
		ctx, cancel,
		&signal.MockClient{},
		&mgmt.MockClient{},
		relayMgr,
		&EngineConfig{
			WgIfaceName:  "utun102",
			WgAddr:       "100.64.0.1/24",
			WgPrivateKey: key,
			WgPort:       33100,
			MTU:          iface.DefaultMTU,
		},
		MobileDependency{},
		peer.NewRecorder("https://mgm"),
		nil)
>>>>>>> e8d301fd

	wgIface := &MockWGIface{
		NameFunc: func() string { return "utun102" },
		RemovePeerFunc: func(peerKey string) error {
			return nil
		},
		AddressFunc: func() wgaddr.Address {
			return wgaddr.Address{
				IP:      netip.MustParseAddr("10.20.0.1"),
				Network: netip.MustParsePrefix("10.20.0.0/24"),
			}
		},
		UpdatePeerFunc: func(peerKey string, allowedIps []netip.Prefix, keepAlive time.Duration, endpoint *net.UDPAddr, preSharedKey *wgtypes.Key) error {
			return nil
		},
	}
	engine.wgInterface = wgIface
	engine.routeManager = routemanager.NewManager(routemanager.ManagerConfig{
		Context:          ctx,
		PublicKey:        key.PublicKey().String(),
		DNSRouteInterval: time.Minute,
		WGInterface:      engine.wgInterface,
		StatusRecorder:   engine.statusRecorder,
		RelayManager:     relayMgr,
	})
	err = engine.routeManager.Init()
	require.NoError(t, err)
	engine.dnsServer = &dns.MockServer{
		UpdateDNSServerFunc: func(serial uint64, update nbdns.Config) error { return nil },
	}
	conn, err := net.ListenUDP("udp4", nil)
	if err != nil {
		t.Fatal(err)
	}
	engine.udpMux = udpmux.NewUniversalUDPMuxDefault(udpmux.UniversalUDPMuxParams{UDPConn: conn, MTU: 1280})
	engine.ctx = ctx
	engine.srWatcher = guard.NewSRWatcher(nil, nil, nil, icemaker.Config{})
	engine.connMgr = NewConnMgr(engine.config, engine.statusRecorder, engine.peerStore, wgIface)
	engine.connMgr.Start(ctx)

	type testCase struct {
		name       string
		networkMap *mgmtProto.NetworkMap

		expectedLen    int
		expectedPeers  []*mgmtProto.RemotePeerConfig
		expectedSerial uint64
	}

	peer1 := &mgmtProto.RemotePeerConfig{
		WgPubKey:   "RRHf3Ma6z6mdLbriAJbqhX7+nM/B71lgw2+91q3LfhU=",
		AllowedIps: []string{"100.64.0.10/24"},
	}

	peer2 := &mgmtProto.RemotePeerConfig{
		WgPubKey:   "LLHf3Ma6z6mdLbriAJbqhX7+nM/B71lgw2+91q3LfhU=",
		AllowedIps: []string{"100.64.0.11/24"},
	}

	peer3 := &mgmtProto.RemotePeerConfig{
		WgPubKey:   "GGHf3Ma6z6mdLbriAJbqhX7+nM/B71lgw2+91q3LfhU=",
		AllowedIps: []string{"100.64.0.12/24"},
	}

	modifiedPeer3 := &mgmtProto.RemotePeerConfig{
		WgPubKey:   "GGHf3Ma6z6mdLbriAJbqhX7+nM/B71lgw2+91q3LfhU=",
		AllowedIps: []string{"100.64.0.20/24"},
	}

	case1 := testCase{
		name: "input with a new peer to add",
		networkMap: &mgmtProto.NetworkMap{
			Serial:     1,
			PeerConfig: nil,
			RemotePeers: []*mgmtProto.RemotePeerConfig{
				peer1,
			},
			RemotePeersIsEmpty: false,
		},
		expectedLen:    1,
		expectedPeers:  []*mgmtProto.RemotePeerConfig{peer1},
		expectedSerial: 1,
	}

	// 2nd case - one extra peer added and network map has CurrentSerial grater than local => apply the update
	case2 := testCase{
		name: "input with an old peer and a new peer to add",
		networkMap: &mgmtProto.NetworkMap{
			Serial:     2,
			PeerConfig: nil,
			RemotePeers: []*mgmtProto.RemotePeerConfig{
				peer1, peer2,
			},
			RemotePeersIsEmpty: false,
		},
		expectedLen:    2,
		expectedPeers:  []*mgmtProto.RemotePeerConfig{peer1, peer2},
		expectedSerial: 2,
	}

	case3 := testCase{
		name: "input with outdated (old) update to ignore",
		networkMap: &mgmtProto.NetworkMap{
			Serial:     0,
			PeerConfig: nil,
			RemotePeers: []*mgmtProto.RemotePeerConfig{
				peer1, peer2, peer3,
			},
			RemotePeersIsEmpty: false,
		},
		expectedLen:    2,
		expectedPeers:  []*mgmtProto.RemotePeerConfig{peer1, peer2},
		expectedSerial: 2,
	}

	case4 := testCase{
		name: "input with one peer to remove and one new to add",
		networkMap: &mgmtProto.NetworkMap{
			Serial:     4,
			PeerConfig: nil,
			RemotePeers: []*mgmtProto.RemotePeerConfig{
				peer2, peer3,
			},
			RemotePeersIsEmpty: false,
		},
		expectedLen:    2,
		expectedPeers:  []*mgmtProto.RemotePeerConfig{peer2, peer3},
		expectedSerial: 4,
	}

	case5 := testCase{
		name: "input with one peer to modify",
		networkMap: &mgmtProto.NetworkMap{
			Serial:     4,
			PeerConfig: nil,
			RemotePeers: []*mgmtProto.RemotePeerConfig{
				modifiedPeer3, peer2,
			},
			RemotePeersIsEmpty: false,
		},
		expectedLen:    2,
		expectedPeers:  []*mgmtProto.RemotePeerConfig{peer2, modifiedPeer3},
		expectedSerial: 4,
	}

	case6 := testCase{
		name: "input with all peers to remove",
		networkMap: &mgmtProto.NetworkMap{
			Serial:             5,
			PeerConfig:         nil,
			RemotePeers:        []*mgmtProto.RemotePeerConfig{},
			RemotePeersIsEmpty: true,
		},
		expectedLen:    0,
		expectedPeers:  nil,
		expectedSerial: 5,
	}

	for _, c := range []testCase{case1, case2, case3, case4, case5, case6} {
		t.Run(c.name, func(t *testing.T) {
			err = engine.updateNetworkMap(c.networkMap)
			if err != nil {
				t.Fatal(err)
				return
			}

			if len(engine.peerStore.PeersPubKey()) != c.expectedLen {
				t.Errorf("expecting Engine.peerConns to be of size %d, got %d", c.expectedLen, len(engine.peerStore.PeersPubKey()))
			}

			if engine.networkSerial != c.expectedSerial {
				t.Errorf("expecting Engine.networkSerial to be equal to %d, actual %d", c.expectedSerial, engine.networkSerial)
			}

			for _, p := range c.expectedPeers {
				conn, ok := engine.peerStore.PeerConn(p.GetWgPubKey())
				if !ok {
					t.Errorf("expecting Engine.peerConns to contain peer %s", p)
				}
				expectedAllowedIPs := strings.Join(p.AllowedIps, ",")
				if !compareNetIPLists(conn.WgConfig().AllowedIps, p.AllowedIps) {
					t.Errorf("expecting peer %s to have AllowedIPs= %s, got %s", p.GetWgPubKey(),
						expectedAllowedIPs, conn.WgConfig().AllowedIps)
				}
			}
		})
	}
}

func TestEngine_Sync(t *testing.T) {
	key, err := wgtypes.GeneratePrivateKey()
	if err != nil {
		t.Fatal(err)
		return
	}

	ctx, cancel := context.WithCancel(context.Background())
	defer cancel()

	// feed updates to Engine via mocked Management client
	updates := make(chan *mgmtProto.SyncResponse)
	defer close(updates)
	syncFunc := func(ctx context.Context, info *system.Info, msgHandler func(msg *mgmtProto.SyncResponse) error) error {
		for msg := range updates {
			err := msgHandler(msg)
			if err != nil {
				t.Fatal(err)
			}
		}
		return nil
	}
	relayMgr := relayClient.NewManager(ctx, nil, key.PublicKey().String(), iface.DefaultMTU)
	engine := NewEngine(ctx, cancel, &signal.MockClient{}, &mgmt.MockClient{SyncFunc: syncFunc}, relayMgr, &EngineConfig{
		WgIfaceName:  "utun103",
		WgAddr:       "100.64.0.1/24",
		WgPrivateKey: key,
		WgPort:       33100,
<<<<<<< HEAD
	}, MobileDependency{}, peer.NewRecorder("https://mgm"), nil, nil)
=======
		MTU:          iface.DefaultMTU,
	}, MobileDependency{}, peer.NewRecorder("https://mgm"), nil)
>>>>>>> e8d301fd
	engine.ctx = ctx

	engine.dnsServer = &dns.MockServer{
		UpdateDNSServerFunc: func(serial uint64, update nbdns.Config) error { return nil },
	}

	defer func() {
		err := engine.Stop()
		if err != nil {
			return
		}
	}()

	err = engine.Start(nil, nil)
	if err != nil {
		t.Fatal(err)
		return
	}

	peer1 := &mgmtProto.RemotePeerConfig{
		WgPubKey:   "RRHf3Ma6z6mdLbriAJbqhX7+nM/B71lgw2+91q3LfhU=",
		AllowedIps: []string{"100.64.0.10/24"},
	}
	peer2 := &mgmtProto.RemotePeerConfig{
		WgPubKey:   "LLHf3Ma6z6mdLbriAJbqhX9+nM/B71lgw2+91q3LlhU=",
		AllowedIps: []string{"100.64.0.11/24"},
	}
	peer3 := &mgmtProto.RemotePeerConfig{
		WgPubKey:   "GGHf3Ma6z6mdLbriAJbqhX9+nM/B71lgw2+91q3LlhU=",
		AllowedIps: []string{"100.64.0.12/24"},
	}
	// 1st update with just 1 peer and serial larger than the current serial of the engine => apply update
	updates <- &mgmtProto.SyncResponse{
		NetworkMap: &mgmtProto.NetworkMap{
			Serial:             10,
			PeerConfig:         nil,
			RemotePeers:        []*mgmtProto.RemotePeerConfig{peer1, peer2, peer3},
			RemotePeersIsEmpty: false,
		},
	}

	timeout := time.After(time.Second * 2)
	for {
		select {
		case <-timeout:
			t.Fatalf("timeout while waiting for test to finish")
			return
		default:
		}

		if getPeers(engine) == 3 && engine.networkSerial == 10 {
			break
		}
	}
}

func TestEngine_UpdateNetworkMapWithRoutes(t *testing.T) {
	testCases := []struct {
		name                 string
		inputErr             error
		networkMap           *mgmtProto.NetworkMap
		expectedLen          int
		expectedClientRoutes route.HAMap
		expectedSerial       uint64
	}{
		{
			name: "Routes Config Should Be Passed To Manager",
			networkMap: &mgmtProto.NetworkMap{
				Serial:             1,
				PeerConfig:         nil,
				RemotePeersIsEmpty: false,
				Routes: []*mgmtProto.Route{
					{
						ID:          "a",
						Network:     "192.168.0.0/24",
						NetID:       "n1",
						Peer:        "p1",
						NetworkType: 1,
						Masquerade:  false,
					},
					{
						ID:          "b",
						Network:     "192.168.1.0/24",
						NetID:       "n2",
						Peer:        "p1",
						NetworkType: 1,
						Masquerade:  false,
					},
				},
			},
			expectedLen: 2,
			expectedClientRoutes: route.HAMap{
				"n1|192.168.0.0/24": []*route.Route{
					{
						ID:          "a",
						Network:     netip.MustParsePrefix("192.168.0.0/24"),
						NetID:       "n1",
						Peer:        "p1",
						NetworkType: 1,
						Masquerade:  false,
					},
				},
				"n2|192.168.1.0/24": []*route.Route{
					{
						ID:          "b",
						Network:     netip.MustParsePrefix("192.168.1.0/24"),
						NetID:       "n2",
						Peer:        "p1",
						NetworkType: 1,
						Masquerade:  false,
					},
				},
			},
			expectedSerial: 1,
		},
		{
			name: "Empty Routes Config Should Be Passed",
			networkMap: &mgmtProto.NetworkMap{
				Serial:             1,
				PeerConfig:         nil,
				RemotePeersIsEmpty: false,
				Routes:             nil,
			},
			expectedLen:          0,
			expectedClientRoutes: nil,
			expectedSerial:       1,
		},
		{
			name:     "Error Shouldn't Break Engine",
			inputErr: fmt.Errorf("mocking error"),
			networkMap: &mgmtProto.NetworkMap{
				Serial:             1,
				PeerConfig:         nil,
				RemotePeersIsEmpty: false,
				Routes:             nil,
			},
			expectedLen:          0,
			expectedClientRoutes: nil,
			expectedSerial:       1,
		},
	}

	for n, testCase := range testCases {
		t.Run(testCase.name, func(t *testing.T) {
			// test setup
			key, err := wgtypes.GeneratePrivateKey()
			if err != nil {
				t.Fatal(err)
				return
			}

			ctx, cancel := context.WithCancel(context.Background())
			defer cancel()

			wgIfaceName := fmt.Sprintf("utun%d", 104+n)
			wgAddr := fmt.Sprintf("100.66.%d.1/24", n)

			relayMgr := relayClient.NewManager(ctx, nil, key.PublicKey().String(), iface.DefaultMTU)
			engine := NewEngine(ctx, cancel, &signal.MockClient{}, &mgmt.MockClient{}, relayMgr, &EngineConfig{
				WgIfaceName:  wgIfaceName,
				WgAddr:       wgAddr,
				WgPrivateKey: key,
				WgPort:       33100,
<<<<<<< HEAD
			}, MobileDependency{}, peer.NewRecorder("https://mgm"), nil, nil)
=======
				MTU:          iface.DefaultMTU,
			}, MobileDependency{}, peer.NewRecorder("https://mgm"), nil)
>>>>>>> e8d301fd
			engine.ctx = ctx
			newNet, err := stdnet.NewNet()
			if err != nil {
				t.Fatal(err)
			}

			opts := iface.WGIFaceOpts{
				IFaceName:    wgIfaceName,
				Address:      wgAddr,
				WGPort:       engine.config.WgPort,
				WGPrivKey:    key.String(),
				MTU:          iface.DefaultMTU,
				TransportNet: newNet,
			}
			engine.wgInterface, err = iface.NewWGIFace(opts)
			assert.NoError(t, err, "shouldn't return error")
			input := struct {
				inputSerial  uint64
				clientRoutes route.HAMap
			}{}

			mockRouteManager := &routemanager.MockManager{
				UpdateRoutesFunc: func(updateSerial uint64, serverRoutes map[route.ID]*route.Route, clientRoutes route.HAMap, useNewDNSRoute bool) error {
					input.inputSerial = updateSerial
					input.clientRoutes = clientRoutes
					return testCase.inputErr
				},
				ClassifyRoutesFunc: func(newRoutes []*route.Route) (map[route.ID]*route.Route, route.HAMap) {
					if len(newRoutes) == 0 {
						return nil, nil
					}

					// Classify all routes as client routes (not matching our public key)
					clientRoutes := make(route.HAMap)
					for _, r := range newRoutes {
						haID := r.GetHAUniqueID()
						clientRoutes[haID] = append(clientRoutes[haID], r)
					}
					return nil, clientRoutes
				},
			}

			engine.routeManager = mockRouteManager
			engine.dnsServer = &dns.MockServer{}
			engine.connMgr = NewConnMgr(engine.config, engine.statusRecorder, engine.peerStore, engine.wgInterface)
			engine.connMgr.Start(ctx)

			defer func() {
				exitErr := engine.Stop()
				if exitErr != nil {
					return
				}
			}()

			err = engine.updateNetworkMap(testCase.networkMap)
			assert.NoError(t, err, "shouldn't return error")
			assert.Equal(t, testCase.expectedSerial, input.inputSerial, "serial should match")
			assert.Len(t, input.clientRoutes, testCase.expectedLen, "clientRoutes len should match")
			assert.Equal(t, testCase.expectedClientRoutes, input.clientRoutes, "clientRoutes should match")
		})
	}
}

func TestEngine_UpdateNetworkMapWithDNSUpdate(t *testing.T) {
	testCases := []struct {
		name                string
		inputErr            error
		networkMap          *mgmtProto.NetworkMap
		expectedZonesLen    int
		expectedZones       []nbdns.CustomZone
		expectedNSGroupsLen int
		expectedNSGroups    []*nbdns.NameServerGroup
		expectedSerial      uint64
	}{
		{
			name: "DNS Config Should Be Passed To DNS Server",
			networkMap: &mgmtProto.NetworkMap{
				Serial:             1,
				PeerConfig:         nil,
				RemotePeersIsEmpty: false,
				Routes:             nil,
				DNSConfig: &mgmtProto.DNSConfig{
					ServiceEnable: true,
					CustomZones: []*mgmtProto.CustomZone{
						{
							Domain: "netbird.cloud.",
							Records: []*mgmtProto.SimpleRecord{
								{
									Name:  "peer-a.netbird.cloud.",
									Type:  1,
									Class: nbdns.DefaultClass,
									TTL:   300,
									RData: "100.64.0.1",
								},
							},
						},
						{
							Domain: "0.66.100.in-addr.arpa.",
						},
					},
					NameServerGroups: []*mgmtProto.NameServerGroup{
						{
							Primary: true,
							NameServers: []*mgmtProto.NameServer{
								{
									IP:     "8.8.8.8",
									NSType: 1,
									Port:   53,
								},
							},
						},
					},
				},
			},
			expectedZonesLen: 1,
			expectedZones: []nbdns.CustomZone{
				{
					Domain: "netbird.cloud.",
					Records: []nbdns.SimpleRecord{
						{
							Name:  "peer-a.netbird.cloud.",
							Type:  1,
							Class: nbdns.DefaultClass,
							TTL:   300,
							RData: "100.64.0.1",
						},
					},
				},
				{
					Domain: "0.66.100.in-addr.arpa.",
				},
			},
			expectedNSGroupsLen: 1,
			expectedNSGroups: []*nbdns.NameServerGroup{
				{
					Primary: true,
					NameServers: []nbdns.NameServer{
						{
							IP:     netip.MustParseAddr("8.8.8.8"),
							NSType: 1,
							Port:   53,
						},
					},
				},
			},
			expectedSerial: 1,
		},
		{
			name: "Empty DNS Config Should Be OK",
			networkMap: &mgmtProto.NetworkMap{
				Serial:             1,
				PeerConfig:         nil,
				RemotePeersIsEmpty: false,
				Routes:             nil,
				DNSConfig:          nil,
			},
			expectedZonesLen:    0,
			expectedZones:       []nbdns.CustomZone{},
			expectedNSGroupsLen: 0,
			expectedNSGroups:    []*nbdns.NameServerGroup{},
			expectedSerial:      1,
		},
		{
			name:     "Error Shouldn't Break Engine",
			inputErr: fmt.Errorf("mocking error"),
			networkMap: &mgmtProto.NetworkMap{
				Serial:             1,
				PeerConfig:         nil,
				RemotePeersIsEmpty: false,
				Routes:             nil,
			},
			expectedZonesLen:    0,
			expectedZones:       []nbdns.CustomZone{},
			expectedNSGroupsLen: 0,
			expectedNSGroups:    []*nbdns.NameServerGroup{},
			expectedSerial:      1,
		},
	}

	for n, testCase := range testCases {
		t.Run(testCase.name, func(t *testing.T) {
			// test setup
			key, err := wgtypes.GeneratePrivateKey()
			if err != nil {
				t.Fatal(err)
				return
			}

			ctx, cancel := context.WithCancel(context.Background())
			defer cancel()

			wgIfaceName := fmt.Sprintf("utun%d", 104+n)
			wgAddr := fmt.Sprintf("100.66.%d.1/24", n)

			relayMgr := relayClient.NewManager(ctx, nil, key.PublicKey().String(), iface.DefaultMTU)
			engine := NewEngine(ctx, cancel, &signal.MockClient{}, &mgmt.MockClient{}, relayMgr, &EngineConfig{
				WgIfaceName:  wgIfaceName,
				WgAddr:       wgAddr,
				WgPrivateKey: key,
				WgPort:       33100,
<<<<<<< HEAD
			}, MobileDependency{}, peer.NewRecorder("https://mgm"), nil, nil)
=======
				MTU:          iface.DefaultMTU,
			}, MobileDependency{}, peer.NewRecorder("https://mgm"), nil)
>>>>>>> e8d301fd
			engine.ctx = ctx

			newNet, err := stdnet.NewNet()
			if err != nil {
				t.Fatal(err)
			}
			opts := iface.WGIFaceOpts{
				IFaceName:    wgIfaceName,
				Address:      wgAddr,
				WGPort:       33100,
				WGPrivKey:    key.String(),
				MTU:          iface.DefaultMTU,
				TransportNet: newNet,
			}
			engine.wgInterface, err = iface.NewWGIFace(opts)
			assert.NoError(t, err, "shouldn't return error")

			mockRouteManager := &routemanager.MockManager{
				UpdateRoutesFunc: func(updateSerial uint64, serverRoutes map[route.ID]*route.Route, clientRoutes route.HAMap, useNewDNSRoute bool) error {
					return nil
				},
			}

			engine.routeManager = mockRouteManager

			input := struct {
				inputSerial   uint64
				inputNSGroups []*nbdns.NameServerGroup
				inputZones    []nbdns.CustomZone
			}{}

			mockDNSServer := &dns.MockServer{
				UpdateDNSServerFunc: func(serial uint64, update nbdns.Config) error {
					input.inputSerial = serial
					input.inputZones = update.CustomZones
					input.inputNSGroups = update.NameServerGroups
					return testCase.inputErr
				},
			}

			engine.dnsServer = mockDNSServer
			engine.connMgr = NewConnMgr(engine.config, engine.statusRecorder, engine.peerStore, engine.wgInterface)
			engine.connMgr.Start(ctx)

			defer func() {
				exitErr := engine.Stop()
				if exitErr != nil {
					return
				}
			}()

			err = engine.updateNetworkMap(testCase.networkMap)
			assert.NoError(t, err, "shouldn't return error")
			assert.Equal(t, testCase.expectedSerial, input.inputSerial, "serial should match")
			assert.Len(t, input.inputNSGroups, testCase.expectedZonesLen, "zones len should match")
			assert.Equal(t, testCase.expectedZones, input.inputZones, "custom zones should match")
			assert.Len(t, input.inputNSGroups, testCase.expectedNSGroupsLen, "ns groups len should match")
			assert.Equal(t, testCase.expectedNSGroups, input.inputNSGroups, "ns groups should match")
		})
	}
}

func TestEngine_MultiplePeers(t *testing.T) {
	// log.SetLevel(log.DebugLevel)

	ctx, cancel := context.WithCancel(CtxInitState(context.Background()))
	defer cancel()

	sigServer, signalAddr, err := startSignal(t)
	if err != nil {
		t.Fatal(err)
		return
	}
	defer sigServer.Stop()
	mgmtServer, mgmtAddr, err := startManagement(t, t.TempDir(), "../testdata/store.sql")
	if err != nil {
		t.Fatal(err)
		return
	}
	defer mgmtServer.GracefulStop()

	setupKey := "A2C8E62B-38F5-4553-B31E-DD66C696CEBB"

	mu := sync.Mutex{}
	engines := []*Engine{}
	numPeers := 10
	wg := sync.WaitGroup{}
	wg.Add(numPeers)
	// create and start peers
	for i := 0; i < numPeers; i++ {
		j := i
		go func() {
			engine, err := createEngine(ctx, cancel, setupKey, j, mgmtAddr, signalAddr)
			if err != nil {
				wg.Done()
				t.Errorf("unable to create the engine for peer %d with error %v", j, err)
				return
			}
			engine.dnsServer = &dns.MockServer{}
			mu.Lock()
			defer mu.Unlock()
			guid := fmt.Sprintf("{%s}", uuid.New().String())
			device.CustomWindowsGUIDString = strings.ToLower(guid)
			err = engine.Start(nil, nil)
			if err != nil {
				t.Errorf("unable to start engine for peer %d with error %v", j, err)
				wg.Done()
				return
			}
			engines = append(engines, engine)
			wg.Done()
		}()
	}

	// wait until all have been created and started
	wg.Wait()
	if len(engines) != numPeers {
		t.Fatal("not all peers was started")
	}
	// check whether all the peer have expected peers connected

	expectedConnected := numPeers * (numPeers - 1)

	// adjust according to timeouts
	timeout := 50 * time.Second
	timeoutChan := time.After(timeout)
	ticker := time.NewTicker(time.Second)
	defer ticker.Stop()
loop:
	for {
		select {
		case <-timeoutChan:
			t.Fatalf("waiting for expected connections timeout after %s", timeout.String())
			break loop
		case <-ticker.C:
			totalConnected := 0
			for _, engine := range engines {
				totalConnected += getConnectedPeers(engine)
			}
			if totalConnected == expectedConnected {
				log.Infof("total connected=%d", totalConnected)
				break loop
			}
			log.Infof("total connected=%d", totalConnected)
		}
	}
	// cleanup test
	for n, peerEngine := range engines {
		t.Logf("stopping peer with interface %s from multipeer test, loopIndex %d", peerEngine.wgInterface.Name(), n)
		errStop := peerEngine.mgmClient.Close()
		if errStop != nil {
			log.Infoln("got error trying to close management clients from engine: ", errStop)
		}
		errStop = peerEngine.Stop()
		if errStop != nil {
			log.Infoln("got error trying to close testing peers engine: ", errStop)
		}
	}
}

func Test_ParseNATExternalIPMappings(t *testing.T) {
	ifaceList, err := net.Interfaces()
	if err != nil {
		t.Fatalf("could get the interface list, got error: %s", err)
	}

	var testingIP string
	var testingInterface string

	for _, iface := range ifaceList {
		addrList, err := iface.Addrs()
		if err != nil {
			t.Fatalf("could get the addr list, got error: %s", err)
		}
		for _, addr := range addrList {
			prefix := netip.MustParsePrefix(addr.String())
			if prefix.Addr().Is4() && !prefix.Addr().IsLoopback() {
				testingIP = prefix.Addr().String()
				testingInterface = iface.Name
			}
		}
	}

	testCases := []struct {
		name                    string
		inputMapList            []string
		inputBlacklistInterface []string
		expectedOutput          []string
	}{
		{
			name:                    "Parse Valid List Should Be OK",
			inputBlacklistInterface: profilemanager.DefaultInterfaceBlacklist,
			inputMapList:            []string{"1.1.1.1", "8.8.8.8/" + testingInterface},
			expectedOutput:          []string{"1.1.1.1", "8.8.8.8/" + testingIP},
		},
		{
			name:                    "Only Interface name Should Return Nil",
			inputBlacklistInterface: profilemanager.DefaultInterfaceBlacklist,
			inputMapList:            []string{testingInterface},
			expectedOutput:          nil,
		},
		{
			name:                    "Invalid IP Return Nil",
			inputBlacklistInterface: profilemanager.DefaultInterfaceBlacklist,
			inputMapList:            []string{"1.1.1.1000"},
			expectedOutput:          nil,
		},
		{
			name:                    "Invalid Mapping Element Should return Nil",
			inputBlacklistInterface: profilemanager.DefaultInterfaceBlacklist,
			inputMapList:            []string{"1.1.1.1/10.10.10.1/eth0"},
			expectedOutput:          nil,
		},
	}
	for _, testCase := range testCases {
		t.Run(testCase.name, func(t *testing.T) {
			engine := &Engine{
				config: &EngineConfig{
					IFaceBlackList: testCase.inputBlacklistInterface,
					NATExternalIPs: testCase.inputMapList,
					MTU:            iface.DefaultMTU,
				},
			}
			parsedList := engine.parseNATExternalIPMappings()
			require.ElementsMatchf(t, testCase.expectedOutput, parsedList, "elements of parsed list should match expected list")
		})
	}
}

func Test_CheckFilesEqual(t *testing.T) {
	testCases := []struct {
		name         string
		inputChecks1 []*mgmtProto.Checks
		inputChecks2 []*mgmtProto.Checks
		expectedBool bool
	}{
		{
			name: "Equal Files In Equal Order Should Return True",
			inputChecks1: []*mgmtProto.Checks{
				{
					Files: []string{
						"testfile1",
						"testfile2",
					},
				},
			},
			inputChecks2: []*mgmtProto.Checks{
				{
					Files: []string{
						"testfile1",
						"testfile2",
					},
				},
			},
			expectedBool: true,
		},
		{
			name: "Equal Files In Reverse Order Should Return True",
			inputChecks1: []*mgmtProto.Checks{
				{
					Files: []string{
						"testfile1",
						"testfile2",
					},
				},
			},
			inputChecks2: []*mgmtProto.Checks{
				{
					Files: []string{
						"testfile2",
						"testfile1",
					},
				},
			},
			expectedBool: true,
		},
		{
			name: "Unequal Files Should Return False",
			inputChecks1: []*mgmtProto.Checks{
				{
					Files: []string{
						"testfile1",
						"testfile2",
					},
				},
			},
			inputChecks2: []*mgmtProto.Checks{
				{
					Files: []string{
						"testfile1",
						"testfile3",
					},
				},
			},
			expectedBool: false,
		},
		{
			name: "Compared With Empty Should Return False",
			inputChecks1: []*mgmtProto.Checks{
				{
					Files: []string{
						"testfile1",
						"testfile2",
					},
				},
			},
			inputChecks2: []*mgmtProto.Checks{
				{
					Files: []string{},
				},
			},
			expectedBool: false,
		},
		{
			name: "Compared Slices with same files but different order should return true",
			inputChecks1: []*mgmtProto.Checks{
				{
					Files: []string{
						"testfile1",
						"testfile2",
					},
				},
				{
					Files: []string{
						"testfile4",
						"testfile3",
					},
				},
			},
			inputChecks2: []*mgmtProto.Checks{
				{
					Files: []string{
						"testfile3",
						"testfile4",
					},
				},
				{
					Files: []string{
						"testfile2",
						"testfile1",
					},
				},
			},
			expectedBool: true,
		},
		{
			name: "Compared Slices with same files but different order while first is equal should return true",
			inputChecks1: []*mgmtProto.Checks{
				{
					Files: []string{
						"testfile0",
						"testfile1",
					},
				},
				{
					Files: []string{
						"testfile0",
						"testfile2",
					},
				},
				{
					Files: []string{
						"testfile0",
						"testfile3",
					},
				},
			},
			inputChecks2: []*mgmtProto.Checks{
				{
					Files: []string{
						"testfile0",
						"testfile1",
					},
				},
				{
					Files: []string{
						"testfile0",
						"testfile3",
					},
				},
				{
					Files: []string{
						"testfile0",
						"testfile2",
					},
				},
			},
			expectedBool: true,
		},
	}
	for _, testCase := range testCases {
		t.Run(testCase.name, func(t *testing.T) {
			result := isChecksEqual(testCase.inputChecks1, testCase.inputChecks2)
			assert.Equal(t, testCase.expectedBool, result, "result should match expected bool")
		})
	}
}

func TestCompareNetIPLists(t *testing.T) {
	tests := []struct {
		name     string
		list1    []netip.Prefix
		list2    []string
		expected bool
	}{
		{
			name:     "both empty",
			list1:    []netip.Prefix{},
			list2:    []string{},
			expected: true,
		},
		{
			name:     "single match ipv4",
			list1:    []netip.Prefix{netip.MustParsePrefix("192.168.0.0/24")},
			list2:    []string{"192.168.0.0/24"},
			expected: true,
		},
		{
			name:     "multiple match ipv4, different order",
			list1:    []netip.Prefix{netip.MustParsePrefix("192.168.1.0/24"), netip.MustParsePrefix("10.0.0.0/8")},
			list2:    []string{"10.0.0.0/8", "192.168.1.0/24"},
			expected: true,
		},
		{
			name:     "ipv4 mismatch due to extra element in list2",
			list1:    []netip.Prefix{netip.MustParsePrefix("192.168.1.0/24")},
			list2:    []string{"192.168.1.0/24", "10.0.0.0/8"},
			expected: false,
		},
		{
			name:     "ipv4 mismatch due to duplicate count",
			list1:    []netip.Prefix{netip.MustParsePrefix("192.168.1.0/24"), netip.MustParsePrefix("192.168.1.0/24")},
			list2:    []string{"192.168.1.0/24"},
			expected: false,
		},
		{
			name:     "invalid prefix in list2",
			list1:    []netip.Prefix{netip.MustParsePrefix("192.168.1.0/24")},
			list2:    []string{"invalid-prefix"},
			expected: false,
		},
		{
			name:     "ipv4 mismatch because different prefixes",
			list1:    []netip.Prefix{netip.MustParsePrefix("192.168.1.0/24")},
			list2:    []string{"10.0.0.0/8"},
			expected: false,
		},
		{
			name:     "single match ipv6",
			list1:    []netip.Prefix{netip.MustParsePrefix("2001:db8::/32")},
			list2:    []string{"2001:db8::/32"},
			expected: true,
		},
		{
			name:     "multiple match ipv6, different order",
			list1:    []netip.Prefix{netip.MustParsePrefix("2001:db8::/32"), netip.MustParsePrefix("fe80::/10")},
			list2:    []string{"fe80::/10", "2001:db8::/32"},
			expected: true,
		},
		{
			name:     "mixed ipv4 and ipv6 match",
			list1:    []netip.Prefix{netip.MustParsePrefix("192.168.1.0/24"), netip.MustParsePrefix("2001:db8::/32")},
			list2:    []string{"2001:db8::/32", "192.168.1.0/24"},
			expected: true,
		},
		{
			name:     "ipv6 mismatch with invalid prefix",
			list1:    []netip.Prefix{netip.MustParsePrefix("2001:db8::/32")},
			list2:    []string{"invalid-ipv6"},
			expected: false,
		},
	}

	for _, tt := range tests {
		t.Run(tt.name, func(t *testing.T) {
			result := compareNetIPLists(tt.list1, tt.list2)
			if result != tt.expected {
				t.Errorf("compareNetIPLists(%v, %v) = %v; want %v", tt.list1, tt.list2, result, tt.expected)
			}
		})
	}
}

func createEngine(ctx context.Context, cancel context.CancelFunc, setupKey string, i int, mgmtAddr string, signalAddr string) (*Engine, error) {
	key, err := wgtypes.GeneratePrivateKey()
	if err != nil {
		return nil, err
	}
	mgmtClient, err := mgmt.NewClient(ctx, mgmtAddr, key, false)
	if err != nil {
		return nil, err
	}
	signalClient, err := signal.NewClient(ctx, signalAddr, key, false)
	if err != nil {
		return nil, err
	}

	publicKey, err := mgmtClient.GetServerPublicKey()
	if err != nil {
		return nil, err
	}

	info := system.GetInfo(ctx)
	resp, err := mgmtClient.Register(*publicKey, setupKey, "", info, nil, nil)
	if err != nil {
		return nil, err
	}

	var ifaceName string
	if runtime.GOOS == "darwin" {
		ifaceName = fmt.Sprintf("utun1%d", i)
	} else {
		ifaceName = fmt.Sprintf("wt%d", i)
	}

	wgPort := 33100 + i
	conf := &EngineConfig{
		WgIfaceName:  ifaceName,
		WgAddr:       resp.PeerConfig.Address,
		WgPrivateKey: key,
		WgPort:       wgPort,
		MTU:          iface.DefaultMTU,
	}

<<<<<<< HEAD
	relayMgr := relayClient.NewManager(ctx, nil, key.PublicKey().String())
	e, err := NewEngine(ctx, cancel, signalClient, mgmtClient, relayMgr, conf, MobileDependency{}, peer.NewRecorder("https://mgm"), nil, nil), nil
=======
	relayMgr := relayClient.NewManager(ctx, nil, key.PublicKey().String(), iface.DefaultMTU)
	e, err := NewEngine(ctx, cancel, signalClient, mgmtClient, relayMgr, conf, MobileDependency{}, peer.NewRecorder("https://mgm"), nil), nil
>>>>>>> e8d301fd
	e.ctx = ctx
	return e, err
}

func startSignal(t *testing.T) (*grpc.Server, string, error) {
	t.Helper()

	s := grpc.NewServer(grpc.KeepaliveEnforcementPolicy(kaep), grpc.KeepaliveParams(kasp))

	lis, err := net.Listen("tcp", "localhost:0")
	if err != nil {
		log.Fatalf("failed to listen: %v", err)
	}

	srv, err := signalServer.NewServer(context.Background(), otel.Meter(""))
	require.NoError(t, err)
	proto.RegisterSignalExchangeServer(s, srv)

	go func() {
		if err = s.Serve(lis); err != nil {
			log.Fatalf("failed to serve: %v", err)
		}
	}()

	return s, lis.Addr().String(), nil
}

func startManagement(t *testing.T, dataDir, testFile string) (*grpc.Server, string, error) {
	t.Helper()

	config := &config.Config{
		Stuns:      []*config.Host{},
		TURNConfig: &config.TURNConfig{},
		Relay: &config.Relay{
			Addresses:      []string{"127.0.0.1:1234"},
			CredentialsTTL: util.Duration{Duration: time.Hour},
			Secret:         "222222222222222222",
		},
		Signal: &config.Host{
			Proto: "http",
			URI:   "localhost:10000",
		},
		Datadir:    dataDir,
		HttpConfig: nil,
	}

	lis, err := net.Listen("tcp", "localhost:0")
	if err != nil {
		return nil, "", err
	}
	s := grpc.NewServer(grpc.KeepaliveEnforcementPolicy(kaep), grpc.KeepaliveParams(kasp))

	store, cleanUp, err := store.NewTestStoreFromSQL(context.Background(), testFile, config.Datadir)
	if err != nil {
		return nil, "", err
	}
	t.Cleanup(cleanUp)

	peersUpdateManager := server.NewPeersUpdateManager(nil)
	jobManager := server.NewJobManager(nil, store)
	eventStore := &activity.InMemoryEventStore{}
	if err != nil {
		return nil, "", err
	}

	permissionsManager := permissions.NewManager(store)
	peersManager := peers.NewManager(store, permissionsManager)

	ia, _ := integrations.NewIntegratedValidator(context.Background(), peersManager, nil, eventStore)

	metrics, err := telemetry.NewDefaultAppMetrics(context.Background())
	require.NoError(t, err)

	ctrl := gomock.NewController(t)
	t.Cleanup(ctrl.Finish)
	settingsMockManager := settings.NewMockManager(ctrl)
	settingsMockManager.EXPECT().
		GetSettings(gomock.Any(), gomock.Any(), gomock.Any()).
		Return(&types.Settings{}, nil).
		AnyTimes()
	settingsMockManager.EXPECT().
		GetExtraSettings(gomock.Any(), gomock.Any()).
		Return(&types.ExtraSettings{}, nil).
		AnyTimes()

	groupsManager := groups.NewManagerMock()

	accountManager, err := server.BuildManager(context.Background(), store, peersUpdateManager, jobManager, nil, "", "netbird.selfhosted", eventStore, nil, false, ia, metrics, port_forwarding.NewControllerMock(), settingsMockManager, permissionsManager, false)
	if err != nil {
		return nil, "", err
	}

	secretsManager := server.NewTimeBasedAuthSecretsManager(peersUpdateManager, config.TURNConfig, config.Relay, settingsMockManager, groupsManager)
	mgmtServer, err := server.NewServer(context.Background(), config, accountManager, settingsMockManager, peersUpdateManager, jobManager, secretsManager, nil, nil, nil, &server.MockIntegratedValidator{})
	if err != nil {
		return nil, "", err
	}
	mgmtProto.RegisterManagementServiceServer(s, mgmtServer)
	go func() {
		if err = s.Serve(lis); err != nil {
			log.Fatalf("failed to serve: %v", err)
		}
	}()

	return s, lis.Addr().String(), nil
}

// getConnectedPeers returns a connection Status or nil if peer connection wasn't found
func getConnectedPeers(e *Engine) int {
	e.syncMsgMux.Lock()
	defer e.syncMsgMux.Unlock()
	i := 0
	for _, id := range e.peerStore.PeersPubKey() {
		conn, _ := e.peerStore.PeerConn(id)
		if conn.IsConnected() {
			i++
		}
	}
	return i
}

func getPeers(e *Engine) int {
	e.syncMsgMux.Lock()
	defer e.syncMsgMux.Unlock()

	return len(e.peerStore.PeersPubKey())
}<|MERGE_RESOLUTION|>--- conflicted
+++ resolved
@@ -26,12 +26,10 @@
 	"google.golang.org/grpc/keepalive"
 
 	"github.com/netbirdio/management-integrations/integrations"
-<<<<<<< HEAD
 
 	"github.com/netbirdio/netbird/management/internals/server/config"
 	"github.com/netbirdio/netbird/management/server/groups"
-=======
->>>>>>> e8d301fd
+
 
 	"github.com/netbirdio/netbird/client/iface"
 	"github.com/netbirdio/netbird/client/iface/configurer"
@@ -224,16 +222,7 @@
 	ctx, cancel := context.WithCancel(context.Background())
 	defer cancel()
 
-<<<<<<< HEAD
-	relayMgr := relayClient.NewManager(ctx, nil, key.PublicKey().String())
-	engine := NewEngine(ctx, cancel, &signal.MockClient{}, &mgmt.MockClient{}, relayMgr, &EngineConfig{
-		WgIfaceName:      "utun101",
-		WgAddr:           "100.64.0.1/24",
-		WgPrivateKey:     key,
-		WgPort:           33100,
-		ServerSSHAllowed: true,
-	}, MobileDependency{}, peer.NewRecorder("https://mgm"), nil, nil)
-=======
+
 	relayMgr := relayClient.NewManager(ctx, nil, key.PublicKey().String(), iface.DefaultMTU)
 	engine := NewEngine(
 		ctx, cancel,
@@ -252,7 +241,6 @@
 		peer.NewRecorder("https://mgm"),
 		nil,
 	)
->>>>>>> e8d301fd
 
 	engine.dnsServer = &dns.MockServer{
 		UpdateDNSServerFunc: func(serial uint64, update nbdns.Config) error { return nil },
@@ -381,15 +369,7 @@
 	ctx, cancel := context.WithCancel(context.Background())
 	defer cancel()
 
-<<<<<<< HEAD
-	relayMgr := relayClient.NewManager(ctx, nil, key.PublicKey().String())
-	engine := NewEngine(ctx, cancel, &signal.MockClient{}, &mgmt.MockClient{}, relayMgr, &EngineConfig{
-		WgIfaceName:  "utun102",
-		WgAddr:       "100.64.0.1/24",
-		WgPrivateKey: key,
-		WgPort:       33100,
-	}, MobileDependency{}, peer.NewRecorder("https://mgm"), nil, nil)
-=======
+
 	relayMgr := relayClient.NewManager(ctx, nil, key.PublicKey().String(), iface.DefaultMTU)
 	engine := NewEngine(
 		ctx, cancel,
@@ -406,7 +386,6 @@
 		MobileDependency{},
 		peer.NewRecorder("https://mgm"),
 		nil)
->>>>>>> e8d301fd
 
 	wgIface := &MockWGIface{
 		NameFunc: func() string { return "utun102" },
@@ -624,12 +603,8 @@
 		WgAddr:       "100.64.0.1/24",
 		WgPrivateKey: key,
 		WgPort:       33100,
-<<<<<<< HEAD
-	}, MobileDependency{}, peer.NewRecorder("https://mgm"), nil, nil)
-=======
 		MTU:          iface.DefaultMTU,
 	}, MobileDependency{}, peer.NewRecorder("https://mgm"), nil)
->>>>>>> e8d301fd
 	engine.ctx = ctx
 
 	engine.dnsServer = &dns.MockServer{
@@ -793,12 +768,8 @@
 				WgAddr:       wgAddr,
 				WgPrivateKey: key,
 				WgPort:       33100,
-<<<<<<< HEAD
-			}, MobileDependency{}, peer.NewRecorder("https://mgm"), nil, nil)
-=======
 				MTU:          iface.DefaultMTU,
 			}, MobileDependency{}, peer.NewRecorder("https://mgm"), nil)
->>>>>>> e8d301fd
 			engine.ctx = ctx
 			newNet, err := stdnet.NewNet()
 			if err != nil {
@@ -999,12 +970,8 @@
 				WgAddr:       wgAddr,
 				WgPrivateKey: key,
 				WgPort:       33100,
-<<<<<<< HEAD
-			}, MobileDependency{}, peer.NewRecorder("https://mgm"), nil, nil)
-=======
 				MTU:          iface.DefaultMTU,
 			}, MobileDependency{}, peer.NewRecorder("https://mgm"), nil)
->>>>>>> e8d301fd
 			engine.ctx = ctx
 
 			newNet, err := stdnet.NewNet()
@@ -1529,13 +1496,9 @@
 		MTU:          iface.DefaultMTU,
 	}
 
-<<<<<<< HEAD
 	relayMgr := relayClient.NewManager(ctx, nil, key.PublicKey().String())
 	e, err := NewEngine(ctx, cancel, signalClient, mgmtClient, relayMgr, conf, MobileDependency{}, peer.NewRecorder("https://mgm"), nil, nil), nil
-=======
-	relayMgr := relayClient.NewManager(ctx, nil, key.PublicKey().String(), iface.DefaultMTU)
-	e, err := NewEngine(ctx, cancel, signalClient, mgmtClient, relayMgr, conf, MobileDependency{}, peer.NewRecorder("https://mgm"), nil), nil
->>>>>>> e8d301fd
+
 	e.ctx = ctx
 	return e, err
 }
