package updatemanager

import (
	"context"
	"fmt"
	"github.com/netbirdio/netbird/client/internal/statemanager"
	"io"
	"net/http"
	"os"
	"path/filepath"
	"runtime"
	"strings"
	"sync"
	"time"

	v "github.com/hashicorp/go-version"
	log "github.com/sirupsen/logrus"

	"github.com/netbirdio/netbird/client/internal/peer"
	cProto "github.com/netbirdio/netbird/client/proto"
	"github.com/netbirdio/netbird/version"
)

const (
	latestVersion = "latest"
)

type UpdateInterface interface {
	StopWatch()
	SetDaemonVersion(newVersion string) bool
	SetOnUpdateListener(updateFn func())
	LatestVersion() *v.Version
	StartFetcher()
}

type UpdateState struct {
	PreUpdateVersion string
	TargetVersion    string
}

func (u UpdateState) Name() string {
	return "autoUpdate"
}

type UpdateManager struct {
	lastTrigger    time.Time
	statusRecorder *peer.Status
	mgmUpdateChan  chan struct{}
	updateChannel  chan struct{}
	wg             sync.WaitGroup
	currentVersion string
	updateFunc     func(ctx context.Context, targetVersion string) error
	stateManager   *statemanager.Manager

	cancel context.CancelFunc
	update UpdateInterface

	expectedVersion       *v.Version
	updateToLatestVersion bool
	expectedVersionMutex  sync.Mutex
}

func NewUpdateManager(statusRecorder *peer.Status, stateManager *statemanager.Manager) *UpdateManager {
	manager := &UpdateManager{
		statusRecorder: statusRecorder,
		mgmUpdateChan:  make(chan struct{}, 1),
		updateChannel:  make(chan struct{}, 1),
		currentVersion: version.NetbirdVersion(),
		updateFunc:     triggerUpdate,
		update:         version.NewUpdate("nb/client"),
		stateManager:   stateManager,
	}

	return manager
}

<<<<<<< HEAD
func (u *UpdateManager) WithCustomVersionUpdate(versionUpdate UpdateInterface) *UpdateManager {
	u.update = versionUpdate
	return u
}

func (u *UpdateManager) StartWithTimeout(ctx context.Context, timeout time.Duration) {
	if u.cancel != nil {
		log.Errorf("UpdateManager already started")
		return
	}

	u.startInit(ctx)
	ctx, cancel := context.WithTimeout(ctx, timeout)
	u.cancel = cancel

	u.wg.Add(1)
	go u.updateLoop(ctx)
}

=======
>>>>>>> b37ba440
func (u *UpdateManager) Start(ctx context.Context) {
	if u.cancel != nil {
		log.Errorf("UpdateManager already started")
		return
	}

	u.startInit(ctx)
	ctx, cancel := context.WithCancel(ctx)
	u.cancel = cancel

	u.wg.Add(1)
	go u.updateLoop(ctx)
}

func (u *UpdateManager) startInit(ctx context.Context) {
	go u.update.StartFetcher()
	u.update.SetDaemonVersion(u.currentVersion)
	u.update.SetOnUpdateListener(func() {
		select {
		case u.updateChannel <- struct{}{}:
		default:
		}
	})

	u.stateManager.RegisterState(&UpdateState{})
	if err := u.stateManager.LoadState(&UpdateState{}); err != nil {
		log.Warnf("failed to load state: %v", err)
		return
	}
	if u.stateManager.GetState(&UpdateState{}) == nil {
		return
	}
	updateState := u.stateManager.GetState(&UpdateState{}).(*UpdateState)
	log.Warnf("autoUpdate state loaded, %v", *updateState)
	if updateState.TargetVersion == u.currentVersion {
		log.Warnf("published notification event")
		u.statusRecorder.PublishEvent(
			cProto.SystemEvent_INFO,
			cProto.SystemEvent_SYSTEM,
			"Auto-update completed",
			fmt.Sprintf("Your NetBird Client was auto-updated to version %s", u.currentVersion),
			nil,
		)
	}
	if err := u.stateManager.DeleteState(updateState); err != nil {
		log.Warnf("failed to delete state: %v", err)
	} else if err = u.stateManager.PersistState(ctx); err != nil {
		log.Warnf("failed to persist state: %v", err)
	}
}

func (u *UpdateManager) SetVersion(expectedVersion string) {
	if u.cancel == nil {
		log.Errorf("UpdateManager not started")
		return
	}

	u.expectedVersionMutex.Lock()
	defer u.expectedVersionMutex.Unlock()
	if expectedVersion == latestVersion {
		u.updateToLatestVersion = true
		u.expectedVersion = nil
	} else {
		expectedSemVer, err := v.NewVersion(expectedVersion)
		if err != nil {
			log.Errorf("Error parsing version: %v", err)
			return
		}
		if u.expectedVersion.Equal(expectedSemVer) {
			return
		}
		u.expectedVersion = expectedSemVer
		u.updateToLatestVersion = false
	}

	select {
	case u.mgmUpdateChan <- struct{}{}:
	default:
	}
}

func (u *UpdateManager) Stop() {
	if u.cancel == nil {
		return
	}

	u.cancel()
	u.expectedVersionMutex.Lock()
	if u.update != nil {
		u.update.StopWatch()
		u.update = nil
	}
	u.expectedVersionMutex.Unlock()

	u.wg.Wait()
}

func (u *UpdateManager) onContextCancel() {
	if u.cancel == nil {
		return
	}

	if u.update != nil {
		u.update.StopWatch()
		u.update = nil
	}
}

func (u *UpdateManager) updateLoop(ctx context.Context) {
	defer u.wg.Done()

	for {
		select {
		case <-ctx.Done():
			u.onContextCancel()
			return
		case <-u.mgmUpdateChan:
		case <-u.updateChannel:
		}

		u.handleUpdate(ctx)
	}
}

func (u *UpdateManager) handleUpdate(ctx context.Context) {
	var updateVersion *v.Version

	u.expectedVersionMutex.Lock()
	if u.update == nil {
		return
	}
	expectedVersion := u.expectedVersion
	useLatest := u.updateToLatestVersion
	curLatestVersion := u.update.LatestVersion()
	u.expectedVersionMutex.Unlock()

	switch {
	// Resolve "latest" to actual version
	case useLatest:
		if curLatestVersion == nil {
			log.Tracef("Latest version not fetched yet")
			return
		}
		updateVersion = curLatestVersion
	// Update to specific version
	case u.expectedVersion != nil:
		updateVersion = expectedVersion
	default:
		log.Debugf("No expected version information set")
		return
	}

	if !u.shouldUpdate(updateVersion) {
		return
	}

	ctx, cancel := context.WithTimeout(ctx, time.Minute)
	defer cancel()

	u.lastTrigger = time.Now()
	log.Debugf("Auto-update triggered, current version: %s, target version: %s", u.currentVersion, updateVersion)
	u.statusRecorder.PublishEvent(
		cProto.SystemEvent_INFO,
		cProto.SystemEvent_SYSTEM,
		"Automatically updating client",
		"Your client version is older than auto-update version set in Management, updating client now.",
		nil,
	)

	u.statusRecorder.PublishEvent(
		cProto.SystemEvent_INFO,
		cProto.SystemEvent_SYSTEM,
		"",
		"",
		map[string]string{"progress_window": "show"},
	)

	updateState := UpdateState{
		PreUpdateVersion: u.currentVersion,
		TargetVersion:    updateVersion.String(),
	}
	err := u.stateManager.UpdateState(updateState)
	if err != nil {
		log.Warnf("failed to update state: %v", err)
	} else {
		err = u.stateManager.PersistState(ctx)
		if err != nil {
			log.Warnf("failed to persist state: %v", err)
		}
	}

	err = u.updateFunc(ctx, updateVersion.String())

	if err != nil {
		log.Errorf("Error triggering auto-update: %v", err)
		u.statusRecorder.PublishEvent(
			cProto.SystemEvent_ERROR,
			cProto.SystemEvent_SYSTEM,
			"Auto-update failed",
			fmt.Sprintf("Auto-update failed: %v", err),
			nil,
		)
		u.statusRecorder.PublishEvent(
			cProto.SystemEvent_INFO,
			cProto.SystemEvent_SYSTEM,
			"",
			"",
			map[string]string{"progress_window": "hide"},
		)
	}
}

func (u *UpdateManager) shouldUpdate(updateVersion *v.Version) bool {
	currentVersion, err := v.NewVersion(u.currentVersion)
	if err != nil {
		log.Errorf("Error checking for update, error parsing version `%s`: %v", u.currentVersion, err)
		return false
	}
	if currentVersion.GreaterThanOrEqual(updateVersion) {
		log.Debugf("Current version (%s) is equal to or higher than auto-update version (%s)", u.currentVersion, updateVersion)
		return false
	}

	if time.Since(u.lastTrigger) < 5*time.Minute {
		log.Tracef("No need to update")
		return false
	}

	return true
}

func downloadFileToTemporaryDir(ctx context.Context, fileURL string) (string, error) { //nolint:unused
	tempDir, err := os.MkdirTemp("", "netbird-installer-*")
	if err != nil {
		return "", fmt.Errorf("error creating temporary directory: %w", err)
	}
	fileNameParts := strings.Split(fileURL, "/")
	out, err := os.Create(filepath.Join(tempDir, fileNameParts[len(fileNameParts)-1]))
	if err != nil {
		return "", fmt.Errorf("error creating temporary file: %w", err)
	}
	defer func() {
		if err := out.Close(); err != nil {
			log.Errorf("Error closing temporary file: %v", err)
		}
	}()

	req, err := http.NewRequestWithContext(ctx, "GET", fileURL, nil)
	if err != nil {
		return "", fmt.Errorf("error creating file download request: %w", err)
	}
	resp, err := http.DefaultClient.Do(req)
	if err != nil {
		return "", fmt.Errorf("error downloading file: %w", err)
	}
	defer func() {
		if err := resp.Body.Close(); err != nil {
			log.Errorf("Error closing response body: %v", err)
		}
	}()

	_, err = io.Copy(out, resp.Body)
	if err != nil {
		return "", fmt.Errorf("error downloading file: %w", err)
	}

	log.Tracef("Downloaded update file to %s", out.Name())

	return out.Name(), nil
}

func urlWithVersionArch(url, version string) string { //nolint:unused
	url = strings.ReplaceAll(url, "%version", version)
	url = strings.ReplaceAll(url, "%arch", runtime.GOARCH)
	return url
}<|MERGE_RESOLUTION|>--- conflicted
+++ resolved
@@ -74,12 +74,6 @@
 	return manager
 }
 
-<<<<<<< HEAD
-func (u *UpdateManager) WithCustomVersionUpdate(versionUpdate UpdateInterface) *UpdateManager {
-	u.update = versionUpdate
-	return u
-}
-
 func (u *UpdateManager) StartWithTimeout(ctx context.Context, timeout time.Duration) {
 	if u.cancel != nil {
 		log.Errorf("UpdateManager already started")
@@ -94,8 +88,6 @@
 	go u.updateLoop(ctx)
 }
 
-=======
->>>>>>> b37ba440
 func (u *UpdateManager) Start(ctx context.Context) {
 	if u.cancel != nil {
 		log.Errorf("UpdateManager already started")
