package routemanager

import (
	"context"

	firewall "github.com/netbirdio/netbird/client/firewall/manager"
	"github.com/netbirdio/netbird/client/iface"
	"github.com/netbirdio/netbird/client/internal/listener"
	"github.com/netbirdio/netbird/client/internal/routeselector"
	"github.com/netbirdio/netbird/client/internal/statemanager"
	"github.com/netbirdio/netbird/route"
	"github.com/netbirdio/netbird/util/net"
)

// MockManager is the mock instance of a route manager
type MockManager struct {
	UpdateRoutesFunc             func(updateSerial uint64, newRoutes []*route.Route) error
	TriggerSelectionFunc         func(haMap route.HAMap)
	GetRouteSelectorFunc         func() *routeselector.RouteSelector
	GetClientRoutesFunc          func() route.HAMap
	GetClientRoutesWithNetIDFunc func() map[route.NetID][]*route.Route
	StopFunc                     func(manager *statemanager.Manager)
}

func (m *MockManager) Init() (net.AddHookFunc, net.RemoveHookFunc, error) {
	return nil, nil, nil
}

// InitialRouteRange mock implementation of InitialRouteRange from Manager interface
func (m *MockManager) InitialRouteRange() []string {
	return nil
}

// UpdateRoutes mock implementation of UpdateRoutes from Manager interface
<<<<<<< HEAD
func (m *MockManager) UpdateRoutes(updateSerial uint64, newRoutes []*route.Route) error {
=======
func (m *MockManager) UpdateRoutes(updateSerial uint64, newRoutes []*route.Route, b bool) error {
>>>>>>> 4aa13c61
	if m.UpdateRoutesFunc != nil {
		return m.UpdateRoutesFunc(updateSerial, newRoutes)
	}
	return nil
}

func (m *MockManager) TriggerSelection(networks route.HAMap) {
	if m.TriggerSelectionFunc != nil {
		m.TriggerSelectionFunc(networks)
	}
}

// GetRouteSelector mock implementation of GetRouteSelector from Manager interface
func (m *MockManager) GetRouteSelector() *routeselector.RouteSelector {
	if m.GetRouteSelectorFunc != nil {
		return m.GetRouteSelectorFunc()
	}
	return nil
}

// GetClientRoutes mock implementation of GetClientRoutes from Manager interface
func (m *MockManager) GetClientRoutes() route.HAMap {
	if m.GetClientRoutesFunc != nil {
		return m.GetClientRoutesFunc()
	}
	return nil
}

// GetClientRoutesWithNetID mock implementation of GetClientRoutesWithNetID from Manager interface
func (m *MockManager) GetClientRoutesWithNetID() map[route.NetID][]*route.Route {
	if m.GetClientRoutesWithNetIDFunc != nil {
		return m.GetClientRoutesWithNetIDFunc()
	}
	return nil
}

// Start mock implementation of Start from Manager interface
func (m *MockManager) Start(ctx context.Context, iface *iface.WGIface) {
}

// SetRouteChangeListener mock implementation of SetRouteChangeListener from Manager interface
func (m *MockManager) SetRouteChangeListener(listener listener.NetworkChangeListener) {

}

func (m *MockManager) EnableServerRouter(firewall firewall.Manager) error {
	panic("implement me")
}

// Stop mock implementation of Stop from Manager interface
func (m *MockManager) Stop(stateManager *statemanager.Manager) {
	if m.StopFunc != nil {
		m.StopFunc(stateManager)
	}
}<|MERGE_RESOLUTION|>--- conflicted
+++ resolved
@@ -32,11 +32,7 @@
 }
 
 // UpdateRoutes mock implementation of UpdateRoutes from Manager interface
-<<<<<<< HEAD
-func (m *MockManager) UpdateRoutes(updateSerial uint64, newRoutes []*route.Route) error {
-=======
 func (m *MockManager) UpdateRoutes(updateSerial uint64, newRoutes []*route.Route, b bool) error {
->>>>>>> 4aa13c61
 	if m.UpdateRoutesFunc != nil {
 		return m.UpdateRoutesFunc(updateSerial, newRoutes)
 	}
