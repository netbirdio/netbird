package routemanager

import (
	"context"
	"errors"
	"fmt"
	"net"
	"net/netip"
	"net/url"
	"runtime"
	"sync"
	"time"

	"github.com/hashicorp/go-multierror"
	log "github.com/sirupsen/logrus"
	"golang.org/x/exp/maps"

	nberrors "github.com/netbirdio/netbird/client/errors"
	firewall "github.com/netbirdio/netbird/client/firewall/manager"
	"github.com/netbirdio/netbird/client/iface/configurer"
	"github.com/netbirdio/netbird/client/iface/netstack"
	"github.com/netbirdio/netbird/client/internal/dns"
	"github.com/netbirdio/netbird/client/internal/listener"
	"github.com/netbirdio/netbird/client/internal/peer"
	"github.com/netbirdio/netbird/client/internal/peerstore"
	"github.com/netbirdio/netbird/client/internal/routemanager/client"
	"github.com/netbirdio/netbird/client/internal/routemanager/iface"
	"github.com/netbirdio/netbird/client/internal/routemanager/notifier"
	"github.com/netbirdio/netbird/client/internal/routemanager/refcounter"
	"github.com/netbirdio/netbird/client/internal/routemanager/server"
	"github.com/netbirdio/netbird/client/internal/routemanager/systemops"
	"github.com/netbirdio/netbird/client/internal/routemanager/vars"
	"github.com/netbirdio/netbird/client/internal/routeselector"
	"github.com/netbirdio/netbird/client/internal/statemanager"
	relayClient "github.com/netbirdio/netbird/relay/client"
	"github.com/netbirdio/netbird/route"
	nbnet "github.com/netbirdio/netbird/util/net"
	"github.com/netbirdio/netbird/version"
)

// Manager is a route manager interface
type Manager interface {
	Init() (nbnet.AddHookFunc, nbnet.RemoveHookFunc, error)
	UpdateRoutes(updateSerial uint64, serverRoutes map[route.ID]*route.Route, clientRoutes route.HAMap, useNewDNSRoute bool) error
	ClassifyRoutes(newRoutes []*route.Route) (map[route.ID]*route.Route, route.HAMap)
	TriggerSelection(route.HAMap)
	GetRouteSelector() *routeselector.RouteSelector
	GetClientRoutes() route.HAMap
	GetClientRoutesWithNetID() map[route.NetID][]*route.Route
	SetRouteChangeListener(listener listener.NetworkChangeListener)
	InitialRouteRange() []string
	EnableServerRouter(firewall firewall.Manager) error
	Stop(stateManager *statemanager.Manager)
}

type ManagerConfig struct {
	Context             context.Context
	PublicKey           string
	DNSRouteInterval    time.Duration
	WGInterface         iface.WGIface
	StatusRecorder      *peer.Status
	RelayManager        *relayClient.Manager
	InitialRoutes       []*route.Route
	StateManager        *statemanager.Manager
	DNSServer           dns.Server
	PeerStore           *peerstore.Store
	DisableClientRoutes bool
	DisableServerRoutes bool
}

// DefaultManager is the default instance of a route manager
type DefaultManager struct {
	ctx                  context.Context
	stop                 context.CancelFunc
	mux                  sync.Mutex
	clientNetworks       map[route.HAUniqueID]*client.Watcher
	routeSelector        *routeselector.RouteSelector
	serverRouter         *server.Router
	sysOps               *systemops.SysOps
	statusRecorder       *peer.Status
	relayMgr             *relayClient.Manager
	wgInterface          iface.WGIface
	pubKey               string
	notifier             *notifier.Notifier
	routeRefCounter      *refcounter.RouteRefCounter
	allowedIPsRefCounter *refcounter.AllowedIPsRefCounter
	dnsRouteInterval     time.Duration
	stateManager         *statemanager.Manager
	// clientRoutes is the most recent list of clientRoutes received from the Management Service
	clientRoutes        route.HAMap
	dnsServer           dns.Server
	peerStore           *peerstore.Store
	useNewDNSRoute      bool
	disableClientRoutes bool
	disableServerRoutes bool
	activeRoutes        map[route.HAUniqueID]client.RouteHandler
}

func NewManager(config ManagerConfig) *DefaultManager {
	mCTX, cancel := context.WithCancel(config.Context)
	notifier := notifier.NewNotifier()
	sysOps := systemops.NewSysOps(config.WGInterface, notifier)

	dm := &DefaultManager{
		ctx:                 mCTX,
		stop:                cancel,
		dnsRouteInterval:    config.DNSRouteInterval,
		clientNetworks:      make(map[route.HAUniqueID]*client.Watcher),
		relayMgr:            config.RelayManager,
		sysOps:              sysOps,
		statusRecorder:      config.StatusRecorder,
		wgInterface:         config.WGInterface,
		pubKey:              config.PublicKey,
		notifier:            notifier,
		stateManager:        config.StateManager,
		dnsServer:           config.DNSServer,
		peerStore:           config.PeerStore,
		disableClientRoutes: config.DisableClientRoutes,
		disableServerRoutes: config.DisableServerRoutes,
		activeRoutes:        make(map[route.HAUniqueID]client.RouteHandler),
	}

	useNoop := netstack.IsEnabled() || config.DisableClientRoutes
	dm.setupRefCounters(useNoop)

	// don't proceed with client routes if it is disabled
	if config.DisableClientRoutes {
		return dm
	}

	if runtime.GOOS == "android" {
		cr := dm.initialClientRoutes(config.InitialRoutes)
		dm.notifier.SetInitialClientRoutes(cr)
	}
	return dm
}

func (m *DefaultManager) setupRefCounters(useNoop bool) {
	m.routeRefCounter = refcounter.New(
		func(prefix netip.Prefix, _ struct{}) (struct{}, error) {
			return struct{}{}, m.sysOps.AddVPNRoute(prefix, m.wgInterface.ToInterface())
		},
		func(prefix netip.Prefix, _ struct{}) error {
			return m.sysOps.RemoveVPNRoute(prefix, m.wgInterface.ToInterface())
		},
	)

	if useNoop {
		m.routeRefCounter = refcounter.New(
			func(netip.Prefix, struct{}) (struct{}, error) {
				return struct{}{}, refcounter.ErrIgnore
			},
			func(netip.Prefix, struct{}) error {
				return nil
			},
		)
	}

	m.allowedIPsRefCounter = refcounter.New(
		func(prefix netip.Prefix, peerKey string) (string, error) {
			// save peerKey to use it in the remove function
			return peerKey, m.wgInterface.AddAllowedIP(peerKey, prefix.String())
		},
		func(prefix netip.Prefix, peerKey string) error {
			if err := m.wgInterface.RemoveAllowedIP(peerKey, prefix.String()); err != nil {
				if !errors.Is(err, configurer.ErrPeerNotFound) && !errors.Is(err, configurer.ErrAllowedIPNotFound) {
					return err
				}
				log.Tracef("Remove allowed IPs %s for %s: %v", prefix, peerKey, err)
			}
			return nil
		},
	)
}

// Init sets up the routing
func (m *DefaultManager) Init() (nbnet.AddHookFunc, nbnet.RemoveHookFunc, error) {
	m.routeSelector = m.initSelector()

	if nbnet.CustomRoutingDisabled() || m.disableClientRoutes {
		return nil, nil, nil
	}

	if err := m.sysOps.CleanupRouting(nil); err != nil {
		log.Warnf("Failed cleaning up routing: %v", err)
	}

	initialAddresses := []string{m.statusRecorder.GetManagementState().URL, m.statusRecorder.GetSignalState().URL}
	if m.relayMgr != nil {
		initialAddresses = append(initialAddresses, m.relayMgr.ServerURLs()...)
	}

	ips := resolveURLsToIPs(initialAddresses)

	beforePeerHook, afterPeerHook, err := m.sysOps.SetupRouting(ips, m.stateManager)
	if err != nil {
		return nil, nil, fmt.Errorf("setup routing: %w", err)
	}

	log.Info("Routing setup complete")
	return beforePeerHook, afterPeerHook, nil
}

func (m *DefaultManager) initSelector() *routeselector.RouteSelector {
	var state *SelectorState
	m.stateManager.RegisterState(state)

	// restore selector state if it exists
	if err := m.stateManager.LoadState(state); err != nil {
		log.Warnf("failed to load state: %v", err)
		return routeselector.NewRouteSelector()
	}

	if state := m.stateManager.GetState(state); state != nil {
		if selector, ok := state.(*SelectorState); ok {
			return (*routeselector.RouteSelector)(selector)
		}

		log.Warnf("failed to convert state with type %T to SelectorState", state)
	}

	return routeselector.NewRouteSelector()
}

func (m *DefaultManager) EnableServerRouter(firewall firewall.Manager) error {
	if m.disableServerRoutes {
		log.Info("server routes are disabled")
		return nil
	}

	if firewall == nil {
		return errors.New("firewall manager is not set")
	}

	var err error
	m.serverRouter, err = server.NewRouter(m.ctx, m.wgInterface, firewall, m.statusRecorder)
	if err != nil {
		return err
	}
	return nil
}

// Stop stops the manager watchers and clean firewall rules
func (m *DefaultManager) Stop(stateManager *statemanager.Manager) {
	m.stop()
	if m.serverRouter != nil {
		m.serverRouter.CleanUp()
	}

	if m.routeRefCounter != nil {
		if err := m.routeRefCounter.Flush(); err != nil {
			log.Errorf("Error flushing route ref counter: %v", err)
		}
	}
	if m.allowedIPsRefCounter != nil {
		if err := m.allowedIPsRefCounter.Flush(); err != nil {
			log.Errorf("Error flushing allowed IPs ref counter: %v", err)
		}
	}

	if !nbnet.CustomRoutingDisabled() && !m.disableClientRoutes {
		if err := m.sysOps.CleanupRouting(stateManager); err != nil {
			log.Errorf("Error cleaning up routing: %v", err)
		} else {
			log.Info("Routing cleanup complete")
		}
	}

	m.mux.Lock()
	defer m.mux.Unlock()
	m.clientRoutes = nil
}

// UpdateRoutes compares received routes with existing routes and removes, updates or adds them to the client and server maps
func (m *DefaultManager) updateSystemRoutes(newRoutes route.HAMap) error {
	toAdd := make(map[route.HAUniqueID]*route.Route)
	toRemove := make(map[route.HAUniqueID]client.RouteHandler)

	for id, routes := range newRoutes {
		if len(routes) > 0 {
			toAdd[id] = routes[0]
		}
	}

	for id, activeHandler := range m.activeRoutes {
		if _, exists := toAdd[id]; exists {
			delete(toAdd, id)
		} else {
			toRemove[id] = activeHandler
		}
	}

	var merr *multierror.Error
	for id, handler := range toRemove {
		if err := handler.RemoveRoute(); err != nil {
			merr = multierror.Append(merr, fmt.Errorf("remove route %s: %w", handler.String(), err))
		}
		delete(m.activeRoutes, id)
	}

	for id, route := range toAdd {
		handler := client.HandlerFromRoute(
			route,
			m.routeRefCounter,
			m.allowedIPsRefCounter,
			m.dnsRouteInterval,
			m.statusRecorder,
			m.wgInterface,
			m.dnsServer,
			m.peerStore,
			m.useNewDNSRoute,
		)
		if err := handler.AddRoute(m.ctx); err != nil {
			merr = multierror.Append(merr, fmt.Errorf("add route %s: %w", handler.String(), err))
			continue
		}
		m.activeRoutes[id] = handler
	}

	return nberrors.FormatErrorOrNil(merr)
}

func (m *DefaultManager) UpdateRoutes(
	updateSerial uint64,
	serverRoutes map[route.ID]*route.Route,
	clientRoutes route.HAMap,
	useNewDNSRoute bool,
) error {
	select {
	case <-m.ctx.Done():
		log.Infof("not updating routes as context is closed")
		return nil
	default:
	}

	m.mux.Lock()
	defer m.mux.Unlock()
	m.useNewDNSRoute = useNewDNSRoute

<<<<<<< HEAD
=======
	newServerRoutesMap, newClientRoutesIDMap := m.classifyRoutes(newRoutes)

	var merr *multierror.Error
>>>>>>> 11d1ca6f
	if !m.disableClientRoutes {
		filteredClientRoutes := m.routeSelector.FilterSelected(clientRoutes)

		if err := m.updateSystemRoutes(filteredClientRoutes); err != nil {
			merr = multierror.Append(merr, fmt.Errorf("update system routes: %w", err))
		}

		m.updateClientNetworks(updateSerial, filteredClientRoutes)
		m.notifier.OnNewRoutes(filteredClientRoutes)
	}
	m.clientRoutes = clientRoutes

	if m.serverRouter == nil {
		return nberrors.FormatErrorOrNil(merr)
	}

<<<<<<< HEAD
	if err := m.serverRouter.UpdateRoutes(serverRoutes, useNewDNSRoute); err != nil {
		return fmt.Errorf("update routes: %w", err)
=======
	if err := m.serverRouter.UpdateRoutes(newServerRoutesMap, useNewDNSRoute); err != nil {
		merr = multierror.Append(merr, fmt.Errorf("update server routes: %w", err))
>>>>>>> 11d1ca6f
	}

	return nberrors.FormatErrorOrNil(merr)
}

// SetRouteChangeListener set RouteListener for route change Notifier
func (m *DefaultManager) SetRouteChangeListener(listener listener.NetworkChangeListener) {
	m.notifier.SetListener(listener)
}

// InitialRouteRange return the list of initial routes. It used by mobile systems
func (m *DefaultManager) InitialRouteRange() []string {
	return m.notifier.GetInitialRouteRanges()
}

// GetRouteSelector returns the route selector
func (m *DefaultManager) GetRouteSelector() *routeselector.RouteSelector {
	return m.routeSelector
}

// GetClientRoutes returns most recent list of clientRoutes received from the Management Service
func (m *DefaultManager) GetClientRoutes() route.HAMap {
	m.mux.Lock()
	defer m.mux.Unlock()

	return maps.Clone(m.clientRoutes)
}

// GetClientRoutesWithNetID returns the current routes from the route map, but the keys consist of the network ID only
func (m *DefaultManager) GetClientRoutesWithNetID() map[route.NetID][]*route.Route {
	m.mux.Lock()
	defer m.mux.Unlock()

	routes := make(map[route.NetID][]*route.Route, len(m.clientRoutes))
	for id, v := range m.clientRoutes {
		routes[id.NetID()] = v
	}
	return routes
}

// TriggerSelection triggers the selection of routes, stopping deselected watchers and starting newly selected ones
func (m *DefaultManager) TriggerSelection(networks route.HAMap) {
	m.mux.Lock()
	defer m.mux.Unlock()

	networks = m.routeSelector.FilterSelected(networks)

	m.notifier.OnNewRoutes(networks)

	if err := m.updateSystemRoutes(networks); err != nil {
		log.Errorf("failed to update system routes during selection: %v", err)
	}

	m.stopObsoleteClients(networks)

	for id, routes := range networks {
		if _, found := m.clientNetworks[id]; found {
			// don't touch existing client network watchers
			continue
		}

		handler := m.activeRoutes[id]
		if handler == nil {
			log.Warnf("no active handler found for route %s", id)
			continue
		}

		config := client.WatcherConfig{
			Context:          m.ctx,
			DNSRouteInterval: m.dnsRouteInterval,
			WGInterface:      m.wgInterface,
			StatusRecorder:   m.statusRecorder,
			Route:            routes[0],
			Handler:          handler,
		}
		clientNetworkWatcher := client.NewWatcher(config)
		m.clientNetworks[id] = clientNetworkWatcher
		go clientNetworkWatcher.Start()
		clientNetworkWatcher.SendUpdate(client.RoutesUpdate{Routes: routes})
	}

	if err := m.stateManager.UpdateState((*SelectorState)(m.routeSelector)); err != nil {
		log.Errorf("failed to update state: %v", err)
	}
}

// stopObsoleteClients stops the client network watcher for the networks that are not in the new list
func (m *DefaultManager) stopObsoleteClients(networks route.HAMap) {
	for id, client := range m.clientNetworks {
		if _, ok := networks[id]; !ok {
			client.Stop()
			delete(m.clientNetworks, id)
		}
	}
}

func (m *DefaultManager) updateClientNetworks(updateSerial uint64, networks route.HAMap) {
	// removing routes that do not exist as per the update from the Management service.
	m.stopObsoleteClients(networks)

	for id, routes := range networks {
		clientNetworkWatcher, found := m.clientNetworks[id]
		if !found {
			handler := m.activeRoutes[id]
			if handler == nil {
				log.Errorf("No active handler found for route %s", id)
				continue
			}

			config := client.WatcherConfig{
				Context:          m.ctx,
				DNSRouteInterval: m.dnsRouteInterval,
				WGInterface:      m.wgInterface,
				StatusRecorder:   m.statusRecorder,
				Route:            routes[0],
				Handler:          handler,
			}
			clientNetworkWatcher = client.NewWatcher(config)
			m.clientNetworks[id] = clientNetworkWatcher
			go clientNetworkWatcher.Start()
		}
		update := client.RoutesUpdate{
			UpdateSerial: updateSerial,
			Routes:       routes,
		}
		clientNetworkWatcher.SendUpdate(update)
	}
}

func (m *DefaultManager) ClassifyRoutes(newRoutes []*route.Route) (map[route.ID]*route.Route, route.HAMap) {
	newClientRoutesIDMap := make(route.HAMap)
	newServerRoutesMap := make(map[route.ID]*route.Route)
	ownNetworkIDs := make(map[route.HAUniqueID]bool)

	for _, newRoute := range newRoutes {
		haID := newRoute.GetHAUniqueID()
		if newRoute.Peer == m.pubKey {
			ownNetworkIDs[haID] = true
			newServerRoutesMap[newRoute.ID] = newRoute
		}
	}

	for _, newRoute := range newRoutes {
		haID := newRoute.GetHAUniqueID()
		if !ownNetworkIDs[haID] {
			if !isRouteSupported(newRoute) {
				continue
			}
			newClientRoutesIDMap[haID] = append(newClientRoutesIDMap[haID], newRoute)
		}
	}

	return newServerRoutesMap, newClientRoutesIDMap
}

func (m *DefaultManager) initialClientRoutes(initialRoutes []*route.Route) []*route.Route {
	_, crMap := m.ClassifyRoutes(initialRoutes)
	rs := make([]*route.Route, 0, len(crMap))
	for _, routes := range crMap {
		rs = append(rs, routes...)
	}
	return rs
}

func isRouteSupported(route *route.Route) bool {
	if netstack.IsEnabled() || !nbnet.CustomRoutingDisabled() || route.IsDynamic() {
		return true
	}

	// If prefix is too small, lets assume it is a possible default prefix which is not yet supported
	// we skip this prefix management
	if route.Network.Bits() <= vars.MinRangeBits {
		log.Warnf("This agent version: %s, doesn't support default routes, received %s, skipping this prefix",
			version.NetbirdVersion(), route.Network)
		return false
	}
	return true
}

// resolveURLsToIPs takes a slice of URLs, resolves them to IP addresses and returns a slice of IPs.
func resolveURLsToIPs(urls []string) []net.IP {
	var ips []net.IP
	for _, rawurl := range urls {
		u, err := url.Parse(rawurl)
		if err != nil {
			log.Errorf("Failed to parse url %s: %v", rawurl, err)
			continue
		}
		ipAddrs, err := net.LookupIP(u.Hostname())
		if err != nil {
			log.Errorf("Failed to resolve host %s: %v", u.Hostname(), err)
			continue
		}
		ips = append(ips, ipAddrs...)
	}
	return ips
}<|MERGE_RESOLUTION|>--- conflicted
+++ resolved
@@ -337,12 +337,7 @@
 	defer m.mux.Unlock()
 	m.useNewDNSRoute = useNewDNSRoute
 
-<<<<<<< HEAD
-=======
-	newServerRoutesMap, newClientRoutesIDMap := m.classifyRoutes(newRoutes)
-
 	var merr *multierror.Error
->>>>>>> 11d1ca6f
 	if !m.disableClientRoutes {
 		filteredClientRoutes := m.routeSelector.FilterSelected(clientRoutes)
 
@@ -359,13 +354,8 @@
 		return nberrors.FormatErrorOrNil(merr)
 	}
 
-<<<<<<< HEAD
 	if err := m.serverRouter.UpdateRoutes(serverRoutes, useNewDNSRoute); err != nil {
-		return fmt.Errorf("update routes: %w", err)
-=======
-	if err := m.serverRouter.UpdateRoutes(newServerRoutesMap, useNewDNSRoute); err != nil {
 		merr = multierror.Append(merr, fmt.Errorf("update server routes: %w", err))
->>>>>>> 11d1ca6f
 	}
 
 	return nberrors.FormatErrorOrNil(merr)
