package routemanager

import (
	"context"
	"errors"
	"fmt"
	"net"
	"net/netip"
	"net/url"
	"runtime"
	"sync"
	"time"

	log "github.com/sirupsen/logrus"
	"golang.org/x/exp/maps"

	firewall "github.com/netbirdio/netbird/client/firewall/manager"
	"github.com/netbirdio/netbird/client/iface"
	"github.com/netbirdio/netbird/client/iface/configurer"
	"github.com/netbirdio/netbird/client/internal/dns"
	"github.com/netbirdio/netbird/client/internal/listener"
	"github.com/netbirdio/netbird/client/internal/peer"
	"github.com/netbirdio/netbird/client/internal/peerstore"
	"github.com/netbirdio/netbird/client/internal/routemanager/notifier"
	"github.com/netbirdio/netbird/client/internal/routemanager/refcounter"
	"github.com/netbirdio/netbird/client/internal/routemanager/systemops"
	"github.com/netbirdio/netbird/client/internal/routemanager/vars"
	"github.com/netbirdio/netbird/client/internal/routeselector"
	"github.com/netbirdio/netbird/client/internal/statemanager"
	relayClient "github.com/netbirdio/netbird/relay/client"
	"github.com/netbirdio/netbird/route"
	nbnet "github.com/netbirdio/netbird/util/net"
	"github.com/netbirdio/netbird/version"
)

// Manager is a route manager interface
type Manager interface {
	Init() (nbnet.AddHookFunc, nbnet.RemoveHookFunc, error)
<<<<<<< HEAD
	UpdateRoutes(updateSerial uint64, newRoutes []*route.Route) error
=======
	UpdateRoutes(updateSerial uint64, newRoutes []*route.Route, useNewDNSRoute bool) error
>>>>>>> 4aa13c61
	TriggerSelection(route.HAMap)
	GetRouteSelector() *routeselector.RouteSelector
	GetClientRoutes() route.HAMap
	GetClientRoutesWithNetID() map[route.NetID][]*route.Route
	SetRouteChangeListener(listener listener.NetworkChangeListener)
	InitialRouteRange() []string
	EnableServerRouter(firewall firewall.Manager) error
	Stop(stateManager *statemanager.Manager)
}

// DefaultManager is the default instance of a route manager
type DefaultManager struct {
	ctx                  context.Context
	stop                 context.CancelFunc
	mux                  sync.Mutex
	clientNetworks       map[route.HAUniqueID]*clientNetwork
	routeSelector        *routeselector.RouteSelector
	serverRouter         serverRouter
	sysOps               *systemops.SysOps
	statusRecorder       *peer.Status
	relayMgr             *relayClient.Manager
	wgInterface          iface.IWGIface
	pubKey               string
	notifier             *notifier.Notifier
	routeRefCounter      *refcounter.RouteRefCounter
	allowedIPsRefCounter *refcounter.AllowedIPsRefCounter
	dnsRouteInterval     time.Duration
	stateManager         *statemanager.Manager
	// clientRoutes is the most recent list of clientRoutes received from the Management Service
<<<<<<< HEAD
	clientRoutes route.HAMap
	dnsServer    dns.Server
	peerStore    *peerstore.Store
=======
	clientRoutes   route.HAMap
	dnsServer      dns.Server
	peerStore      *peerstore.Store
	useNewDNSRoute bool
>>>>>>> 4aa13c61
}

func NewManager(
	ctx context.Context,
	pubKey string,
	dnsRouteInterval time.Duration,
	wgInterface iface.IWGIface,
	statusRecorder *peer.Status,
	relayMgr *relayClient.Manager,
	initialRoutes []*route.Route,
	stateManager *statemanager.Manager,
	dnsServer dns.Server,
	peerStore *peerstore.Store,
) *DefaultManager {
	mCTX, cancel := context.WithCancel(ctx)
	notifier := notifier.NewNotifier()
	sysOps := systemops.NewSysOps(wgInterface, notifier)

	dm := &DefaultManager{
		ctx:              mCTX,
		stop:             cancel,
		dnsRouteInterval: dnsRouteInterval,
		clientNetworks:   make(map[route.HAUniqueID]*clientNetwork),
		relayMgr:         relayMgr,
		sysOps:           sysOps,
		statusRecorder:   statusRecorder,
		wgInterface:      wgInterface,
		pubKey:           pubKey,
		notifier:         notifier,
		stateManager:     stateManager,
		dnsServer:        dnsServer,
		peerStore:        peerStore,
	}

	dm.routeRefCounter = refcounter.New(
		func(prefix netip.Prefix, _ struct{}) (struct{}, error) {
			return struct{}{}, sysOps.AddVPNRoute(prefix, wgInterface.ToInterface())
		},
		func(prefix netip.Prefix, _ struct{}) error {
			return sysOps.RemoveVPNRoute(prefix, wgInterface.ToInterface())
		},
	)

	dm.allowedIPsRefCounter = refcounter.New(
		func(prefix netip.Prefix, peerKey string) (string, error) {
			// save peerKey to use it in the remove function
			return peerKey, wgInterface.AddAllowedIP(peerKey, prefix.String())
		},
		func(prefix netip.Prefix, peerKey string) error {
			if err := wgInterface.RemoveAllowedIP(peerKey, prefix.String()); err != nil {
				if !errors.Is(err, configurer.ErrPeerNotFound) && !errors.Is(err, configurer.ErrAllowedIPNotFound) {
					return err
				}
				log.Tracef("Remove allowed IPs %s for %s: %v", prefix, peerKey, err)
			}
			return nil
		},
	)

	if runtime.GOOS == "android" {
		cr := dm.initialClientRoutes(initialRoutes)
		dm.notifier.SetInitialClientRoutes(cr)
	}
	return dm
}

// Init sets up the routing
func (m *DefaultManager) Init() (nbnet.AddHookFunc, nbnet.RemoveHookFunc, error) {
	m.routeSelector = m.initSelector()

	if nbnet.CustomRoutingDisabled() {
		return nil, nil, nil
	}

	if err := m.sysOps.CleanupRouting(nil); err != nil {
		log.Warnf("Failed cleaning up routing: %v", err)
	}

	initialAddresses := []string{m.statusRecorder.GetManagementState().URL, m.statusRecorder.GetSignalState().URL}
	if m.relayMgr != nil {
		initialAddresses = append(initialAddresses, m.relayMgr.ServerURLs()...)
	}

	ips := resolveURLsToIPs(initialAddresses)

	beforePeerHook, afterPeerHook, err := m.sysOps.SetupRouting(ips, m.stateManager)
	if err != nil {
		return nil, nil, fmt.Errorf("setup routing: %w", err)
	}

	log.Info("Routing setup complete")
	return beforePeerHook, afterPeerHook, nil
}

func (m *DefaultManager) initSelector() *routeselector.RouteSelector {
	var state *SelectorState
	m.stateManager.RegisterState(state)

	// restore selector state if it exists
	if err := m.stateManager.LoadState(state); err != nil {
		log.Warnf("failed to load state: %v", err)
		return routeselector.NewRouteSelector()
	}

	if state := m.stateManager.GetState(state); state != nil {
		if selector, ok := state.(*SelectorState); ok {
			return (*routeselector.RouteSelector)(selector)
		}

		log.Warnf("failed to convert state with type %T to SelectorState", state)
	}

	return routeselector.NewRouteSelector()
}

func (m *DefaultManager) EnableServerRouter(firewall firewall.Manager) error {
	var err error
	m.serverRouter, err = newServerRouter(m.ctx, m.wgInterface, firewall, m.statusRecorder)
	if err != nil {
		return err
	}
	return nil
}

// Stop stops the manager watchers and clean firewall rules
func (m *DefaultManager) Stop(stateManager *statemanager.Manager) {
	m.stop()
	if m.serverRouter != nil {
		m.serverRouter.cleanUp()
	}

	if m.routeRefCounter != nil {
		if err := m.routeRefCounter.Flush(); err != nil {
			log.Errorf("Error flushing route ref counter: %v", err)
		}
	}
	if m.allowedIPsRefCounter != nil {
		if err := m.allowedIPsRefCounter.Flush(); err != nil {
			log.Errorf("Error flushing allowed IPs ref counter: %v", err)
		}
	}

	if !nbnet.CustomRoutingDisabled() {
		if err := m.sysOps.CleanupRouting(stateManager); err != nil {
			log.Errorf("Error cleaning up routing: %v", err)
		} else {
			log.Info("Routing cleanup complete")
		}
	}

	m.ctx = nil

	m.mux.Lock()
	defer m.mux.Unlock()
	m.clientRoutes = nil
}

// UpdateRoutes compares received routes with existing routes and removes, updates or adds them to the client and server maps
<<<<<<< HEAD
func (m *DefaultManager) UpdateRoutes(updateSerial uint64, newRoutes []*route.Route) error {
=======
func (m *DefaultManager) UpdateRoutes(updateSerial uint64, newRoutes []*route.Route, useNewDNSRoute bool) error {
>>>>>>> 4aa13c61
	select {
	case <-m.ctx.Done():
		log.Infof("not updating routes as context is closed")
		return nil
	default:
	}

	m.mux.Lock()
	defer m.mux.Unlock()
<<<<<<< HEAD
=======
	m.useNewDNSRoute = useNewDNSRoute
>>>>>>> 4aa13c61

	newServerRoutesMap, newClientRoutesIDMap := m.classifyRoutes(newRoutes)

	filteredClientRoutes := m.routeSelector.FilterSelected(newClientRoutesIDMap)
	m.updateClientNetworks(updateSerial, filteredClientRoutes)
	m.notifier.OnNewRoutes(filteredClientRoutes)

	if m.serverRouter != nil {
		err := m.serverRouter.updateRoutes(newServerRoutesMap)
		if err != nil {
			return err
		}
	}

	m.clientRoutes = newClientRoutesIDMap

	return nil
}

// SetRouteChangeListener set RouteListener for route change Notifier
func (m *DefaultManager) SetRouteChangeListener(listener listener.NetworkChangeListener) {
	m.notifier.SetListener(listener)
}

// InitialRouteRange return the list of initial routes. It used by mobile systems
func (m *DefaultManager) InitialRouteRange() []string {
	return m.notifier.GetInitialRouteRanges()
}

// GetRouteSelector returns the route selector
func (m *DefaultManager) GetRouteSelector() *routeselector.RouteSelector {
	return m.routeSelector
}

// GetClientRoutes returns most recent list of clientRoutes received from the Management Service
func (m *DefaultManager) GetClientRoutes() route.HAMap {
	m.mux.Lock()
	defer m.mux.Unlock()

	return maps.Clone(m.clientRoutes)
}

// GetClientRoutesWithNetID returns the current routes from the route map, but the keys consist of the network ID only
func (m *DefaultManager) GetClientRoutesWithNetID() map[route.NetID][]*route.Route {
	m.mux.Lock()
	defer m.mux.Unlock()

	routes := make(map[route.NetID][]*route.Route, len(m.clientRoutes))
	for id, v := range m.clientRoutes {
		routes[id.NetID()] = v
	}
	return routes
}

// TriggerSelection triggers the selection of routes, stopping deselected watchers and starting newly selected ones
func (m *DefaultManager) TriggerSelection(networks route.HAMap) {
	m.mux.Lock()
	defer m.mux.Unlock()

	networks = m.routeSelector.FilterSelected(networks)

	m.notifier.OnNewRoutes(networks)

	m.stopObsoleteClients(networks)

	for id, routes := range networks {
		if _, found := m.clientNetworks[id]; found {
			// don't touch existing client network watchers
			continue
		}

		clientNetworkWatcher := newClientNetworkWatcher(
			m.ctx,
			m.dnsRouteInterval,
			m.wgInterface,
			m.statusRecorder,
			routes[0],
			m.routeRefCounter,
			m.allowedIPsRefCounter,
			m.dnsServer,
			m.peerStore,
<<<<<<< HEAD
=======
			m.useNewDNSRoute,
>>>>>>> 4aa13c61
		)
		m.clientNetworks[id] = clientNetworkWatcher
		go clientNetworkWatcher.peersStateAndUpdateWatcher()
		clientNetworkWatcher.sendUpdateToClientNetworkWatcher(routesUpdate{routes: routes})
	}

	if err := m.stateManager.UpdateState((*SelectorState)(m.routeSelector)); err != nil {
		log.Errorf("failed to update state: %v", err)
	}
}

// stopObsoleteClients stops the client network watcher for the networks that are not in the new list
func (m *DefaultManager) stopObsoleteClients(networks route.HAMap) {
	for id, client := range m.clientNetworks {
		if _, ok := networks[id]; !ok {
			log.Debugf("Stopping client network watcher, %s", id)
			client.cancel()
			delete(m.clientNetworks, id)
		}
	}
}

func (m *DefaultManager) updateClientNetworks(updateSerial uint64, networks route.HAMap) {
	// removing routes that do not exist as per the update from the Management service.
	m.stopObsoleteClients(networks)

	for id, routes := range networks {
		clientNetworkWatcher, found := m.clientNetworks[id]
		if !found {
<<<<<<< HEAD
			clientNetworkWatcher = newClientNetworkWatcher(m.ctx, m.dnsRouteInterval, m.wgInterface, m.statusRecorder, routes[0], m.routeRefCounter, m.allowedIPsRefCounter, m.dnsServer, m.peerStore)
=======
			clientNetworkWatcher = newClientNetworkWatcher(
				m.ctx,
				m.dnsRouteInterval,
				m.wgInterface,
				m.statusRecorder,
				routes[0],
				m.routeRefCounter,
				m.allowedIPsRefCounter,
				m.dnsServer,
				m.peerStore,
				m.useNewDNSRoute,
			)
>>>>>>> 4aa13c61
			m.clientNetworks[id] = clientNetworkWatcher
			go clientNetworkWatcher.peersStateAndUpdateWatcher()
		}
		update := routesUpdate{
			updateSerial: updateSerial,
			routes:       routes,
		}
		clientNetworkWatcher.sendUpdateToClientNetworkWatcher(update)
	}
}

func (m *DefaultManager) classifyRoutes(newRoutes []*route.Route) (map[route.ID]*route.Route, route.HAMap) {
	newClientRoutesIDMap := make(route.HAMap)
	newServerRoutesMap := make(map[route.ID]*route.Route)
	ownNetworkIDs := make(map[route.HAUniqueID]bool)

	for _, newRoute := range newRoutes {
		haID := newRoute.GetHAUniqueID()
		if newRoute.Peer == m.pubKey {
			ownNetworkIDs[haID] = true
			// only linux is supported for now
			if runtime.GOOS != "linux" {
				log.Warnf("received a route to manage, but agent doesn't support router mode on %s OS", runtime.GOOS)
				continue
			}
			newServerRoutesMap[newRoute.ID] = newRoute
		}
	}

	for _, newRoute := range newRoutes {
		haID := newRoute.GetHAUniqueID()
		if !ownNetworkIDs[haID] {
			if !isRouteSupported(newRoute) {
				continue
			}
			newClientRoutesIDMap[haID] = append(newClientRoutesIDMap[haID], newRoute)
		}
	}

	return newServerRoutesMap, newClientRoutesIDMap
}

func (m *DefaultManager) initialClientRoutes(initialRoutes []*route.Route) []*route.Route {
	_, crMap := m.classifyRoutes(initialRoutes)
	rs := make([]*route.Route, 0, len(crMap))
	for _, routes := range crMap {
		rs = append(rs, routes...)
	}
	return rs
}

func isRouteSupported(route *route.Route) bool {
	if !nbnet.CustomRoutingDisabled() || route.IsDynamic() {
		return true
	}

	// If prefix is too small, lets assume it is a possible default prefix which is not yet supported
	// we skip this prefix management
	if route.Network.Bits() <= vars.MinRangeBits {
		log.Warnf("This agent version: %s, doesn't support default routes, received %s, skipping this prefix",
			version.NetbirdVersion(), route.Network)
		return false
	}
	return true
}

// resolveURLsToIPs takes a slice of URLs, resolves them to IP addresses and returns a slice of IPs.
func resolveURLsToIPs(urls []string) []net.IP {
	var ips []net.IP
	for _, rawurl := range urls {
		u, err := url.Parse(rawurl)
		if err != nil {
			log.Errorf("Failed to parse url %s: %v", rawurl, err)
			continue
		}
		ipAddrs, err := net.LookupIP(u.Hostname())
		if err != nil {
			log.Errorf("Failed to resolve host %s: %v", u.Hostname(), err)
			continue
		}
		ips = append(ips, ipAddrs...)
	}
	return ips
}<|MERGE_RESOLUTION|>--- conflicted
+++ resolved
@@ -36,11 +36,7 @@
 // Manager is a route manager interface
 type Manager interface {
 	Init() (nbnet.AddHookFunc, nbnet.RemoveHookFunc, error)
-<<<<<<< HEAD
-	UpdateRoutes(updateSerial uint64, newRoutes []*route.Route) error
-=======
 	UpdateRoutes(updateSerial uint64, newRoutes []*route.Route, useNewDNSRoute bool) error
->>>>>>> 4aa13c61
 	TriggerSelection(route.HAMap)
 	GetRouteSelector() *routeselector.RouteSelector
 	GetClientRoutes() route.HAMap
@@ -70,16 +66,10 @@
 	dnsRouteInterval     time.Duration
 	stateManager         *statemanager.Manager
 	// clientRoutes is the most recent list of clientRoutes received from the Management Service
-<<<<<<< HEAD
-	clientRoutes route.HAMap
-	dnsServer    dns.Server
-	peerStore    *peerstore.Store
-=======
 	clientRoutes   route.HAMap
 	dnsServer      dns.Server
 	peerStore      *peerstore.Store
 	useNewDNSRoute bool
->>>>>>> 4aa13c61
 }
 
 func NewManager(
@@ -238,11 +228,7 @@
 }
 
 // UpdateRoutes compares received routes with existing routes and removes, updates or adds them to the client and server maps
-<<<<<<< HEAD
-func (m *DefaultManager) UpdateRoutes(updateSerial uint64, newRoutes []*route.Route) error {
-=======
 func (m *DefaultManager) UpdateRoutes(updateSerial uint64, newRoutes []*route.Route, useNewDNSRoute bool) error {
->>>>>>> 4aa13c61
 	select {
 	case <-m.ctx.Done():
 		log.Infof("not updating routes as context is closed")
@@ -252,10 +238,7 @@
 
 	m.mux.Lock()
 	defer m.mux.Unlock()
-<<<<<<< HEAD
-=======
 	m.useNewDNSRoute = useNewDNSRoute
->>>>>>> 4aa13c61
 
 	newServerRoutesMap, newClientRoutesIDMap := m.classifyRoutes(newRoutes)
 
@@ -337,10 +320,7 @@
 			m.allowedIPsRefCounter,
 			m.dnsServer,
 			m.peerStore,
-<<<<<<< HEAD
-=======
 			m.useNewDNSRoute,
->>>>>>> 4aa13c61
 		)
 		m.clientNetworks[id] = clientNetworkWatcher
 		go clientNetworkWatcher.peersStateAndUpdateWatcher()
@@ -370,9 +350,6 @@
 	for id, routes := range networks {
 		clientNetworkWatcher, found := m.clientNetworks[id]
 		if !found {
-<<<<<<< HEAD
-			clientNetworkWatcher = newClientNetworkWatcher(m.ctx, m.dnsRouteInterval, m.wgInterface, m.statusRecorder, routes[0], m.routeRefCounter, m.allowedIPsRefCounter, m.dnsServer, m.peerStore)
-=======
 			clientNetworkWatcher = newClientNetworkWatcher(
 				m.ctx,
 				m.dnsRouteInterval,
@@ -385,7 +362,6 @@
 				m.peerStore,
 				m.useNewDNSRoute,
 			)
->>>>>>> 4aa13c61
 			m.clientNetworks[id] = clientNetworkWatcher
 			go clientNetworkWatcher.peersStateAndUpdateWatcher()
 		}
