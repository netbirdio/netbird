package routemanager

import (
	"context"
	"fmt"
	"net"
	"net/netip"
	"net/url"
	"runtime"
	"sync"

	log "github.com/sirupsen/logrus"

	firewall "github.com/netbirdio/netbird/client/firewall/manager"
	"github.com/netbirdio/netbird/client/internal/listener"
	"github.com/netbirdio/netbird/client/internal/peer"
	"github.com/netbirdio/netbird/client/internal/routemanager/refcounter"
	"github.com/netbirdio/netbird/client/internal/routemanager/systemops"
	"github.com/netbirdio/netbird/client/internal/routemanager/vars"
	"github.com/netbirdio/netbird/client/internal/routeselector"
	"github.com/netbirdio/netbird/iface"
	"github.com/netbirdio/netbird/route"
	nbnet "github.com/netbirdio/netbird/util/net"
	"github.com/netbirdio/netbird/version"
)

// Manager is a route manager interface
type Manager interface {
	Init() (peer.BeforeAddPeerHookFunc, peer.AfterRemovePeerHookFunc, error)
	UpdateRoutes(updateSerial uint64, newRoutes []*route.Route) (map[route.ID]*route.Route, route.HAMap, error)
	TriggerSelection(route.HAMap)
	GetRouteSelector() *routeselector.RouteSelector
	SetRouteChangeListener(listener listener.NetworkChangeListener)
	InitialRouteRange() []string
	EnableServerRouter(firewall firewall.Manager) error
	Stop()
}

// DefaultManager is the default instance of a route manager
type DefaultManager struct {
<<<<<<< HEAD
	ctx                  context.Context
	stop                 context.CancelFunc
	mux                  sync.Mutex
	clientNetworks       map[route.HAUniqueID]*clientNetwork
	routeSelector        *routeselector.RouteSelector
	serverRouter         serverRouter
	statusRecorder       *peer.Status
	wgInterface          *iface.WGIface
	pubKey               string
	notifier             *notifier
	routeRefCounter      *refcounter.Counter
	allowedIPsRefCounter *refcounter.Counter
=======
	ctx            context.Context
	stop           context.CancelFunc
	mux            sync.Mutex
	clientNetworks map[route.HAUniqueID]*clientNetwork
	routeSelector  *routeselector.RouteSelector
	serverRouter   serverRouter
	statusRecorder *peer.Status
	wgInterface    *iface.WGIface
	pubKey         string
	notifier       *notifier
>>>>>>> 2e0047da
}

func NewManager(ctx context.Context, pubKey string, wgInterface *iface.WGIface, statusRecorder *peer.Status, initialRoutes []*route.Route) *DefaultManager {
	mCTX, cancel := context.WithCancel(ctx)
	dm := &DefaultManager{
		ctx:            mCTX,
		stop:           cancel,
		clientNetworks: make(map[route.HAUniqueID]*clientNetwork),
		routeSelector:  routeselector.NewRouteSelector(),
		statusRecorder: statusRecorder,
		wgInterface:    wgInterface,
		pubKey:         pubKey,
		notifier:       newNotifier(),
	}

	dm.routeRefCounter = refcounter.New(
		func(prefix netip.Prefix) (netip.Addr, *net.Interface, error) {
			intf := wgInterface.ToInterface()
			if err := systemops.AddVPNRoute(prefix, intf); err != nil {
				return netip.Addr{}, nil, err
			}
			return netip.Addr{}, intf, nil
		},
		func(prefix netip.Prefix, _ netip.Addr, intf *net.Interface) error {
			return systemops.RemoveVPNRoute(prefix, intf)
		},
	)

	if runtime.GOOS == "android" {
		cr := dm.clientRoutes(initialRoutes)
		dm.notifier.setInitialClientRoutes(cr)
	}
	return dm
}

// Init sets up the routing
func (m *DefaultManager) Init() (peer.BeforeAddPeerHookFunc, peer.AfterRemovePeerHookFunc, error) {
	if nbnet.CustomRoutingDisabled() {
		return nil, nil, nil
	}

	if err := systemops.CleanupRouting(); err != nil {
		log.Warnf("Failed cleaning up routing: %v", err)
	}

	mgmtAddress := m.statusRecorder.GetManagementState().URL
	signalAddress := m.statusRecorder.GetSignalState().URL
	ips := resolveURLsToIPs([]string{mgmtAddress, signalAddress})

	beforePeerHook, afterPeerHook, err := systemops.SetupRouting(ips, m.wgInterface)
	if err != nil {
		return nil, nil, fmt.Errorf("setup routing: %w", err)
	}
	log.Info("Routing setup complete")
	return beforePeerHook, afterPeerHook, nil
}

func (m *DefaultManager) EnableServerRouter(firewall firewall.Manager) error {
	var err error
	m.serverRouter, err = newServerRouter(m.ctx, m.wgInterface, firewall, m.statusRecorder)
	if err != nil {
		return err
	}
	return nil
}

// Stop stops the manager watchers and clean firewall rules
func (m *DefaultManager) Stop() {
	m.stop()
	if m.serverRouter != nil {
		m.serverRouter.cleanUp()
	}

	if m.routeRefCounter != nil {
		if err := m.routeRefCounter.Flush(); err != nil {
			log.Errorf("Error flushing route ref counter: %v", err)
		}
	}

	if !nbnet.CustomRoutingDisabled() {
		if err := systemops.CleanupRouting(); err != nil {
			log.Errorf("Error cleaning up routing: %v", err)
		} else {
			log.Info("Routing cleanup complete")
		}
	}

	m.ctx = nil
}

// UpdateRoutes compares received routes with existing routes and removes, updates or adds them to the client and server maps
func (m *DefaultManager) UpdateRoutes(updateSerial uint64, newRoutes []*route.Route) (map[route.ID]*route.Route, route.HAMap, error) {
	select {
	case <-m.ctx.Done():
		log.Infof("not updating routes as context is closed")
		return nil, nil, m.ctx.Err()
	default:
		m.mux.Lock()
		defer m.mux.Unlock()

		newServerRoutesMap, newClientRoutesIDMap := m.classifyRoutes(newRoutes)

		filteredClientRoutes := m.routeSelector.FilterSelected(newClientRoutesIDMap)
		m.updateClientNetworks(updateSerial, filteredClientRoutes)
		m.notifier.onNewRoutes(filteredClientRoutes)

		if m.serverRouter != nil {
			err := m.serverRouter.updateRoutes(newServerRoutesMap)
			if err != nil {
				return nil, nil, fmt.Errorf("update routes: %w", err)
			}
		}

		return newServerRoutesMap, newClientRoutesIDMap, nil
	}
}

// SetRouteChangeListener set RouteListener for route change notifier
func (m *DefaultManager) SetRouteChangeListener(listener listener.NetworkChangeListener) {
	m.notifier.setListener(listener)
}

// InitialRouteRange return the list of initial routes. It used by mobile systems
func (m *DefaultManager) InitialRouteRange() []string {
	return m.notifier.getInitialRouteRanges()
}

// GetRouteSelector returns the route selector
func (m *DefaultManager) GetRouteSelector() *routeselector.RouteSelector {
	return m.routeSelector
}

// GetClientRoutes returns the client routes
func (m *DefaultManager) GetClientRoutes() map[route.HAUniqueID]*clientNetwork {
	return m.clientNetworks
}

// TriggerSelection triggers the selection of routes, stopping deselected watchers and starting newly selected ones
func (m *DefaultManager) TriggerSelection(networks route.HAMap) {
	m.mux.Lock()
	defer m.mux.Unlock()

	networks = m.routeSelector.FilterSelected(networks)
	m.stopObsoleteClients(networks)

	for id, routes := range networks {
		if _, found := m.clientNetworks[id]; found {
			// don't touch existing client network watchers
			continue
		}

		clientNetworkWatcher := newClientNetworkWatcher(m.ctx, m.wgInterface, m.statusRecorder, routes[0], m.routeRefCounter)
		m.clientNetworks[id] = clientNetworkWatcher
		go clientNetworkWatcher.peersStateAndUpdateWatcher()
		clientNetworkWatcher.sendUpdateToClientNetworkWatcher(routesUpdate{routes: routes})
	}
}

// stopObsoleteClients stops the client network watcher for the networks that are not in the new list
func (m *DefaultManager) stopObsoleteClients(networks route.HAMap) {
	for id, client := range m.clientNetworks {
		if _, ok := networks[id]; !ok {
			log.Debugf("Stopping client network watcher, %s", id)
			client.cancel()
			delete(m.clientNetworks, id)
		}
	}
}

func (m *DefaultManager) updateClientNetworks(updateSerial uint64, networks route.HAMap) {
	// removing routes that do not exist as per the update from the Management service.
	m.stopObsoleteClients(networks)

	for id, routes := range networks {
		clientNetworkWatcher, found := m.clientNetworks[id]
		if !found {
			clientNetworkWatcher = newClientNetworkWatcher(m.ctx, m.wgInterface, m.statusRecorder, routes[0], m.routeRefCounter)
			m.clientNetworks[id] = clientNetworkWatcher
			go clientNetworkWatcher.peersStateAndUpdateWatcher()
		}
		update := routesUpdate{
			updateSerial: updateSerial,
			routes:       routes,
		}
		clientNetworkWatcher.sendUpdateToClientNetworkWatcher(update)
	}
}

func (m *DefaultManager) classifyRoutes(newRoutes []*route.Route) (map[route.ID]*route.Route, route.HAMap) {
	newClientRoutesIDMap := make(route.HAMap)
	newServerRoutesMap := make(map[route.ID]*route.Route)
	ownNetworkIDs := make(map[route.HAUniqueID]bool)

	for _, newRoute := range newRoutes {
<<<<<<< HEAD
		haID := newRoute.GetHAUniqueID()
=======
		haID := route.GetHAUniqueID(newRoute)
>>>>>>> 2e0047da
		if newRoute.Peer == m.pubKey {
			ownNetworkIDs[haID] = true
			// only linux is supported for now
			if runtime.GOOS != "linux" {
				log.Warnf("received a route to manage, but agent doesn't support router mode on %s OS", runtime.GOOS)
				continue
			}
			newServerRoutesMap[newRoute.ID] = newRoute
		}
	}

	for _, newRoute := range newRoutes {
<<<<<<< HEAD
		haID := newRoute.GetHAUniqueID()
		if !ownNetworkIDs[haID] {
			if !isRouteSupported(newRoute) {
=======
		haID := route.GetHAUniqueID(newRoute)
		if !ownNetworkIDs[haID] {
			if !isPrefixSupported(newRoute.Network) {
>>>>>>> 2e0047da
				continue
			}
			newClientRoutesIDMap[haID] = append(newClientRoutesIDMap[haID], newRoute)
		}
	}

	return newServerRoutesMap, newClientRoutesIDMap
}

func (m *DefaultManager) clientRoutes(initialRoutes []*route.Route) []*route.Route {
	_, crMap := m.classifyRoutes(initialRoutes)
	rs := make([]*route.Route, len(crMap))
	for _, routes := range crMap {
		rs = append(rs, routes...)
	}
	return rs
}

func isRouteSupported(route *route.Route) bool {
	if !nbnet.CustomRoutingDisabled() {
		return true
	}

	if route.IsDynamic() {
		return true
	}

	// If prefix is too small, lets assume it is a possible default prefix which is not yet supported
	// we skip this prefix management
	if route.Network.Bits() <= vars.MinRangeBits {
		log.Warnf("This agent version: %s, doesn't support default routes, received %s, skipping this prefix",
			version.NetbirdVersion(), route.Network)
		return false
	}
	return true
}

// resolveURLsToIPs takes a slice of URLs, resolves them to IP addresses and returns a slice of IPs.
func resolveURLsToIPs(urls []string) []net.IP {
	var ips []net.IP
	for _, rawurl := range urls {
		u, err := url.Parse(rawurl)
		if err != nil {
			log.Errorf("Failed to parse url %s: %v", rawurl, err)
			continue
		}
		ipAddrs, err := net.LookupIP(u.Hostname())
		if err != nil {
			log.Errorf("Failed to resolve host %s: %v", u.Hostname(), err)
			continue
		}
		ips = append(ips, ipAddrs...)
	}
	return ips
}<|MERGE_RESOLUTION|>--- conflicted
+++ resolved
@@ -38,7 +38,6 @@
 
 // DefaultManager is the default instance of a route manager
 type DefaultManager struct {
-<<<<<<< HEAD
 	ctx                  context.Context
 	stop                 context.CancelFunc
 	mux                  sync.Mutex
@@ -51,18 +50,6 @@
 	notifier             *notifier
 	routeRefCounter      *refcounter.Counter
 	allowedIPsRefCounter *refcounter.Counter
-=======
-	ctx            context.Context
-	stop           context.CancelFunc
-	mux            sync.Mutex
-	clientNetworks map[route.HAUniqueID]*clientNetwork
-	routeSelector  *routeselector.RouteSelector
-	serverRouter   serverRouter
-	statusRecorder *peer.Status
-	wgInterface    *iface.WGIface
-	pubKey         string
-	notifier       *notifier
->>>>>>> 2e0047da
 }
 
 func NewManager(ctx context.Context, pubKey string, wgInterface *iface.WGIface, statusRecorder *peer.Status, initialRoutes []*route.Route) *DefaultManager {
@@ -257,11 +244,7 @@
 	ownNetworkIDs := make(map[route.HAUniqueID]bool)
 
 	for _, newRoute := range newRoutes {
-<<<<<<< HEAD
 		haID := newRoute.GetHAUniqueID()
-=======
-		haID := route.GetHAUniqueID(newRoute)
->>>>>>> 2e0047da
 		if newRoute.Peer == m.pubKey {
 			ownNetworkIDs[haID] = true
 			// only linux is supported for now
@@ -274,15 +257,9 @@
 	}
 
 	for _, newRoute := range newRoutes {
-<<<<<<< HEAD
 		haID := newRoute.GetHAUniqueID()
 		if !ownNetworkIDs[haID] {
 			if !isRouteSupported(newRoute) {
-=======
-		haID := route.GetHAUniqueID(newRoute)
-		if !ownNetworkIDs[haID] {
-			if !isPrefixSupported(newRoute.Network) {
->>>>>>> 2e0047da
 				continue
 			}
 			newClientRoutesIDMap[haID] = append(newClientRoutesIDMap[haID], newRoute)
@@ -302,11 +279,7 @@
 }
 
 func isRouteSupported(route *route.Route) bool {
-	if !nbnet.CustomRoutingDisabled() {
-		return true
-	}
-
-	if route.IsDynamic() {
+	if !nbnet.CustomRoutingDisabled() || route.IsDynamic() {
 		return true
 	}
 
