package routemanager

import (
	"context"
	"fmt"
	"reflect"
	"time"

	"github.com/hashicorp/go-multierror"
	log "github.com/sirupsen/logrus"

	nberrors "github.com/netbirdio/netbird/client/errors"
	"github.com/netbirdio/netbird/client/iface"
	nbdns "github.com/netbirdio/netbird/client/internal/dns"
	"github.com/netbirdio/netbird/client/internal/peer"
	"github.com/netbirdio/netbird/client/internal/routemanager/dynamic"
	"github.com/netbirdio/netbird/client/internal/routemanager/refcounter"
	"github.com/netbirdio/netbird/client/internal/routemanager/static"
	"github.com/netbirdio/netbird/route"
)

type routerPeerStatus struct {
	connected bool
	relayed   bool
	latency   time.Duration
}

type routesUpdate struct {
	updateSerial uint64
	routes       []*route.Route
}

// RouteHandler defines the interface for handling routes
type RouteHandler interface {
	String() string
	AddRoute(ctx context.Context) error
	RemoveRoute() error
	AddAllowedIPs(peerKey string) error
	RemoveAllowedIPs() error
}

type clientNetwork struct {
	ctx                 context.Context
	cancel              context.CancelFunc
	statusRecorder      *peer.Status
	wgInterface         iface.IWGIface
	routes              map[route.ID]*route.Route
	routeUpdate         chan routesUpdate
	peerStateUpdate     chan struct{}
	routePeersNotifiers map[string]chan struct{}
	currentChosen       *route.Route
	handler             RouteHandler
	updateSerial        uint64
}

func newClientNetworkWatcher(ctx context.Context, dnsRouteInterval time.Duration, wgInterface iface.IWGIface, statusRecorder *peer.Status, rt *route.Route, routeRefCounter *refcounter.RouteRefCounter, allowedIPsRefCounter *refcounter.AllowedIPsRefCounter) *clientNetwork {
	ctx, cancel := context.WithCancel(ctx)

	client := &clientNetwork{
		ctx:                 ctx,
		cancel:              cancel,
		statusRecorder:      statusRecorder,
		wgInterface:         wgInterface,
		routes:              make(map[route.ID]*route.Route),
		routePeersNotifiers: make(map[string]chan struct{}),
		routeUpdate:         make(chan routesUpdate),
		peerStateUpdate:     make(chan struct{}),
		handler:             handlerFromRoute(rt, routeRefCounter, allowedIPsRefCounter, dnsRouteInterval, statusRecorder, wgInterface),
	}
	return client
}

func (c *clientNetwork) getRouterPeerStatuses() map[route.ID]routerPeerStatus {
	routePeerStatuses := make(map[route.ID]routerPeerStatus)
	for _, r := range c.routes {
		peerStatus, err := c.statusRecorder.GetPeer(r.Peer)
		if err != nil {
			log.Debugf("couldn't fetch peer state: %v", err)
			continue
		}
		routePeerStatuses[r.ID] = routerPeerStatus{
			connected: peerStatus.ConnStatus == peer.StatusConnected,
			relayed:   peerStatus.Relayed,
			latency:   peerStatus.Latency,
		}
	}
	return routePeerStatuses
}

// getBestRouteFromStatuses determines the most optimal route from the available routes
// within a clientNetwork, taking into account peer connection status, route metrics, and
// preference for non-relayed and direct connections.
//
// It follows these prioritization rules:
// * Connected peers: Only routes with connected peers are considered.
// * Metric: Routes with lower metrics (better) are prioritized.
// * Non-relayed: Routes without relays are preferred.
// * Latency: Routes with lower latency are prioritized.
// * we compare the current score + 10ms to the chosen score to avoid flapping between routes
// * Stability: In case of equal scores, the currently active route (if any) is maintained.
//
// It returns the ID of the selected optimal route.
func (c *clientNetwork) getBestRouteFromStatuses(routePeerStatuses map[route.ID]routerPeerStatus) route.ID {
	chosen := route.ID("")
	chosenScore := float64(0)
	currScore := float64(0)

	currID := route.ID("")
	if c.currentChosen != nil {
		currID = c.currentChosen.ID
	}

	for _, r := range c.routes {
		tempScore := float64(0)
		peerStatus, found := routePeerStatuses[r.ID]
		if !found || !peerStatus.connected {
			continue
		}

		if r.Metric < route.MaxMetric {
			metricDiff := route.MaxMetric - r.Metric
			tempScore = float64(metricDiff) * 10
		}

		// in some temporal cases, latency can be 0, so we set it to 999ms to not block but try to avoid this route
		latency := 999 * time.Millisecond
		if peerStatus.latency != 0 {
			latency = peerStatus.latency
		} else {
<<<<<<< HEAD
			log.Infof("peer %s has 0 latency, range %s", r.Peer, c.handler)
=======
			log.Tracef("peer %s has 0 latency, range %s", r.Peer, c.handler)
>>>>>>> b4d76051
		}

		// avoid negative tempScore on the higher latency calculation
		if latency > 1*time.Second {
			latency = 999 * time.Millisecond
		}

		// higher latency is worse score
		tempScore += 1 - latency.Seconds()

		if !peerStatus.relayed {
			tempScore++
		}

		if tempScore > chosenScore || (tempScore == chosenScore && chosen == "") {
			chosen = r.ID
			chosenScore = tempScore
		}

		if chosen == "" && currID == "" {
			chosen = r.ID
			chosenScore = tempScore
		}

		if r.ID == currID {
			currScore = tempScore
		}
	}

	log.Debugf("chosen route: %s, chosen score: %f, current route: %s, current score: %f", chosen, chosenScore, currID, currScore)

	switch {
	case chosen == "":
		var peers []string
		for _, r := range c.routes {
			peers = append(peers, r.Peer)
		}

		log.Warnf("The network [%v] has not been assigned a routing peer as no peers from the list %s are currently connected", c.handler, peers)
	case chosen != currID:
		// we compare the current score + 10ms to the chosen score to avoid flapping between routes
		if currScore != 0 && currScore+0.01 > chosenScore {
			log.Debugf("Keeping current routing peer because the score difference with latency is less than 0.01(10ms), current: %f, new: %f", currScore, chosenScore)
			return currID
		}
		var p string
		if rt := c.routes[chosen]; rt != nil {
			p = rt.Peer
		}
		log.Infof("New chosen route is %s with peer %s with score %f for network [%v]", chosen, p, chosenScore, c.handler)
	}

	return chosen
}

func (c *clientNetwork) watchPeerStatusChanges(ctx context.Context, peerKey string, peerStateUpdate chan struct{}, closer chan struct{}) {
	for {
		select {
		case <-ctx.Done():
			return
		case <-closer:
			return
		case <-c.statusRecorder.GetPeerStateChangeNotifier(peerKey):
			state, err := c.statusRecorder.GetPeer(peerKey)
			if err != nil || state.ConnStatus == peer.StatusConnecting {
				continue
			}
			peerStateUpdate <- struct{}{}
			log.Debugf("triggered route state update for Peer %s, state: %s", peerKey, state.ConnStatus)
		}
	}
}

func (c *clientNetwork) startPeersStatusChangeWatcher() {
	for _, r := range c.routes {
		_, found := c.routePeersNotifiers[r.Peer]
		if found {
			continue
		}

		closerChan := make(chan struct{})
		c.routePeersNotifiers[r.Peer] = closerChan
		go c.watchPeerStatusChanges(c.ctx, r.Peer, c.peerStateUpdate, closerChan)
	}
}

func (c *clientNetwork) removeRouteFromWireGuardPeer() error {
	if err := c.statusRecorder.RemovePeerStateRoute(c.currentChosen.Peer, c.handler.String()); err != nil {
		log.Warnf("Failed to update peer state: %v", err)
	}

	if err := c.handler.RemoveAllowedIPs(); err != nil {
		return fmt.Errorf("remove allowed IPs: %w", err)
	}
	return nil
}

func (c *clientNetwork) removeRouteFromPeerAndSystem() error {
	if c.currentChosen == nil {
		return nil
	}

	var merr *multierror.Error

	if err := c.removeRouteFromWireGuardPeer(); err != nil {
		merr = multierror.Append(merr, fmt.Errorf("remove allowed IPs for peer %s: %w", c.currentChosen.Peer, err))
	}
	if err := c.handler.RemoveRoute(); err != nil {
		merr = multierror.Append(merr, fmt.Errorf("remove route: %w", err))
	}

	return nberrors.FormatErrorOrNil(merr)
}

func (c *clientNetwork) recalculateRouteAndUpdatePeerAndSystem() error {
	routerPeerStatuses := c.getRouterPeerStatuses()

	newChosenID := c.getBestRouteFromStatuses(routerPeerStatuses)

	// If no route is chosen, remove the route from the peer and system
	if newChosenID == "" {
		if err := c.removeRouteFromPeerAndSystem(); err != nil {
			return fmt.Errorf("remove route for peer %s: %w", c.currentChosen.Peer, err)
		}

		c.currentChosen = nil

		return nil
	}

	// If the chosen route is the same as the current route, do nothing
	if c.currentChosen != nil && c.currentChosen.ID == newChosenID &&
		c.currentChosen.IsEqual(c.routes[newChosenID]) {
		return nil
	}

	if c.currentChosen == nil {
		// If they were not previously assigned to another peer, add routes to the system first
		if err := c.handler.AddRoute(c.ctx); err != nil {
			return fmt.Errorf("add route: %w", err)
		}
	} else {
		// Otherwise, remove the allowed IPs from the previous peer first
		if err := c.removeRouteFromWireGuardPeer(); err != nil {
			return fmt.Errorf("remove allowed IPs for peer %s: %w", c.currentChosen.Peer, err)
		}
	}

	c.currentChosen = c.routes[newChosenID]

	if err := c.handler.AddAllowedIPs(c.currentChosen.Peer); err != nil {
		return fmt.Errorf("add allowed IPs for peer %s: %w", c.currentChosen.Peer, err)
	}

	err := c.statusRecorder.AddPeerStateRoute(c.currentChosen.Peer, c.handler.String())
	if err != nil {
		return fmt.Errorf("add peer state route: %w", err)
	}
	return nil
}

func (c *clientNetwork) sendUpdateToClientNetworkWatcher(update routesUpdate) {
	go func() {
		c.routeUpdate <- update
	}()
}

func (c *clientNetwork) handleUpdate(update routesUpdate) bool {
	isUpdateMapDifferent := false
	updateMap := make(map[route.ID]*route.Route)

	for _, r := range update.routes {
		updateMap[r.ID] = r
	}

	if len(c.routes) != len(updateMap) {
		isUpdateMapDifferent = true
	}

	for id, r := range c.routes {
		_, found := updateMap[id]
		if !found {
			close(c.routePeersNotifiers[r.Peer])
			delete(c.routePeersNotifiers, r.Peer)
			isUpdateMapDifferent = true
			continue
		}
		if !reflect.DeepEqual(c.routes[id], updateMap[id]) {
			isUpdateMapDifferent = true
		}
	}

	c.routes = updateMap
	return isUpdateMapDifferent
}

// peersStateAndUpdateWatcher is the main point of reacting on client network routing events.
// All the processing related to the client network should be done here. Thread-safe.
func (c *clientNetwork) peersStateAndUpdateWatcher() {
	for {
		select {
		case <-c.ctx.Done():
			log.Debugf("Stopping watcher for network [%v]", c.handler)
			if err := c.removeRouteFromPeerAndSystem(); err != nil {
				log.Errorf("Failed to remove routes for [%v]: %v", c.handler, err)
			}
			return
		case <-c.peerStateUpdate:
			err := c.recalculateRouteAndUpdatePeerAndSystem()
			if err != nil {
				log.Errorf("Failed to recalculate routes for network [%v]: %v", c.handler, err)
			}
		case update := <-c.routeUpdate:
			if update.updateSerial < c.updateSerial {
				log.Warnf("Received a routes update with smaller serial number (%d -> %d), ignoring it", c.updateSerial, update.updateSerial)
				continue
			}

			log.Debugf("Received a new client network route update for [%v]", c.handler)

			// hash update somehow
			isTrueRouteUpdate := c.handleUpdate(update)

			c.updateSerial = update.updateSerial

			if isTrueRouteUpdate {
				log.Debug("Client network update contains different routes, recalculating routes")
				err := c.recalculateRouteAndUpdatePeerAndSystem()
				if err != nil {
					log.Errorf("Failed to recalculate routes for network [%v]: %v", c.handler, err)
				}
			} else {
				log.Debug("Route update is not different, skipping route recalculation")
			}

			c.startPeersStatusChangeWatcher()
		}
	}
}

func handlerFromRoute(rt *route.Route, routeRefCounter *refcounter.RouteRefCounter, allowedIPsRefCounter *refcounter.AllowedIPsRefCounter, dnsRouterInteval time.Duration, statusRecorder *peer.Status, wgInterface iface.IWGIface) RouteHandler {
	if rt.IsDynamic() {
		dns := nbdns.NewServiceViaMemory(wgInterface)
		return dynamic.NewRoute(rt, routeRefCounter, allowedIPsRefCounter, dnsRouterInteval, statusRecorder, wgInterface, fmt.Sprintf("%s:%d", dns.RuntimeIP(), dns.RuntimePort()))
	}
	return static.NewRoute(rt, routeRefCounter, allowedIPsRefCounter)
}<|MERGE_RESOLUTION|>--- conflicted
+++ resolved
@@ -127,11 +127,7 @@
 		if peerStatus.latency != 0 {
 			latency = peerStatus.latency
 		} else {
-<<<<<<< HEAD
-			log.Infof("peer %s has 0 latency, range %s", r.Peer, c.handler)
-=======
 			log.Tracef("peer %s has 0 latency, range %s", r.Peer, c.handler)
->>>>>>> b4d76051
 		}
 
 		// avoid negative tempScore on the higher latency calculation
