--- conflicted
+++ resolved
@@ -241,9 +241,6 @@
 	}
 
 	c.chosenRoute = c.routes[chosen]
-<<<<<<< HEAD
-	if err := c.wgInterface.AddAllowedIP(c.chosenRoute.Peer, c.network.String()); err != nil {
-=======
 
 	state, err := c.statusRecorder.GetPeer(c.chosenRoute.Peer)
 	if err != nil {
@@ -258,9 +255,7 @@
 		}
 	}
 
-	err = c.wgInterface.AddAllowedIP(c.chosenRoute.Peer, c.network.String())
-	if err != nil {
->>>>>>> 4a1aee1a
+	if err := c.wgInterface.AddAllowedIP(c.chosenRoute.Peer, c.network.String()); err != nil {
 		log.Errorf("couldn't add allowed IP %s added for peer %s, err: %v",
 			c.network, c.chosenRoute.Peer, err)
 	}
