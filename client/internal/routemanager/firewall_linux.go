--- conflicted
+++ resolved
@@ -7,8 +7,6 @@
 	"fmt"
 
 	log "github.com/sirupsen/logrus"
-
-	"github.com/netbirdio/netbird/client/internal/linuxfw"
 )
 
 const (
@@ -28,20 +26,6 @@
 	return fmt.Sprintf(format, input)
 }
 
-<<<<<<< HEAD
-// newFirewall if supported, returns an iptables manager, otherwise returns a nftables manager
-func newFirewall(parentCTX context.Context) firewallManager {
-	switch linuxfw.Check() {
-	case linuxfw.IPTABLES:
-		log.Info("iptables firewall manager will be used for routing management")
-		return newIptablesManager(parentCTX)
-	case linuxfw.NFTABLES:
-		log.Info("nftables firewall manager will be used for routing management")
-		return newNFTablesManager(parentCTX)
-	}
-	log.Info("unable to identify firewall type, fallback to a dummy firewall manager")
-	return unimplementedFirewall{}
-=======
 // NewFirewall if supported, returns an iptables manager, otherwise returns a nftables manager
 func NewFirewall(parentCTX context.Context) (firewallManager, error) {
 	manager, err := newNFTablesManager(parentCTX)
@@ -56,7 +40,6 @@
 	}
 	log.Debugf("iptables firewall manager will be used")
 	return fMgr, nil
->>>>>>> f89c200c
 }
 
 func getInPair(pair routerPair) routerPair {
