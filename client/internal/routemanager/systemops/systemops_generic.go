//go:build !android && !ios

package systemops

import (
	"context"
	"errors"
	"fmt"
	"net"
	"net/netip"
	"runtime"
	"strconv"

	"github.com/hashicorp/go-multierror"
	"github.com/libp2p/go-netroute"
	log "github.com/sirupsen/logrus"

	nberrors "github.com/netbirdio/netbird/client/errors"
	"github.com/netbirdio/netbird/client/iface"
	"github.com/netbirdio/netbird/client/internal/routemanager/refcounter"
	"github.com/netbirdio/netbird/client/internal/routemanager/util"
	"github.com/netbirdio/netbird/client/internal/routemanager/vars"
	"github.com/netbirdio/netbird/client/internal/statemanager"
	nbnet "github.com/netbirdio/netbird/util/net"
)

var splitDefaultv4_1 = netip.PrefixFrom(netip.IPv4Unspecified(), 1)
var splitDefaultv4_2 = netip.PrefixFrom(netip.AddrFrom4([4]byte{128}), 1)
var splitDefaultv6_1 = netip.PrefixFrom(netip.IPv6Unspecified(), 1)
var splitDefaultv6_2 = netip.PrefixFrom(netip.AddrFrom16([16]byte{0x80}), 1)

var ErrRoutingIsSeparate = errors.New("routing is separate")

func (r *SysOps) setupRefCounter(initAddresses []net.IP, stateManager *statemanager.Manager) (nbnet.AddHookFunc, nbnet.RemoveHookFunc, error) {
	stateManager.RegisterState(&ShutdownState{})

	initialNextHopV4, err := GetNextHop(netip.IPv4Unspecified())
	if err != nil && !errors.Is(err, vars.ErrRouteNotFound) {
		log.Errorf("Unable to get initial v4 default next hop: %v", err)
	}
	initialNextHopV6, err := GetNextHop(netip.IPv6Unspecified())
	if err != nil && !errors.Is(err, vars.ErrRouteNotFound) {
		log.Errorf("Unable to get initial v6 default next hop: %v", err)
	}

	refCounter := refcounter.New(
		func(prefix netip.Prefix, _ struct{}) (Nexthop, error) {
			initialNexthop := initialNextHopV4
			if prefix.Addr().Is6() {
				initialNexthop = initialNextHopV6
			}

			nexthop, err := r.addRouteToNonVPNIntf(prefix, r.wgInterface, initialNexthop)
			if errors.Is(err, vars.ErrRouteNotAllowed) || errors.Is(err, vars.ErrRouteNotFound) {
				log.Tracef("Adding for prefix %s: %v", prefix, err)
				// These errors are not critical, but also we should not track and try to remove the routes either.
				return nexthop, refcounter.ErrIgnore
			}

<<<<<<< HEAD
			r.updateState(stateManager)
=======
			r.updateState(stateManager, prefix, nexthop)
>>>>>>> 869537c9

			return nexthop, err
		},
		func(prefix netip.Prefix, nexthop Nexthop) error {
			// remove from state even if we have trouble removing it from the route table
			// it could be already gone
<<<<<<< HEAD
			r.updateState(stateManager)
=======
			r.removeFromState(stateManager, prefix)
>>>>>>> 869537c9

			return r.removeFromRouteTable(prefix, nexthop)
		},
	)

	r.refCounter = refCounter

	return r.setupHooks(initAddresses)
}

<<<<<<< HEAD
func (r *SysOps) updateState(stateManager *statemanager.Manager) {
	state := getState(stateManager)

	state.Counter = r.refCounter
=======
func (r *SysOps) updateState(stateManager *statemanager.Manager, prefix netip.Prefix, nexthop Nexthop) {
	state := getState(stateManager)
	state.UpdateRoute(prefix, nexthop)

>>>>>>> 869537c9
	if err := stateManager.UpdateState(state); err != nil {
		log.Errorf("failed to update state: %v", err)
	}
}

<<<<<<< HEAD
=======
func (r *SysOps) removeFromState(stateManager *statemanager.Manager, prefix netip.Prefix) {
	state := getState(stateManager)
	state.RemoveRoute(prefix)

	if err := stateManager.UpdateState(state); err != nil {
		log.Errorf("Failed to update state: %v", err)
	}
}

>>>>>>> 869537c9
func (r *SysOps) cleanupRefCounter(stateManager *statemanager.Manager) error {
	if r.refCounter == nil {
		return nil
	}

	// TODO: Remove hooks selectively
	nbnet.RemoveDialerHooks()
	nbnet.RemoveListenerHooks()

	if err := r.refCounter.Flush(); err != nil {
		return fmt.Errorf("flush route manager: %w", err)
	}

	if err := stateManager.DeleteState(&ShutdownState{}); err != nil {
<<<<<<< HEAD
		return fmt.Errorf("delete state: %w", err)
=======
		log.Errorf("failed to delete state: %v", err)
>>>>>>> 869537c9
	}

	return nil
}

// TODO: fix: for default our wg address now appears as the default gw
func (r *SysOps) addRouteForCurrentDefaultGateway(prefix netip.Prefix) error {
	addr := netip.IPv4Unspecified()
	if prefix.Addr().Is6() {
		addr = netip.IPv6Unspecified()
	}

	nexthop, err := GetNextHop(addr)
	if err != nil && !errors.Is(err, vars.ErrRouteNotFound) {
		return fmt.Errorf("get existing route gateway: %s", err)
	}

	if !prefix.Contains(nexthop.IP) {
		log.Debugf("Skipping adding a new route for gateway %s because it is not in the network %s", nexthop.IP, prefix)
		return nil
	}

	gatewayPrefix := netip.PrefixFrom(nexthop.IP, 32)
	if nexthop.IP.Is6() {
		gatewayPrefix = netip.PrefixFrom(nexthop.IP, 128)
	}

	ok, err := existsInRouteTable(gatewayPrefix)
	if err != nil {
		return fmt.Errorf("unable to check if there is an existing route for gateway %s. error: %s", gatewayPrefix, err)
	}

	if ok {
		log.Debugf("Skipping adding a new route for gateway %s because it already exists", gatewayPrefix)
		return nil
	}

	nexthop, err = GetNextHop(nexthop.IP)
	if err != nil && !errors.Is(err, vars.ErrRouteNotFound) {
		return fmt.Errorf("unable to get the next hop for the default gateway address. error: %s", err)
	}

	log.Debugf("Adding a new route for gateway %s with next hop %s", gatewayPrefix, nexthop.IP)
	return r.addToRouteTable(gatewayPrefix, nexthop)
}

// addRouteToNonVPNIntf adds a new route to the routing table for the given prefix and returns the next hop and interface.
// If the next hop or interface is pointing to the VPN interface, it will return the initial values.
func (r *SysOps) addRouteToNonVPNIntf(prefix netip.Prefix, vpnIntf iface.IWGIface, initialNextHop Nexthop) (Nexthop, error) {
	addr := prefix.Addr()
	switch {
	case addr.IsLoopback(),
		addr.IsLinkLocalUnicast(),
		addr.IsLinkLocalMulticast(),
		addr.IsInterfaceLocalMulticast(),
		addr.IsUnspecified(),
		addr.IsMulticast():

		return Nexthop{}, vars.ErrRouteNotAllowed
	}

	// Check if the prefix is part of any local subnets
	if isLocal, subnet := r.isPrefixInLocalSubnets(prefix); isLocal {
		return Nexthop{}, fmt.Errorf("prefix %s is part of local subnet %s: %w", prefix, subnet, vars.ErrRouteNotAllowed)
	}

	// Determine the exit interface and next hop for the prefix, so we can add a specific route
	nexthop, err := GetNextHop(addr)
	if err != nil {
		return Nexthop{}, fmt.Errorf("get next hop: %w", err)
	}

	log.Debugf("Found next hop %s for prefix %s with interface %v", nexthop.IP, prefix, nexthop.IP)
	exitNextHop := Nexthop{
		IP:   nexthop.IP,
		Intf: nexthop.Intf,
	}

	vpnAddr, ok := netip.AddrFromSlice(vpnIntf.Address().IP)
	if !ok {
		return Nexthop{}, fmt.Errorf("failed to convert vpn address to netip.Addr")
	}

	// if next hop is the VPN address or the interface is the VPN interface, we should use the initial values
	if exitNextHop.IP == vpnAddr || exitNextHop.Intf != nil && exitNextHop.Intf.Name == vpnIntf.Name() {
		log.Debugf("Route for prefix %s is pointing to the VPN interface, using initial next hop %v", prefix, initialNextHop)

		exitNextHop = initialNextHop
	}

	log.Debugf("Adding a new route for prefix %s with next hop %s", prefix, exitNextHop.IP)
	if err := r.addToRouteTable(prefix, exitNextHop); err != nil {
		return Nexthop{}, fmt.Errorf("add route to table: %w", err)
	}

	return exitNextHop, nil
}

func (r *SysOps) isPrefixInLocalSubnets(prefix netip.Prefix) (bool, *net.IPNet) {
	localInterfaces, err := net.Interfaces()
	if err != nil {
		log.Errorf("Failed to get local interfaces: %v", err)
		return false, nil
	}

	for _, intf := range localInterfaces {
		addrs, err := intf.Addrs()
		if err != nil {
			log.Errorf("Failed to get addresses for interface %s: %v", intf.Name, err)
			continue
		}

		for _, addr := range addrs {
			ipnet, ok := addr.(*net.IPNet)
			if !ok {
				log.Errorf("Failed to convert address to IPNet: %v", addr)
				continue
			}

			if ipnet.Contains(prefix.Addr().AsSlice()) {
				return true, ipnet
			}
		}
	}

	return false, nil
}

// genericAddVPNRoute adds a new route to the vpn interface, it splits the default prefix
// in two /1 prefixes to avoid replacing the existing default route
func (r *SysOps) genericAddVPNRoute(prefix netip.Prefix, intf *net.Interface) error {
	nextHop := Nexthop{netip.Addr{}, intf}

	if prefix == vars.Defaultv4 {
		if err := r.addToRouteTable(splitDefaultv4_1, nextHop); err != nil {
			return err
		}
		if err := r.addToRouteTable(splitDefaultv4_2, nextHop); err != nil {
			if err2 := r.removeFromRouteTable(splitDefaultv4_1, nextHop); err2 != nil {
				log.Warnf("Failed to rollback route addition: %s", err2)
			}
			return err
		}

		// TODO: remove once IPv6 is supported on the interface
		if err := r.addToRouteTable(splitDefaultv6_1, nextHop); err != nil {
			return fmt.Errorf("add unreachable route split 1: %w", err)
		}
		if err := r.addToRouteTable(splitDefaultv6_2, nextHop); err != nil {
			if err2 := r.removeFromRouteTable(splitDefaultv6_1, nextHop); err2 != nil {
				log.Warnf("Failed to rollback route addition: %s", err2)
			}
			return fmt.Errorf("add unreachable route split 2: %w", err)
		}

		return nil
	} else if prefix == vars.Defaultv6 {
		if err := r.addToRouteTable(splitDefaultv6_1, nextHop); err != nil {
			return fmt.Errorf("add unreachable route split 1: %w", err)
		}
		if err := r.addToRouteTable(splitDefaultv6_2, nextHop); err != nil {
			if err2 := r.removeFromRouteTable(splitDefaultv6_1, nextHop); err2 != nil {
				log.Warnf("Failed to rollback route addition: %s", err2)
			}
			return fmt.Errorf("add unreachable route split 2: %w", err)
		}

		return nil
	}

	return r.addNonExistingRoute(prefix, intf)
}

// addNonExistingRoute adds a new route to the vpn interface if it doesn't exist in the current routing table
func (r *SysOps) addNonExistingRoute(prefix netip.Prefix, intf *net.Interface) error {
	ok, err := existsInRouteTable(prefix)
	if err != nil {
		return fmt.Errorf("exists in route table: %w", err)
	}
	if ok {
		log.Warnf("Skipping adding a new route for network %s because it already exists", prefix)
		return nil
	}

	ok, err = isSubRange(prefix)
	if err != nil {
		return fmt.Errorf("sub range: %w", err)
	}

	if ok {
		if err := r.addRouteForCurrentDefaultGateway(prefix); err != nil {
			log.Warnf("Unable to add route for current default gateway route. Will proceed without it. error: %s", err)
		}
	}

	return r.addToRouteTable(prefix, Nexthop{netip.Addr{}, intf})
}

// genericRemoveVPNRoute removes the route from the vpn interface. If a default prefix is given,
// it will remove the split /1 prefixes
func (r *SysOps) genericRemoveVPNRoute(prefix netip.Prefix, intf *net.Interface) error {
	nextHop := Nexthop{netip.Addr{}, intf}

	if prefix == vars.Defaultv4 {
		var result *multierror.Error
		if err := r.removeFromRouteTable(splitDefaultv4_1, nextHop); err != nil {
			result = multierror.Append(result, err)
		}
		if err := r.removeFromRouteTable(splitDefaultv4_2, nextHop); err != nil {
			result = multierror.Append(result, err)
		}

		// TODO: remove once IPv6 is supported on the interface
		if err := r.removeFromRouteTable(splitDefaultv6_1, nextHop); err != nil {
			result = multierror.Append(result, err)
		}
		if err := r.removeFromRouteTable(splitDefaultv6_2, nextHop); err != nil {
			result = multierror.Append(result, err)
		}

		return nberrors.FormatErrorOrNil(result)
	} else if prefix == vars.Defaultv6 {
		var result *multierror.Error
		if err := r.removeFromRouteTable(splitDefaultv6_1, nextHop); err != nil {
			result = multierror.Append(result, err)
		}
		if err := r.removeFromRouteTable(splitDefaultv6_2, nextHop); err != nil {
			result = multierror.Append(result, err)
		}

		return nberrors.FormatErrorOrNil(result)
	}

	return r.removeFromRouteTable(prefix, nextHop)
}

func (r *SysOps) setupHooks(initAddresses []net.IP) (nbnet.AddHookFunc, nbnet.RemoveHookFunc, error) {
	beforeHook := func(connID nbnet.ConnectionID, ip net.IP) error {
		prefix, err := util.GetPrefixFromIP(ip)
		if err != nil {
			return fmt.Errorf("convert ip to prefix: %w", err)
		}

		if _, err := r.refCounter.IncrementWithID(string(connID), prefix, struct{}{}); err != nil {
			return fmt.Errorf("adding route reference: %v", err)
		}

		return nil
	}
	afterHook := func(connID nbnet.ConnectionID) error {
		if err := r.refCounter.DecrementWithID(string(connID)); err != nil {
			return fmt.Errorf("remove route reference: %w", err)
		}

		return nil
	}

	for _, ip := range initAddresses {
		if err := beforeHook("init", ip); err != nil {
			log.Errorf("Failed to add route reference: %v", err)
		}
	}

	nbnet.AddDialerHook(func(ctx context.Context, connID nbnet.ConnectionID, resolvedIPs []net.IPAddr) error {
		if ctx.Err() != nil {
			return ctx.Err()
		}

		var result *multierror.Error
		for _, ip := range resolvedIPs {
			result = multierror.Append(result, beforeHook(connID, ip.IP))
		}
		return nberrors.FormatErrorOrNil(result)
	})

	nbnet.AddDialerCloseHook(func(connID nbnet.ConnectionID, conn *net.Conn) error {
		return afterHook(connID)
	})

	nbnet.AddListenerWriteHook(func(connID nbnet.ConnectionID, ip *net.IPAddr, data []byte) error {
		return beforeHook(connID, ip.IP)
	})

	nbnet.AddListenerCloseHook(func(connID nbnet.ConnectionID, conn net.PacketConn) error {
		return afterHook(connID)
	})

	return beforeHook, afterHook, nil
}

func GetNextHop(ip netip.Addr) (Nexthop, error) {
	r, err := netroute.New()
	if err != nil {
		return Nexthop{}, fmt.Errorf("new netroute: %w", err)
	}
	intf, gateway, preferredSrc, err := r.Route(ip.AsSlice())
	if err != nil {
		log.Debugf("Failed to get route for %s: %v", ip, err)
		return Nexthop{}, vars.ErrRouteNotFound
	}

	log.Debugf("Route for %s: interface %v nexthop %v, preferred source %v", ip, intf, gateway, preferredSrc)
	if gateway == nil {
		if runtime.GOOS == "freebsd" {
			return Nexthop{Intf: intf}, nil
		}

		if preferredSrc == nil {
			return Nexthop{}, vars.ErrRouteNotFound
		}
		log.Debugf("No next hop found for IP %s, using preferred source %s", ip, preferredSrc)

		addr, err := ipToAddr(preferredSrc, intf)
		if err != nil {
			return Nexthop{}, fmt.Errorf("convert preferred source to address: %w", err)
		}
		return Nexthop{
			IP:   addr,
			Intf: intf,
		}, nil
	}

	addr, err := ipToAddr(gateway, intf)
	if err != nil {
		return Nexthop{}, fmt.Errorf("convert gateway to address: %w", err)
	}

	return Nexthop{
		IP:   addr,
		Intf: intf,
	}, nil
}

// converts a net.IP to a netip.Addr including the zone based on the passed interface
func ipToAddr(ip net.IP, intf *net.Interface) (netip.Addr, error) {
	addr, ok := netip.AddrFromSlice(ip)
	if !ok {
		return netip.Addr{}, fmt.Errorf("failed to convert IP address to netip.Addr: %s", ip)
	}

	if intf != nil && (addr.IsLinkLocalMulticast() || addr.IsLinkLocalUnicast()) {
		zone := intf.Name
		if runtime.GOOS == "windows" {
			zone = strconv.Itoa(intf.Index)
		}
		log.Tracef("Adding zone %s to address %s", zone, addr)
		addr = addr.WithZone(zone)
	}

	return addr.Unmap(), nil
}

func existsInRouteTable(prefix netip.Prefix) (bool, error) {
	routes, err := GetRoutesFromTable()
	if err != nil {
		return false, fmt.Errorf("get routes from table: %w", err)
	}
	for _, tableRoute := range routes {
		if tableRoute == prefix {
			return true, nil
		}
	}
	return false, nil
}

func isSubRange(prefix netip.Prefix) (bool, error) {
	routes, err := GetRoutesFromTable()
	if err != nil {
		return false, fmt.Errorf("get routes from table: %w", err)
	}
	for _, tableRoute := range routes {
		if tableRoute.Bits() > vars.MinRangeBits && tableRoute.Contains(prefix.Addr()) && tableRoute.Bits() < prefix.Bits() {
			return true, nil
		}
	}
	return false, nil
}

// IsAddrRouted checks if the candidate address would route to the vpn, in which case it returns true and the matched prefix.
func IsAddrRouted(addr netip.Addr, vpnRoutes []netip.Prefix) (bool, netip.Prefix) {
	localRoutes, err := hasSeparateRouting()
	if err != nil {
		if !errors.Is(err, ErrRoutingIsSeparate) {
			log.Errorf("Failed to get routes: %v", err)
		}
		return false, netip.Prefix{}
	}

	return isVpnRoute(addr, vpnRoutes, localRoutes)
}

func isVpnRoute(addr netip.Addr, vpnRoutes []netip.Prefix, localRoutes []netip.Prefix) (bool, netip.Prefix) {
	vpnPrefixMap := map[netip.Prefix]struct{}{}
	for _, prefix := range vpnRoutes {
		vpnPrefixMap[prefix] = struct{}{}
	}

	// remove vpnRoute duplicates
	for _, prefix := range localRoutes {
		delete(vpnPrefixMap, prefix)
	}

	var longestPrefix netip.Prefix
	var isVpn bool

	combinedRoutes := make([]netip.Prefix, len(vpnRoutes)+len(localRoutes))
	copy(combinedRoutes, vpnRoutes)
	copy(combinedRoutes[len(vpnRoutes):], localRoutes)

	for _, prefix := range combinedRoutes {
		// Ignore the default route, it has special handling
		if prefix.Bits() == 0 {
			continue
		}

		if prefix.Contains(addr) {
			// Longest prefix match
			if !longestPrefix.IsValid() || prefix.Bits() > longestPrefix.Bits() {
				longestPrefix = prefix
				_, isVpn = vpnPrefixMap[prefix]
			}
		}
	}

	if !longestPrefix.IsValid() {
		// No route matched
		return false, netip.Prefix{}
	}

	// Return true if the longest matching prefix is from vpnRoutes
	return isVpn, longestPrefix
}

func getState(stateManager *statemanager.Manager) *ShutdownState {
	var shutdownState *ShutdownState
	if state := stateManager.GetState(shutdownState); state != nil {
		shutdownState = state.(*ShutdownState)
	} else {
<<<<<<< HEAD
		shutdownState = &ShutdownState{}
=======
		shutdownState = NewShutdownState()
>>>>>>> 869537c9
	}

	return shutdownState
}<|MERGE_RESOLUTION|>--- conflicted
+++ resolved
@@ -57,22 +57,14 @@
 				return nexthop, refcounter.ErrIgnore
 			}
 
-<<<<<<< HEAD
 			r.updateState(stateManager)
-=======
-			r.updateState(stateManager, prefix, nexthop)
->>>>>>> 869537c9
 
 			return nexthop, err
 		},
 		func(prefix netip.Prefix, nexthop Nexthop) error {
 			// remove from state even if we have trouble removing it from the route table
 			// it could be already gone
-<<<<<<< HEAD
 			r.updateState(stateManager)
-=======
-			r.removeFromState(stateManager, prefix)
->>>>>>> 869537c9
 
 			return r.removeFromRouteTable(prefix, nexthop)
 		},
@@ -83,34 +75,16 @@
 	return r.setupHooks(initAddresses)
 }
 
-<<<<<<< HEAD
 func (r *SysOps) updateState(stateManager *statemanager.Manager) {
 	state := getState(stateManager)
 
 	state.Counter = r.refCounter
-=======
-func (r *SysOps) updateState(stateManager *statemanager.Manager, prefix netip.Prefix, nexthop Nexthop) {
-	state := getState(stateManager)
-	state.UpdateRoute(prefix, nexthop)
-
->>>>>>> 869537c9
+
 	if err := stateManager.UpdateState(state); err != nil {
 		log.Errorf("failed to update state: %v", err)
 	}
 }
 
-<<<<<<< HEAD
-=======
-func (r *SysOps) removeFromState(stateManager *statemanager.Manager, prefix netip.Prefix) {
-	state := getState(stateManager)
-	state.RemoveRoute(prefix)
-
-	if err := stateManager.UpdateState(state); err != nil {
-		log.Errorf("Failed to update state: %v", err)
-	}
-}
-
->>>>>>> 869537c9
 func (r *SysOps) cleanupRefCounter(stateManager *statemanager.Manager) error {
 	if r.refCounter == nil {
 		return nil
@@ -125,11 +99,7 @@
 	}
 
 	if err := stateManager.DeleteState(&ShutdownState{}); err != nil {
-<<<<<<< HEAD
 		return fmt.Errorf("delete state: %w", err)
-=======
-		log.Errorf("failed to delete state: %v", err)
->>>>>>> 869537c9
 	}
 
 	return nil
@@ -568,11 +538,7 @@
 	if state := stateManager.GetState(shutdownState); state != nil {
 		shutdownState = state.(*ShutdownState)
 	} else {
-<<<<<<< HEAD
 		shutdownState = &ShutdownState{}
-=======
-		shutdownState = NewShutdownState()
->>>>>>> 869537c9
 	}
 
 	return shutdownState
