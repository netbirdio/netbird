package acl

import (
	"net/netip"
	"testing"

	"github.com/golang/mock/gomock"
	"github.com/stretchr/testify/assert"
	"github.com/stretchr/testify/require"

	"github.com/netbirdio/netbird/client/firewall"
	"github.com/netbirdio/netbird/client/iface/wgaddr"
	"github.com/netbirdio/netbird/client/internal/acl/mocks"
	"github.com/netbirdio/netbird/client/internal/netflow"
	mgmProto "github.com/netbirdio/netbird/shared/management/proto"
)

var flowLogger = netflow.NewManager(nil, []byte{}, nil).GetLogger()

func TestDefaultManager(t *testing.T) {
	networkMap := &mgmProto.NetworkMap{
		FirewallRules: []*mgmProto.FirewallRule{
			{
				PeerIP:    "10.93.0.1",
				Direction: mgmProto.RuleDirection_OUT,
				Action:    mgmProto.RuleAction_ACCEPT,
				Protocol:  mgmProto.RuleProtocol_TCP,
				Port:      "80",
			},
			{
				PeerIP:    "10.93.0.2",
				Direction: mgmProto.RuleDirection_OUT,
				Action:    mgmProto.RuleAction_DROP,
				Protocol:  mgmProto.RuleProtocol_UDP,
				Port:      "53",
			},
		},
	}

	ctrl := gomock.NewController(t)
	defer ctrl.Finish()

	ifaceMock := mocks.NewMockIFaceMapper(ctrl)
	ifaceMock.EXPECT().IsUserspaceBind().Return(true).AnyTimes()
	ifaceMock.EXPECT().SetFilter(gomock.Any())
	network := netip.MustParsePrefix("172.0.0.1/32")

	ifaceMock.EXPECT().Name().Return("lo").AnyTimes()
	ifaceMock.EXPECT().Address().Return(wgaddr.Address{
		IP:      network.Addr(),
		Network: network,
	}).AnyTimes()
	ifaceMock.EXPECT().GetWGDevice().Return(nil).AnyTimes()

	fw, err := firewall.NewFirewall(ifaceMock, nil, flowLogger, false)
	require.NoError(t, err)
	defer func() {
		err = fw.Close(nil)
		require.NoError(t, err)
	}()

	acl := NewDefaultManager(fw)

	t.Run("apply firewall rules", func(t *testing.T) {
		acl.ApplyFiltering(networkMap, false)

		if fw.IsStateful() {
			assert.Equal(t, 0, len(acl.peerRulesPairs))
		} else {
			assert.Equal(t, 2, len(acl.peerRulesPairs))
		}
	})

	t.Run("add extra rules", func(t *testing.T) {
		existedPairs := map[string]struct{}{}
		for id := range acl.peerRulesPairs {
			existedPairs[id.ID()] = struct{}{}
		}

		// remove first rule
		networkMap.FirewallRules = networkMap.FirewallRules[1:]
		networkMap.FirewallRules = append(
			networkMap.FirewallRules,
			&mgmProto.FirewallRule{
				PeerIP:    "10.93.0.3",
				Direction: mgmProto.RuleDirection_IN,
				Action:    mgmProto.RuleAction_DROP,
				Protocol:  mgmProto.RuleProtocol_ICMP,
			},
		)

		acl.ApplyFiltering(networkMap, false)

		expectedRules := 2
		if fw.IsStateful() {
			expectedRules = 1 // only the inbound rule
		}

		assert.Equal(t, expectedRules, len(acl.peerRulesPairs))

		// check that old rule was removed
		previousCount := 0
		for id := range acl.peerRulesPairs {
			if _, ok := existedPairs[id.ID()]; ok {
				previousCount++
			}
		}

		expectedPreviousCount := 0
		if !fw.IsStateful() {
			expectedPreviousCount = 1
		}
		assert.Equal(t, expectedPreviousCount, previousCount)
	})

	t.Run("handle default rules", func(t *testing.T) {
		networkMap.FirewallRules = networkMap.FirewallRules[:0]

		networkMap.FirewallRulesIsEmpty = true
		acl.ApplyFiltering(networkMap, false)
		assert.Equal(t, 0, len(acl.peerRulesPairs))

		networkMap.FirewallRulesIsEmpty = false
		acl.ApplyFiltering(networkMap, false)

		expectedRules := 1
		if fw.IsStateful() {
			expectedRules = 1 // only inbound allow-all rule
		}
		assert.Equal(t, expectedRules, len(acl.peerRulesPairs))
	})
}

func TestDefaultManagerStateless(t *testing.T) {
	// stateless currently only in userspace, so we have to disable kernel
	t.Setenv("NB_WG_KERNEL_DISABLED", "true")
	t.Setenv("NB_DISABLE_CONNTRACK", "true")

	networkMap := &mgmProto.NetworkMap{
		FirewallRules: []*mgmProto.FirewallRule{
			{
				PeerIP:    "10.93.0.1",
				Direction: mgmProto.RuleDirection_OUT,
				Action:    mgmProto.RuleAction_ACCEPT,
				Protocol:  mgmProto.RuleProtocol_TCP,
				Port:      "80",
			},
			{
				PeerIP:    "10.93.0.2",
				Direction: mgmProto.RuleDirection_IN,
				Action:    mgmProto.RuleAction_ACCEPT,
				Protocol:  mgmProto.RuleProtocol_UDP,
				Port:      "53",
			},
		},
	}

	ctrl := gomock.NewController(t)
	defer ctrl.Finish()

	ifaceMock := mocks.NewMockIFaceMapper(ctrl)
	ifaceMock.EXPECT().IsUserspaceBind().Return(true).AnyTimes()
	ifaceMock.EXPECT().SetFilter(gomock.Any())
	network := netip.MustParsePrefix("172.0.0.1/32")

	ifaceMock.EXPECT().Name().Return("lo").AnyTimes()
	ifaceMock.EXPECT().Address().Return(wgaddr.Address{
		IP:      network.Addr(),
		Network: network,
	}).AnyTimes()
	ifaceMock.EXPECT().GetWGDevice().Return(nil).AnyTimes()

	fw, err := firewall.NewFirewall(ifaceMock, nil, flowLogger, false)
	require.NoError(t, err)
	defer func() {
		err = fw.Close(nil)
		require.NoError(t, err)
	}()

	acl := NewDefaultManager(fw)

	t.Run("stateless firewall creates outbound rules", func(t *testing.T) {
		acl.ApplyFiltering(networkMap, false)

		// In stateless mode, we should have both inbound and outbound rules
		assert.False(t, fw.IsStateful())
		assert.Equal(t, 2, len(acl.peerRulesPairs))
	})
}

<<<<<<< HEAD
func TestDefaultManagerSquashRules(t *testing.T) {
	networkMap := &mgmProto.NetworkMap{
		RemotePeers: []*mgmProto.RemotePeerConfig{
			{AllowedIps: []string{"10.93.0.1"}},
			{AllowedIps: []string{"10.93.0.2"}},
			{AllowedIps: []string{"10.93.0.3"}},
			{AllowedIps: []string{"10.93.0.4"}},
		},
		FirewallRules: []*mgmProto.FirewallRule{
			{
				PeerIP:    "10.93.0.1",
				Direction: mgmProto.RuleDirection_IN,
				Action:    mgmProto.RuleAction_ACCEPT,
				Protocol:  mgmProto.RuleProtocol_ALL,
			},
			{
				PeerIP:    "10.93.0.2",
				Direction: mgmProto.RuleDirection_IN,
				Action:    mgmProto.RuleAction_ACCEPT,
				Protocol:  mgmProto.RuleProtocol_ALL,
			},
			{
				PeerIP:    "10.93.0.3",
				Direction: mgmProto.RuleDirection_IN,
				Action:    mgmProto.RuleAction_ACCEPT,
				Protocol:  mgmProto.RuleProtocol_ALL,
			},
			{
				PeerIP:    "10.93.0.4",
				Direction: mgmProto.RuleDirection_IN,
				Action:    mgmProto.RuleAction_ACCEPT,
				Protocol:  mgmProto.RuleProtocol_ALL,
			},
			{
				PeerIP:    "10.93.0.1",
				Direction: mgmProto.RuleDirection_OUT,
				Action:    mgmProto.RuleAction_ACCEPT,
				Protocol:  mgmProto.RuleProtocol_ALL,
			},
			{
				PeerIP:    "10.93.0.2",
				Direction: mgmProto.RuleDirection_OUT,
				Action:    mgmProto.RuleAction_ACCEPT,
				Protocol:  mgmProto.RuleProtocol_ALL,
			},
			{
				PeerIP:    "10.93.0.3",
				Direction: mgmProto.RuleDirection_OUT,
				Action:    mgmProto.RuleAction_ACCEPT,
				Protocol:  mgmProto.RuleProtocol_ALL,
			},
			{
				PeerIP:    "10.93.0.4",
				Direction: mgmProto.RuleDirection_OUT,
				Action:    mgmProto.RuleAction_ACCEPT,
				Protocol:  mgmProto.RuleProtocol_ALL,
			},
		},
	}

	manager := &DefaultManager{}
	rules := manager.squashAcceptRules(networkMap)
	assert.Equal(t, 2, len(rules))

	r := rules[0]
	assert.Equal(t, "0.0.0.0", r.PeerIP)
	assert.Equal(t, mgmProto.RuleDirection_IN, r.Direction)
	assert.Equal(t, mgmProto.RuleProtocol_ALL, r.Protocol)
	assert.Equal(t, mgmProto.RuleAction_ACCEPT, r.Action)

	r = rules[1]
	assert.Equal(t, "0.0.0.0", r.PeerIP)
	assert.Equal(t, mgmProto.RuleDirection_OUT, r.Direction)
	assert.Equal(t, mgmProto.RuleProtocol_ALL, r.Protocol)
	assert.Equal(t, mgmProto.RuleAction_ACCEPT, r.Action)
}

func TestDefaultManagerSquashRulesNoAffect(t *testing.T) {
	networkMap := &mgmProto.NetworkMap{
		RemotePeers: []*mgmProto.RemotePeerConfig{
			{AllowedIps: []string{"10.93.0.1"}},
			{AllowedIps: []string{"10.93.0.2"}},
			{AllowedIps: []string{"10.93.0.3"}},
			{AllowedIps: []string{"10.93.0.4"}},
		},
		FirewallRules: []*mgmProto.FirewallRule{
			{
				PeerIP:    "10.93.0.1",
				Direction: mgmProto.RuleDirection_IN,
				Action:    mgmProto.RuleAction_ACCEPT,
				Protocol:  mgmProto.RuleProtocol_ALL,
			},
			{
				PeerIP:    "10.93.0.2",
				Direction: mgmProto.RuleDirection_IN,
				Action:    mgmProto.RuleAction_ACCEPT,
				Protocol:  mgmProto.RuleProtocol_ALL,
			},
			{
				PeerIP:    "10.93.0.3",
				Direction: mgmProto.RuleDirection_IN,
				Action:    mgmProto.RuleAction_ACCEPT,
				Protocol:  mgmProto.RuleProtocol_ALL,
			},
			{
				PeerIP:    "10.93.0.4",
				Direction: mgmProto.RuleDirection_IN,
				Action:    mgmProto.RuleAction_ACCEPT,
				Protocol:  mgmProto.RuleProtocol_TCP,
			},
			{
				PeerIP:    "10.93.0.1",
				Direction: mgmProto.RuleDirection_OUT,
				Action:    mgmProto.RuleAction_ACCEPT,
				Protocol:  mgmProto.RuleProtocol_ALL,
			},
			{
				PeerIP:    "10.93.0.2",
				Direction: mgmProto.RuleDirection_OUT,
				Action:    mgmProto.RuleAction_ACCEPT,
				Protocol:  mgmProto.RuleProtocol_ALL,
			},
			{
				PeerIP:    "10.93.0.3",
				Direction: mgmProto.RuleDirection_OUT,
				Action:    mgmProto.RuleAction_ACCEPT,
				Protocol:  mgmProto.RuleProtocol_ALL,
			},
			{
				PeerIP:    "10.93.0.4",
				Direction: mgmProto.RuleDirection_OUT,
				Action:    mgmProto.RuleAction_ACCEPT,
				Protocol:  mgmProto.RuleProtocol_UDP,
			},
		},
	}

	manager := &DefaultManager{}
	rules := manager.squashAcceptRules(networkMap)
	assert.Equal(t, len(networkMap.FirewallRules), len(rules))
}

func TestDefaultManagerSquashRulesWithPortRestrictions(t *testing.T) {
	tests := []struct {
		name          string
		rules         []*mgmProto.FirewallRule
		expectedCount int
		description   string
	}{
		{
			name: "should not squash rules with port ranges",
			rules: []*mgmProto.FirewallRule{
				{
					PeerIP:    "10.93.0.1",
					Direction: mgmProto.RuleDirection_IN,
					Action:    mgmProto.RuleAction_ACCEPT,
					Protocol:  mgmProto.RuleProtocol_TCP,
					PortInfo: &mgmProto.PortInfo{
						PortSelection: &mgmProto.PortInfo_Range_{
							Range: &mgmProto.PortInfo_Range{
								Start: 8080,
								End:   8090,
							},
						},
					},
				},
				{
					PeerIP:    "10.93.0.2",
					Direction: mgmProto.RuleDirection_IN,
					Action:    mgmProto.RuleAction_ACCEPT,
					Protocol:  mgmProto.RuleProtocol_TCP,
					PortInfo: &mgmProto.PortInfo{
						PortSelection: &mgmProto.PortInfo_Range_{
							Range: &mgmProto.PortInfo_Range{
								Start: 8080,
								End:   8090,
							},
						},
					},
				},
				{
					PeerIP:    "10.93.0.3",
					Direction: mgmProto.RuleDirection_IN,
					Action:    mgmProto.RuleAction_ACCEPT,
					Protocol:  mgmProto.RuleProtocol_TCP,
					PortInfo: &mgmProto.PortInfo{
						PortSelection: &mgmProto.PortInfo_Range_{
							Range: &mgmProto.PortInfo_Range{
								Start: 8080,
								End:   8090,
							},
						},
					},
				},
				{
					PeerIP:    "10.93.0.4",
					Direction: mgmProto.RuleDirection_IN,
					Action:    mgmProto.RuleAction_ACCEPT,
					Protocol:  mgmProto.RuleProtocol_TCP,
					PortInfo: &mgmProto.PortInfo{
						PortSelection: &mgmProto.PortInfo_Range_{
							Range: &mgmProto.PortInfo_Range{
								Start: 8080,
								End:   8090,
							},
						},
					},
				},
			},
			expectedCount: 4,
			description:   "Rules with port ranges should not be squashed even if they cover all peers",
		},
		{
			name: "should not squash rules with specific ports",
			rules: []*mgmProto.FirewallRule{
				{
					PeerIP:    "10.93.0.1",
					Direction: mgmProto.RuleDirection_IN,
					Action:    mgmProto.RuleAction_ACCEPT,
					Protocol:  mgmProto.RuleProtocol_TCP,
					PortInfo: &mgmProto.PortInfo{
						PortSelection: &mgmProto.PortInfo_Port{
							Port: 80,
						},
					},
				},
				{
					PeerIP:    "10.93.0.2",
					Direction: mgmProto.RuleDirection_IN,
					Action:    mgmProto.RuleAction_ACCEPT,
					Protocol:  mgmProto.RuleProtocol_TCP,
					PortInfo: &mgmProto.PortInfo{
						PortSelection: &mgmProto.PortInfo_Port{
							Port: 80,
						},
					},
				},
				{
					PeerIP:    "10.93.0.3",
					Direction: mgmProto.RuleDirection_IN,
					Action:    mgmProto.RuleAction_ACCEPT,
					Protocol:  mgmProto.RuleProtocol_TCP,
					PortInfo: &mgmProto.PortInfo{
						PortSelection: &mgmProto.PortInfo_Port{
							Port: 80,
						},
					},
				},
				{
					PeerIP:    "10.93.0.4",
					Direction: mgmProto.RuleDirection_IN,
					Action:    mgmProto.RuleAction_ACCEPT,
					Protocol:  mgmProto.RuleProtocol_TCP,
					PortInfo: &mgmProto.PortInfo{
						PortSelection: &mgmProto.PortInfo_Port{
							Port: 80,
						},
					},
				},
			},
			expectedCount: 4,
			description:   "Rules with specific ports should not be squashed even if they cover all peers",
		},
		{
			name: "should not squash rules with legacy port field",
			rules: []*mgmProto.FirewallRule{
				{
					PeerIP:    "10.93.0.1",
					Direction: mgmProto.RuleDirection_IN,
					Action:    mgmProto.RuleAction_ACCEPT,
					Protocol:  mgmProto.RuleProtocol_TCP,
					Port:      "443",
				},
				{
					PeerIP:    "10.93.0.2",
					Direction: mgmProto.RuleDirection_IN,
					Action:    mgmProto.RuleAction_ACCEPT,
					Protocol:  mgmProto.RuleProtocol_TCP,
					Port:      "443",
				},
				{
					PeerIP:    "10.93.0.3",
					Direction: mgmProto.RuleDirection_IN,
					Action:    mgmProto.RuleAction_ACCEPT,
					Protocol:  mgmProto.RuleProtocol_TCP,
					Port:      "443",
				},
				{
					PeerIP:    "10.93.0.4",
					Direction: mgmProto.RuleDirection_IN,
					Action:    mgmProto.RuleAction_ACCEPT,
					Protocol:  mgmProto.RuleProtocol_TCP,
					Port:      "443",
				},
			},
			expectedCount: 4,
			description:   "Rules with legacy port field should not be squashed",
		},
		{
			name: "should not squash rules with DROP action",
			rules: []*mgmProto.FirewallRule{
				{
					PeerIP:    "10.93.0.1",
					Direction: mgmProto.RuleDirection_IN,
					Action:    mgmProto.RuleAction_DROP,
					Protocol:  mgmProto.RuleProtocol_TCP,
				},
				{
					PeerIP:    "10.93.0.2",
					Direction: mgmProto.RuleDirection_IN,
					Action:    mgmProto.RuleAction_DROP,
					Protocol:  mgmProto.RuleProtocol_TCP,
				},
				{
					PeerIP:    "10.93.0.3",
					Direction: mgmProto.RuleDirection_IN,
					Action:    mgmProto.RuleAction_DROP,
					Protocol:  mgmProto.RuleProtocol_TCP,
				},
				{
					PeerIP:    "10.93.0.4",
					Direction: mgmProto.RuleDirection_IN,
					Action:    mgmProto.RuleAction_DROP,
					Protocol:  mgmProto.RuleProtocol_TCP,
				},
			},
			expectedCount: 4,
			description:   "Rules with DROP action should not be squashed",
		},
		{
			name: "should squash rules without port restrictions",
			rules: []*mgmProto.FirewallRule{
				{
					PeerIP:    "10.93.0.1",
					Direction: mgmProto.RuleDirection_IN,
					Action:    mgmProto.RuleAction_ACCEPT,
					Protocol:  mgmProto.RuleProtocol_TCP,
				},
				{
					PeerIP:    "10.93.0.2",
					Direction: mgmProto.RuleDirection_IN,
					Action:    mgmProto.RuleAction_ACCEPT,
					Protocol:  mgmProto.RuleProtocol_TCP,
				},
				{
					PeerIP:    "10.93.0.3",
					Direction: mgmProto.RuleDirection_IN,
					Action:    mgmProto.RuleAction_ACCEPT,
					Protocol:  mgmProto.RuleProtocol_TCP,
				},
				{
					PeerIP:    "10.93.0.4",
					Direction: mgmProto.RuleDirection_IN,
					Action:    mgmProto.RuleAction_ACCEPT,
					Protocol:  mgmProto.RuleProtocol_TCP,
				},
			},
			expectedCount: 1,
			description:   "Rules without port restrictions should be squashed into a single 0.0.0.0 rule",
		},
		{
			name: "mixed rules should not squash protocol with port restrictions",
			rules: []*mgmProto.FirewallRule{
				{
					PeerIP:    "10.93.0.1",
					Direction: mgmProto.RuleDirection_IN,
					Action:    mgmProto.RuleAction_ACCEPT,
					Protocol:  mgmProto.RuleProtocol_TCP,
				},
				{
					PeerIP:    "10.93.0.2",
					Direction: mgmProto.RuleDirection_IN,
					Action:    mgmProto.RuleAction_ACCEPT,
					Protocol:  mgmProto.RuleProtocol_TCP,
					PortInfo: &mgmProto.PortInfo{
						PortSelection: &mgmProto.PortInfo_Port{
							Port: 80,
						},
					},
				},
				{
					PeerIP:    "10.93.0.3",
					Direction: mgmProto.RuleDirection_IN,
					Action:    mgmProto.RuleAction_ACCEPT,
					Protocol:  mgmProto.RuleProtocol_TCP,
				},
				{
					PeerIP:    "10.93.0.4",
					Direction: mgmProto.RuleDirection_IN,
					Action:    mgmProto.RuleAction_ACCEPT,
					Protocol:  mgmProto.RuleProtocol_TCP,
				},
			},
			expectedCount: 4,
			description:   "TCP should not be squashed because one rule has port restrictions",
		},
		{
			name: "should squash UDP but not TCP when TCP has port restrictions",
			rules: []*mgmProto.FirewallRule{
				// TCP rules with port restrictions - should NOT be squashed
				{
					PeerIP:    "10.93.0.1",
					Direction: mgmProto.RuleDirection_IN,
					Action:    mgmProto.RuleAction_ACCEPT,
					Protocol:  mgmProto.RuleProtocol_TCP,
					Port:      "443",
				},
				{
					PeerIP:    "10.93.0.2",
					Direction: mgmProto.RuleDirection_IN,
					Action:    mgmProto.RuleAction_ACCEPT,
					Protocol:  mgmProto.RuleProtocol_TCP,
					Port:      "443",
				},
				{
					PeerIP:    "10.93.0.3",
					Direction: mgmProto.RuleDirection_IN,
					Action:    mgmProto.RuleAction_ACCEPT,
					Protocol:  mgmProto.RuleProtocol_TCP,
					Port:      "443",
				},
				{
					PeerIP:    "10.93.0.4",
					Direction: mgmProto.RuleDirection_IN,
					Action:    mgmProto.RuleAction_ACCEPT,
					Protocol:  mgmProto.RuleProtocol_TCP,
					Port:      "443",
				},
				// UDP rules without port restrictions - SHOULD be squashed
				{
					PeerIP:    "10.93.0.1",
					Direction: mgmProto.RuleDirection_IN,
					Action:    mgmProto.RuleAction_ACCEPT,
					Protocol:  mgmProto.RuleProtocol_UDP,
				},
				{
					PeerIP:    "10.93.0.2",
					Direction: mgmProto.RuleDirection_IN,
					Action:    mgmProto.RuleAction_ACCEPT,
					Protocol:  mgmProto.RuleProtocol_UDP,
				},
				{
					PeerIP:    "10.93.0.3",
					Direction: mgmProto.RuleDirection_IN,
					Action:    mgmProto.RuleAction_ACCEPT,
					Protocol:  mgmProto.RuleProtocol_UDP,
				},
				{
					PeerIP:    "10.93.0.4",
					Direction: mgmProto.RuleDirection_IN,
					Action:    mgmProto.RuleAction_ACCEPT,
					Protocol:  mgmProto.RuleProtocol_UDP,
				},
			},
			expectedCount: 5, // 4 TCP rules + 1 squashed UDP rule (0.0.0.0)
			description:   "UDP should be squashed to 0.0.0.0 rule, but TCP should remain as individual rules due to port restrictions",
		},
	}

	for _, tt := range tests {
		t.Run(tt.name, func(t *testing.T) {
			networkMap := &mgmProto.NetworkMap{
				RemotePeers: []*mgmProto.RemotePeerConfig{
					{AllowedIps: []string{"10.93.0.1"}},
					{AllowedIps: []string{"10.93.0.2"}},
					{AllowedIps: []string{"10.93.0.3"}},
					{AllowedIps: []string{"10.93.0.4"}},
				},
				FirewallRules: tt.rules,
			}

			manager := &DefaultManager{}
			rules := manager.squashAcceptRules(networkMap)

			assert.Equal(t, tt.expectedCount, len(rules), tt.description)

			// For squashed rules, verify we get the expected 0.0.0.0 rule
			if tt.expectedCount == 1 {
				assert.Equal(t, "0.0.0.0", rules[0].PeerIP)
				assert.Equal(t, mgmProto.RuleDirection_IN, rules[0].Direction)
				assert.Equal(t, mgmProto.RuleAction_ACCEPT, rules[0].Action)
			}
		})
	}
}

=======
>>>>>>> f5301230
func TestPortInfoEmpty(t *testing.T) {
	tests := []struct {
		name     string
		portInfo *mgmProto.PortInfo
		expected bool
	}{
		{
			name:     "nil PortInfo should be empty",
			portInfo: nil,
			expected: true,
		},
		{
			name: "PortInfo with zero port should be empty",
			portInfo: &mgmProto.PortInfo{
				PortSelection: &mgmProto.PortInfo_Port{
					Port: 0,
				},
			},
			expected: true,
		},
		{
			name: "PortInfo with valid port should not be empty",
			portInfo: &mgmProto.PortInfo{
				PortSelection: &mgmProto.PortInfo_Port{
					Port: 80,
				},
			},
			expected: false,
		},
		{
			name: "PortInfo with nil range should be empty",
			portInfo: &mgmProto.PortInfo{
				PortSelection: &mgmProto.PortInfo_Range_{
					Range: nil,
				},
			},
			expected: true,
		},
		{
			name: "PortInfo with zero start range should be empty",
			portInfo: &mgmProto.PortInfo{
				PortSelection: &mgmProto.PortInfo_Range_{
					Range: &mgmProto.PortInfo_Range{
						Start: 0,
						End:   100,
					},
				},
			},
			expected: true,
		},
		{
			name: "PortInfo with zero end range should be empty",
			portInfo: &mgmProto.PortInfo{
				PortSelection: &mgmProto.PortInfo_Range_{
					Range: &mgmProto.PortInfo_Range{
						Start: 80,
						End:   0,
					},
				},
			},
			expected: true,
		},
		{
			name: "PortInfo with valid range should not be empty",
			portInfo: &mgmProto.PortInfo{
				PortSelection: &mgmProto.PortInfo_Range_{
					Range: &mgmProto.PortInfo_Range{
						Start: 8080,
						End:   8090,
					},
				},
			},
			expected: false,
		},
	}

	for _, tt := range tests {
		t.Run(tt.name, func(t *testing.T) {
			result := portInfoEmpty(tt.portInfo)
			assert.Equal(t, tt.expected, result)
		})
	}
}

func TestDefaultManagerEnableSSHRules(t *testing.T) {
	networkMap := &mgmProto.NetworkMap{
		PeerConfig: &mgmProto.PeerConfig{
			SshConfig: &mgmProto.SSHConfig{
				SshEnabled: true,
			},
		},
		RemotePeers: []*mgmProto.RemotePeerConfig{
			{AllowedIps: []string{"10.93.0.1"}},
			{AllowedIps: []string{"10.93.0.2"}},
			{AllowedIps: []string{"10.93.0.3"}},
		},
		FirewallRules: []*mgmProto.FirewallRule{
			{
				PeerIP:    "10.93.0.1",
				Direction: mgmProto.RuleDirection_IN,
				Action:    mgmProto.RuleAction_ACCEPT,
				Protocol:  mgmProto.RuleProtocol_TCP,
			},
			{
				PeerIP:    "10.93.0.2",
				Direction: mgmProto.RuleDirection_IN,
				Action:    mgmProto.RuleAction_ACCEPT,
				Protocol:  mgmProto.RuleProtocol_TCP,
			},
			{
				PeerIP:    "10.93.0.3",
				Direction: mgmProto.RuleDirection_OUT,
				Action:    mgmProto.RuleAction_ACCEPT,
				Protocol:  mgmProto.RuleProtocol_UDP,
			},
		},
	}

	ctrl := gomock.NewController(t)
	defer ctrl.Finish()

	ifaceMock := mocks.NewMockIFaceMapper(ctrl)
	ifaceMock.EXPECT().IsUserspaceBind().Return(true).AnyTimes()
	ifaceMock.EXPECT().SetFilter(gomock.Any())
	network := netip.MustParsePrefix("172.0.0.1/32")

	ifaceMock.EXPECT().Name().Return("lo").AnyTimes()
	ifaceMock.EXPECT().Address().Return(wgaddr.Address{
		IP:      network.Addr(),
		Network: network,
	}).AnyTimes()
	ifaceMock.EXPECT().GetWGDevice().Return(nil).AnyTimes()

	fw, err := firewall.NewFirewall(ifaceMock, nil, flowLogger, false)
	require.NoError(t, err)
	defer func() {
		err = fw.Close(nil)
		require.NoError(t, err)
	}()

	acl := NewDefaultManager(fw)

	acl.ApplyFiltering(networkMap, false)

	expectedRules := 2
	assert.Equal(t, expectedRules, len(acl.peerRulesPairs))
}<|MERGE_RESOLUTION|>--- conflicted
+++ resolved
@@ -188,495 +188,6 @@
 	})
 }
 
-<<<<<<< HEAD
-func TestDefaultManagerSquashRules(t *testing.T) {
-	networkMap := &mgmProto.NetworkMap{
-		RemotePeers: []*mgmProto.RemotePeerConfig{
-			{AllowedIps: []string{"10.93.0.1"}},
-			{AllowedIps: []string{"10.93.0.2"}},
-			{AllowedIps: []string{"10.93.0.3"}},
-			{AllowedIps: []string{"10.93.0.4"}},
-		},
-		FirewallRules: []*mgmProto.FirewallRule{
-			{
-				PeerIP:    "10.93.0.1",
-				Direction: mgmProto.RuleDirection_IN,
-				Action:    mgmProto.RuleAction_ACCEPT,
-				Protocol:  mgmProto.RuleProtocol_ALL,
-			},
-			{
-				PeerIP:    "10.93.0.2",
-				Direction: mgmProto.RuleDirection_IN,
-				Action:    mgmProto.RuleAction_ACCEPT,
-				Protocol:  mgmProto.RuleProtocol_ALL,
-			},
-			{
-				PeerIP:    "10.93.0.3",
-				Direction: mgmProto.RuleDirection_IN,
-				Action:    mgmProto.RuleAction_ACCEPT,
-				Protocol:  mgmProto.RuleProtocol_ALL,
-			},
-			{
-				PeerIP:    "10.93.0.4",
-				Direction: mgmProto.RuleDirection_IN,
-				Action:    mgmProto.RuleAction_ACCEPT,
-				Protocol:  mgmProto.RuleProtocol_ALL,
-			},
-			{
-				PeerIP:    "10.93.0.1",
-				Direction: mgmProto.RuleDirection_OUT,
-				Action:    mgmProto.RuleAction_ACCEPT,
-				Protocol:  mgmProto.RuleProtocol_ALL,
-			},
-			{
-				PeerIP:    "10.93.0.2",
-				Direction: mgmProto.RuleDirection_OUT,
-				Action:    mgmProto.RuleAction_ACCEPT,
-				Protocol:  mgmProto.RuleProtocol_ALL,
-			},
-			{
-				PeerIP:    "10.93.0.3",
-				Direction: mgmProto.RuleDirection_OUT,
-				Action:    mgmProto.RuleAction_ACCEPT,
-				Protocol:  mgmProto.RuleProtocol_ALL,
-			},
-			{
-				PeerIP:    "10.93.0.4",
-				Direction: mgmProto.RuleDirection_OUT,
-				Action:    mgmProto.RuleAction_ACCEPT,
-				Protocol:  mgmProto.RuleProtocol_ALL,
-			},
-		},
-	}
-
-	manager := &DefaultManager{}
-	rules := manager.squashAcceptRules(networkMap)
-	assert.Equal(t, 2, len(rules))
-
-	r := rules[0]
-	assert.Equal(t, "0.0.0.0", r.PeerIP)
-	assert.Equal(t, mgmProto.RuleDirection_IN, r.Direction)
-	assert.Equal(t, mgmProto.RuleProtocol_ALL, r.Protocol)
-	assert.Equal(t, mgmProto.RuleAction_ACCEPT, r.Action)
-
-	r = rules[1]
-	assert.Equal(t, "0.0.0.0", r.PeerIP)
-	assert.Equal(t, mgmProto.RuleDirection_OUT, r.Direction)
-	assert.Equal(t, mgmProto.RuleProtocol_ALL, r.Protocol)
-	assert.Equal(t, mgmProto.RuleAction_ACCEPT, r.Action)
-}
-
-func TestDefaultManagerSquashRulesNoAffect(t *testing.T) {
-	networkMap := &mgmProto.NetworkMap{
-		RemotePeers: []*mgmProto.RemotePeerConfig{
-			{AllowedIps: []string{"10.93.0.1"}},
-			{AllowedIps: []string{"10.93.0.2"}},
-			{AllowedIps: []string{"10.93.0.3"}},
-			{AllowedIps: []string{"10.93.0.4"}},
-		},
-		FirewallRules: []*mgmProto.FirewallRule{
-			{
-				PeerIP:    "10.93.0.1",
-				Direction: mgmProto.RuleDirection_IN,
-				Action:    mgmProto.RuleAction_ACCEPT,
-				Protocol:  mgmProto.RuleProtocol_ALL,
-			},
-			{
-				PeerIP:    "10.93.0.2",
-				Direction: mgmProto.RuleDirection_IN,
-				Action:    mgmProto.RuleAction_ACCEPT,
-				Protocol:  mgmProto.RuleProtocol_ALL,
-			},
-			{
-				PeerIP:    "10.93.0.3",
-				Direction: mgmProto.RuleDirection_IN,
-				Action:    mgmProto.RuleAction_ACCEPT,
-				Protocol:  mgmProto.RuleProtocol_ALL,
-			},
-			{
-				PeerIP:    "10.93.0.4",
-				Direction: mgmProto.RuleDirection_IN,
-				Action:    mgmProto.RuleAction_ACCEPT,
-				Protocol:  mgmProto.RuleProtocol_TCP,
-			},
-			{
-				PeerIP:    "10.93.0.1",
-				Direction: mgmProto.RuleDirection_OUT,
-				Action:    mgmProto.RuleAction_ACCEPT,
-				Protocol:  mgmProto.RuleProtocol_ALL,
-			},
-			{
-				PeerIP:    "10.93.0.2",
-				Direction: mgmProto.RuleDirection_OUT,
-				Action:    mgmProto.RuleAction_ACCEPT,
-				Protocol:  mgmProto.RuleProtocol_ALL,
-			},
-			{
-				PeerIP:    "10.93.0.3",
-				Direction: mgmProto.RuleDirection_OUT,
-				Action:    mgmProto.RuleAction_ACCEPT,
-				Protocol:  mgmProto.RuleProtocol_ALL,
-			},
-			{
-				PeerIP:    "10.93.0.4",
-				Direction: mgmProto.RuleDirection_OUT,
-				Action:    mgmProto.RuleAction_ACCEPT,
-				Protocol:  mgmProto.RuleProtocol_UDP,
-			},
-		},
-	}
-
-	manager := &DefaultManager{}
-	rules := manager.squashAcceptRules(networkMap)
-	assert.Equal(t, len(networkMap.FirewallRules), len(rules))
-}
-
-func TestDefaultManagerSquashRulesWithPortRestrictions(t *testing.T) {
-	tests := []struct {
-		name          string
-		rules         []*mgmProto.FirewallRule
-		expectedCount int
-		description   string
-	}{
-		{
-			name: "should not squash rules with port ranges",
-			rules: []*mgmProto.FirewallRule{
-				{
-					PeerIP:    "10.93.0.1",
-					Direction: mgmProto.RuleDirection_IN,
-					Action:    mgmProto.RuleAction_ACCEPT,
-					Protocol:  mgmProto.RuleProtocol_TCP,
-					PortInfo: &mgmProto.PortInfo{
-						PortSelection: &mgmProto.PortInfo_Range_{
-							Range: &mgmProto.PortInfo_Range{
-								Start: 8080,
-								End:   8090,
-							},
-						},
-					},
-				},
-				{
-					PeerIP:    "10.93.0.2",
-					Direction: mgmProto.RuleDirection_IN,
-					Action:    mgmProto.RuleAction_ACCEPT,
-					Protocol:  mgmProto.RuleProtocol_TCP,
-					PortInfo: &mgmProto.PortInfo{
-						PortSelection: &mgmProto.PortInfo_Range_{
-							Range: &mgmProto.PortInfo_Range{
-								Start: 8080,
-								End:   8090,
-							},
-						},
-					},
-				},
-				{
-					PeerIP:    "10.93.0.3",
-					Direction: mgmProto.RuleDirection_IN,
-					Action:    mgmProto.RuleAction_ACCEPT,
-					Protocol:  mgmProto.RuleProtocol_TCP,
-					PortInfo: &mgmProto.PortInfo{
-						PortSelection: &mgmProto.PortInfo_Range_{
-							Range: &mgmProto.PortInfo_Range{
-								Start: 8080,
-								End:   8090,
-							},
-						},
-					},
-				},
-				{
-					PeerIP:    "10.93.0.4",
-					Direction: mgmProto.RuleDirection_IN,
-					Action:    mgmProto.RuleAction_ACCEPT,
-					Protocol:  mgmProto.RuleProtocol_TCP,
-					PortInfo: &mgmProto.PortInfo{
-						PortSelection: &mgmProto.PortInfo_Range_{
-							Range: &mgmProto.PortInfo_Range{
-								Start: 8080,
-								End:   8090,
-							},
-						},
-					},
-				},
-			},
-			expectedCount: 4,
-			description:   "Rules with port ranges should not be squashed even if they cover all peers",
-		},
-		{
-			name: "should not squash rules with specific ports",
-			rules: []*mgmProto.FirewallRule{
-				{
-					PeerIP:    "10.93.0.1",
-					Direction: mgmProto.RuleDirection_IN,
-					Action:    mgmProto.RuleAction_ACCEPT,
-					Protocol:  mgmProto.RuleProtocol_TCP,
-					PortInfo: &mgmProto.PortInfo{
-						PortSelection: &mgmProto.PortInfo_Port{
-							Port: 80,
-						},
-					},
-				},
-				{
-					PeerIP:    "10.93.0.2",
-					Direction: mgmProto.RuleDirection_IN,
-					Action:    mgmProto.RuleAction_ACCEPT,
-					Protocol:  mgmProto.RuleProtocol_TCP,
-					PortInfo: &mgmProto.PortInfo{
-						PortSelection: &mgmProto.PortInfo_Port{
-							Port: 80,
-						},
-					},
-				},
-				{
-					PeerIP:    "10.93.0.3",
-					Direction: mgmProto.RuleDirection_IN,
-					Action:    mgmProto.RuleAction_ACCEPT,
-					Protocol:  mgmProto.RuleProtocol_TCP,
-					PortInfo: &mgmProto.PortInfo{
-						PortSelection: &mgmProto.PortInfo_Port{
-							Port: 80,
-						},
-					},
-				},
-				{
-					PeerIP:    "10.93.0.4",
-					Direction: mgmProto.RuleDirection_IN,
-					Action:    mgmProto.RuleAction_ACCEPT,
-					Protocol:  mgmProto.RuleProtocol_TCP,
-					PortInfo: &mgmProto.PortInfo{
-						PortSelection: &mgmProto.PortInfo_Port{
-							Port: 80,
-						},
-					},
-				},
-			},
-			expectedCount: 4,
-			description:   "Rules with specific ports should not be squashed even if they cover all peers",
-		},
-		{
-			name: "should not squash rules with legacy port field",
-			rules: []*mgmProto.FirewallRule{
-				{
-					PeerIP:    "10.93.0.1",
-					Direction: mgmProto.RuleDirection_IN,
-					Action:    mgmProto.RuleAction_ACCEPT,
-					Protocol:  mgmProto.RuleProtocol_TCP,
-					Port:      "443",
-				},
-				{
-					PeerIP:    "10.93.0.2",
-					Direction: mgmProto.RuleDirection_IN,
-					Action:    mgmProto.RuleAction_ACCEPT,
-					Protocol:  mgmProto.RuleProtocol_TCP,
-					Port:      "443",
-				},
-				{
-					PeerIP:    "10.93.0.3",
-					Direction: mgmProto.RuleDirection_IN,
-					Action:    mgmProto.RuleAction_ACCEPT,
-					Protocol:  mgmProto.RuleProtocol_TCP,
-					Port:      "443",
-				},
-				{
-					PeerIP:    "10.93.0.4",
-					Direction: mgmProto.RuleDirection_IN,
-					Action:    mgmProto.RuleAction_ACCEPT,
-					Protocol:  mgmProto.RuleProtocol_TCP,
-					Port:      "443",
-				},
-			},
-			expectedCount: 4,
-			description:   "Rules with legacy port field should not be squashed",
-		},
-		{
-			name: "should not squash rules with DROP action",
-			rules: []*mgmProto.FirewallRule{
-				{
-					PeerIP:    "10.93.0.1",
-					Direction: mgmProto.RuleDirection_IN,
-					Action:    mgmProto.RuleAction_DROP,
-					Protocol:  mgmProto.RuleProtocol_TCP,
-				},
-				{
-					PeerIP:    "10.93.0.2",
-					Direction: mgmProto.RuleDirection_IN,
-					Action:    mgmProto.RuleAction_DROP,
-					Protocol:  mgmProto.RuleProtocol_TCP,
-				},
-				{
-					PeerIP:    "10.93.0.3",
-					Direction: mgmProto.RuleDirection_IN,
-					Action:    mgmProto.RuleAction_DROP,
-					Protocol:  mgmProto.RuleProtocol_TCP,
-				},
-				{
-					PeerIP:    "10.93.0.4",
-					Direction: mgmProto.RuleDirection_IN,
-					Action:    mgmProto.RuleAction_DROP,
-					Protocol:  mgmProto.RuleProtocol_TCP,
-				},
-			},
-			expectedCount: 4,
-			description:   "Rules with DROP action should not be squashed",
-		},
-		{
-			name: "should squash rules without port restrictions",
-			rules: []*mgmProto.FirewallRule{
-				{
-					PeerIP:    "10.93.0.1",
-					Direction: mgmProto.RuleDirection_IN,
-					Action:    mgmProto.RuleAction_ACCEPT,
-					Protocol:  mgmProto.RuleProtocol_TCP,
-				},
-				{
-					PeerIP:    "10.93.0.2",
-					Direction: mgmProto.RuleDirection_IN,
-					Action:    mgmProto.RuleAction_ACCEPT,
-					Protocol:  mgmProto.RuleProtocol_TCP,
-				},
-				{
-					PeerIP:    "10.93.0.3",
-					Direction: mgmProto.RuleDirection_IN,
-					Action:    mgmProto.RuleAction_ACCEPT,
-					Protocol:  mgmProto.RuleProtocol_TCP,
-				},
-				{
-					PeerIP:    "10.93.0.4",
-					Direction: mgmProto.RuleDirection_IN,
-					Action:    mgmProto.RuleAction_ACCEPT,
-					Protocol:  mgmProto.RuleProtocol_TCP,
-				},
-			},
-			expectedCount: 1,
-			description:   "Rules without port restrictions should be squashed into a single 0.0.0.0 rule",
-		},
-		{
-			name: "mixed rules should not squash protocol with port restrictions",
-			rules: []*mgmProto.FirewallRule{
-				{
-					PeerIP:    "10.93.0.1",
-					Direction: mgmProto.RuleDirection_IN,
-					Action:    mgmProto.RuleAction_ACCEPT,
-					Protocol:  mgmProto.RuleProtocol_TCP,
-				},
-				{
-					PeerIP:    "10.93.0.2",
-					Direction: mgmProto.RuleDirection_IN,
-					Action:    mgmProto.RuleAction_ACCEPT,
-					Protocol:  mgmProto.RuleProtocol_TCP,
-					PortInfo: &mgmProto.PortInfo{
-						PortSelection: &mgmProto.PortInfo_Port{
-							Port: 80,
-						},
-					},
-				},
-				{
-					PeerIP:    "10.93.0.3",
-					Direction: mgmProto.RuleDirection_IN,
-					Action:    mgmProto.RuleAction_ACCEPT,
-					Protocol:  mgmProto.RuleProtocol_TCP,
-				},
-				{
-					PeerIP:    "10.93.0.4",
-					Direction: mgmProto.RuleDirection_IN,
-					Action:    mgmProto.RuleAction_ACCEPT,
-					Protocol:  mgmProto.RuleProtocol_TCP,
-				},
-			},
-			expectedCount: 4,
-			description:   "TCP should not be squashed because one rule has port restrictions",
-		},
-		{
-			name: "should squash UDP but not TCP when TCP has port restrictions",
-			rules: []*mgmProto.FirewallRule{
-				// TCP rules with port restrictions - should NOT be squashed
-				{
-					PeerIP:    "10.93.0.1",
-					Direction: mgmProto.RuleDirection_IN,
-					Action:    mgmProto.RuleAction_ACCEPT,
-					Protocol:  mgmProto.RuleProtocol_TCP,
-					Port:      "443",
-				},
-				{
-					PeerIP:    "10.93.0.2",
-					Direction: mgmProto.RuleDirection_IN,
-					Action:    mgmProto.RuleAction_ACCEPT,
-					Protocol:  mgmProto.RuleProtocol_TCP,
-					Port:      "443",
-				},
-				{
-					PeerIP:    "10.93.0.3",
-					Direction: mgmProto.RuleDirection_IN,
-					Action:    mgmProto.RuleAction_ACCEPT,
-					Protocol:  mgmProto.RuleProtocol_TCP,
-					Port:      "443",
-				},
-				{
-					PeerIP:    "10.93.0.4",
-					Direction: mgmProto.RuleDirection_IN,
-					Action:    mgmProto.RuleAction_ACCEPT,
-					Protocol:  mgmProto.RuleProtocol_TCP,
-					Port:      "443",
-				},
-				// UDP rules without port restrictions - SHOULD be squashed
-				{
-					PeerIP:    "10.93.0.1",
-					Direction: mgmProto.RuleDirection_IN,
-					Action:    mgmProto.RuleAction_ACCEPT,
-					Protocol:  mgmProto.RuleProtocol_UDP,
-				},
-				{
-					PeerIP:    "10.93.0.2",
-					Direction: mgmProto.RuleDirection_IN,
-					Action:    mgmProto.RuleAction_ACCEPT,
-					Protocol:  mgmProto.RuleProtocol_UDP,
-				},
-				{
-					PeerIP:    "10.93.0.3",
-					Direction: mgmProto.RuleDirection_IN,
-					Action:    mgmProto.RuleAction_ACCEPT,
-					Protocol:  mgmProto.RuleProtocol_UDP,
-				},
-				{
-					PeerIP:    "10.93.0.4",
-					Direction: mgmProto.RuleDirection_IN,
-					Action:    mgmProto.RuleAction_ACCEPT,
-					Protocol:  mgmProto.RuleProtocol_UDP,
-				},
-			},
-			expectedCount: 5, // 4 TCP rules + 1 squashed UDP rule (0.0.0.0)
-			description:   "UDP should be squashed to 0.0.0.0 rule, but TCP should remain as individual rules due to port restrictions",
-		},
-	}
-
-	for _, tt := range tests {
-		t.Run(tt.name, func(t *testing.T) {
-			networkMap := &mgmProto.NetworkMap{
-				RemotePeers: []*mgmProto.RemotePeerConfig{
-					{AllowedIps: []string{"10.93.0.1"}},
-					{AllowedIps: []string{"10.93.0.2"}},
-					{AllowedIps: []string{"10.93.0.3"}},
-					{AllowedIps: []string{"10.93.0.4"}},
-				},
-				FirewallRules: tt.rules,
-			}
-
-			manager := &DefaultManager{}
-			rules := manager.squashAcceptRules(networkMap)
-
-			assert.Equal(t, tt.expectedCount, len(rules), tt.description)
-
-			// For squashed rules, verify we get the expected 0.0.0.0 rule
-			if tt.expectedCount == 1 {
-				assert.Equal(t, "0.0.0.0", rules[0].PeerIP)
-				assert.Equal(t, mgmProto.RuleDirection_IN, rules[0].Direction)
-				assert.Equal(t, mgmProto.RuleAction_ACCEPT, rules[0].Action)
-			}
-		})
-	}
-}
-
-=======
->>>>>>> f5301230
 func TestPortInfoEmpty(t *testing.T) {
 	tests := []struct {
 		name     string
@@ -759,68 +270,4 @@
 			assert.Equal(t, tt.expected, result)
 		})
 	}
-}
-
-func TestDefaultManagerEnableSSHRules(t *testing.T) {
-	networkMap := &mgmProto.NetworkMap{
-		PeerConfig: &mgmProto.PeerConfig{
-			SshConfig: &mgmProto.SSHConfig{
-				SshEnabled: true,
-			},
-		},
-		RemotePeers: []*mgmProto.RemotePeerConfig{
-			{AllowedIps: []string{"10.93.0.1"}},
-			{AllowedIps: []string{"10.93.0.2"}},
-			{AllowedIps: []string{"10.93.0.3"}},
-		},
-		FirewallRules: []*mgmProto.FirewallRule{
-			{
-				PeerIP:    "10.93.0.1",
-				Direction: mgmProto.RuleDirection_IN,
-				Action:    mgmProto.RuleAction_ACCEPT,
-				Protocol:  mgmProto.RuleProtocol_TCP,
-			},
-			{
-				PeerIP:    "10.93.0.2",
-				Direction: mgmProto.RuleDirection_IN,
-				Action:    mgmProto.RuleAction_ACCEPT,
-				Protocol:  mgmProto.RuleProtocol_TCP,
-			},
-			{
-				PeerIP:    "10.93.0.3",
-				Direction: mgmProto.RuleDirection_OUT,
-				Action:    mgmProto.RuleAction_ACCEPT,
-				Protocol:  mgmProto.RuleProtocol_UDP,
-			},
-		},
-	}
-
-	ctrl := gomock.NewController(t)
-	defer ctrl.Finish()
-
-	ifaceMock := mocks.NewMockIFaceMapper(ctrl)
-	ifaceMock.EXPECT().IsUserspaceBind().Return(true).AnyTimes()
-	ifaceMock.EXPECT().SetFilter(gomock.Any())
-	network := netip.MustParsePrefix("172.0.0.1/32")
-
-	ifaceMock.EXPECT().Name().Return("lo").AnyTimes()
-	ifaceMock.EXPECT().Address().Return(wgaddr.Address{
-		IP:      network.Addr(),
-		Network: network,
-	}).AnyTimes()
-	ifaceMock.EXPECT().GetWGDevice().Return(nil).AnyTimes()
-
-	fw, err := firewall.NewFirewall(ifaceMock, nil, flowLogger, false)
-	require.NoError(t, err)
-	defer func() {
-		err = fw.Close(nil)
-		require.NoError(t, err)
-	}()
-
-	acl := NewDefaultManager(fw)
-
-	acl.ApplyFiltering(networkMap, false)
-
-	expectedRules := 2
-	assert.Equal(t, expectedRules, len(acl.peerRulesPairs))
 }