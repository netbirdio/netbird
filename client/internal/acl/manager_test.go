package acl

import (
	"net/netip"
	"testing"

	"github.com/golang/mock/gomock"
	"github.com/stretchr/testify/assert"
	"github.com/stretchr/testify/require"

	"github.com/netbirdio/netbird/client/firewall"
	"github.com/netbirdio/netbird/client/iface"
	"github.com/netbirdio/netbird/client/iface/wgaddr"
	"github.com/netbirdio/netbird/client/internal/acl/mocks"
	"github.com/netbirdio/netbird/client/internal/netflow"
	mgmProto "github.com/netbirdio/netbird/shared/management/proto"
)

var flowLogger = netflow.NewManager(nil, []byte{}, nil).GetLogger()

func TestDefaultManager(t *testing.T) {
	networkMap := &mgmProto.NetworkMap{
		FirewallRules: []*mgmProto.FirewallRule{
			{
				PeerIP:    "10.93.0.1",
				Direction: mgmProto.RuleDirection_OUT,
				Action:    mgmProto.RuleAction_ACCEPT,
				Protocol:  mgmProto.RuleProtocol_TCP,
				Port:      "80",
			},
			{
				PeerIP:    "10.93.0.2",
				Direction: mgmProto.RuleDirection_OUT,
				Action:    mgmProto.RuleAction_DROP,
				Protocol:  mgmProto.RuleProtocol_UDP,
				Port:      "53",
			},
		},
	}

	ctrl := gomock.NewController(t)
	defer ctrl.Finish()

	ifaceMock := mocks.NewMockIFaceMapper(ctrl)
	ifaceMock.EXPECT().IsUserspaceBind().Return(true).AnyTimes()
	ifaceMock.EXPECT().SetFilter(gomock.Any())
	network := netip.MustParsePrefix("172.0.0.1/32")

	ifaceMock.EXPECT().Name().Return("lo").AnyTimes()
	ifaceMock.EXPECT().Address().Return(wgaddr.Address{
		IP:      network.Addr(),
		Network: network,
	}).AnyTimes()
	ifaceMock.EXPECT().GetWGDevice().Return(nil).AnyTimes()

	fw, err := firewall.NewFirewall(ifaceMock, nil, flowLogger, false, iface.DefaultMTU)
	require.NoError(t, err)
	defer func() {
		err = fw.Close(nil)
		require.NoError(t, err)
	}()

	acl := NewDefaultManager(fw)

	t.Run("apply firewall rules", func(t *testing.T) {
		acl.ApplyFiltering(networkMap, false)

		if fw.IsStateful() {
			assert.Equal(t, 0, len(acl.peerRulesPairs))
		} else {
			assert.Equal(t, 2, len(acl.peerRulesPairs))
		}
	})

	t.Run("add extra rules", func(t *testing.T) {
		existedPairs := map[string]struct{}{}
		for id := range acl.peerRulesPairs {
			existedPairs[id.ID()] = struct{}{}
		}

		// remove first rule
		networkMap.FirewallRules = networkMap.FirewallRules[1:]
		networkMap.FirewallRules = append(
			networkMap.FirewallRules,
			&mgmProto.FirewallRule{
				PeerIP:    "10.93.0.3",
				Direction: mgmProto.RuleDirection_IN,
				Action:    mgmProto.RuleAction_DROP,
				Protocol:  mgmProto.RuleProtocol_ICMP,
			},
		)

		acl.ApplyFiltering(networkMap, false)

		expectedRules := 2
		if fw.IsStateful() {
			expectedRules = 1 // only the inbound rule
		}

		assert.Equal(t, expectedRules, len(acl.peerRulesPairs))

		// check that old rule was removed
		previousCount := 0
		for id := range acl.peerRulesPairs {
			if _, ok := existedPairs[id.ID()]; ok {
				previousCount++
			}
		}

		expectedPreviousCount := 0
		if !fw.IsStateful() {
			expectedPreviousCount = 1
		}
		assert.Equal(t, expectedPreviousCount, previousCount)
	})

	t.Run("handle default rules", func(t *testing.T) {
		networkMap.FirewallRules = networkMap.FirewallRules[:0]

		networkMap.FirewallRulesIsEmpty = true
		acl.ApplyFiltering(networkMap, false)
		assert.Equal(t, 0, len(acl.peerRulesPairs))

		networkMap.FirewallRulesIsEmpty = false
		acl.ApplyFiltering(networkMap, false)

		expectedRules := 1
		if fw.IsStateful() {
			expectedRules = 1 // only inbound allow-all rule
		}
		assert.Equal(t, expectedRules, len(acl.peerRulesPairs))
	})
}

func TestDefaultManagerStateless(t *testing.T) {
	// stateless currently only in userspace, so we have to disable kernel
	t.Setenv("NB_WG_KERNEL_DISABLED", "true")
	t.Setenv("NB_DISABLE_CONNTRACK", "true")

	networkMap := &mgmProto.NetworkMap{
		FirewallRules: []*mgmProto.FirewallRule{
			{
				PeerIP:    "10.93.0.1",
				Direction: mgmProto.RuleDirection_OUT,
				Action:    mgmProto.RuleAction_ACCEPT,
				Protocol:  mgmProto.RuleProtocol_TCP,
				Port:      "80",
			},
			{
				PeerIP:    "10.93.0.2",
				Direction: mgmProto.RuleDirection_IN,
				Action:    mgmProto.RuleAction_ACCEPT,
				Protocol:  mgmProto.RuleProtocol_UDP,
				Port:      "53",
			},
		},
	}

	ctrl := gomock.NewController(t)
	defer ctrl.Finish()

	ifaceMock := mocks.NewMockIFaceMapper(ctrl)
	ifaceMock.EXPECT().IsUserspaceBind().Return(true).AnyTimes()
	ifaceMock.EXPECT().SetFilter(gomock.Any())
	network := netip.MustParsePrefix("172.0.0.1/32")

	ifaceMock.EXPECT().Name().Return("lo").AnyTimes()
	ifaceMock.EXPECT().Address().Return(wgaddr.Address{
		IP:      network.Addr(),
		Network: network,
	}).AnyTimes()
	ifaceMock.EXPECT().GetWGDevice().Return(nil).AnyTimes()

	fw, err := firewall.NewFirewall(ifaceMock, nil, flowLogger, false, iface.DefaultMTU)
	require.NoError(t, err)
	defer func() {
		err = fw.Close(nil)
		require.NoError(t, err)
	}()

	acl := NewDefaultManager(fw)

	t.Run("stateless firewall creates outbound rules", func(t *testing.T) {
		acl.ApplyFiltering(networkMap, false)

		// In stateless mode, we should have both inbound and outbound rules
		assert.False(t, fw.IsStateful())
		assert.Equal(t, 2, len(acl.peerRulesPairs))
	})
}

func TestPortInfoEmpty(t *testing.T) {
	tests := []struct {
		name     string
		portInfo *mgmProto.PortInfo
		expected bool
	}{
		{
			name:     "nil PortInfo should be empty",
			portInfo: nil,
			expected: true,
		},
		{
			name: "PortInfo with zero port should be empty",
			portInfo: &mgmProto.PortInfo{
				PortSelection: &mgmProto.PortInfo_Port{
					Port: 0,
				},
			},
			expected: true,
		},
		{
			name: "PortInfo with valid port should not be empty",
			portInfo: &mgmProto.PortInfo{
				PortSelection: &mgmProto.PortInfo_Port{
					Port: 80,
				},
			},
			expected: false,
		},
		{
			name: "PortInfo with nil range should be empty",
			portInfo: &mgmProto.PortInfo{
				PortSelection: &mgmProto.PortInfo_Range_{
					Range: nil,
				},
			},
			expected: true,
		},
		{
			name: "PortInfo with zero start range should be empty",
			portInfo: &mgmProto.PortInfo{
				PortSelection: &mgmProto.PortInfo_Range_{
					Range: &mgmProto.PortInfo_Range{
						Start: 0,
						End:   100,
					},
				},
			},
			expected: true,
		},
		{
			name: "PortInfo with zero end range should be empty",
			portInfo: &mgmProto.PortInfo{
				PortSelection: &mgmProto.PortInfo_Range_{
					Range: &mgmProto.PortInfo_Range{
						Start: 80,
						End:   0,
					},
				},
			},
			expected: true,
		},
		{
			name: "PortInfo with valid range should not be empty",
			portInfo: &mgmProto.PortInfo{
				PortSelection: &mgmProto.PortInfo_Range_{
					Range: &mgmProto.PortInfo_Range{
						Start: 8080,
						End:   8090,
					},
				},
			},
			expected: false,
		},
	}

	for _, tt := range tests {
		t.Run(tt.name, func(t *testing.T) {
			result := portInfoEmpty(tt.portInfo)
			assert.Equal(t, tt.expected, result)
		})
	}
<<<<<<< HEAD
=======
}

func TestDefaultManagerEnableSSHRules(t *testing.T) {
	networkMap := &mgmProto.NetworkMap{
		PeerConfig: &mgmProto.PeerConfig{
			SshConfig: &mgmProto.SSHConfig{
				SshEnabled: true,
			},
		},
		RemotePeers: []*mgmProto.RemotePeerConfig{
			{AllowedIps: []string{"10.93.0.1"}},
			{AllowedIps: []string{"10.93.0.2"}},
			{AllowedIps: []string{"10.93.0.3"}},
		},
		FirewallRules: []*mgmProto.FirewallRule{
			{
				PeerIP:    "10.93.0.1",
				Direction: mgmProto.RuleDirection_IN,
				Action:    mgmProto.RuleAction_ACCEPT,
				Protocol:  mgmProto.RuleProtocol_TCP,
			},
			{
				PeerIP:    "10.93.0.2",
				Direction: mgmProto.RuleDirection_IN,
				Action:    mgmProto.RuleAction_ACCEPT,
				Protocol:  mgmProto.RuleProtocol_TCP,
			},
			{
				PeerIP:    "10.93.0.3",
				Direction: mgmProto.RuleDirection_OUT,
				Action:    mgmProto.RuleAction_ACCEPT,
				Protocol:  mgmProto.RuleProtocol_UDP,
			},
		},
	}

	ctrl := gomock.NewController(t)
	defer ctrl.Finish()

	ifaceMock := mocks.NewMockIFaceMapper(ctrl)
	ifaceMock.EXPECT().IsUserspaceBind().Return(true).AnyTimes()
	ifaceMock.EXPECT().SetFilter(gomock.Any())
	network := netip.MustParsePrefix("172.0.0.1/32")

	ifaceMock.EXPECT().Name().Return("lo").AnyTimes()
	ifaceMock.EXPECT().Address().Return(wgaddr.Address{
		IP:      network.Addr(),
		Network: network,
	}).AnyTimes()
	ifaceMock.EXPECT().GetWGDevice().Return(nil).AnyTimes()

	fw, err := firewall.NewFirewall(ifaceMock, nil, flowLogger, false, iface.DefaultMTU)
	require.NoError(t, err)
	defer func() {
		err = fw.Close(nil)
		require.NoError(t, err)
	}()

	acl := NewDefaultManager(fw)

	acl.ApplyFiltering(networkMap, false)

	expectedRules := 3
	if fw.IsStateful() {
		expectedRules = 3 // 2 inbound rules + SSH rule
	}
	assert.Equal(t, expectedRules, len(acl.peerRulesPairs))
>>>>>>> c92e6c1b
}<|MERGE_RESOLUTION|>--- conflicted
+++ resolved
@@ -271,74 +271,4 @@
 			assert.Equal(t, tt.expected, result)
 		})
 	}
-<<<<<<< HEAD
-=======
-}
-
-func TestDefaultManagerEnableSSHRules(t *testing.T) {
-	networkMap := &mgmProto.NetworkMap{
-		PeerConfig: &mgmProto.PeerConfig{
-			SshConfig: &mgmProto.SSHConfig{
-				SshEnabled: true,
-			},
-		},
-		RemotePeers: []*mgmProto.RemotePeerConfig{
-			{AllowedIps: []string{"10.93.0.1"}},
-			{AllowedIps: []string{"10.93.0.2"}},
-			{AllowedIps: []string{"10.93.0.3"}},
-		},
-		FirewallRules: []*mgmProto.FirewallRule{
-			{
-				PeerIP:    "10.93.0.1",
-				Direction: mgmProto.RuleDirection_IN,
-				Action:    mgmProto.RuleAction_ACCEPT,
-				Protocol:  mgmProto.RuleProtocol_TCP,
-			},
-			{
-				PeerIP:    "10.93.0.2",
-				Direction: mgmProto.RuleDirection_IN,
-				Action:    mgmProto.RuleAction_ACCEPT,
-				Protocol:  mgmProto.RuleProtocol_TCP,
-			},
-			{
-				PeerIP:    "10.93.0.3",
-				Direction: mgmProto.RuleDirection_OUT,
-				Action:    mgmProto.RuleAction_ACCEPT,
-				Protocol:  mgmProto.RuleProtocol_UDP,
-			},
-		},
-	}
-
-	ctrl := gomock.NewController(t)
-	defer ctrl.Finish()
-
-	ifaceMock := mocks.NewMockIFaceMapper(ctrl)
-	ifaceMock.EXPECT().IsUserspaceBind().Return(true).AnyTimes()
-	ifaceMock.EXPECT().SetFilter(gomock.Any())
-	network := netip.MustParsePrefix("172.0.0.1/32")
-
-	ifaceMock.EXPECT().Name().Return("lo").AnyTimes()
-	ifaceMock.EXPECT().Address().Return(wgaddr.Address{
-		IP:      network.Addr(),
-		Network: network,
-	}).AnyTimes()
-	ifaceMock.EXPECT().GetWGDevice().Return(nil).AnyTimes()
-
-	fw, err := firewall.NewFirewall(ifaceMock, nil, flowLogger, false, iface.DefaultMTU)
-	require.NoError(t, err)
-	defer func() {
-		err = fw.Close(nil)
-		require.NoError(t, err)
-	}()
-
-	acl := NewDefaultManager(fw)
-
-	acl.ApplyFiltering(networkMap, false)
-
-	expectedRules := 3
-	if fw.IsStateful() {
-		expectedRules = 3 // 2 inbound rules + SSH rule
-	}
-	assert.Equal(t, expectedRules, len(acl.peerRulesPairs))
->>>>>>> c92e6c1b
 }