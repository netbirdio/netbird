package acl

import (
	"crypto/md5"
	"encoding/hex"
	"errors"
	"fmt"
	"net"
	"net/netip"
	"strconv"
	"sync"
	"time"

	"github.com/hashicorp/go-multierror"
	log "github.com/sirupsen/logrus"

	nberrors "github.com/netbirdio/netbird/client/errors"
	firewall "github.com/netbirdio/netbird/client/firewall/manager"
	"github.com/netbirdio/netbird/client/internal/acl/id"
	"github.com/netbirdio/netbird/shared/management/domain"
	mgmProto "github.com/netbirdio/netbird/shared/management/proto"
)

var ErrSourceRangesEmpty = errors.New("sources range is empty")

// Manager is a ACL rules manager
type Manager interface {
	ApplyFiltering(networkMap *mgmProto.NetworkMap, dnsRouteFeatureFlag bool)
}

// DefaultManager uses firewall manager to handle
type DefaultManager struct {
	firewall       firewall.Manager
	ipsetCounter   int
	peerRulesPairs map[id.RuleID][]firewall.Rule
	routeRules     map[id.RuleID]struct{}
	mutex          sync.Mutex
}

func NewDefaultManager(fm firewall.Manager) *DefaultManager {
	return &DefaultManager{
		firewall:       fm,
		peerRulesPairs: make(map[id.RuleID][]firewall.Rule),
		routeRules:     make(map[id.RuleID]struct{}),
	}
}

// ApplyFiltering firewall rules to the local firewall manager processed by ACL policy.
//
// If allowByDefault is true it appends allow ALL traffic rules to input and output chains.
func (d *DefaultManager) ApplyFiltering(networkMap *mgmProto.NetworkMap, dnsRouteFeatureFlag bool) {
	d.mutex.Lock()
	defer d.mutex.Unlock()

	if d.firewall == nil {
		log.Debug("firewall manager is not supported, skipping firewall rules")
		return
	}

	start := time.Now()
	defer func() {
		total := 0
		for _, pairs := range d.peerRulesPairs {
			total += len(pairs)
		}
		log.Infof(
			"ACL rules processed in: %v, total rules count: %d",
			time.Since(start), total)
	}()

	d.applyPeerACLs(networkMap)

	if err := d.applyRouteACLs(networkMap.RoutesFirewallRules, dnsRouteFeatureFlag); err != nil {
		log.Errorf("Failed to apply route ACLs: %v", err)
	}

	if err := d.firewall.Flush(); err != nil {
		log.Error("failed to flush firewall rules: ", err)
	}
}

func (d *DefaultManager) applyPeerACLs(networkMap *mgmProto.NetworkMap) {
<<<<<<< HEAD
	rules := d.squashAcceptRules(networkMap)
=======
	rules := networkMap.FirewallRules

	enableSSH := networkMap.PeerConfig != nil &&
		networkMap.PeerConfig.SshConfig != nil &&
		networkMap.PeerConfig.SshConfig.SshEnabled

	// If SSH enabled, add default firewall rule which accepts connection to any peer
	// in the network by SSH (TCP port defined by ssh.DefaultSSHPort).
	if enableSSH {
		rules = append(rules, &mgmProto.FirewallRule{
			PeerIP:    "0.0.0.0",
			Direction: mgmProto.RuleDirection_IN,
			Action:    mgmProto.RuleAction_ACCEPT,
			Protocol:  mgmProto.RuleProtocol_TCP,
			Port:      strconv.Itoa(ssh.DefaultSSHPort),
		})
	}
>>>>>>> f5301230

	// if we got empty rules list but management not set networkMap.FirewallRulesIsEmpty flag
	// we have old version of management without rules handling, we should allow all traffic
	if len(networkMap.FirewallRules) == 0 && !networkMap.FirewallRulesIsEmpty {
		log.Warn("this peer is connected to a NetBird Management service with an older version. Allowing all traffic from connected peers")
		rules = append(rules,
			&mgmProto.FirewallRule{
				PeerIP:    "0.0.0.0",
				Direction: mgmProto.RuleDirection_IN,
				Action:    mgmProto.RuleAction_ACCEPT,
				Protocol:  mgmProto.RuleProtocol_ALL,
			},
			&mgmProto.FirewallRule{
				PeerIP:    "0.0.0.0",
				Direction: mgmProto.RuleDirection_OUT,
				Action:    mgmProto.RuleAction_ACCEPT,
				Protocol:  mgmProto.RuleProtocol_ALL,
			},
		)
	}

	newRulePairs := make(map[id.RuleID][]firewall.Rule)
	ipsetByRuleSelectors := make(map[string]string)

	for _, r := range rules {
		// if this rule is member of rule selection with more than DefaultIPsCountForSet
		// it's IP address can be used in the ipset for firewall manager which supports it
		selector := d.getRuleGroupingSelector(r)
		ipsetName, ok := ipsetByRuleSelectors[selector]
		if !ok {
			d.ipsetCounter++
			ipsetName = fmt.Sprintf("nb%07d", d.ipsetCounter)
			ipsetByRuleSelectors[selector] = ipsetName
		}
		pairID, rulePair, err := d.protoRuleToFirewallRule(r, ipsetName)
		if err != nil {
			log.Errorf("failed to apply firewall rule: %+v, %v", r, err)
			d.rollBack(newRulePairs)
			break
		}
		if len(rulePair) > 0 {
			d.peerRulesPairs[pairID] = rulePair
			newRulePairs[pairID] = rulePair
		}
	}

	for pairID, rules := range d.peerRulesPairs {
		if _, ok := newRulePairs[pairID]; !ok {
			for _, rule := range rules {
				if err := d.firewall.DeletePeerRule(rule); err != nil {
					log.Errorf("failed to delete peer firewall rule: %v", err)
					continue
				}
			}
			delete(d.peerRulesPairs, pairID)
		}
	}
	d.peerRulesPairs = newRulePairs
}

func (d *DefaultManager) applyRouteACLs(rules []*mgmProto.RouteFirewallRule, dynamicResolver bool) error {
	newRouteRules := make(map[id.RuleID]struct{}, len(rules))
	var merr *multierror.Error

	// Apply new rules - firewall manager will return existing rule ID if already present
	for _, rule := range rules {
		id, err := d.applyRouteACL(rule, dynamicResolver)
		if err != nil {
			if errors.Is(err, ErrSourceRangesEmpty) {
				log.Debugf("skipping empty sources rule with destination %s: %v", rule.Destination, err)
			} else {
				merr = multierror.Append(merr, fmt.Errorf("add route rule: %w", err))
			}
			continue
		}
		newRouteRules[id] = struct{}{}
	}

	// Clean up old firewall rules
	for id := range d.routeRules {
		if _, exists := newRouteRules[id]; !exists {
			if err := d.firewall.DeleteRouteRule(id); err != nil {
				merr = multierror.Append(merr, fmt.Errorf("delete route rule: %w", err))
			}
			// implicitly deleted from the map
		}
	}

	d.routeRules = newRouteRules
	return nberrors.FormatErrorOrNil(merr)
}

func (d *DefaultManager) applyRouteACL(rule *mgmProto.RouteFirewallRule, dynamicResolver bool) (id.RuleID, error) {
	if len(rule.SourceRanges) == 0 {
		return "", ErrSourceRangesEmpty
	}

	var sources []netip.Prefix
	for _, sourceRange := range rule.SourceRanges {
		source, err := netip.ParsePrefix(sourceRange)
		if err != nil {
			return "", fmt.Errorf("parse source range: %w", err)
		}
		sources = append(sources, source)
	}

	destination, err := determineDestination(rule, dynamicResolver, sources)
	if err != nil {
		return "", fmt.Errorf("determine destination: %w", err)
	}

	protocol, err := convertToFirewallProtocol(rule.Protocol)
	if err != nil {
		return "", fmt.Errorf("invalid protocol: %w", err)
	}

	action, err := convertFirewallAction(rule.Action)
	if err != nil {
		return "", fmt.Errorf("invalid action: %w", err)
	}

	dPorts := convertPortInfo(rule.PortInfo)

	addedRule, err := d.firewall.AddRouteFiltering(rule.PolicyID, sources, destination, protocol, nil, dPorts, action)
	if err != nil {
		return "", fmt.Errorf("add route rule: %w", err)
	}

	return id.RuleID(addedRule.ID()), nil
}

func (d *DefaultManager) protoRuleToFirewallRule(
	r *mgmProto.FirewallRule,
	ipsetName string,
) (id.RuleID, []firewall.Rule, error) {
	ip := net.ParseIP(r.PeerIP)
	if ip == nil {
		return "", nil, fmt.Errorf("invalid IP address, skipping firewall rule")
	}

	protocol, err := convertToFirewallProtocol(r.Protocol)
	if err != nil {
		return "", nil, fmt.Errorf("skipping firewall rule: %s", err)
	}

	action, err := convertFirewallAction(r.Action)
	if err != nil {
		return "", nil, fmt.Errorf("skipping firewall rule: %s", err)
	}

	var port *firewall.Port
	if !portInfoEmpty(r.PortInfo) {
		port = convertPortInfo(r.PortInfo)
	} else if r.Port != "" {
		// old version of management, single port
		value, err := strconv.Atoi(r.Port)
		if err != nil {
			return "", nil, fmt.Errorf("invalid port: %w", err)
		}
		port = &firewall.Port{
			Values: []uint16{uint16(value)},
		}
	}

	ruleID := d.getPeerRuleID(ip, protocol, int(r.Direction), port, action)
	if rulesPair, ok := d.peerRulesPairs[ruleID]; ok {
		return ruleID, rulesPair, nil
	}

	var rules []firewall.Rule
	switch r.Direction {
	case mgmProto.RuleDirection_IN:
		rules, err = d.addInRules(r.PolicyID, ip, protocol, port, action, ipsetName)
	case mgmProto.RuleDirection_OUT:
		if d.firewall.IsStateful() {
			return "", nil, nil
		}
		// return traffic for outbound connections if firewall is stateless
		rules, err = d.addOutRules(r.PolicyID, ip, protocol, port, action, ipsetName)
	default:
		return "", nil, fmt.Errorf("invalid direction, skipping firewall rule")
	}

	if err != nil {
		return "", nil, err
	}

	return ruleID, rules, nil
}

func portInfoEmpty(portInfo *mgmProto.PortInfo) bool {
	if portInfo == nil {
		return true
	}

	switch portInfo.GetPortSelection().(type) {
	case *mgmProto.PortInfo_Port:
		return portInfo.GetPort() == 0
	case *mgmProto.PortInfo_Range_:
		r := portInfo.GetRange()
		return r == nil || r.Start == 0 || r.End == 0
	default:
		return true
	}
}

func (d *DefaultManager) addInRules(
	id []byte,
	ip net.IP,
	protocol firewall.Protocol,
	port *firewall.Port,
	action firewall.Action,
	ipsetName string,
) ([]firewall.Rule, error) {
	rule, err := d.firewall.AddPeerFiltering(id, ip, protocol, nil, port, action, ipsetName)
	if err != nil {
		return nil, fmt.Errorf("add firewall rule: %w", err)
	}

	return rule, nil
}

func (d *DefaultManager) addOutRules(
	id []byte,
	ip net.IP,
	protocol firewall.Protocol,
	port *firewall.Port,
	action firewall.Action,
	ipsetName string,
) ([]firewall.Rule, error) {
	if shouldSkipInvertedRule(protocol, port) {
		return nil, nil
	}

	rule, err := d.firewall.AddPeerFiltering(id, ip, protocol, port, nil, action, ipsetName)
	if err != nil {
		return nil, fmt.Errorf("add firewall rule: %w", err)
	}

	return rule, nil
}

// getPeerRuleID() returns unique ID for the rule based on its parameters.
func (d *DefaultManager) getPeerRuleID(
	ip net.IP,
	proto firewall.Protocol,
	direction int,
	port *firewall.Port,
	action firewall.Action,
) id.RuleID {
	idStr := ip.String() + string(proto) + strconv.Itoa(direction) + strconv.Itoa(int(action))
	if port != nil {
		idStr += port.String()
	}

	return id.RuleID(hex.EncodeToString(md5.New().Sum([]byte(idStr))))
}

<<<<<<< HEAD
// squashAcceptRules does complex logic to convert many rules which allows connection by traffic type
// to all peers in the network map to one rule which just accepts that type of the traffic.
//
// NOTE: It will not squash two rules for same protocol if one covers all peers in the network,
// but other has port definitions or has drop policy.
func (d *DefaultManager) squashAcceptRules(networkMap *mgmProto.NetworkMap) []*mgmProto.FirewallRule {
	totalIPs := 0
	for _, p := range append(networkMap.RemotePeers, networkMap.OfflinePeers...) {
		for range p.AllowedIps {
			totalIPs++
		}
	}

	in := map[mgmProto.RuleProtocol]*protoMatch{}
	out := map[mgmProto.RuleProtocol]*protoMatch{}

	// trace which type of protocols was squashed
	squashedRules := []*mgmProto.FirewallRule{}
	squashedProtocols := map[mgmProto.RuleProtocol]struct{}{}

	// this function we use to do calculation, can we squash the rules by protocol or not.
	// We summ amount of Peers IP for given protocol we found in original rules list.
	// But we zeroed the IP's for protocol if:
	// 1. Any of the rule has DROP action type.
	// 2. Any of rule contains Port.
	//
	// We zeroed this to notify squash function that this protocol can't be squashed.
	addRuleToCalculationMap := func(i int, r *mgmProto.FirewallRule, protocols map[mgmProto.RuleProtocol]*protoMatch) {
		hasPortRestrictions := r.Action == mgmProto.RuleAction_DROP ||
			r.Port != "" || !portInfoEmpty(r.PortInfo)

		if hasPortRestrictions {
			// Don't squash rules with port restrictions
			protocols[r.Protocol] = &protoMatch{ips: map[string]int{}}
			return
		}

		if _, ok := protocols[r.Protocol]; !ok {
			protocols[r.Protocol] = &protoMatch{
				ips: map[string]int{},
				// store the first encountered PolicyID for this protocol
				policyID: r.PolicyID,
			}
		}

		// special case, when we receive this all network IP address
		// it means that rules for that protocol was already optimized on the
		// management side
		if r.PeerIP == "0.0.0.0" {
			squashedRules = append(squashedRules, r)
			squashedProtocols[r.Protocol] = struct{}{}
			return
		}

		ipset := protocols[r.Protocol].ips

		if _, ok := ipset[r.PeerIP]; ok {
			return
		}
		ipset[r.PeerIP] = i
	}

	for i, r := range networkMap.FirewallRules {
		// calculate squash for different directions
		if r.Direction == mgmProto.RuleDirection_IN {
			addRuleToCalculationMap(i, r, in)
		} else {
			addRuleToCalculationMap(i, r, out)
		}
	}

	// order of squashing by protocol is important
	// only for their first element ALL, it must be done first
	protocolOrders := []mgmProto.RuleProtocol{
		mgmProto.RuleProtocol_ALL,
		mgmProto.RuleProtocol_ICMP,
		mgmProto.RuleProtocol_TCP,
		mgmProto.RuleProtocol_UDP,
	}

	squash := func(matches map[mgmProto.RuleProtocol]*protoMatch, direction mgmProto.RuleDirection) {
		for _, protocol := range protocolOrders {
			match, ok := matches[protocol]
			if !ok || len(match.ips) != totalIPs || len(match.ips) < 2 {
				// don't squash if :
				// 1. Rules not cover all peers in the network
				// 2. Rules cover only one peer in the network.
				continue
			}

			// add special rule 0.0.0.0 which allows all IP's in our firewall implementations
			squashedRules = append(squashedRules, &mgmProto.FirewallRule{
				PeerIP:    "0.0.0.0",
				Direction: direction,
				Action:    mgmProto.RuleAction_ACCEPT,
				Protocol:  protocol,
				PolicyID:  match.policyID,
			})
			squashedProtocols[protocol] = struct{}{}

			if protocol == mgmProto.RuleProtocol_ALL {
				// if we have ALL traffic type squashed rule
				// it allows all other type of traffic, so we can stop processing
				break
			}
		}
	}

	squash(in, mgmProto.RuleDirection_IN)
	squash(out, mgmProto.RuleDirection_OUT)

	// if all protocol was squashed everything is allow and we can ignore all other rules
	if _, ok := squashedProtocols[mgmProto.RuleProtocol_ALL]; ok {
		return squashedRules
	}

	if len(squashedRules) == 0 {
		return networkMap.FirewallRules
	}

	var rules []*mgmProto.FirewallRule
	// filter out rules which was squashed from final list
	// if we also have other not squashed rules.
	for i, r := range networkMap.FirewallRules {
		if _, ok := squashedProtocols[r.Protocol]; ok {
			if m, ok := in[r.Protocol]; ok && m.ips[r.PeerIP] == i {
				continue
			} else if m, ok := out[r.Protocol]; ok && m.ips[r.PeerIP] == i {
				continue
			}
		}
		rules = append(rules, r)
	}

	return append(rules, squashedRules...)
}

=======
>>>>>>> f5301230
// getRuleGroupingSelector takes all rule properties except IP address to build selector
func (d *DefaultManager) getRuleGroupingSelector(rule *mgmProto.FirewallRule) string {
	return fmt.Sprintf("%v:%v:%v:%s:%v", strconv.Itoa(int(rule.Direction)), rule.Action, rule.Protocol, rule.Port, rule.PortInfo)
}

func (d *DefaultManager) rollBack(newRulePairs map[id.RuleID][]firewall.Rule) {
	log.Debugf("rollback ACL to previous state")
	for _, rules := range newRulePairs {
		for _, rule := range rules {
			if err := d.firewall.DeletePeerRule(rule); err != nil {
				log.Errorf("failed to delete new firewall rule (id: %v) during rollback: %v", rule.ID(), err)
			}
		}
	}
}

func convertToFirewallProtocol(protocol mgmProto.RuleProtocol) (firewall.Protocol, error) {
	switch protocol {
	case mgmProto.RuleProtocol_TCP:
		return firewall.ProtocolTCP, nil
	case mgmProto.RuleProtocol_UDP:
		return firewall.ProtocolUDP, nil
	case mgmProto.RuleProtocol_ICMP:
		return firewall.ProtocolICMP, nil
	case mgmProto.RuleProtocol_ALL:
		return firewall.ProtocolALL, nil
	default:
		return firewall.ProtocolALL, fmt.Errorf("invalid protocol type: %s", protocol.String())
	}
}

func shouldSkipInvertedRule(protocol firewall.Protocol, port *firewall.Port) bool {
	return protocol == firewall.ProtocolALL || protocol == firewall.ProtocolICMP || port == nil
}

func convertFirewallAction(action mgmProto.RuleAction) (firewall.Action, error) {
	switch action {
	case mgmProto.RuleAction_ACCEPT:
		return firewall.ActionAccept, nil
	case mgmProto.RuleAction_DROP:
		return firewall.ActionDrop, nil
	default:
		return firewall.ActionDrop, fmt.Errorf("invalid action type: %d", action)
	}
}

func convertPortInfo(portInfo *mgmProto.PortInfo) *firewall.Port {
	if portInfo == nil {
		return nil
	}

	if portInfo.GetPort() != 0 {
		return &firewall.Port{
			Values: []uint16{uint16(int(portInfo.GetPort()))},
		}
	}

	if portInfo.GetRange() != nil {
		return &firewall.Port{
			IsRange: true,
			Values:  []uint16{uint16(portInfo.GetRange().Start), uint16(portInfo.GetRange().End)},
		}
	}

	return nil
}

func determineDestination(rule *mgmProto.RouteFirewallRule, dynamicResolver bool, sources []netip.Prefix) (firewall.Network, error) {
	var destination firewall.Network

	if rule.IsDynamic {
		if dynamicResolver {
			if len(rule.Domains) > 0 {
				destination.Set = firewall.NewDomainSet(domain.FromPunycodeList(rule.Domains))
			} else {
				// isDynamic is set but no domains = outdated management server
				log.Warn("connected to an older version of management server (no domains in rules), using default destination")
				destination.Prefix = getDefault(sources[0])
			}
		} else {
			// client resolves DNS, we (router) don't know the destination
			destination.Prefix = getDefault(sources[0])
		}
		return destination, nil
	}

	prefix, err := netip.ParsePrefix(rule.Destination)
	if err != nil {
		return destination, fmt.Errorf("parse destination: %w", err)
	}
	destination.Prefix = prefix
	return destination, nil
}

func getDefault(prefix netip.Prefix) netip.Prefix {
	if prefix.Addr().Is6() {
		return netip.PrefixFrom(netip.IPv6Unspecified(), 0)
	}
	return netip.PrefixFrom(netip.IPv4Unspecified(), 0)
}<|MERGE_RESOLUTION|>--- conflicted
+++ resolved
@@ -80,27 +80,7 @@
 }
 
 func (d *DefaultManager) applyPeerACLs(networkMap *mgmProto.NetworkMap) {
-<<<<<<< HEAD
-	rules := d.squashAcceptRules(networkMap)
-=======
 	rules := networkMap.FirewallRules
-
-	enableSSH := networkMap.PeerConfig != nil &&
-		networkMap.PeerConfig.SshConfig != nil &&
-		networkMap.PeerConfig.SshConfig.SshEnabled
-
-	// If SSH enabled, add default firewall rule which accepts connection to any peer
-	// in the network by SSH (TCP port defined by ssh.DefaultSSHPort).
-	if enableSSH {
-		rules = append(rules, &mgmProto.FirewallRule{
-			PeerIP:    "0.0.0.0",
-			Direction: mgmProto.RuleDirection_IN,
-			Action:    mgmProto.RuleAction_ACCEPT,
-			Protocol:  mgmProto.RuleProtocol_TCP,
-			Port:      strconv.Itoa(ssh.DefaultSSHPort),
-		})
-	}
->>>>>>> f5301230
 
 	// if we got empty rules list but management not set networkMap.FirewallRulesIsEmpty flag
 	// we have old version of management without rules handling, we should allow all traffic
@@ -359,146 +339,6 @@
 	return id.RuleID(hex.EncodeToString(md5.New().Sum([]byte(idStr))))
 }
 
-<<<<<<< HEAD
-// squashAcceptRules does complex logic to convert many rules which allows connection by traffic type
-// to all peers in the network map to one rule which just accepts that type of the traffic.
-//
-// NOTE: It will not squash two rules for same protocol if one covers all peers in the network,
-// but other has port definitions or has drop policy.
-func (d *DefaultManager) squashAcceptRules(networkMap *mgmProto.NetworkMap) []*mgmProto.FirewallRule {
-	totalIPs := 0
-	for _, p := range append(networkMap.RemotePeers, networkMap.OfflinePeers...) {
-		for range p.AllowedIps {
-			totalIPs++
-		}
-	}
-
-	in := map[mgmProto.RuleProtocol]*protoMatch{}
-	out := map[mgmProto.RuleProtocol]*protoMatch{}
-
-	// trace which type of protocols was squashed
-	squashedRules := []*mgmProto.FirewallRule{}
-	squashedProtocols := map[mgmProto.RuleProtocol]struct{}{}
-
-	// this function we use to do calculation, can we squash the rules by protocol or not.
-	// We summ amount of Peers IP for given protocol we found in original rules list.
-	// But we zeroed the IP's for protocol if:
-	// 1. Any of the rule has DROP action type.
-	// 2. Any of rule contains Port.
-	//
-	// We zeroed this to notify squash function that this protocol can't be squashed.
-	addRuleToCalculationMap := func(i int, r *mgmProto.FirewallRule, protocols map[mgmProto.RuleProtocol]*protoMatch) {
-		hasPortRestrictions := r.Action == mgmProto.RuleAction_DROP ||
-			r.Port != "" || !portInfoEmpty(r.PortInfo)
-
-		if hasPortRestrictions {
-			// Don't squash rules with port restrictions
-			protocols[r.Protocol] = &protoMatch{ips: map[string]int{}}
-			return
-		}
-
-		if _, ok := protocols[r.Protocol]; !ok {
-			protocols[r.Protocol] = &protoMatch{
-				ips: map[string]int{},
-				// store the first encountered PolicyID for this protocol
-				policyID: r.PolicyID,
-			}
-		}
-
-		// special case, when we receive this all network IP address
-		// it means that rules for that protocol was already optimized on the
-		// management side
-		if r.PeerIP == "0.0.0.0" {
-			squashedRules = append(squashedRules, r)
-			squashedProtocols[r.Protocol] = struct{}{}
-			return
-		}
-
-		ipset := protocols[r.Protocol].ips
-
-		if _, ok := ipset[r.PeerIP]; ok {
-			return
-		}
-		ipset[r.PeerIP] = i
-	}
-
-	for i, r := range networkMap.FirewallRules {
-		// calculate squash for different directions
-		if r.Direction == mgmProto.RuleDirection_IN {
-			addRuleToCalculationMap(i, r, in)
-		} else {
-			addRuleToCalculationMap(i, r, out)
-		}
-	}
-
-	// order of squashing by protocol is important
-	// only for their first element ALL, it must be done first
-	protocolOrders := []mgmProto.RuleProtocol{
-		mgmProto.RuleProtocol_ALL,
-		mgmProto.RuleProtocol_ICMP,
-		mgmProto.RuleProtocol_TCP,
-		mgmProto.RuleProtocol_UDP,
-	}
-
-	squash := func(matches map[mgmProto.RuleProtocol]*protoMatch, direction mgmProto.RuleDirection) {
-		for _, protocol := range protocolOrders {
-			match, ok := matches[protocol]
-			if !ok || len(match.ips) != totalIPs || len(match.ips) < 2 {
-				// don't squash if :
-				// 1. Rules not cover all peers in the network
-				// 2. Rules cover only one peer in the network.
-				continue
-			}
-
-			// add special rule 0.0.0.0 which allows all IP's in our firewall implementations
-			squashedRules = append(squashedRules, &mgmProto.FirewallRule{
-				PeerIP:    "0.0.0.0",
-				Direction: direction,
-				Action:    mgmProto.RuleAction_ACCEPT,
-				Protocol:  protocol,
-				PolicyID:  match.policyID,
-			})
-			squashedProtocols[protocol] = struct{}{}
-
-			if protocol == mgmProto.RuleProtocol_ALL {
-				// if we have ALL traffic type squashed rule
-				// it allows all other type of traffic, so we can stop processing
-				break
-			}
-		}
-	}
-
-	squash(in, mgmProto.RuleDirection_IN)
-	squash(out, mgmProto.RuleDirection_OUT)
-
-	// if all protocol was squashed everything is allow and we can ignore all other rules
-	if _, ok := squashedProtocols[mgmProto.RuleProtocol_ALL]; ok {
-		return squashedRules
-	}
-
-	if len(squashedRules) == 0 {
-		return networkMap.FirewallRules
-	}
-
-	var rules []*mgmProto.FirewallRule
-	// filter out rules which was squashed from final list
-	// if we also have other not squashed rules.
-	for i, r := range networkMap.FirewallRules {
-		if _, ok := squashedProtocols[r.Protocol]; ok {
-			if m, ok := in[r.Protocol]; ok && m.ips[r.PeerIP] == i {
-				continue
-			} else if m, ok := out[r.Protocol]; ok && m.ips[r.PeerIP] == i {
-				continue
-			}
-		}
-		rules = append(rules, r)
-	}
-
-	return append(rules, squashedRules...)
-}
-
-=======
->>>>>>> f5301230
 // getRuleGroupingSelector takes all rule properties except IP address to build selector
 func (d *DefaultManager) getRuleGroupingSelector(rule *mgmProto.FirewallRule) string {
 	return fmt.Sprintf("%v:%v:%v:%s:%v", strconv.Itoa(int(rule.Direction)), rule.Action, rule.Protocol, rule.Port, rule.PortInfo)
