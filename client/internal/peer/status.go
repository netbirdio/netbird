package peer

import (
	"errors"
	"net/netip"
	"slices"
	"sync"
	"time"

	"golang.org/x/exp/maps"
	"google.golang.org/grpc/codes"
	gstatus "google.golang.org/grpc/status"

	"github.com/netbirdio/netbird/client/iface/configurer"
	"github.com/netbirdio/netbird/client/internal/relay"
	"github.com/netbirdio/netbird/management/domain"
	relayClient "github.com/netbirdio/netbird/relay/client"
)

// State contains the latest state of a peer
type State struct {
	Mux                        *sync.RWMutex
	IP                         string
	PubKey                     string
	FQDN                       string
	ConnStatus                 ConnStatus
	ConnStatusUpdate           time.Time
	Relayed                    bool
	LocalIceCandidateType      string
	RemoteIceCandidateType     string
	LocalIceCandidateEndpoint  string
	RemoteIceCandidateEndpoint string
	RelayServerAddress         string
	LastWireguardHandshake     time.Time
	BytesTx                    int64
	BytesRx                    int64
	Latency                    time.Duration
	RosenpassEnabled           bool
	routes                     map[string]struct{}
}

// AddRoute add a single route to routes map
func (s *State) AddRoute(network string) {
	s.Mux.Lock()
	defer s.Mux.Unlock()
	if s.routes == nil {
		s.routes = make(map[string]struct{})
	}
	s.routes[network] = struct{}{}
}

// SetRoutes set state routes
func (s *State) SetRoutes(routes map[string]struct{}) {
	s.Mux.Lock()
	defer s.Mux.Unlock()
	s.routes = routes
}

// DeleteRoute removes a route from the network amp
func (s *State) DeleteRoute(network string) {
	s.Mux.Lock()
	defer s.Mux.Unlock()
	delete(s.routes, network)
}

// GetRoutes return routes map
func (s *State) GetRoutes() map[string]struct{} {
	s.Mux.RLock()
	defer s.Mux.RUnlock()
	return maps.Clone(s.routes)
}

// LocalPeerState contains the latest state of the local peer
type LocalPeerState struct {
	IP              string
	PubKey          string
	KernelInterface bool
	FQDN            string
	Routes          map[string]struct{}
}

// SignalState contains the latest state of a signal connection
type SignalState struct {
	URL       string
	Connected bool
	Error     error
}

// ManagementState contains the latest state of a management connection
type ManagementState struct {
	URL       string
	Connected bool
	Error     error
}

// RosenpassState contains the latest state of the Rosenpass configuration
type RosenpassState struct {
	Enabled    bool
	Permissive bool
}

// NSGroupState represents the status of a DNS server group, including associated domains,
// whether it's enabled, and the last error message encountered during probing.
type NSGroupState struct {
	ID      string
	Servers []string
	Domains []string
	Enabled bool
	Error   error
}

// FullStatus contains the full state held by the Status instance
type FullStatus struct {
	Peers           []State
	ManagementState ManagementState
	SignalState     SignalState
	LocalPeerState  LocalPeerState
	RosenpassState  RosenpassState
	Relays          []relay.ProbeResult
	NSGroupStates   []NSGroupState
}

// Status holds a state of peers, signal, management connections and relays
type Status struct {
	mux                   sync.Mutex
	peers                 map[string]State
	changeNotify          map[string]chan struct{}
	signalState           bool
	signalError           error
	managementState       bool
	managementError       error
	relayStates           []relay.ProbeResult
	localPeer             LocalPeerState
	offlinePeers          []State
	mgmAddress            string
	signalAddress         string
	notifier              *notifier
	rosenpassEnabled      bool
	rosenpassPermissive   bool
	nsGroupStates         []NSGroupState
	resolvedDomainsStates map[domain.Domain][]netip.Prefix

	// To reduce the number of notification invocation this bool will be true when need to call the notification
	// Some Peer actions mostly used by in a batch when the network map has been synchronized. In these type of events
	// set to true this variable and at the end of the processing we will reset it by the FinishPeerListModifications()
	peerListChangedForNotification bool

	relayMgr *relayClient.Manager
}

// NewRecorder returns a new Status instance
func NewRecorder(mgmAddress string) *Status {
	return &Status{
		peers:                 make(map[string]State),
		changeNotify:          make(map[string]chan struct{}),
		offlinePeers:          make([]State, 0),
		notifier:              newNotifier(),
		mgmAddress:            mgmAddress,
		resolvedDomainsStates: make(map[domain.Domain][]netip.Prefix),
	}
}

func (d *Status) SetRelayMgr(manager *relayClient.Manager) {
	d.mux.Lock()
	defer d.mux.Unlock()
	d.relayMgr = manager
}

// ReplaceOfflinePeers replaces
func (d *Status) ReplaceOfflinePeers(replacement []State) {
	d.mux.Lock()
	defer d.mux.Unlock()
	d.offlinePeers = make([]State, len(replacement))
	copy(d.offlinePeers, replacement)

	// todo we should set to true in case if the list changed only
	d.peerListChangedForNotification = true
}

// AddPeer adds peer to Daemon status map
func (d *Status) AddPeer(peerPubKey string, fqdn string) error {
	d.mux.Lock()
	defer d.mux.Unlock()

	_, ok := d.peers[peerPubKey]
	if ok {
		return errors.New("peer already exist")
	}
	d.peers[peerPubKey] = State{
		PubKey:     peerPubKey,
		ConnStatus: StatusDisconnected,
		FQDN:       fqdn,
		Mux:        new(sync.RWMutex),
	}
	d.peerListChangedForNotification = true
	return nil
}

// GetPeer adds peer to Daemon status map
func (d *Status) GetPeer(peerPubKey string) (State, error) {
	d.mux.Lock()
	defer d.mux.Unlock()

	state, ok := d.peers[peerPubKey]
	if !ok {
		return State{}, configurer.ErrPeerNotFound
	}
	return state, nil
}

// RemovePeer removes peer from Daemon status map
func (d *Status) RemovePeer(peerPubKey string) error {
	d.mux.Lock()
	defer d.mux.Unlock()

	_, ok := d.peers[peerPubKey]
	if !ok {
		return errors.New("no peer with to remove")
	}

	delete(d.peers, peerPubKey)
	d.peerListChangedForNotification = true
	return nil
}

// UpdatePeerState updates peer status
func (d *Status) UpdatePeerState(receivedState State) error {
	d.mux.Lock()
	defer d.mux.Unlock()

	peerState, ok := d.peers[receivedState.PubKey]
	if !ok {
		return errors.New("peer doesn't exist")
	}

	if receivedState.IP != "" {
		peerState.IP = receivedState.IP
	}

<<<<<<< HEAD
	receivedRoutes := receivedState.GetRoutes()
	if receivedRoutes != nil {
		peerState.SetRoutes(receivedRoutes)
	}

=======
>>>>>>> 30f025e7
	skipNotification := shouldSkipNotify(receivedState.ConnStatus, peerState)

	if receivedState.ConnStatus != peerState.ConnStatus {
		peerState.ConnStatus = receivedState.ConnStatus
		peerState.ConnStatusUpdate = receivedState.ConnStatusUpdate
		peerState.Relayed = receivedState.Relayed
		peerState.LocalIceCandidateType = receivedState.LocalIceCandidateType
		peerState.RemoteIceCandidateType = receivedState.RemoteIceCandidateType
		peerState.LocalIceCandidateEndpoint = receivedState.LocalIceCandidateEndpoint
		peerState.RemoteIceCandidateEndpoint = receivedState.RemoteIceCandidateEndpoint
		peerState.RelayServerAddress = receivedState.RelayServerAddress
		peerState.RosenpassEnabled = receivedState.RosenpassEnabled
	}

	d.peers[receivedState.PubKey] = peerState

	if skipNotification {
		return nil
	}

	d.notifyPeerListChanged()
	return nil
}

func (d *Status) AddPeerStateRoute(peer string, route string) error {
	d.mux.Lock()
	defer d.mux.Unlock()

	peerState, ok := d.peers[peer]
	if !ok {
		return errors.New("peer doesn't exist")
	}

	peerState.AddRoute(route)
	d.peers[peer] = peerState

	// todo: consider to make sense of this notification or not
	d.notifyPeerListChanged()
	return nil
}

func (d *Status) RemovePeerStateRoute(peer string, route string) error {
	d.mux.Lock()
	defer d.mux.Unlock()

	peerState, ok := d.peers[peer]
	if !ok {
		return errors.New("peer doesn't exist")
	}

	peerState.DeleteRoute(route)
	d.peers[peer] = peerState

	// todo: consider to make sense of this notification or not
	d.notifyPeerListChanged()
	return nil
}

func (d *Status) UpdatePeerICEState(receivedState State) error {
	d.mux.Lock()
	defer d.mux.Unlock()

	peerState, ok := d.peers[receivedState.PubKey]
	if !ok {
		return errors.New("peer doesn't exist")
	}

	if receivedState.IP != "" {
		peerState.IP = receivedState.IP
	}

	skipNotification := shouldSkipNotify(receivedState.ConnStatus, peerState)

	peerState.ConnStatus = receivedState.ConnStatus
	peerState.ConnStatusUpdate = receivedState.ConnStatusUpdate
	peerState.Relayed = receivedState.Relayed
	peerState.LocalIceCandidateType = receivedState.LocalIceCandidateType
	peerState.RemoteIceCandidateType = receivedState.RemoteIceCandidateType
	peerState.LocalIceCandidateEndpoint = receivedState.LocalIceCandidateEndpoint
	peerState.RemoteIceCandidateEndpoint = receivedState.RemoteIceCandidateEndpoint
	peerState.RosenpassEnabled = receivedState.RosenpassEnabled

	d.peers[receivedState.PubKey] = peerState

	if skipNotification {
		return nil
	}

	d.notifyPeerStateChangeListeners(receivedState.PubKey)
	d.notifyPeerListChanged()
	return nil
}

func (d *Status) UpdatePeerRelayedState(receivedState State) error {
	d.mux.Lock()
	defer d.mux.Unlock()

	peerState, ok := d.peers[receivedState.PubKey]
	if !ok {
		return errors.New("peer doesn't exist")
	}

	skipNotification := shouldSkipNotify(receivedState.ConnStatus, peerState)

	peerState.ConnStatus = receivedState.ConnStatus
	peerState.ConnStatusUpdate = receivedState.ConnStatusUpdate
	peerState.Relayed = receivedState.Relayed
	peerState.RelayServerAddress = receivedState.RelayServerAddress
	peerState.RosenpassEnabled = receivedState.RosenpassEnabled

	d.peers[receivedState.PubKey] = peerState

	if skipNotification {
		return nil
	}

	d.notifyPeerStateChangeListeners(receivedState.PubKey)
	d.notifyPeerListChanged()
	return nil
}

func (d *Status) UpdatePeerRelayedStateToDisconnected(receivedState State) error {
	d.mux.Lock()
	defer d.mux.Unlock()

	peerState, ok := d.peers[receivedState.PubKey]
	if !ok {
		return errors.New("peer doesn't exist")
	}

	skipNotification := shouldSkipNotify(receivedState.ConnStatus, peerState)

	peerState.ConnStatus = receivedState.ConnStatus
	peerState.Relayed = receivedState.Relayed
	peerState.ConnStatusUpdate = receivedState.ConnStatusUpdate
	peerState.RelayServerAddress = ""

	d.peers[receivedState.PubKey] = peerState

	if skipNotification {
		return nil
	}

	d.notifyPeerStateChangeListeners(receivedState.PubKey)
	d.notifyPeerListChanged()
	return nil
}

func (d *Status) UpdatePeerICEStateToDisconnected(receivedState State) error {
	d.mux.Lock()
	defer d.mux.Unlock()

	peerState, ok := d.peers[receivedState.PubKey]
	if !ok {
		return errors.New("peer doesn't exist")
	}

	skipNotification := shouldSkipNotify(receivedState.ConnStatus, peerState)

	peerState.ConnStatus = receivedState.ConnStatus
	peerState.Relayed = receivedState.Relayed
	peerState.ConnStatusUpdate = receivedState.ConnStatusUpdate
	peerState.LocalIceCandidateType = receivedState.LocalIceCandidateType
	peerState.RemoteIceCandidateType = receivedState.RemoteIceCandidateType
	peerState.LocalIceCandidateEndpoint = receivedState.LocalIceCandidateEndpoint
	peerState.RemoteIceCandidateEndpoint = receivedState.RemoteIceCandidateEndpoint

	d.peers[receivedState.PubKey] = peerState

	if skipNotification {
		return nil
	}

	d.notifyPeerStateChangeListeners(receivedState.PubKey)
	d.notifyPeerListChanged()
	return nil
}

// UpdateWireGuardPeerState updates the WireGuard bits of the peer state
func (d *Status) UpdateWireGuardPeerState(pubKey string, wgStats configurer.WGStats) error {
	d.mux.Lock()
	defer d.mux.Unlock()

	peerState, ok := d.peers[pubKey]
	if !ok {
		return errors.New("peer doesn't exist")
	}

	peerState.LastWireguardHandshake = wgStats.LastHandshake
	peerState.BytesRx = wgStats.RxBytes
	peerState.BytesTx = wgStats.TxBytes

	d.peers[pubKey] = peerState

	return nil
}

func shouldSkipNotify(receivedConnStatus ConnStatus, curr State) bool {
	switch {
	case receivedConnStatus == StatusConnecting:
		return true
	case receivedConnStatus == StatusDisconnected && curr.ConnStatus == StatusConnecting:
		return true
	case receivedConnStatus == StatusDisconnected && curr.ConnStatus == StatusDisconnected:
		return curr.IP != ""
	default:
		return false
	}
}

// UpdatePeerFQDN update peer's state fqdn only
func (d *Status) UpdatePeerFQDN(peerPubKey, fqdn string) error {
	d.mux.Lock()
	defer d.mux.Unlock()

	peerState, ok := d.peers[peerPubKey]
	if !ok {
		return errors.New("peer doesn't exist")
	}

	peerState.FQDN = fqdn
	d.peers[peerPubKey] = peerState

	return nil
}

// FinishPeerListModifications this event invoke the notification
func (d *Status) FinishPeerListModifications() {
	d.mux.Lock()

	if !d.peerListChangedForNotification {
		d.mux.Unlock()
		return
	}
	d.peerListChangedForNotification = false
	d.mux.Unlock()

	d.notifyPeerListChanged()
}

// GetPeerStateChangeNotifier returns a change notifier channel for a peer
func (d *Status) GetPeerStateChangeNotifier(peer string) <-chan struct{} {
	d.mux.Lock()
	defer d.mux.Unlock()

	ch, found := d.changeNotify[peer]
	if found {
		return ch
	}

	ch = make(chan struct{})
	d.changeNotify[peer] = ch
	return ch
}

// GetLocalPeerState returns the local peer state
func (d *Status) GetLocalPeerState() LocalPeerState {
	d.mux.Lock()
	defer d.mux.Unlock()
	return d.localPeer
}

// UpdateLocalPeerState updates local peer status
func (d *Status) UpdateLocalPeerState(localPeerState LocalPeerState) {
	d.mux.Lock()
	defer d.mux.Unlock()

	d.localPeer = localPeerState
	d.notifyAddressChanged()
}

// CleanLocalPeerState cleans local peer status
func (d *Status) CleanLocalPeerState() {
	d.mux.Lock()
	defer d.mux.Unlock()

	d.localPeer = LocalPeerState{}
	d.notifyAddressChanged()
}

// MarkManagementDisconnected sets ManagementState to disconnected
func (d *Status) MarkManagementDisconnected(err error) {
	d.mux.Lock()
	defer d.mux.Unlock()
	defer d.onConnectionChanged()

	d.managementState = false
	d.managementError = err
}

// MarkManagementConnected sets ManagementState to connected
func (d *Status) MarkManagementConnected() {
	d.mux.Lock()
	defer d.mux.Unlock()
	defer d.onConnectionChanged()

	d.managementState = true
	d.managementError = nil
}

// UpdateSignalAddress update the address of the signal server
func (d *Status) UpdateSignalAddress(signalURL string) {
	d.mux.Lock()
	defer d.mux.Unlock()
	d.signalAddress = signalURL
}

// UpdateManagementAddress update the address of the management server
func (d *Status) UpdateManagementAddress(mgmAddress string) {
	d.mux.Lock()
	defer d.mux.Unlock()
	d.mgmAddress = mgmAddress
}

// UpdateRosenpass update the Rosenpass configuration
func (d *Status) UpdateRosenpass(rosenpassEnabled, rosenpassPermissive bool) {
	d.mux.Lock()
	defer d.mux.Unlock()
	d.rosenpassPermissive = rosenpassPermissive
	d.rosenpassEnabled = rosenpassEnabled
}

// MarkSignalDisconnected sets SignalState to disconnected
func (d *Status) MarkSignalDisconnected(err error) {
	d.mux.Lock()
	defer d.mux.Unlock()
	defer d.onConnectionChanged()

	d.signalState = false
	d.signalError = err
}

// MarkSignalConnected sets SignalState to connected
func (d *Status) MarkSignalConnected() {
	d.mux.Lock()
	defer d.mux.Unlock()
	defer d.onConnectionChanged()

	d.signalState = true
	d.signalError = nil
}

func (d *Status) UpdateRelayStates(relayResults []relay.ProbeResult) {
	d.mux.Lock()
	defer d.mux.Unlock()
	d.relayStates = relayResults
}

func (d *Status) UpdateDNSStates(dnsStates []NSGroupState) {
	d.mux.Lock()
	defer d.mux.Unlock()
	d.nsGroupStates = dnsStates
}

func (d *Status) UpdateResolvedDomainsStates(domain domain.Domain, prefixes []netip.Prefix) {
	d.mux.Lock()
	defer d.mux.Unlock()
	d.resolvedDomainsStates[domain] = prefixes
}

func (d *Status) DeleteResolvedDomainsStates(domain domain.Domain) {
	d.mux.Lock()
	defer d.mux.Unlock()
	delete(d.resolvedDomainsStates, domain)
}

func (d *Status) GetRosenpassState() RosenpassState {
	d.mux.Lock()
	defer d.mux.Unlock()
	return RosenpassState{
		d.rosenpassEnabled,
		d.rosenpassPermissive,
	}
}

func (d *Status) GetManagementState() ManagementState {
	d.mux.Lock()
	defer d.mux.Unlock()
	return ManagementState{
		d.mgmAddress,
		d.managementState,
		d.managementError,
	}
}

func (d *Status) UpdateLatency(pubKey string, latency time.Duration) error {
	if latency <= 0 {
		return nil
	}

	d.mux.Lock()
	defer d.mux.Unlock()
	peerState, ok := d.peers[pubKey]
	if !ok {
		return errors.New("peer doesn't exist")
	}
	peerState.Latency = latency
	d.peers[pubKey] = peerState
	return nil
}

// IsLoginRequired determines if a peer's login has expired.
func (d *Status) IsLoginRequired() bool {
	d.mux.Lock()
	defer d.mux.Unlock()

	// if peer is connected to the management then login is not expired
	if d.managementState {
		return false
	}

	s, ok := gstatus.FromError(d.managementError)
	if ok && (s.Code() == codes.InvalidArgument || s.Code() == codes.PermissionDenied) {
		return true
	}
	return false
}

func (d *Status) GetSignalState() SignalState {
	d.mux.Lock()
	defer d.mux.Unlock()
	return SignalState{
		d.signalAddress,
		d.signalState,
		d.signalError,
	}
}

// GetRelayStates returns the stun/turn/permanent relay states
func (d *Status) GetRelayStates() []relay.ProbeResult {
	d.mux.Lock()
	defer d.mux.Unlock()
	if d.relayMgr == nil {
		return d.relayStates
	}

	// extend the list of stun, turn servers with relay address
	relayStates := slices.Clone(d.relayStates)

	var relayState relay.ProbeResult

	// if the server connection is not established then we will use the general address
	// in case of connection we will use the instance specific address
	instanceAddr, err := d.relayMgr.RelayInstanceAddress()
	if err != nil {
		// TODO add their status
		if errors.Is(err, relayClient.ErrRelayClientNotConnected) {
			for _, r := range d.relayMgr.ServerURLs() {
				relayStates = append(relayStates, relay.ProbeResult{
					URI: r,
				})
			}
			return relayStates
		}
		relayState.Err = err
	}

	relayState.URI = instanceAddr
	return append(relayStates, relayState)
}

func (d *Status) GetDNSStates() []NSGroupState {
	d.mux.Lock()
	defer d.mux.Unlock()
	return d.nsGroupStates
}

func (d *Status) GetResolvedDomainsStates() map[domain.Domain][]netip.Prefix {
	d.mux.Lock()
	defer d.mux.Unlock()
	return maps.Clone(d.resolvedDomainsStates)
}

// GetFullStatus gets full status
func (d *Status) GetFullStatus() FullStatus {
	fullStatus := FullStatus{
		ManagementState: d.GetManagementState(),
		SignalState:     d.GetSignalState(),
		Relays:          d.GetRelayStates(),
		RosenpassState:  d.GetRosenpassState(),
		NSGroupStates:   d.GetDNSStates(),
	}

	d.mux.Lock()
	defer d.mux.Unlock()

	fullStatus.LocalPeerState = d.localPeer

	for _, status := range d.peers {
		fullStatus.Peers = append(fullStatus.Peers, status)
	}

	fullStatus.Peers = append(fullStatus.Peers, d.offlinePeers...)
	return fullStatus
}

// ClientStart will notify all listeners about the new service state
func (d *Status) ClientStart() {
	d.notifier.clientStart()
}

// ClientStop will notify all listeners about the new service state
func (d *Status) ClientStop() {
	d.notifier.clientStop()
}

// ClientTeardown will notify all listeners about the service is under teardown
func (d *Status) ClientTeardown() {
	d.notifier.clientTearDown()
}

// SetConnectionListener set a listener to the notifier
func (d *Status) SetConnectionListener(listener Listener) {
	d.notifier.setListener(listener)
}

// RemoveConnectionListener remove the listener from the notifier
func (d *Status) RemoveConnectionListener() {
	d.notifier.removeListener()
}

func (d *Status) onConnectionChanged() {
	d.notifier.updateServerStates(d.managementState, d.signalState)
}

// notifyPeerStateChangeListeners notifies route manager about the change in peer state
func (d *Status) notifyPeerStateChangeListeners(peerID string) {
	ch, found := d.changeNotify[peerID]
	if !found {
		return
	}

	close(ch)
	delete(d.changeNotify, peerID)
}

func (d *Status) notifyPeerListChanged() {
	d.notifier.peerListChanged(d.numOfPeers())
}

func (d *Status) notifyAddressChanged() {
	d.notifier.localAddressChanged(d.localPeer.FQDN, d.localPeer.IP)
}

func (d *Status) numOfPeers() int {
	return len(d.peers) + len(d.offlinePeers)
}<|MERGE_RESOLUTION|>--- conflicted
+++ resolved
@@ -237,14 +237,11 @@
 		peerState.IP = receivedState.IP
 	}
 
-<<<<<<< HEAD
 	receivedRoutes := receivedState.GetRoutes()
 	if receivedRoutes != nil {
 		peerState.SetRoutes(receivedRoutes)
 	}
 
-=======
->>>>>>> 30f025e7
 	skipNotification := shouldSkipNotify(receivedState.ConnStatus, peerState)
 
 	if receivedState.ConnStatus != peerState.ConnStatus {
