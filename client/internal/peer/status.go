--- conflicted
+++ resolved
@@ -171,13 +171,11 @@
 
 	relayMgr *relayClient.Manager
 
-<<<<<<< HEAD
-	ingressGwMgr *ingressgw.Manager
-=======
 	eventMux     sync.RWMutex
 	eventStreams map[string]chan *proto.SystemEvent
 	eventQueue   *EventQueue
->>>>>>> 62a0c358
+
+	ingressGwMgr *ingressgw.Manager
 }
 
 // NewRecorder returns a new Status instance
