--- conflicted
+++ resolved
@@ -17,7 +17,6 @@
 	firewall "github.com/netbirdio/netbird/client/firewall/manager"
 	"github.com/netbirdio/netbird/client/iface/configurer"
 	"github.com/netbirdio/netbird/client/internal/ingressgw"
-	nftypes "github.com/netbirdio/netbird/client/internal/netflow/types"
 	"github.com/netbirdio/netbird/client/internal/relay"
 	"github.com/netbirdio/netbird/client/proto"
 	"github.com/netbirdio/netbird/management/domain"
@@ -365,20 +364,11 @@
 
 // CheckRoutes checks if the source and destination addresses are within the same route
 // and returns the resource ID of the route that contains the addresses
-<<<<<<< HEAD
-func (d *Status) CheckRoutes(src, dst netip.Addr, direction nftypes.Direction) (srcResId string, dstResId string) {
-	if d == nil {
-		return
-	}
-
-	return d.routeIDLookup.Lookup(src, dst, direction)
-=======
 func (d *Status) CheckRoutes(ip netip.Addr) (resId string) {
 	if d == nil {
 		return
 	}
 	return d.routeIDLookup.Lookup(ip)
->>>>>>> 64f27aee
 }
 
 func (d *Status) UpdatePeerICEState(receivedState State) error {
