package peer

import (
<<<<<<< HEAD
=======
	"context"
	"fmt"
>>>>>>> e0b33d32
	"os"
	"sync"
	"testing"
	"time"

	"github.com/stretchr/testify/assert"

	"github.com/netbirdio/netbird/client/iface"
	"github.com/netbirdio/netbird/client/internal/peer/dispatcher"
	"github.com/netbirdio/netbird/client/internal/peer/guard"
	"github.com/netbirdio/netbird/client/internal/peer/ice"
	"github.com/netbirdio/netbird/client/internal/stdnet"
	"github.com/netbirdio/netbird/util"
	semaphoregroup "github.com/netbirdio/netbird/util/semaphore-group"
)

var testDispatcher = dispatcher.NewConnectionDispatcher()

var connConf = ConnConfig{
	Key:         "LLHf3Ma6z6mdLbriAJbqhX7+nM/B71lgw2+91q3LfhU=",
	LocalKey:    "RRHf3Ma6z6mdLbriAJbqhX7+nM/B71lgw2+91q3LfhU=",
	Timeout:     time.Second,
	LocalWgPort: 51820,
	ICEConfig: ice.Config{
		InterfaceBlackList: nil,
	},
}

func TestMain(m *testing.M) {
	_ = util.InitLog("trace", "console")
	code := m.Run()
	os.Exit(code)
}

func TestNewConn_interfaceFilter(t *testing.T) {
	ignore := []string{iface.WgInterfaceDefault, "tun0", "zt", "ZeroTier", "utun", "wg", "ts",
		"Tailscale", "tailscale"}

	filter := stdnet.InterfaceFilter(ignore)

	for _, s := range ignore {
		assert.Equal(t, filter(s), false)
	}

}

func TestConn_GetKey(t *testing.T) {
	swWatcher := guard.NewSRWatcher(nil, nil, nil, connConf.ICEConfig)

	sd := ServiceDependencies{
		SrWatcher:          swWatcher,
		Semaphore:          semaphoregroup.NewSemaphoreGroup(1),
		PeerConnDispatcher: testDispatcher,
	}
	conn, err := NewConn(connConf, sd)
	if err != nil {
		return
	}

	got := conn.GetKey()

	assert.Equal(t, got, connConf.Key, "they should be equal")
}

func TestConn_OnRemoteOffer(t *testing.T) {
	swWatcher := guard.NewSRWatcher(nil, nil, nil, connConf.ICEConfig)
	sd := ServiceDependencies{
		StatusRecorder:     NewRecorder("https://mgm"),
		SrWatcher:          swWatcher,
		Semaphore:          semaphoregroup.NewSemaphoreGroup(1),
		PeerConnDispatcher: testDispatcher,
	}
	conn, err := NewConn(connConf, sd)
	if err != nil {
		return
	}

	wg := sync.WaitGroup{}
	wg.Add(2)
	go func() {
		<-conn.handshaker.remoteOffersCh
		wg.Done()
	}()

	go func() {
		for {
			accepted := conn.OnRemoteOffer(OfferAnswer{
				IceCredentials: IceCredentials{
					UFrag: "test",
					Pwd:   "test",
				},
				WgListenPort: 0,
				Version:      "",
			})
			if accepted {
				wg.Done()
				return
			}
		}
	}()

	wg.Wait()
}

func TestConn_OnRemoteAnswer(t *testing.T) {
	swWatcher := guard.NewSRWatcher(nil, nil, nil, connConf.ICEConfig)
	sd := ServiceDependencies{
		StatusRecorder:     NewRecorder("https://mgm"),
		SrWatcher:          swWatcher,
		Semaphore:          semaphoregroup.NewSemaphoreGroup(1),
		PeerConnDispatcher: testDispatcher,
	}
	conn, err := NewConn(connConf, sd)
	if err != nil {
		return
	}

	wg := sync.WaitGroup{}
	wg.Add(2)
	go func() {
		<-conn.handshaker.remoteAnswerCh
		wg.Done()
	}()

	go func() {
		for {
			accepted := conn.OnRemoteAnswer(OfferAnswer{
				IceCredentials: IceCredentials{
					UFrag: "test",
					Pwd:   "test",
				},
				WgListenPort: 0,
				Version:      "",
			})
			if accepted {
				wg.Done()
				return
			}
		}
	}()

	wg.Wait()
<<<<<<< HEAD
=======
}
func TestConn_Status(t *testing.T) {
	swWatcher := guard.NewSRWatcher(nil, nil, nil, connConf.ICEConfig)
	conn, err := NewConn(context.Background(), connConf, NewRecorder("https://mgm"), nil, nil, nil, swWatcher, semaphoregroup.NewSemaphoreGroup(1))
	if err != nil {
		return
	}

	tables := []struct {
		name        string
		statusIce   ConnStatus
		statusRelay ConnStatus
		want        ConnStatus
	}{
		{"StatusConnected", StatusConnected, StatusConnected, StatusConnected},
		{"StatusDisconnected", StatusDisconnected, StatusDisconnected, StatusDisconnected},
		{"StatusConnecting", StatusConnecting, StatusConnecting, StatusConnecting},
		{"StatusConnectingIce", StatusConnecting, StatusDisconnected, StatusConnecting},
		{"StatusConnectingIceAlternative", StatusConnecting, StatusConnected, StatusConnected},
		{"StatusConnectingRelay", StatusDisconnected, StatusConnecting, StatusConnecting},
		{"StatusConnectingRelayAlternative", StatusConnected, StatusConnecting, StatusConnected},
	}

	for _, table := range tables {
		t.Run(table.name, func(t *testing.T) {
			si := NewAtomicConnStatus()
			si.Set(table.statusIce)
			conn.statusICE = si

			sr := NewAtomicConnStatus()
			sr.Set(table.statusRelay)
			conn.statusRelay = sr

			got := conn.Status()
			assert.Equal(t, got, table.want, "they should be equal")
		})
	}
}

func TestConn_presharedKey(t *testing.T) {
	conn1 := Conn{
		config: ConnConfig{
			Key:             "LLHf3Ma6z6mdLbriAJbqhX7+nM/B71lgw2+91q3LfhU=",
			LocalKey:        "RRHf3Ma6z6mdLbriAJbqhX7+nM/B71lgw2+91q3LfhU=",
			RosenpassConfig: RosenpassConfig{},
		},
	}
	conn2 := Conn{
		config: ConnConfig{
			Key:             "RRHf3Ma6z6mdLbriAJbqhX7+nM/B71lgw2+91q3LfhU=",
			LocalKey:        "LLHf3Ma6z6mdLbriAJbqhX7+nM/B71lgw2+91q3LfhU=",
			RosenpassConfig: RosenpassConfig{},
		},
	}

	tests := []struct {
		conn1Permissive         bool
		conn1RosenpassEnabled   bool
		conn2Permissive         bool
		conn2RosenpassEnabled   bool
		conn1ExpectedInitialKey bool
		conn2ExpectedInitialKey bool
	}{
		{
			conn1Permissive:         false,
			conn1RosenpassEnabled:   false,
			conn2Permissive:         false,
			conn2RosenpassEnabled:   false,
			conn1ExpectedInitialKey: false,
			conn2ExpectedInitialKey: false,
		},
		{
			conn1Permissive:         false,
			conn1RosenpassEnabled:   true,
			conn2Permissive:         false,
			conn2RosenpassEnabled:   true,
			conn1ExpectedInitialKey: true,
			conn2ExpectedInitialKey: true,
		},
		{
			conn1Permissive:         false,
			conn1RosenpassEnabled:   true,
			conn2Permissive:         false,
			conn2RosenpassEnabled:   false,
			conn1ExpectedInitialKey: true,
			conn2ExpectedInitialKey: false,
		},
		{
			conn1Permissive:         false,
			conn1RosenpassEnabled:   false,
			conn2Permissive:         false,
			conn2RosenpassEnabled:   true,
			conn1ExpectedInitialKey: false,
			conn2ExpectedInitialKey: true,
		},
		{
			conn1Permissive:         true,
			conn1RosenpassEnabled:   true,
			conn2Permissive:         false,
			conn2RosenpassEnabled:   false,
			conn1ExpectedInitialKey: false,
			conn2ExpectedInitialKey: false,
		},
		{
			conn1Permissive:         false,
			conn1RosenpassEnabled:   false,
			conn2Permissive:         true,
			conn2RosenpassEnabled:   true,
			conn1ExpectedInitialKey: false,
			conn2ExpectedInitialKey: false,
		},
		{
			conn1Permissive:         true,
			conn1RosenpassEnabled:   true,
			conn2Permissive:         true,
			conn2RosenpassEnabled:   true,
			conn1ExpectedInitialKey: true,
			conn2ExpectedInitialKey: true,
		},
		{
			conn1Permissive:         false,
			conn1RosenpassEnabled:   false,
			conn2Permissive:         false,
			conn2RosenpassEnabled:   true,
			conn1ExpectedInitialKey: false,
			conn2ExpectedInitialKey: true,
		},
		{
			conn1Permissive:         false,
			conn1RosenpassEnabled:   true,
			conn2Permissive:         true,
			conn2RosenpassEnabled:   true,
			conn1ExpectedInitialKey: true,
			conn2ExpectedInitialKey: true,
		},
	}

	conn1.config.RosenpassConfig.PermissiveMode = true
	for i, test := range tests {
		tcase := i + 1
		t.Run(fmt.Sprintf("Rosenpass test case %d", tcase), func(t *testing.T) {
			conn1.config.RosenpassConfig = RosenpassConfig{}
			conn2.config.RosenpassConfig = RosenpassConfig{}

			if test.conn1RosenpassEnabled {
				conn1.config.RosenpassConfig.PubKey = []byte("dummykey")
			}
			conn1.config.RosenpassConfig.PermissiveMode = test.conn1Permissive

			if test.conn2RosenpassEnabled {
				conn2.config.RosenpassConfig.PubKey = []byte("dummykey")
			}
			conn2.config.RosenpassConfig.PermissiveMode = test.conn2Permissive

			conn1PresharedKey := conn1.presharedKey(conn2.config.RosenpassConfig.PubKey)
			conn2PresharedKey := conn2.presharedKey(conn1.config.RosenpassConfig.PubKey)

			if test.conn1ExpectedInitialKey {
				if conn1PresharedKey == nil {
					t.Errorf("Case %d: Expected conn1 to have a non-nil key, but got nil", tcase)
				}
			} else {
				if conn1PresharedKey != nil {
					t.Errorf("Case %d: Expected conn1 to have a nil key, but got %v", tcase, conn1PresharedKey)
				}
			}

			// Assert conn2's key expectation
			if test.conn2ExpectedInitialKey {
				if conn2PresharedKey == nil {
					t.Errorf("Case %d: Expected conn2 to have a non-nil key, but got nil", tcase)
				}
			} else {
				if conn2PresharedKey != nil {
					t.Errorf("Case %d: Expected conn2 to have a nil key, but got %v", tcase, conn2PresharedKey)
				}
			}
		})
	}
>>>>>>> e0b33d32
}<|MERGE_RESOLUTION|>--- conflicted
+++ resolved
@@ -1,11 +1,7 @@
 package peer
 
 import (
-<<<<<<< HEAD
-=======
-	"context"
 	"fmt"
->>>>>>> e0b33d32
 	"os"
 	"sync"
 	"testing"
@@ -148,45 +144,6 @@
 	}()
 
 	wg.Wait()
-<<<<<<< HEAD
-=======
-}
-func TestConn_Status(t *testing.T) {
-	swWatcher := guard.NewSRWatcher(nil, nil, nil, connConf.ICEConfig)
-	conn, err := NewConn(context.Background(), connConf, NewRecorder("https://mgm"), nil, nil, nil, swWatcher, semaphoregroup.NewSemaphoreGroup(1))
-	if err != nil {
-		return
-	}
-
-	tables := []struct {
-		name        string
-		statusIce   ConnStatus
-		statusRelay ConnStatus
-		want        ConnStatus
-	}{
-		{"StatusConnected", StatusConnected, StatusConnected, StatusConnected},
-		{"StatusDisconnected", StatusDisconnected, StatusDisconnected, StatusDisconnected},
-		{"StatusConnecting", StatusConnecting, StatusConnecting, StatusConnecting},
-		{"StatusConnectingIce", StatusConnecting, StatusDisconnected, StatusConnecting},
-		{"StatusConnectingIceAlternative", StatusConnecting, StatusConnected, StatusConnected},
-		{"StatusConnectingRelay", StatusDisconnected, StatusConnecting, StatusConnecting},
-		{"StatusConnectingRelayAlternative", StatusConnected, StatusConnecting, StatusConnected},
-	}
-
-	for _, table := range tables {
-		t.Run(table.name, func(t *testing.T) {
-			si := NewAtomicConnStatus()
-			si.Set(table.statusIce)
-			conn.statusICE = si
-
-			sr := NewAtomicConnStatus()
-			sr.Set(table.statusRelay)
-			conn.statusRelay = sr
-
-			got := conn.Status()
-			assert.Equal(t, got, table.want, "they should be equal")
-		})
-	}
 }
 
 func TestConn_presharedKey(t *testing.T) {
@@ -329,5 +286,4 @@
 			}
 		})
 	}
->>>>>>> e0b33d32
 }