--- conflicted
+++ resolved
@@ -52,21 +52,10 @@
 	connPriorityICEP2P  ConnPriority = 3
 )
 
-type WgInterface interface {
-	UpdatePeer(peerKey string, allowedIps string, keepAlive time.Duration, endpoint *net.UDPAddr, preSharedKey *wgtypes.Key) error
-	RemovePeer(publicKey string) error
-	GetProxy() wgproxy.Proxy
-	GetStats(peerKey string) (configurer.WGStats, error)
-}
-
 type WgConfig struct {
 	WgListenPort int
 	RemoteKey    string
-<<<<<<< HEAD
-	WgInterface  WgInterface
-=======
 	WgInterface  WGIface
->>>>>>> f00a9971
 	AllowedIps   string
 	PreSharedKey *wgtypes.Key
 }
