--- conflicted
+++ resolved
@@ -369,34 +369,26 @@
 	// todo consider to run conn.wgWatcherWg.Wait() here
 
 	if conn.wgProxyRelay != nil {
-		conn.log.Debugf("pause Relayed proxy")
 		conn.wgProxyRelay.Pause()
 	}
 
 	if wgProxy != nil {
-		conn.log.Debugf("run ICE proxy")
 		wgProxy.Work()
 	}
 
-<<<<<<< HEAD
-	conn.log.Infof("configure WireGuard endpoint to: %s", ep.String())
-	if err = conn.configureWGEndpoint(ep); err != nil {
-=======
+	conn.Log.Infof("configure WireGuard endpoint to: %s", ep.String())
 	if err = conn.configureWGEndpoint(ep, iceConnInfo.RosenpassPubKey); err != nil {
->>>>>>> 71e944fa
 		conn.handleConfigurationFailure(err, wgProxy)
 		return
 	}
 	wgConfigWorkaround()
 
-<<<<<<< HEAD
+
 	if conn.wgProxyRelay != nil {
-		conn.log.Debugf("redirect packages from relayed conn to WireGuard")
+		conn.Log.Debugf("redirect packages from relayed conn to WireGuard")
 		conn.wgProxyRelay.RedirectAs(ep)
 	}
 
-=======
->>>>>>> 71e944fa
 	conn.currentConnPriority = priority
 	conn.statusICE.SetConnected()
 	conn.updateIceState(iceConnInfo)
@@ -421,30 +413,21 @@
 
 	// switch back to relay connection
 	if conn.isReadyToUpgrade() {
-<<<<<<< HEAD
-		conn.log.Infof("ICE disconnected, set Relay to active connection")
-=======
 		conn.Log.Infof("ICE disconnected, set Relay to active connection")
 		conn.dumpState.SwitchToRelay()
 		conn.wgProxyRelay.Work()
->>>>>>> 71e944fa
 
 		if err := conn.configureWGEndpoint(conn.wgProxyRelay.EndpointAddr(), conn.rosenpassRemoteKey); err != nil {
 			conn.Log.Errorf("failed to switch to relay conn: %v", err)
 		}
 
-<<<<<<< HEAD
-		conn.wgProxyRelay.Work()
-		conn.workerRelay.EnableWgWatcher(conn.ctx)
-		conn.currentConnPriority = connPriorityRelay
-=======
 		conn.wgWatcherWg.Add(1)
 		go func() {
 			defer conn.wgWatcherWg.Done()
 			conn.workerRelay.EnableWgWatcher(conn.ctx)
 		}()
+		conn.wgProxyRelay.Work()
 		conn.currentConnPriority = conntype.Relay
->>>>>>> 71e944fa
 	} else {
 		conn.Log.Infof("ICE disconnected, do not switch to Relay. Reset priority to: %s", conntype.None.String())
 		conn.currentConnPriority = conntype.None
