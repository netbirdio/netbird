--- conflicted
+++ resolved
@@ -268,13 +268,9 @@
 	}
 
 	conn.setStatusToDisconnected()
-<<<<<<< HEAD
 	conn.opened = false
 	conn.wg.Wait()
 	conn.Log.Infof("peer connection closed")
-=======
-	conn.log.Infof("peer connection has been closed")
->>>>>>> e0b33d32
 }
 
 // OnRemoteAnswer handles an offer from the remote peer and returns true if the message was accepted, false otherwise
@@ -439,15 +435,8 @@
 		conn.dumpState.SwitchToRelay()
 		conn.wgProxyRelay.Work()
 
-<<<<<<< HEAD
-		if err := conn.configureWGEndpoint(conn.wgProxyRelay.EndpointAddr()); err != nil {
+		if err := conn.configureWGEndpoint(conn.wgProxyRelay.EndpointAddr(), conn.rosenpassRemoteKey); err != nil {
 			conn.Log.Errorf("failed to switch to relay conn: %v", err)
-		}
-		conn.workerRelay.EnableWgWatcher(conn.ctx)
-		conn.currentConnPriority = conntype.Relay
-=======
-		if err := conn.configureWGEndpoint(conn.wgProxyRelay.EndpointAddr(), conn.rosenpassRemoteKey); err != nil {
-			conn.log.Errorf("failed to switch to relay conn: %v", err)
 		}
 
 		conn.wgWatcherWg.Add(1)
@@ -455,8 +444,7 @@
 			defer conn.wgWatcherWg.Done()
 			conn.workerRelay.EnableWgWatcher(conn.ctx)
 		}()
-		conn.currentConnPriority = connPriorityRelay
->>>>>>> e0b33d32
+		conn.currentConnPriority = conntype.Relay
 	} else {
 		conn.Log.Infof("ICE disconnected, do not switch to Relay. Reset priority to: %s", conntype.None.String())
 		conn.currentConnPriority = conntype.None
@@ -533,14 +521,9 @@
 	}()
 
 	wgConfigWorkaround()
-<<<<<<< HEAD
+	conn.rosenpassRemoteKey = rci.rosenpassPubKey
 	conn.currentConnPriority = conntype.Relay
 	conn.statusRelay.SetConnected()
-=======
-	conn.rosenpassRemoteKey = rci.rosenpassPubKey
-	conn.currentConnPriority = connPriorityRelay
-	conn.statusRelay.Set(StatusConnected)
->>>>>>> e0b33d32
 	conn.setRelayedProxy(wgProxy)
 	conn.updateRelayStatus(rci.relayedConn.RemoteAddr().String(), rci.rosenpassPubKey)
 	conn.Log.Infof("start to communicate with peer via relay")
@@ -563,12 +546,8 @@
 		if err := conn.removeWgPeer(); err != nil {
 			conn.Log.Errorf("failed to remove wg endpoint: %v", err)
 		}
-<<<<<<< HEAD
 		conn.currentConnPriority = conntype.None
 		conn.peerConnDispatcher.NotifyDisconnected(conn.ConnID())
-=======
-		conn.currentConnPriority = connPriorityNone
->>>>>>> e0b33d32
 	}
 
 	if conn.wgProxyRelay != nil {
@@ -834,7 +813,7 @@
 
 	determKey, err := conn.rosenpassDetermKey()
 	if err != nil {
-		conn.log.Errorf("failed to generate Rosenpass initial key: %v", err)
+		conn.Log.Errorf("failed to generate Rosenpass initial key: %v", err)
 		return conn.config.WgConfig.PreSharedKey
 	}
 
