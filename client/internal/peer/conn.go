--- conflicted
+++ resolved
@@ -160,7 +160,7 @@
 		InterfaceFilter:  interfaceFilter(conn.config.InterfaceBlackList),
 		UDPMux:           conn.config.UDPMux,
 		UDPMuxSrflx:      conn.config.UDPMuxSrflx,
-<<<<<<< HEAD
+    NAT1To1IPs:       conn.config.NATExternalIPs,
 	}
 
 	if conn.config.DisableIPv6Discovery {
@@ -168,10 +168,7 @@
 	}
 
 	conn.agent, err = ice.NewAgent(agentConfig)
-=======
-		NAT1To1IPs:       conn.config.NATExternalIPs,
-	})
->>>>>>> f6049562
+
 	if err != nil {
 		return err
 	}
