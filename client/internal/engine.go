package internal

import (
	"context"
	"errors"
	"fmt"
	"math/rand"
	"net"
	"net/netip"
<<<<<<< HEAD
	"net/url"
=======
	"os"
>>>>>>> 552dc605
	"reflect"
	"runtime"
	"slices"
	"sort"
	"strings"
	"sync"
	"time"

	"github.com/hashicorp/go-multierror"
	"github.com/pion/ice/v3"
	"github.com/pion/stun/v2"
	log "github.com/sirupsen/logrus"
	"golang.zx2c4.com/wireguard/tun/netstack"
	"golang.zx2c4.com/wireguard/wgctrl/wgtypes"
	"google.golang.org/protobuf/proto"

	nberrors "github.com/netbirdio/netbird/client/errors"
	"github.com/netbirdio/netbird/client/firewall"
	firewallManager "github.com/netbirdio/netbird/client/firewall/manager"
	"github.com/netbirdio/netbird/client/iface"
	"github.com/netbirdio/netbird/client/iface/bind"
	"github.com/netbirdio/netbird/client/iface/device"
	nbnetstack "github.com/netbirdio/netbird/client/iface/netstack"
	"github.com/netbirdio/netbird/client/internal/acl"
	"github.com/netbirdio/netbird/client/internal/dns"
	dnsconfig "github.com/netbirdio/netbird/client/internal/dns/config"
	"github.com/netbirdio/netbird/client/internal/dnsfwd"
	"github.com/netbirdio/netbird/client/internal/ingressgw"
	"github.com/netbirdio/netbird/client/internal/netflow"
	nftypes "github.com/netbirdio/netbird/client/internal/netflow/types"
	"github.com/netbirdio/netbird/client/internal/networkmonitor"
	"github.com/netbirdio/netbird/client/internal/peer"
	"github.com/netbirdio/netbird/client/internal/peer/guard"
	icemaker "github.com/netbirdio/netbird/client/internal/peer/ice"
	"github.com/netbirdio/netbird/client/internal/peerstore"
	"github.com/netbirdio/netbird/client/internal/profilemanager"
	"github.com/netbirdio/netbird/client/internal/relay"
	"github.com/netbirdio/netbird/client/internal/rosenpass"
	"github.com/netbirdio/netbird/client/internal/routemanager"
	"github.com/netbirdio/netbird/client/internal/routemanager/systemops"
	"github.com/netbirdio/netbird/client/internal/statemanager"
	cProto "github.com/netbirdio/netbird/client/proto"
	"github.com/netbirdio/netbird/management/domain"
	semaphoregroup "github.com/netbirdio/netbird/util/semaphore-group"

	nbssh "github.com/netbirdio/netbird/client/ssh"
	"github.com/netbirdio/netbird/client/system"
	nbdns "github.com/netbirdio/netbird/dns"
	mgm "github.com/netbirdio/netbird/management/client"
	mgmProto "github.com/netbirdio/netbird/management/proto"
	auth "github.com/netbirdio/netbird/relay/auth/hmac"
	relayClient "github.com/netbirdio/netbird/relay/client"
	"github.com/netbirdio/netbird/route"
	signal "github.com/netbirdio/netbird/signal/client"
	sProto "github.com/netbirdio/netbird/signal/proto"
	"github.com/netbirdio/netbird/util"
)

// PeerConnectionTimeoutMax is a timeout of an initial connection attempt to a remote peer.
// E.g. this peer will wait PeerConnectionTimeoutMax for the remote peer to respond,
// if not successful then it will retry the connection attempt.
// Todo pass timeout at EnginConfig
const (
	PeerConnectionTimeoutMax = 45000 // ms
	PeerConnectionTimeoutMin = 30000 // ms
	connInitLimit            = 200
)

var ErrResetConnection = fmt.Errorf("reset connection")

// EngineConfig is a config for the Engine
type EngineConfig struct {
	WgPort      int
	WgIfaceName string

	// WgAddr is a Wireguard local address (Netbird Network IP)
	WgAddr string

	// WgPrivateKey is a Wireguard private key of our peer (it MUST never leave the machine)
	WgPrivateKey wgtypes.Key

	// NetworkMonitor is a flag to enable network monitoring
	NetworkMonitor bool

	// IFaceBlackList is a list of network interfaces to ignore when discovering connection candidates (ICE related)
	IFaceBlackList       []string
	DisableIPv6Discovery bool

	PreSharedKey *wgtypes.Key

	// UDPMuxPort default value 0 - the system will pick an available port
	UDPMuxPort int

	// UDPMuxSrflxPort default value 0 - the system will pick an available port
	UDPMuxSrflxPort int

	// SSHKey is a private SSH key in a PEM format
	SSHKey []byte

	NATExternalIPs []string

	CustomDNSAddress string

	RosenpassEnabled    bool
	RosenpassPermissive bool

	ServerSSHAllowed bool

	DNSRouteInterval time.Duration

	DisableClientRoutes bool
	DisableServerRoutes bool
	DisableDNS          bool
	DisableFirewall     bool
	BlockLANAccess      bool
	BlockInbound        bool

	LazyConnectionEnabled bool
}

// Engine is a mechanism responsible for reacting on Signal and Management stream events and managing connections to the remote peers.
type Engine struct {
	// signal is a Signal Service client
	signal   signal.Client
	signaler *peer.Signaler
	// mgmClient is a Management Service client
	mgmClient mgm.Client
	// peerConns is a map that holds all the peers that are known to this peer
	peerStore *peerstore.Store

	connMgr *ConnMgr

	// rpManager is a Rosenpass manager
	rpManager *rosenpass.Manager

	// syncMsgMux is used to guarantee sequential Management Service message processing
	syncMsgMux *sync.Mutex

	config    *EngineConfig
	mobileDep MobileDependency

	// STUNs is a list of STUN servers used by ICE
	STUNs []*stun.URI
	// TURNs is a list of STUN servers used by ICE
	TURNs    []*stun.URI
	stunTurn icemaker.StunTurn

	clientCtx    context.Context
	clientCancel context.CancelFunc

	ctx    context.Context
	cancel context.CancelFunc

	wgInterface WGIface

	udpMux *bind.UniversalUDPMuxDefault

	// networkSerial is the latest CurrentSerial (state ID) of the network sent by the Management service
	networkSerial uint64

	networkMonitor *networkmonitor.NetworkMonitor

	sshServerFunc func(hostKeyPEM []byte, addr string) (nbssh.Server, error)
	sshServer     nbssh.Server

	statusRecorder *peer.Status

	firewall          firewallManager.Manager
	routeManager      routemanager.Manager
	acl               acl.Manager
	dnsForwardMgr     *dnsfwd.Manager
	ingressGatewayMgr *ingressgw.Manager

	dnsServer dns.Server

	// checks are the client-applied posture checks that need to be evaluated on the client
	checks []*mgmProto.Checks

	relayManager *relayClient.Manager
	stateManager *statemanager.Manager
	srWatcher    *guard.SRWatcher

	// Network map persistence
	persistNetworkMap bool
	latestNetworkMap  *mgmProto.NetworkMap
	connSemaphore     *semaphoregroup.SemaphoreGroup
	flowManager       nftypes.FlowManager
}

// Peer is an instance of the Connection Peer
type Peer struct {
	WgPubKey     string
	WgAllowedIps string
}

type localIpUpdater interface {
	UpdateLocalIPs() error
}

// NewEngine creates a new Connection Engine with probes attached
func NewEngine(
	clientCtx context.Context,
	clientCancel context.CancelFunc,
	signalClient signal.Client,
	mgmClient mgm.Client,
	relayManager *relayClient.Manager,
	config *EngineConfig,
	mobileDep MobileDependency,
	statusRecorder *peer.Status,
	checks []*mgmProto.Checks,
) *Engine {
	engine := &Engine{
		clientCtx:      clientCtx,
		clientCancel:   clientCancel,
		signal:         signalClient,
		signaler:       peer.NewSignaler(signalClient, config.WgPrivateKey),
		mgmClient:      mgmClient,
		relayManager:   relayManager,
		peerStore:      peerstore.NewConnStore(),
		syncMsgMux:     &sync.Mutex{},
		config:         config,
		mobileDep:      mobileDep,
		STUNs:          []*stun.URI{},
		TURNs:          []*stun.URI{},
		networkSerial:  0,
		sshServerFunc:  nbssh.DefaultSSHServer,
		statusRecorder: statusRecorder,
		checks:         checks,
		connSemaphore:  semaphoregroup.NewSemaphoreGroup(connInitLimit),
	}

	sm := profilemanager.ServiceManager{}

	path := sm.GetStatePath()
	if runtime.GOOS == "ios" {
		if !fileExists(mobileDep.StateFilePath) {
			err := createFile(mobileDep.StateFilePath)
			if err != nil {
				log.Errorf("failed to create state file: %v", err)
				// we are not exiting as we can run without the state manager
			}
		}

		path = mobileDep.StateFilePath
	}
	engine.stateManager = statemanager.New(path)

	return engine
}

func (e *Engine) Stop() error {
	if e == nil {
		// this seems to be a very odd case but there was the possibility if the netbird down command comes before the engine is fully started
		log.Debugf("tried stopping engine that is nil")
		return nil
	}
	e.syncMsgMux.Lock()
	defer e.syncMsgMux.Unlock()

	if e.connMgr != nil {
		e.connMgr.Close()
	}

	// stopping network monitor first to avoid starting the engine again
	if e.networkMonitor != nil {
		e.networkMonitor.Stop()
	}
	log.Info("Network monitor: stopped")

	// stop/restore DNS first so dbus and friends don't complain because of a missing interface
	e.stopDNSServer()

	if e.ingressGatewayMgr != nil {
		if err := e.ingressGatewayMgr.Close(); err != nil {
			log.Warnf("failed to cleanup forward rules: %v", err)
		}
		e.ingressGatewayMgr = nil
	}

	if e.routeManager != nil {
		e.routeManager.Stop(e.stateManager)
	}

	if e.dnsForwardMgr != nil {
		if err := e.dnsForwardMgr.Stop(context.Background()); err != nil {
			log.Errorf("failed to stop DNS forward: %v", err)
		}
		e.dnsForwardMgr = nil
	}

	if e.srWatcher != nil {
		e.srWatcher.Close()
	}

	e.statusRecorder.ReplaceOfflinePeers([]peer.State{})
	e.statusRecorder.UpdateDNSStates([]peer.NSGroupState{})
	e.statusRecorder.UpdateRelayStates([]relay.ProbeResult{})

	if err := e.removeAllPeers(); err != nil {
		return fmt.Errorf("failed to remove all peers: %s", err)
	}

	if e.cancel != nil {
		e.cancel()
	}

	// very ugly but we want to remove peers from the WireGuard interface first before removing interface.
	// Removing peers happens in the conn.Close() asynchronously
	time.Sleep(500 * time.Millisecond)

	e.close()

	// stop flow manager after wg interface is gone
	if e.flowManager != nil {
		e.flowManager.Close()
	}

	log.Infof("stopped Netbird Engine")

	ctx, cancel := context.WithTimeout(context.Background(), 3*time.Second)
	defer cancel()

	if err := e.stateManager.Stop(ctx); err != nil {
		return fmt.Errorf("failed to stop state manager: %w", err)
	}
	if err := e.stateManager.PersistState(context.Background()); err != nil {
		log.Errorf("failed to persist state: %v", err)
	}

	return nil
}

// Start creates a new WireGuard tunnel interface and listens to events from Signal and Management services
// Connections to remote peers are not established here.
// However, they will be established once an event with a list of peers to connect to will be received from Management Service
func (e *Engine) Start(netbirdConfig *mgmProto.NetbirdConfig, mgmtURL *url.URL) error {
	e.syncMsgMux.Lock()
	defer e.syncMsgMux.Unlock()

	if e.cancel != nil {
		e.cancel()
	}
	e.ctx, e.cancel = context.WithCancel(e.clientCtx)

	wgIface, err := e.newWgIface()
	if err != nil {
		log.Errorf("failed creating wireguard interface instance %s: [%s]", e.config.WgIfaceName, err)
		return fmt.Errorf("new wg interface: %w", err)
	}
	e.wgInterface = wgIface
	e.statusRecorder.SetWgIface(wgIface)

	// start flow manager right after interface creation
	publicKey := e.config.WgPrivateKey.PublicKey()
	e.flowManager = netflow.NewManager(e.wgInterface, publicKey[:], e.statusRecorder)

	if e.config.RosenpassEnabled {
		log.Infof("rosenpass is enabled")
		if e.config.RosenpassPermissive {
			log.Infof("running rosenpass in permissive mode")
		} else {
			log.Infof("running rosenpass in strict mode")
		}
		e.rpManager, err = rosenpass.NewManager(e.config.PreSharedKey, e.config.WgIfaceName)
		if err != nil {
			return fmt.Errorf("create rosenpass manager: %w", err)
		}
		err := e.rpManager.Run()
		if err != nil {
			return fmt.Errorf("run rosenpass manager: %w", err)
		}
	}
	e.stateManager.Start()

	initialRoutes, dnsConfig, dnsFeatureFlag, err := e.readInitialSettings()
	if err != nil {
		e.close()
		return fmt.Errorf("read initial settings: %w", err)
	}

	dnsServer, err := e.newDnsServer(dnsConfig)
	if err != nil {
		e.close()
		return fmt.Errorf("create dns server: %w", err)
	}
	e.dnsServer = dnsServer

	// Populate DNS cache with NetbirdConfig and management URL for early resolution
	if err := e.PopulateNetbirdConfig(netbirdConfig, mgmtURL); err != nil {
		log.Warnf("failed to populate DNS cache: %v", err)
	}

	e.routeManager = routemanager.NewManager(routemanager.ManagerConfig{
		Context:             e.ctx,
		PublicKey:           e.config.WgPrivateKey.PublicKey().String(),
		DNSRouteInterval:    e.config.DNSRouteInterval,
		WGInterface:         e.wgInterface,
		StatusRecorder:      e.statusRecorder,
		RelayManager:        e.relayManager,
		InitialRoutes:       initialRoutes,
		StateManager:        e.stateManager,
		DNSServer:           dnsServer,
		DNSFeatureFlag:      dnsFeatureFlag,
		PeerStore:           e.peerStore,
		DisableClientRoutes: e.config.DisableClientRoutes,
		DisableServerRoutes: e.config.DisableServerRoutes,
	})
	if err := e.routeManager.Init(); err != nil {
		log.Errorf("Failed to initialize route manager: %s", err)
	}

	e.routeManager.SetRouteChangeListener(e.mobileDep.NetworkChangeListener)

	if err = e.wgInterfaceCreate(); err != nil {
		log.Errorf("failed creating tunnel interface %s: [%s]", e.config.WgIfaceName, err.Error())
		e.close()
		return fmt.Errorf("create wg interface: %w", err)
	}

	if err := e.createFirewall(); err != nil {
		return err
	}

	e.udpMux, err = e.wgInterface.Up()
	if err != nil {
		log.Errorf("failed to pull up wgInterface [%s]: %s", e.wgInterface.Name(), err.Error())
		e.close()
		return fmt.Errorf("up wg interface: %w", err)
	}

	// if inbound conns are blocked there is no need to create the ACL manager
	if e.firewall != nil && !e.config.BlockInbound {
		e.acl = acl.NewDefaultManager(e.firewall)
	}

	err = e.dnsServer.Initialize()
	if err != nil {
		e.close()
		return fmt.Errorf("initialize dns server: %w", err)
	}

	iceCfg := icemaker.Config{
		StunTurn:             &e.stunTurn,
		InterfaceBlackList:   e.config.IFaceBlackList,
		DisableIPv6Discovery: e.config.DisableIPv6Discovery,
		UDPMux:               e.udpMux.UDPMuxDefault,
		UDPMuxSrflx:          e.udpMux,
		NATExternalIPs:       e.parseNATExternalIPMappings(),
	}

	e.connMgr = NewConnMgr(e.config, e.statusRecorder, e.peerStore, wgIface)
	e.connMgr.Start(e.ctx)

	e.srWatcher = guard.NewSRWatcher(e.signal, e.relayManager, e.mobileDep.IFaceDiscover, iceCfg)
	e.srWatcher.Start()

	e.receiveSignalEvents()
	e.receiveManagementEvents()

	// starting network monitor at the very last to avoid disruptions
	e.startNetworkMonitor()
	return nil
}

func (e *Engine) createFirewall() error {
	if e.config.DisableFirewall {
		log.Infof("firewall is disabled")
		return nil
	}

	var err error
	e.firewall, err = firewall.NewFirewall(e.wgInterface, e.stateManager, e.flowManager.GetLogger(), e.config.DisableServerRoutes)
	if err != nil || e.firewall == nil {
		log.Errorf("failed creating firewall manager: %s", err)
		return nil
	}

	if err := e.initFirewall(); err != nil {
		return err
	}

	return nil
}

func (e *Engine) initFirewall() error {
	if err := e.routeManager.SetFirewall(e.firewall); err != nil {
		e.close()
		return fmt.Errorf("set firewall: %w", err)
	}

	if e.config.BlockLANAccess {
		e.blockLanAccess()
	}

	if e.rpManager == nil || !e.config.RosenpassEnabled {
		return nil
	}

	rosenpassPort := e.rpManager.GetAddress().Port
	port := firewallManager.Port{Values: []uint16{uint16(rosenpassPort)}}

	// this rule is static and will be torn down on engine down by the firewall manager
	if _, err := e.firewall.AddPeerFiltering(
		nil,
		net.IP{0, 0, 0, 0},
		firewallManager.ProtocolUDP,
		nil,
		&port,
		firewallManager.ActionAccept,
		"",
	); err != nil {
		log.Errorf("failed to allow rosenpass interface traffic: %v", err)
		return nil
	}

	log.Infof("rosenpass interface traffic allowed on port %d", rosenpassPort)

	return nil
}

func (e *Engine) blockLanAccess() {
	if e.config.BlockInbound {
		// no need to set up extra deny rules if inbound is already blocked in general
		return
	}

	var merr *multierror.Error

	// TODO: keep this updated
	toBlock, err := getInterfacePrefixes()
	if err != nil {
		merr = multierror.Append(merr, fmt.Errorf("get local addresses: %w", err))
	}

	log.Infof("blocking route LAN access for networks: %v", toBlock)
	v4 := netip.PrefixFrom(netip.IPv4Unspecified(), 0)
	for _, network := range toBlock {
		if _, err := e.firewall.AddRouteFiltering(
			nil,
			[]netip.Prefix{v4},
			firewallManager.Network{Prefix: network},
			firewallManager.ProtocolALL,
			nil,
			nil,
			firewallManager.ActionDrop,
		); err != nil {
			merr = multierror.Append(merr, fmt.Errorf("add fw rule for network %s: %w", network, err))
		}
	}

	if merr != nil {
		log.Warnf("encountered errors blocking IPs to block LAN access: %v", nberrors.FormatErrorOrNil(merr))
	}
}

// modifyPeers updates peers that have been modified (e.g. IP address has been changed).
// It closes the existing connection, removes it from the peerConns map, and creates a new one.
func (e *Engine) modifyPeers(peersUpdate []*mgmProto.RemotePeerConfig) error {

	// first, check if peers have been modified
	var modified []*mgmProto.RemotePeerConfig
	for _, p := range peersUpdate {
		peerPubKey := p.GetWgPubKey()
		currentPeer, ok := e.peerStore.PeerConn(peerPubKey)
		if !ok {
			continue
		}

		if currentPeer.AgentVersionString() != p.AgentVersion {
			modified = append(modified, p)
			continue
		}

		allowedIPs, ok := e.peerStore.AllowedIPs(peerPubKey)
		if !ok {
			continue
		}
		if !compareNetIPLists(allowedIPs, p.GetAllowedIps()) {
			modified = append(modified, p)
			continue
		}

		if err := e.statusRecorder.UpdatePeerFQDN(peerPubKey, p.GetFqdn()); err != nil {
			log.Warnf("error updating peer's %s fqdn in the status recorder, got error: %v", peerPubKey, err)
		}
	}

	// second, close all modified connections and remove them from the state map
	for _, p := range modified {
		err := e.removePeer(p.GetWgPubKey())
		if err != nil {
			return err
		}
	}
	// third, add the peer connections again
	for _, p := range modified {
		err := e.addNewPeer(p)
		if err != nil {
			return err
		}
	}
	return nil
}

// removePeers finds and removes peers that do not exist anymore in the network map received from the Management Service.
// It also removes peers that have been modified (e.g. change of IP address). They will be added again in addPeers method.
func (e *Engine) removePeers(peersUpdate []*mgmProto.RemotePeerConfig) error {
	newPeers := make([]string, 0, len(peersUpdate))
	for _, p := range peersUpdate {
		newPeers = append(newPeers, p.GetWgPubKey())
	}

	toRemove := util.SliceDiff(e.peerStore.PeersPubKey(), newPeers)

	for _, p := range toRemove {
		err := e.removePeer(p)
		if err != nil {
			return err
		}
		log.Infof("removed peer %s", p)
	}
	return nil
}

func (e *Engine) removeAllPeers() error {
	log.Debugf("removing all peer connections")
	for _, p := range e.peerStore.PeersPubKey() {
		err := e.removePeer(p)
		if err != nil {
			return err
		}
	}
	return nil
}

// removePeer closes an existing peer connection, removes a peer, and clears authorized key of the SSH server
func (e *Engine) removePeer(peerKey string) error {
	log.Debugf("removing peer from engine %s", peerKey)

	if !isNil(e.sshServer) {
		e.sshServer.RemoveAuthorizedKey(peerKey)
	}

	e.connMgr.RemovePeerConn(peerKey)

	err := e.statusRecorder.RemovePeer(peerKey)
	if err != nil {
		log.Warnf("received error when removing peer %s from status recorder: %v", peerKey, err)
	}
	return nil
}

// PopulateNetbirdConfig populates the DNS cache with infrastructure domains from login response
func (e *Engine) PopulateNetbirdConfig(netbirdConfig *mgmProto.NetbirdConfig, mgmtURL *url.URL) error {
	if e.dnsServer == nil {
		return nil
	}

	// Populate management URL if provided
	if mgmtURL != nil {
		if err := e.dnsServer.PopulateManagementDomain(mgmtURL); err != nil {
			log.Warnf("failed to populate DNS cache with management URL: %v", err)
		}
	}

	// Populate NetbirdConfig domains if provided
	if netbirdConfig != nil {
		serverDomains := dnsconfig.ExtractFromNetbirdConfig(netbirdConfig)
		if err := e.dnsServer.UpdateServerConfig(serverDomains); err != nil {
			return fmt.Errorf("update DNS server config from NetbirdConfig: %w", err)
		}
	}

	return nil
}

func (e *Engine) handleSync(update *mgmProto.SyncResponse) error {
	e.syncMsgMux.Lock()
	defer e.syncMsgMux.Unlock()

	if update.GetNetbirdConfig() != nil {
		wCfg := update.GetNetbirdConfig()
		err := e.updateTURNs(wCfg.GetTurns())
		if err != nil {
			return fmt.Errorf("update TURNs: %w", err)
		}

		err = e.updateSTUNs(wCfg.GetStuns())
		if err != nil {
			return fmt.Errorf("update STUNs: %w", err)
		}

		var stunTurn []*stun.URI
		stunTurn = append(stunTurn, e.STUNs...)
		stunTurn = append(stunTurn, e.TURNs...)
		e.stunTurn.Store(stunTurn)

		err = e.handleRelayUpdate(wCfg.GetRelay())
		if err != nil {
			return err
		}

		err = e.handleFlowUpdate(wCfg.GetFlow())
		if err != nil {
			return fmt.Errorf("handle the flow configuration: %w", err)
		}

		if err := e.PopulateNetbirdConfig(wCfg, nil); err != nil {
			log.Warnf("Failed to update DNS server config: %v", err)
		}

		// todo update signal
	}

	if err := e.updateChecksIfNew(update.Checks); err != nil {
		return err
	}

	nm := update.GetNetworkMap()
	if nm == nil {
		return nil
	}

	// Store network map if persistence is enabled
	if e.persistNetworkMap {
		e.latestNetworkMap = nm
		log.Debugf("network map persisted with serial %d", nm.GetSerial())
	}

	// only apply new changes and ignore old ones
	if err := e.updateNetworkMap(nm); err != nil {
		return err
	}

	e.statusRecorder.PublishEvent(cProto.SystemEvent_INFO, cProto.SystemEvent_SYSTEM, "Network map updated", "", nil)

	return nil
}

func (e *Engine) handleRelayUpdate(update *mgmProto.RelayConfig) error {
	if update != nil {
		// when we receive token we expect valid address list too
		c := &auth.Token{
			Payload:   update.GetTokenPayload(),
			Signature: update.GetTokenSignature(),
		}
		if err := e.relayManager.UpdateToken(c); err != nil {
			return fmt.Errorf("update relay token: %w", err)
		}

		e.relayManager.UpdateServerURLs(update.Urls)

		// Just in case the agent started with an MGM server where the relay was disabled but was later enabled.
		// We can ignore all errors because the guard will manage the reconnection retries.
		_ = e.relayManager.Serve()
	} else {
		e.relayManager.UpdateServerURLs(nil)
	}

	return nil
}

func (e *Engine) handleFlowUpdate(config *mgmProto.FlowConfig) error {
	if config == nil {
		return nil
	}

	flowConfig, err := toFlowLoggerConfig(config)
	if err != nil {
		return err
	}
	return e.flowManager.Update(flowConfig)
}

func toFlowLoggerConfig(config *mgmProto.FlowConfig) (*nftypes.FlowConfig, error) {
	if config.GetInterval() == nil {
		return nil, errors.New("flow interval is nil")
	}
	return &nftypes.FlowConfig{
		Enabled:            config.GetEnabled(),
		Counters:           config.GetCounters(),
		URL:                config.GetUrl(),
		TokenPayload:       config.GetTokenPayload(),
		TokenSignature:     config.GetTokenSignature(),
		Interval:           config.GetInterval().AsDuration(),
		DNSCollection:      config.GetDnsCollection(),
		ExitNodeCollection: config.GetExitNodeCollection(),
	}, nil
}

// updateChecksIfNew updates checks if there are changes and sync new meta with management
func (e *Engine) updateChecksIfNew(checks []*mgmProto.Checks) error {
	// if checks are equal, we skip the update
	if isChecksEqual(e.checks, checks) {
		return nil
	}
	e.checks = checks

	info, err := system.GetInfoWithChecks(e.ctx, checks)
	if err != nil {
		log.Warnf("failed to get system info with checks: %v", err)
		info = system.GetInfo(e.ctx)
	}
	info.SetFlags(
		e.config.RosenpassEnabled,
		e.config.RosenpassPermissive,
		&e.config.ServerSSHAllowed,
		e.config.DisableClientRoutes,
		e.config.DisableServerRoutes,
		e.config.DisableDNS,
		e.config.DisableFirewall,
		e.config.BlockLANAccess,
		e.config.BlockInbound,
		e.config.LazyConnectionEnabled,
	)

	if err := e.mgmClient.SyncMeta(info); err != nil {
		log.Errorf("could not sync meta: error %s", err)
		return err
	}
	return nil
}

func isNil(server nbssh.Server) bool {
	return server == nil || reflect.ValueOf(server).IsNil()
}

func (e *Engine) updateSSH(sshConf *mgmProto.SSHConfig) error {
	if e.config.BlockInbound {
		log.Infof("SSH server is disabled because inbound connections are blocked")
		return nil
	}

	if !e.config.ServerSSHAllowed {
		log.Info("SSH server is not enabled")
		return nil
	}

	if sshConf.GetSshEnabled() {
		if runtime.GOOS == "windows" {
			log.Warnf("running SSH server on %s is not supported", runtime.GOOS)
			return nil
		}
		// start SSH server if it wasn't running
		if isNil(e.sshServer) {
			listenAddr := fmt.Sprintf("%s:%d", e.wgInterface.Address().IP.String(), nbssh.DefaultSSHPort)
			if nbnetstack.IsEnabled() {
				listenAddr = fmt.Sprintf("127.0.0.1:%d", nbssh.DefaultSSHPort)
			}
			// nil sshServer means it has not yet been started
			var err error
			e.sshServer, err = e.sshServerFunc(e.config.SSHKey, listenAddr)

			if err != nil {
				return fmt.Errorf("create ssh server: %w", err)
			}
			go func() {
				// blocking
				err = e.sshServer.Start()
				if err != nil {
					// will throw error when we stop it even if it is a graceful stop
					log.Debugf("stopped SSH server with error %v", err)
				}
				e.syncMsgMux.Lock()
				defer e.syncMsgMux.Unlock()
				e.sshServer = nil
				log.Infof("stopped SSH server")
			}()
		} else {
			log.Debugf("SSH server is already running")
		}
	} else if !isNil(e.sshServer) {
		// Disable SSH server request, so stop it if it was running
		err := e.sshServer.Stop()
		if err != nil {
			log.Warnf("failed to stop SSH server %v", err)
		}
		e.sshServer = nil
	}
	return nil
}

func (e *Engine) updateConfig(conf *mgmProto.PeerConfig) error {
	if e.wgInterface == nil {
		return errors.New("wireguard interface is not initialized")
	}

	if e.wgInterface.Address().String() != conf.Address {
		oldAddr := e.wgInterface.Address().String()
		log.Debugf("updating peer address from %s to %s", oldAddr, conf.Address)
		err := e.wgInterface.UpdateAddr(conf.Address)
		if err != nil {
			return err
		}
		e.config.WgAddr = conf.Address
		log.Infof("updated peer address from %s to %s", oldAddr, conf.Address)
	}

	if conf.GetSshConfig() != nil {
		err := e.updateSSH(conf.GetSshConfig())
		if err != nil {
			log.Warnf("failed handling SSH server setup: %v", err)
		}
	}

	state := e.statusRecorder.GetLocalPeerState()
	state.IP = e.config.WgAddr
	state.PubKey = e.config.WgPrivateKey.PublicKey().String()
	state.KernelInterface = device.WireGuardModuleIsLoaded()
	state.FQDN = conf.GetFqdn()

	e.statusRecorder.UpdateLocalPeerState(state)

	return nil
}

// receiveManagementEvents connects to the Management Service event stream to receive updates from the management service
// E.g. when a new peer has been registered and we are allowed to connect to it.
func (e *Engine) receiveManagementEvents() {
	go func() {
		info, err := system.GetInfoWithChecks(e.ctx, e.checks)
		if err != nil {
			log.Warnf("failed to get system info with checks: %v", err)
			info = system.GetInfo(e.ctx)
		}
		info.SetFlags(
			e.config.RosenpassEnabled,
			e.config.RosenpassPermissive,
			&e.config.ServerSSHAllowed,
			e.config.DisableClientRoutes,
			e.config.DisableServerRoutes,
			e.config.DisableDNS,
			e.config.DisableFirewall,
			e.config.BlockLANAccess,
			e.config.BlockInbound,
			e.config.LazyConnectionEnabled,
		)

		// err = e.mgmClient.Sync(info, e.handleSync)
		err = e.mgmClient.Sync(e.ctx, info, e.handleSync)
		if err != nil {
			// happens if management is unavailable for a long time.
			// We want to cancel the operation of the whole client
			_ = CtxGetState(e.ctx).Wrap(ErrResetConnection)
			e.clientCancel()
			return
		}
		log.Debugf("stopped receiving updates from Management Service")
	}()
	log.Debugf("connecting to Management Service updates stream")
}

func (e *Engine) updateSTUNs(stuns []*mgmProto.HostConfig) error {
	if len(stuns) == 0 {
		return nil
	}
	var newSTUNs []*stun.URI
	log.Debugf("got STUNs update from Management Service, updating")
	for _, s := range stuns {
		url, err := stun.ParseURI(s.Uri)
		if err != nil {
			return err
		}
		newSTUNs = append(newSTUNs, url)
	}
	e.STUNs = newSTUNs

	return nil
}

func (e *Engine) updateTURNs(turns []*mgmProto.ProtectedHostConfig) error {
	if len(turns) == 0 {
		return nil
	}
	var newTURNs []*stun.URI
	log.Debugf("got TURNs update from Management Service, updating")
	for _, turn := range turns {
		url, err := stun.ParseURI(turn.HostConfig.Uri)
		if err != nil {
			return err
		}
		url.Username = turn.User
		url.Password = turn.Password
		newTURNs = append(newTURNs, url)
	}
	e.TURNs = newTURNs

	return nil
}

func (e *Engine) updateNetworkMap(networkMap *mgmProto.NetworkMap) error {
	// intentionally leave it before checking serial because for now it can happen that peer IP changed but serial didn't
	if networkMap.GetPeerConfig() != nil {
		err := e.updateConfig(networkMap.GetPeerConfig())
		if err != nil {
			return err
		}
	}

	serial := networkMap.GetSerial()
	if e.networkSerial > serial {
		log.Debugf("received outdated NetworkMap with serial %d, ignoring", serial)
		return nil
	}

	if err := e.connMgr.UpdatedRemoteFeatureFlag(e.ctx, networkMap.GetPeerConfig().GetLazyConnectionEnabled()); err != nil {
		log.Errorf("failed to update lazy connection feature flag: %v", err)
	}

	if e.firewall != nil {
		if localipfw, ok := e.firewall.(localIpUpdater); ok {
			if err := localipfw.UpdateLocalIPs(); err != nil {
				log.Errorf("failed to update local IPs: %v", err)
			}
		}

		// If we got empty rules list but management did not set the networkMap.FirewallRulesIsEmpty flag,
		// then the mgmt server is older than the client, and we need to allow all traffic for routes.
		// This needs to be toggled before applying routes.
		isLegacy := len(networkMap.RoutesFirewallRules) == 0 && !networkMap.RoutesFirewallRulesIsEmpty
		if err := e.firewall.SetLegacyManagement(isLegacy); err != nil {
			log.Errorf("failed to set legacy management flag: %v", err)
		}
	}

	protoDNSConfig := networkMap.GetDNSConfig()
	if protoDNSConfig == nil {
		protoDNSConfig = &mgmProto.DNSConfig{}
	}

	if err := e.dnsServer.UpdateDNSServer(serial, toDNSConfig(protoDNSConfig, e.wgInterface.Address().Network)); err != nil {
		log.Errorf("failed to update dns server, err: %v", err)
	}

	// apply routes first, route related actions might depend on routing being enabled
	routes := toRoutes(networkMap.GetRoutes())
	serverRoutes, clientRoutes := e.routeManager.ClassifyRoutes(routes)

	// lazy mgr needs to be aware of which routes are available before they are applied
	if e.connMgr != nil {
		e.connMgr.UpdateRouteHAMap(clientRoutes)
		log.Debugf("updated lazy connection manager with %d HA groups", len(clientRoutes))
	}

	dnsRouteFeatureFlag := toDNSFeatureFlag(networkMap)
	if err := e.routeManager.UpdateRoutes(serial, serverRoutes, clientRoutes, dnsRouteFeatureFlag); err != nil {
		log.Errorf("failed to update routes: %v", err)
	}

	if e.acl != nil {
		e.acl.ApplyFiltering(networkMap, dnsRouteFeatureFlag)
	}

	fwdEntries := toRouteDomains(e.config.WgPrivateKey.PublicKey().String(), routes)
	e.updateDNSForwarder(dnsRouteFeatureFlag, fwdEntries)

	// Ingress forward rules
	forwardingRules, err := e.updateForwardRules(networkMap.GetForwardingRules())
	if err != nil {
		log.Errorf("failed to update forward rules, err: %v", err)
	}

	log.Debugf("got peers update from Management Service, total peers to connect to = %d", len(networkMap.GetRemotePeers()))

	e.updateOfflinePeers(networkMap.GetOfflinePeers())

	// cleanup request, most likely our peer has been deleted
	if networkMap.GetRemotePeersIsEmpty() {
		err := e.removeAllPeers()
		e.statusRecorder.FinishPeerListModifications()
		if err != nil {
			return err
		}
	} else {
		err := e.removePeers(networkMap.GetRemotePeers())
		if err != nil {
			return err
		}

		err = e.modifyPeers(networkMap.GetRemotePeers())
		if err != nil {
			return err
		}

		err = e.addNewPeers(networkMap.GetRemotePeers())
		if err != nil {
			return err
		}

		e.statusRecorder.FinishPeerListModifications()

		// update SSHServer by adding remote peer SSH keys
		if !isNil(e.sshServer) {
			for _, config := range networkMap.GetRemotePeers() {
				if config.GetSshConfig() != nil && config.GetSshConfig().GetSshPubKey() != nil {
					err := e.sshServer.AddAuthorizedKey(config.WgPubKey, string(config.GetSshConfig().GetSshPubKey()))
					if err != nil {
						log.Warnf("failed adding authorized key to SSH DefaultServer %v", err)
					}
				}
			}
		}
	}

	// must set the exclude list after the peers are added. Without it the manager can not figure out the peers parameters from the store
	excludedLazyPeers := e.toExcludedLazyPeers(forwardingRules, networkMap.GetRemotePeers())
	e.connMgr.SetExcludeList(e.ctx, excludedLazyPeers)

	e.networkSerial = serial

	// Test received (upstream) servers for availability right away instead of upon usage.
	// If no server of a server group responds this will disable the respective handler and retry later.
	e.dnsServer.ProbeAvailability()

	return nil
}

func toDNSFeatureFlag(networkMap *mgmProto.NetworkMap) bool {
	if networkMap.PeerConfig != nil {
		return networkMap.PeerConfig.RoutingPeerDnsResolutionEnabled
	}
	return false
}

func toRoutes(protoRoutes []*mgmProto.Route) []*route.Route {
	if protoRoutes == nil {
		protoRoutes = []*mgmProto.Route{}
	}

	routes := make([]*route.Route, 0)
	for _, protoRoute := range protoRoutes {
		var prefix netip.Prefix
		if len(protoRoute.Domains) == 0 {
			var err error
			if prefix, err = netip.ParsePrefix(protoRoute.Network); err != nil {
				log.Errorf("Failed to parse prefix %s: %v", protoRoute.Network, err)
				continue
			}
		}

		convertedRoute := &route.Route{
			ID:          route.ID(protoRoute.ID),
			Network:     prefix.Masked(),
			Domains:     domain.FromPunycodeList(protoRoute.Domains),
			NetID:       route.NetID(protoRoute.NetID),
			NetworkType: route.NetworkType(protoRoute.NetworkType),
			Peer:        protoRoute.Peer,
			Metric:      int(protoRoute.Metric),
			Masquerade:  protoRoute.Masquerade,
			KeepRoute:   protoRoute.KeepRoute,
		}
		routes = append(routes, convertedRoute)
	}
	return routes
}

func toRouteDomains(myPubKey string, routes []*route.Route) []*dnsfwd.ForwarderEntry {
	var entries []*dnsfwd.ForwarderEntry
	for _, route := range routes {
		if len(route.Domains) == 0 {
			continue
		}
		if route.Peer == myPubKey {
			domainSet := firewallManager.NewDomainSet(route.Domains)
			for _, d := range route.Domains {
				entries = append(entries, &dnsfwd.ForwarderEntry{
					Domain: d,
					Set:    domainSet,
					ResID:  route.GetResourceID(),
				})
			}
		}
	}
	return entries
}

func toDNSConfig(protoDNSConfig *mgmProto.DNSConfig, network netip.Prefix) nbdns.Config {
	dnsUpdate := nbdns.Config{
		ServiceEnable:    protoDNSConfig.GetServiceEnable(),
		CustomZones:      make([]nbdns.CustomZone, 0),
		NameServerGroups: make([]*nbdns.NameServerGroup, 0),
	}

	for _, zone := range protoDNSConfig.GetCustomZones() {
		dnsZone := nbdns.CustomZone{
			Domain: zone.GetDomain(),
		}
		for _, record := range zone.Records {
			dnsRecord := nbdns.SimpleRecord{
				Name:  record.GetName(),
				Type:  int(record.GetType()),
				Class: record.GetClass(),
				TTL:   int(record.GetTTL()),
				RData: record.GetRData(),
			}
			dnsZone.Records = append(dnsZone.Records, dnsRecord)
		}
		dnsUpdate.CustomZones = append(dnsUpdate.CustomZones, dnsZone)
	}

	for _, nsGroup := range protoDNSConfig.GetNameServerGroups() {
		dnsNSGroup := &nbdns.NameServerGroup{
			Primary:              nsGroup.GetPrimary(),
			Domains:              nsGroup.GetDomains(),
			SearchDomainsEnabled: nsGroup.GetSearchDomainsEnabled(),
		}
		for _, ns := range nsGroup.GetNameServers() {
			dnsNS := nbdns.NameServer{
				IP:     netip.MustParseAddr(ns.GetIP()),
				NSType: nbdns.NameServerType(ns.GetNSType()),
				Port:   int(ns.GetPort()),
			}
			dnsNSGroup.NameServers = append(dnsNSGroup.NameServers, dnsNS)
		}
		dnsUpdate.NameServerGroups = append(dnsUpdate.NameServerGroups, dnsNSGroup)
	}

	if len(dnsUpdate.CustomZones) > 0 {
		addReverseZone(&dnsUpdate, network)
	}

	return dnsUpdate
}

func (e *Engine) updateOfflinePeers(offlinePeers []*mgmProto.RemotePeerConfig) {
	replacement := make([]peer.State, len(offlinePeers))
	for i, offlinePeer := range offlinePeers {
		log.Debugf("added offline peer %s", offlinePeer.Fqdn)
		replacement[i] = peer.State{
			IP:               strings.Join(offlinePeer.GetAllowedIps(), ","),
			PubKey:           offlinePeer.GetWgPubKey(),
			FQDN:             offlinePeer.GetFqdn(),
			ConnStatus:       peer.StatusIdle,
			ConnStatusUpdate: time.Now(),
			Mux:              new(sync.RWMutex),
		}
	}
	e.statusRecorder.ReplaceOfflinePeers(replacement)
}

// addNewPeers adds peers that were not know before but arrived from the Management service with the update
func (e *Engine) addNewPeers(peersUpdate []*mgmProto.RemotePeerConfig) error {
	for _, p := range peersUpdate {
		err := e.addNewPeer(p)
		if err != nil {
			return err
		}
	}
	return nil
}

// addNewPeer add peer if connection doesn't exist
func (e *Engine) addNewPeer(peerConfig *mgmProto.RemotePeerConfig) error {
	peerKey := peerConfig.GetWgPubKey()
	peerIPs := make([]netip.Prefix, 0, len(peerConfig.GetAllowedIps()))
	if _, ok := e.peerStore.PeerConn(peerKey); ok {
		return nil
	}

	for _, ipString := range peerConfig.GetAllowedIps() {
		allowedNetIP, err := netip.ParsePrefix(ipString)
		if err != nil {
			log.Errorf("failed to parse allowedIPS: %v", err)
			return err
		}
		peerIPs = append(peerIPs, allowedNetIP)
	}

	conn, err := e.createPeerConn(peerKey, peerIPs, peerConfig.AgentVersion)
	if err != nil {
		return fmt.Errorf("create peer connection: %w", err)
	}

	err = e.statusRecorder.AddPeer(peerKey, peerConfig.Fqdn, peerIPs[0].Addr().String())
	if err != nil {
		log.Warnf("error adding peer %s to status recorder, got error: %v", peerKey, err)
	}

	if exists := e.connMgr.AddPeerConn(e.ctx, peerKey, conn); exists {
		conn.Close(false)
		return fmt.Errorf("peer already exists: %s", peerKey)
	}

	return nil
}

func (e *Engine) createPeerConn(pubKey string, allowedIPs []netip.Prefix, agentVersion string) (*peer.Conn, error) {
	log.Debugf("creating peer connection %s", pubKey)

	wgConfig := peer.WgConfig{
		RemoteKey:    pubKey,
		WgListenPort: e.config.WgPort,
		WgInterface:  e.wgInterface,
		AllowedIps:   allowedIPs,
		PreSharedKey: e.config.PreSharedKey,
	}

	// randomize connection timeout
	timeout := time.Duration(rand.Intn(PeerConnectionTimeoutMax-PeerConnectionTimeoutMin)+PeerConnectionTimeoutMin) * time.Millisecond
	config := peer.ConnConfig{
		Key:          pubKey,
		LocalKey:     e.config.WgPrivateKey.PublicKey().String(),
		AgentVersion: agentVersion,
		Timeout:      timeout,
		WgConfig:     wgConfig,
		LocalWgPort:  e.config.WgPort,
		RosenpassConfig: peer.RosenpassConfig{
			PubKey:         e.getRosenpassPubKey(),
			Addr:           e.getRosenpassAddr(),
			PermissiveMode: e.config.RosenpassPermissive,
		},
		ICEConfig: icemaker.Config{
			StunTurn:             &e.stunTurn,
			InterfaceBlackList:   e.config.IFaceBlackList,
			DisableIPv6Discovery: e.config.DisableIPv6Discovery,
			UDPMux:               e.udpMux.UDPMuxDefault,
			UDPMuxSrflx:          e.udpMux,
			NATExternalIPs:       e.parseNATExternalIPMappings(),
		},
	}

	serviceDependencies := peer.ServiceDependencies{
		StatusRecorder: e.statusRecorder,
		Signaler:       e.signaler,
		IFaceDiscover:  e.mobileDep.IFaceDiscover,
		RelayManager:   e.relayManager,
		SrWatcher:      e.srWatcher,
		Semaphore:      e.connSemaphore,
	}
	peerConn, err := peer.NewConn(config, serviceDependencies)
	if err != nil {
		return nil, err
	}

	if e.rpManager != nil {
		peerConn.SetOnConnected(e.rpManager.OnConnected)
		peerConn.SetOnDisconnected(e.rpManager.OnDisconnected)
	}

	return peerConn, nil
}

// receiveSignalEvents connects to the Signal Service event stream to negotiate connection with remote peers
func (e *Engine) receiveSignalEvents() {
	go func() {
		// connect to a stream of messages coming from the signal server
		err := e.signal.Receive(e.ctx, func(msg *sProto.Message) error {
			e.syncMsgMux.Lock()
			defer e.syncMsgMux.Unlock()

			conn, ok := e.peerStore.PeerConn(msg.Key)
			if !ok {
				return fmt.Errorf("wrongly addressed message %s", msg.Key)
			}

			msgType := msg.GetBody().GetType()
			if msgType != sProto.Body_GO_IDLE {
				e.connMgr.ActivatePeer(e.ctx, conn)
			}

			switch msg.GetBody().Type {
			case sProto.Body_OFFER:
				remoteCred, err := signal.UnMarshalCredential(msg)
				if err != nil {
					return err
				}

				var rosenpassPubKey []byte
				rosenpassAddr := ""
				if msg.GetBody().GetRosenpassConfig() != nil {
					rosenpassPubKey = msg.GetBody().GetRosenpassConfig().GetRosenpassPubKey()
					rosenpassAddr = msg.GetBody().GetRosenpassConfig().GetRosenpassServerAddr()
				}
				conn.OnRemoteOffer(peer.OfferAnswer{
					IceCredentials: peer.IceCredentials{
						UFrag: remoteCred.UFrag,
						Pwd:   remoteCred.Pwd,
					},
					WgListenPort:    int(msg.GetBody().GetWgListenPort()),
					Version:         msg.GetBody().GetNetBirdVersion(),
					RosenpassPubKey: rosenpassPubKey,
					RosenpassAddr:   rosenpassAddr,
					RelaySrvAddress: msg.GetBody().GetRelayServerAddress(),
				})
			case sProto.Body_ANSWER:
				remoteCred, err := signal.UnMarshalCredential(msg)
				if err != nil {
					return err
				}

				var rosenpassPubKey []byte
				rosenpassAddr := ""
				if msg.GetBody().GetRosenpassConfig() != nil {
					rosenpassPubKey = msg.GetBody().GetRosenpassConfig().GetRosenpassPubKey()
					rosenpassAddr = msg.GetBody().GetRosenpassConfig().GetRosenpassServerAddr()
				}
				conn.OnRemoteAnswer(peer.OfferAnswer{
					IceCredentials: peer.IceCredentials{
						UFrag: remoteCred.UFrag,
						Pwd:   remoteCred.Pwd,
					},
					WgListenPort:    int(msg.GetBody().GetWgListenPort()),
					Version:         msg.GetBody().GetNetBirdVersion(),
					RosenpassPubKey: rosenpassPubKey,
					RosenpassAddr:   rosenpassAddr,
					RelaySrvAddress: msg.GetBody().GetRelayServerAddress(),
				})
			case sProto.Body_CANDIDATE:
				candidate, err := ice.UnmarshalCandidate(msg.GetBody().Payload)
				if err != nil {
					log.Errorf("failed on parsing remote candidate %s -> %s", candidate, err)
					return err
				}

				go conn.OnRemoteCandidate(candidate, e.routeManager.GetClientRoutes())
			case sProto.Body_MODE:
			case sProto.Body_GO_IDLE:
				e.connMgr.DeactivatePeer(conn)
			}

			return nil
		})
		if err != nil {
			// happens if signal is unavailable for a long time.
			// We want to cancel the operation of the whole client
			_ = CtxGetState(e.ctx).Wrap(ErrResetConnection)
			e.clientCancel()
			return
		}
	}()

	e.signal.WaitStreamConnected()
}

func (e *Engine) parseNATExternalIPMappings() []string {
	var mappedIPs []string
	var ignoredIFaces = make(map[string]interface{})
	for _, iFace := range e.config.IFaceBlackList {
		ignoredIFaces[iFace] = nil
	}
	for _, mapping := range e.config.NATExternalIPs {
		var external, internal string
		var externalIP, internalIP net.IP
		var err error

		split := strings.Split(mapping, "/")
		if len(split) > 2 {
			log.Warnf("ignoring invalid external mapping '%s', too many delimiters", mapping)
			break
		}
		if len(split) > 1 {
			internal = split[1]
			internalIP = net.ParseIP(internal)
			if internalIP == nil {
				// not a properly formatted IP address, maybe it's interface name?
				if _, present := ignoredIFaces[internal]; present {
					log.Warnf("internal interface '%s' in blacklist, ignoring external mapping '%s'", internal, mapping)
					break
				}
				internalIP, err = findIPFromInterfaceName(internal)
				if err != nil {
					log.Warnf("error finding interface IP for interface '%s', ignoring external mapping '%s': %v", internal, mapping, err)
					break
				}
			}
		}
		external = split[0]
		externalIP = net.ParseIP(external)
		if externalIP == nil {
			log.Warnf("invalid external IP, %s, ignoring external IP mapping '%s'", external, mapping)
			break
		}
		mappedIP := externalIP.String()
		if internalIP != nil {
			mappedIP = mappedIP + "/" + internalIP.String()
		}
		mappedIPs = append(mappedIPs, mappedIP)
		log.Infof("parsed external IP mapping of '%s' as '%s'", mapping, mappedIP)
	}
	if len(mappedIPs) != len(e.config.NATExternalIPs) {
		log.Warnf("one or more external IP mappings failed to parse, ignoring all mappings")
		return nil
	}
	return mappedIPs
}

func (e *Engine) close() {
	log.Debugf("removing Netbird interface %s", e.config.WgIfaceName)
	if e.wgInterface != nil {
		if err := e.wgInterface.Close(); err != nil {
			log.Errorf("failed closing Netbird interface %s %v", e.config.WgIfaceName, err)
		}
		e.wgInterface = nil
		e.statusRecorder.SetWgIface(nil)
	}

	if !isNil(e.sshServer) {
		err := e.sshServer.Stop()
		if err != nil {
			log.Warnf("failed stopping the SSH server: %v", err)
		}
	}

	if e.firewall != nil {
		err := e.firewall.Close(e.stateManager)
		if err != nil {
			log.Warnf("failed to reset firewall: %s", err)
		}
	}

	if e.rpManager != nil {
		_ = e.rpManager.Close()
	}
}

func (e *Engine) readInitialSettings() ([]*route.Route, *nbdns.Config, bool, error) {
	if runtime.GOOS != "android" {
		// nolint:nilnil
		return nil, nil, false, nil
	}

	info := system.GetInfo(e.ctx)
	info.SetFlags(
		e.config.RosenpassEnabled,
		e.config.RosenpassPermissive,
		&e.config.ServerSSHAllowed,
		e.config.DisableClientRoutes,
		e.config.DisableServerRoutes,
		e.config.DisableDNS,
		e.config.DisableFirewall,
		e.config.BlockLANAccess,
		e.config.BlockInbound,
		e.config.LazyConnectionEnabled,
	)

	netMap, err := e.mgmClient.GetNetworkMap(info)
	if err != nil {
		return nil, nil, false, err
	}
	routes := toRoutes(netMap.GetRoutes())
	dnsCfg := toDNSConfig(netMap.GetDNSConfig(), e.wgInterface.Address().Network)
	dnsFeatureFlag := toDNSFeatureFlag(netMap)
	return routes, &dnsCfg, dnsFeatureFlag, nil
}

func (e *Engine) newWgIface() (*iface.WGIface, error) {
	transportNet, err := e.newStdNet()
	if err != nil {
		log.Errorf("failed to create pion's stdnet: %s", err)
	}

	opts := iface.WGIFaceOpts{
		IFaceName:    e.config.WgIfaceName,
		Address:      e.config.WgAddr,
		WGPort:       e.config.WgPort,
		WGPrivKey:    e.config.WgPrivateKey.String(),
		MTU:          iface.DefaultMTU,
		TransportNet: transportNet,
		FilterFn:     e.addrViaRoutes,
		DisableDNS:   e.config.DisableDNS,
	}

	switch runtime.GOOS {
	case "android":
		opts.MobileArgs = &device.MobileIFaceArguments{
			TunAdapter: e.mobileDep.TunAdapter,
			TunFd:      int(e.mobileDep.FileDescriptor),
		}
	case "ios":
		opts.MobileArgs = &device.MobileIFaceArguments{
			TunFd: int(e.mobileDep.FileDescriptor),
		}
	}

	return iface.NewWGIFace(opts)
}

func (e *Engine) wgInterfaceCreate() (err error) {
	switch runtime.GOOS {
	case "android":
		err = e.wgInterface.CreateOnAndroid(e.routeManager.InitialRouteRange(), e.dnsServer.DnsIP().String(), e.dnsServer.SearchDomains())
	case "ios":
		e.mobileDep.NetworkChangeListener.SetInterfaceIP(e.config.WgAddr)
		err = e.wgInterface.Create()
	default:
		err = e.wgInterface.Create()
	}
	return err
}

func (e *Engine) newDnsServer(dnsConfig *nbdns.Config) (dns.Server, error) {
	// due to tests where we are using a mocked version of the DNS server
	if e.dnsServer != nil {
		return e.dnsServer, nil
	}

	switch runtime.GOOS {
	case "android":
		dnsServer := dns.NewDefaultServerPermanentUpstream(
			e.ctx,
			e.wgInterface,
			e.mobileDep.HostDNSAddresses,
			*dnsConfig,
			e.mobileDep.NetworkChangeListener,
			e.statusRecorder,
			e.config.DisableDNS,
		)
		go e.mobileDep.DnsReadyListener.OnReady()
		return dnsServer, nil

	case "ios":
		dnsServer := dns.NewDefaultServerIos(e.ctx, e.wgInterface, e.mobileDep.DnsManager, e.statusRecorder, e.config.DisableDNS)
		return dnsServer, nil

	default:

		dnsServer, err := dns.NewDefaultServer(e.ctx, dns.DefaultServerConfig{
			WgInterface:    e.wgInterface,
			CustomAddress:  e.config.CustomDNSAddress,
			StatusRecorder: e.statusRecorder,
			StateManager:   e.stateManager,
			DisableSys:     e.config.DisableDNS,
		})
		if err != nil {
			return nil, err
		}

		return dnsServer, nil
	}
}

// GetRouteManager returns the route manager
func (e *Engine) GetRouteManager() routemanager.Manager {
	return e.routeManager
}

// GetFirewallManager returns the firewall manager
func (e *Engine) GetFirewallManager() firewallManager.Manager {
	return e.firewall
}

func findIPFromInterfaceName(ifaceName string) (net.IP, error) {
	iface, err := net.InterfaceByName(ifaceName)
	if err != nil {
		return nil, err
	}
	return findIPFromInterface(iface)
}

func findIPFromInterface(iface *net.Interface) (net.IP, error) {
	ifaceAddrs, err := iface.Addrs()
	if err != nil {
		return nil, err
	}
	for _, addr := range ifaceAddrs {
		if ipv4Addr := addr.(*net.IPNet).IP.To4(); ipv4Addr != nil {
			return ipv4Addr, nil
		}
	}
	return nil, fmt.Errorf("interface %s don't have an ipv4 address", iface.Name)
}

func (e *Engine) getRosenpassPubKey() []byte {
	if e.rpManager != nil {
		return e.rpManager.GetPubKey()
	}
	return nil
}

func (e *Engine) getRosenpassAddr() string {
	if e.rpManager != nil {
		return e.rpManager.GetAddress().String()
	}
	return ""
}

// RunHealthProbes executes health checks for Signal, Management, Relay and WireGuard services
// and updates the status recorder with the latest states.
func (e *Engine) RunHealthProbes() bool {
	e.syncMsgMux.Lock()

	signalHealthy := e.signal.IsHealthy()
	log.Debugf("signal health check: healthy=%t", signalHealthy)

	managementHealthy := e.mgmClient.IsHealthy()
	log.Debugf("management health check: healthy=%t", managementHealthy)

	stuns := slices.Clone(e.STUNs)
	turns := slices.Clone(e.TURNs)

	if e.wgInterface != nil {
		stats, err := e.wgInterface.GetStats()
		if err != nil {
			log.Warnf("failed to get wireguard stats: %v", err)
			e.syncMsgMux.Unlock()
			return false
		}
		for _, key := range e.peerStore.PeersPubKey() {
			// wgStats could be zero value, in which case we just reset the stats
			wgStats, ok := stats[key]
			if !ok {
				continue
			}
			if err := e.statusRecorder.UpdateWireGuardPeerState(key, wgStats); err != nil {
				log.Debugf("failed to update wg stats for peer %s: %s", key, err)
			}
		}
	}

	e.syncMsgMux.Unlock()

	results := e.probeICE(stuns, turns)
	e.statusRecorder.UpdateRelayStates(results)

	relayHealthy := true
	for _, res := range results {
		if res.Err != nil {
			relayHealthy = false
			break
		}
	}
	log.Debugf("relay health check: healthy=%t", relayHealthy)

	allHealthy := signalHealthy && managementHealthy && relayHealthy
	log.Debugf("all health checks completed: healthy=%t", allHealthy)
	return allHealthy
}

func (e *Engine) probeICE(stuns, turns []*stun.URI) []relay.ProbeResult {
	return append(
		relay.ProbeAll(e.ctx, relay.ProbeSTUN, stuns),
		relay.ProbeAll(e.ctx, relay.ProbeTURN, turns)...,
	)
}

// restartEngine restarts the engine by cancelling the client context
func (e *Engine) restartEngine() {
	e.syncMsgMux.Lock()
	defer e.syncMsgMux.Unlock()

	if e.ctx.Err() != nil {
		return
	}

	log.Info("restarting engine")
	CtxGetState(e.ctx).Set(StatusConnecting)
	_ = CtxGetState(e.ctx).Wrap(ErrResetConnection)
	log.Infof("cancelling client context, engine will be recreated")
	e.clientCancel()
}

func (e *Engine) startNetworkMonitor() {
	if !e.config.NetworkMonitor {
		log.Infof("Network monitor is disabled, not starting")
		return
	}

	e.networkMonitor = networkmonitor.New()
	go func() {
		if err := e.networkMonitor.Listen(e.ctx); err != nil {
			if errors.Is(err, context.Canceled) {
				log.Infof("network monitor stopped")
				return
			}
			log.Errorf("network monitor error: %v", err)
			return
		}

		log.Infof("Network monitor: detected network change, restarting engine")
		e.restartEngine()
	}()
}

func (e *Engine) addrViaRoutes(addr netip.Addr) (bool, netip.Prefix, error) {
	var vpnRoutes []netip.Prefix
	for _, routes := range e.routeManager.GetClientRoutes() {
		if len(routes) > 0 && routes[0] != nil {
			vpnRoutes = append(vpnRoutes, routes[0].Network)
		}
	}

	if isVpn, prefix := systemops.IsAddrRouted(addr, vpnRoutes); isVpn {
		return true, prefix, nil
	}

	return false, netip.Prefix{}, nil
}

func (e *Engine) stopDNSServer() {
	if e.dnsServer == nil {
		return
	}
	e.dnsServer.Stop()
	e.dnsServer = nil
	err := fmt.Errorf("DNS server stopped")
	nsGroupStates := e.statusRecorder.GetDNSStates()
	for i := range nsGroupStates {
		nsGroupStates[i].Enabled = false
		nsGroupStates[i].Error = err
	}
	e.statusRecorder.UpdateDNSStates(nsGroupStates)
}

// SetNetworkMapPersistence enables or disables network map persistence
func (e *Engine) SetNetworkMapPersistence(enabled bool) {
	e.syncMsgMux.Lock()
	defer e.syncMsgMux.Unlock()

	if enabled == e.persistNetworkMap {
		return
	}
	e.persistNetworkMap = enabled
	log.Debugf("Network map persistence is set to %t", enabled)

	if !enabled {
		e.latestNetworkMap = nil
	}
}

// GetLatestNetworkMap returns the stored network map if persistence is enabled
func (e *Engine) GetLatestNetworkMap() (*mgmProto.NetworkMap, error) {
	e.syncMsgMux.Lock()
	defer e.syncMsgMux.Unlock()

	if !e.persistNetworkMap {
		return nil, errors.New("network map persistence is disabled")
	}

	if e.latestNetworkMap == nil {
		//nolint:nilnil
		return nil, nil
	}

	log.Debugf("Retrieving latest network map with size %d bytes", proto.Size(e.latestNetworkMap))
	nm, ok := proto.Clone(e.latestNetworkMap).(*mgmProto.NetworkMap)
	if !ok {

		return nil, fmt.Errorf("failed to clone network map")
	}

	return nm, nil
}

// GetWgAddr returns the wireguard address
func (e *Engine) GetWgAddr() netip.Addr {
	if e.wgInterface == nil {
		return netip.Addr{}
	}
	return e.wgInterface.Address().IP
}

// updateDNSForwarder start or stop the DNS forwarder based on the domains and the feature flag
func (e *Engine) updateDNSForwarder(
	enabled bool,
	fwdEntries []*dnsfwd.ForwarderEntry,
) {
	if e.config.DisableServerRoutes {
		return
	}

	if !enabled {
		if e.dnsForwardMgr == nil {
			return
		}
		if err := e.dnsForwardMgr.Stop(context.Background()); err != nil {
			log.Errorf("failed to stop DNS forward: %v", err)
		}
		return
	}

	if len(fwdEntries) > 0 {
		if e.dnsForwardMgr == nil {
			e.dnsForwardMgr = dnsfwd.NewManager(e.firewall, e.statusRecorder)

			if err := e.dnsForwardMgr.Start(fwdEntries); err != nil {
				log.Errorf("failed to start DNS forward: %v", err)
				e.dnsForwardMgr = nil
			}

			log.Infof("started domain router service with %d entries", len(fwdEntries))
		} else {
			e.dnsForwardMgr.UpdateDomains(fwdEntries)
		}
	} else if e.dnsForwardMgr != nil {
		log.Infof("disable domain router service")
		if err := e.dnsForwardMgr.Stop(context.Background()); err != nil {
			log.Errorf("failed to stop DNS forward: %v", err)
		}
		e.dnsForwardMgr = nil
	}
}

func (e *Engine) GetNet() (*netstack.Net, error) {
	e.syncMsgMux.Lock()
	intf := e.wgInterface
	e.syncMsgMux.Unlock()
	if intf == nil {
		return nil, errors.New("wireguard interface not initialized")
	}

	nsnet := intf.GetNet()
	if nsnet == nil {
		return nil, errors.New("failed to get netstack")
	}
	return nsnet, nil
}

func (e *Engine) Address() (netip.Addr, error) {
	e.syncMsgMux.Lock()
	intf := e.wgInterface
	e.syncMsgMux.Unlock()
	if intf == nil {
		return netip.Addr{}, errors.New("wireguard interface not initialized")
	}

	return e.wgInterface.Address().IP, nil
}

func (e *Engine) updateForwardRules(rules []*mgmProto.ForwardingRule) ([]firewallManager.ForwardRule, error) {
	if e.firewall == nil {
		log.Warn("firewall is disabled, not updating forwarding rules")
		return nil, nil
	}

	if len(rules) == 0 {
		if e.ingressGatewayMgr == nil {
			return nil, nil
		}

		err := e.ingressGatewayMgr.Close()
		e.ingressGatewayMgr = nil
		e.statusRecorder.SetIngressGwMgr(nil)
		return nil, err
	}

	if e.ingressGatewayMgr == nil {
		mgr := ingressgw.NewManager(e.firewall)
		e.ingressGatewayMgr = mgr
		e.statusRecorder.SetIngressGwMgr(mgr)
	}

	var merr *multierror.Error
	forwardingRules := make([]firewallManager.ForwardRule, 0, len(rules))
	for _, rule := range rules {
		proto, err := convertToFirewallProtocol(rule.GetProtocol())
		if err != nil {
			merr = multierror.Append(merr, fmt.Errorf("failed to convert protocol '%s': %w", rule.GetProtocol(), err))
			continue
		}

		dstPortInfo, err := convertPortInfo(rule.GetDestinationPort())
		if err != nil {
			merr = multierror.Append(merr, fmt.Errorf("invalid destination port '%v': %w", rule.GetDestinationPort(), err))
			continue
		}

		translateIP, err := convertToIP(rule.GetTranslatedAddress())
		if err != nil {
			merr = multierror.Append(merr, fmt.Errorf("failed to convert translated address '%s': %w", rule.GetTranslatedAddress(), err))
			continue
		}

		translatePort, err := convertPortInfo(rule.GetTranslatedPort())
		if err != nil {
			merr = multierror.Append(merr, fmt.Errorf("invalid translate port '%v': %w", rule.GetTranslatedPort(), err))
			continue
		}

		forwardRule := firewallManager.ForwardRule{
			Protocol:          proto,
			DestinationPort:   *dstPortInfo,
			TranslatedAddress: translateIP,
			TranslatedPort:    *translatePort,
		}

		forwardingRules = append(forwardingRules, forwardRule)
	}

	log.Infof("updating forwarding rules: %d", len(forwardingRules))
	if err := e.ingressGatewayMgr.Update(forwardingRules); err != nil {
		log.Errorf("failed to update forwarding rules: %v", err)
	}

	return forwardingRules, nberrors.FormatErrorOrNil(merr)
}

func (e *Engine) toExcludedLazyPeers(rules []firewallManager.ForwardRule, peers []*mgmProto.RemotePeerConfig) map[string]bool {
	excludedPeers := make(map[string]bool)
	for _, r := range rules {
		ip := r.TranslatedAddress
		for _, p := range peers {
			for _, allowedIP := range p.GetAllowedIps() {
				if allowedIP != ip.String() {
					continue
				}
				log.Infof("exclude forwarder peer from lazy connection: %s", p.GetWgPubKey())
				excludedPeers[p.GetWgPubKey()] = true
			}
		}
	}

	return excludedPeers
}

// isChecksEqual checks if two slices of checks are equal.
func isChecksEqual(checks1, checks2 []*mgmProto.Checks) bool {
	normalize := func(checks []*mgmProto.Checks) []string {
		normalized := make([]string, len(checks))

		for i, check := range checks {
			sortedFiles := slices.Clone(check.Files)
			sort.Strings(sortedFiles)
			normalized[i] = strings.Join(sortedFiles, "|")
		}

		sort.Strings(normalized)
		return normalized
	}

	n1 := normalize(checks1)
	n2 := normalize(checks2)

	return slices.Equal(n1, n2)
}

func getInterfacePrefixes() ([]netip.Prefix, error) {
	ifaces, err := net.Interfaces()
	if err != nil {
		return nil, fmt.Errorf("get interfaces: %w", err)
	}

	var prefixes []netip.Prefix
	var merr *multierror.Error

	for _, iface := range ifaces {
		addrs, err := iface.Addrs()
		if err != nil {
			merr = multierror.Append(merr, fmt.Errorf("get addresses for interface %s: %w", iface.Name, err))
			continue
		}
		for _, addr := range addrs {
			ipNet, ok := addr.(*net.IPNet)
			if !ok {
				merr = multierror.Append(merr, fmt.Errorf("cast address to IPNet: %v", addr))
				continue
			}
			addr, ok := netip.AddrFromSlice(ipNet.IP)
			if !ok {
				merr = multierror.Append(merr, fmt.Errorf("cast IPNet to netip.Addr: %v", ipNet.IP))
				continue
			}
			ones, _ := ipNet.Mask.Size()
			prefix := netip.PrefixFrom(addr.Unmap(), ones).Masked()
			ip := prefix.Addr()

			// TODO: add IPv6
			if !ip.Is4() || ip.IsLoopback() || ip.IsMulticast() || ip.IsLinkLocalUnicast() || ip.IsLinkLocalMulticast() {
				continue
			}

			prefixes = append(prefixes, prefix)
		}
	}

	return prefixes, nberrors.FormatErrorOrNil(merr)
}

// compareNetIPLists compares a list of netip.Prefix with a list of strings.
// return true if both lists are equal, false otherwise.
func compareNetIPLists(list1 []netip.Prefix, list2 []string) bool {
	if len(list1) != len(list2) {
		return false
	}

	freq := make(map[string]int, len(list1))
	for _, p := range list1 {
		freq[p.String()]++
	}

	for _, s := range list2 {
		p, err := netip.ParsePrefix(s)
		if err != nil {
			return false // invalid prefix in list2.
		}
		key := p.String()
		if freq[key] == 0 {
			return false
		}
		freq[key]--
	}

	// all counts should be zero if lists are equal.
	for _, count := range freq {
		if count != 0 {
			return false
		}
	}
	return true
}

func fileExists(path string) bool {
	_, err := os.Stat(path)
	return !os.IsNotExist(err)
}

func createFile(path string) error {
	file, err := os.Create(path)
	if err != nil {
		return err
	}
	return file.Close()
}<|MERGE_RESOLUTION|>--- conflicted
+++ resolved
@@ -7,11 +7,8 @@
 	"math/rand"
 	"net"
 	"net/netip"
-<<<<<<< HEAD
 	"net/url"
-=======
 	"os"
->>>>>>> 552dc605
 	"reflect"
 	"runtime"
 	"slices"
