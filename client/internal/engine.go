--- conflicted
+++ resolved
@@ -294,7 +294,7 @@
 	if os.Getenv("NB_REMOVE_BEFORE_DNS") == "true" && os.Getenv("NB_REMOVE_BEFORE_ROUTES") != "true" {
 		log.Info("removing peers before dns")
 		if err := e.removeAllPeers(); err != nil {
-			return fmt.Errorf("failed to remove all peers: %s", err)
+			fmt.Errorf("failed to remove all peers: %s", err)
 		}
 	}
 	if err := e.stopSSHServer(); err != nil {
@@ -318,7 +318,7 @@
 	if os.Getenv("NB_REMOVE_BEFORE_ROUTES") == "true" && os.Getenv("NB_REMOVE_BEFORE_DNS") != "true" {
 		log.Info("removing peers before routes")
 		if err := e.removeAllPeers(); err != nil {
-			return fmt.Errorf("failed to remove all peers: %s", err)
+			fmt.Errorf("failed to remove all peers: %s", err)
 		}
 	}
 
@@ -334,16 +334,11 @@
 	e.statusRecorder.UpdateDNSStates([]peer.NSGroupState{})
 	e.statusRecorder.UpdateRelayStates([]relay.ProbeResult{})
 
-<<<<<<< HEAD
-	if err := e.removeAllPeers(); err != nil {
-		log.Errorf("failed to remove all peers: %s", err)
-=======
 	if os.Getenv("NB_REMOVE_BEFORE_DNS") != "true" && os.Getenv("NB_REMOVE_BEFORE_ROUTES") != "true" {
 		log.Info("removing peers after dns and routes")
 		if err := e.removeAllPeers(); err != nil {
-			return fmt.Errorf("failed to remove all peers: %s", err)
-		}
->>>>>>> a293f760
+			fmt.Errorf("failed to remove all peers: %s", err)
+		}
 	}
 
 	if e.cancel != nil {
