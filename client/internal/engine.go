package internal

import (
	"context"
	"fmt"
	"math/rand"
	"net"
	"net/netip"
	"reflect"
	"runtime"
	"strings"
	"sync"
	"time"

	"github.com/pion/ice/v3"
	"github.com/pion/stun/v2"
	log "github.com/sirupsen/logrus"
	"golang.zx2c4.com/wireguard/wgctrl/wgtypes"

	"github.com/netbirdio/netbird/client/firewall"
	"github.com/netbirdio/netbird/client/firewall/manager"
	"github.com/netbirdio/netbird/client/internal/acl"
	"github.com/netbirdio/netbird/client/internal/dns"
	"github.com/netbirdio/netbird/client/internal/peer"
	"github.com/netbirdio/netbird/client/internal/rosenpass"
	"github.com/netbirdio/netbird/client/internal/routemanager"
	"github.com/netbirdio/netbird/client/internal/wgproxy"
	nbssh "github.com/netbirdio/netbird/client/ssh"
	nbdns "github.com/netbirdio/netbird/dns"
	"github.com/netbirdio/netbird/iface"
	"github.com/netbirdio/netbird/iface/bind"
	mgm "github.com/netbirdio/netbird/management/client"
	mgmProto "github.com/netbirdio/netbird/management/proto"
	"github.com/netbirdio/netbird/route"
	signal "github.com/netbirdio/netbird/signal/client"
	sProto "github.com/netbirdio/netbird/signal/proto"
	"github.com/netbirdio/netbird/util"
)

// PeerConnectionTimeoutMax is a timeout of an initial connection attempt to a remote peer.
// E.g. this peer will wait PeerConnectionTimeoutMax for the remote peer to respond,
// if not successful then it will retry the connection attempt.
// Todo pass timeout at EnginConfig
const (
	PeerConnectionTimeoutMax = 45000 // ms
	PeerConnectionTimeoutMin = 30000 // ms
)

var ErrResetConnection = fmt.Errorf("reset connection")

// EngineConfig is a config for the Engine
type EngineConfig struct {
	WgPort      int
	WgIfaceName string

	// WgAddr is a Wireguard local address (Netbird Network IP)
	WgAddr string

	// WgPrivateKey is a Wireguard private key of our peer (it MUST never leave the machine)
	WgPrivateKey wgtypes.Key

	// IFaceBlackList is a list of network interfaces to ignore when discovering connection candidates (ICE related)
	IFaceBlackList       []string
	DisableIPv6Discovery bool

	PreSharedKey *wgtypes.Key

	// UDPMuxPort default value 0 - the system will pick an available port
	UDPMuxPort int

	// UDPMuxSrflxPort default value 0 - the system will pick an available port
	UDPMuxSrflxPort int

	// SSHKey is a private SSH key in a PEM format
	SSHKey []byte

	NATExternalIPs []string

	CustomDNSAddress string

	RosenpassEnabled bool
}

// Engine is a mechanism responsible for reacting on Signal and Management stream events and managing connections to the remote peers.
type Engine struct {
	// signal is a Signal Service client
	signal signal.Client
	// mgmClient is a Management Service client
	mgmClient mgm.Client
	// peerConns is a map that holds all the peers that are known to this peer
	peerConns map[string]*peer.Conn
	// rpManager is a Rosenpass manager
	rpManager *rosenpass.Manager

	// syncMsgMux is used to guarantee sequential Management Service message processing
	syncMsgMux *sync.Mutex

	config    *EngineConfig
	mobileDep MobileDependency

	// STUNs is a list of STUN servers used by ICE
	STUNs []*stun.URI
	// TURNs is a list of STUN servers used by ICE
	TURNs []*stun.URI

	cancel context.CancelFunc

	ctx context.Context

	wgInterface    *iface.WGIface
	wgProxyFactory *wgproxy.Factory

	udpMux *bind.UniversalUDPMuxDefault

	// networkSerial is the latest CurrentSerial (state ID) of the network sent by the Management service
	networkSerial uint64

	sshServerFunc func(hostKeyPEM []byte, addr string) (nbssh.Server, error)
	sshServer     nbssh.Server

	statusRecorder *peer.Status

	firewall     manager.Manager
	routeManager routemanager.Manager
	acl          acl.Manager

	dnsServer dns.Server
}

// Peer is an instance of the Connection Peer
type Peer struct {
	WgPubKey     string
	WgAllowedIps string
}

// NewEngine creates a new Connection Engine
func NewEngine(
	ctx context.Context, cancel context.CancelFunc,
	signalClient signal.Client, mgmClient mgm.Client,
	config *EngineConfig, mobileDep MobileDependency, statusRecorder *peer.Status,
) *Engine {

	return &Engine{
		ctx:            ctx,
		cancel:         cancel,
		signal:         signalClient,
		mgmClient:      mgmClient,
		peerConns:      make(map[string]*peer.Conn),
		syncMsgMux:     &sync.Mutex{},
		config:         config,
		mobileDep:      mobileDep,
		STUNs:          []*stun.URI{},
		TURNs:          []*stun.URI{},
		networkSerial:  0,
		sshServerFunc:  nbssh.DefaultSSHServer,
		statusRecorder: statusRecorder,
		wgProxyFactory: wgproxy.NewFactory(config.WgPort),
	}
}

func (e *Engine) Stop() error {
	e.syncMsgMux.Lock()
	defer e.syncMsgMux.Unlock()

	err := e.removeAllPeers()
	if err != nil {
		return err
	}

	// very ugly but we want to remove peers from the WireGuard interface first before removing interface.
	// Removing peers happens in the conn.CLose() asynchronously
	time.Sleep(500 * time.Millisecond)

	e.close()
	log.Infof("stopped Netbird Engine")
	return nil
}

// Start creates a new WireGuard tunnel interface and listens to events from Signal and Management services
// Connections to remote peers are not established here.
// However, they will be established once an event with a list of peers to connect to will be received from Management Service
func (e *Engine) Start() error {
	e.syncMsgMux.Lock()
	defer e.syncMsgMux.Unlock()

	wgIface, err := e.newWgIface()
	if err != nil {
		log.Errorf("failed creating wireguard interface instance %s: [%s]", e.config.WgIfaceName, err.Error())
		return err
	}
	e.wgInterface = wgIface

<<<<<<< HEAD
	if e.config.RosenpassEnabled {
		log.Infof("rosenpass is enabled")
		e.rpManager, err = rosenpass.NewManager(e.config.PreSharedKey, e.config.WgIfaceName)
		if err != nil {
			return err
		}
		err := e.rpManager.Run()
		if err != nil {
			return err
		}
	}

	e.wgInterface, err = iface.NewWGIFace(wgIFaceName, wgAddr, iface.DefaultMTU, e.mobileDep.TunAdapter, transportNet)
=======
	initialRoutes, dnsServer, err := e.newDnsServer()
>>>>>>> 1de3bb54
	if err != nil {
		e.close()
		return err
	}
	e.dnsServer = dnsServer

	e.routeManager = routemanager.NewManager(e.ctx, e.config.WgPrivateKey.PublicKey().String(), e.wgInterface, e.statusRecorder, initialRoutes)
	e.routeManager.SetRouteChangeListener(e.mobileDep.NetworkChangeListener)

	err = e.wgInterfaceCreate()
	if err != nil {
		log.Errorf("failed creating tunnel interface %s: [%s]", e.config.WgIfaceName, err.Error())
		e.close()
		return err
	}

	e.firewall, err = firewall.NewFirewall(e.ctx, e.wgInterface)
	if err != nil {
		log.Errorf("failed creating firewall manager: %s", err)
	}

	if e.firewall != nil && e.firewall.IsServerRouteSupported() {
		err = e.routeManager.EnableServerRouter(e.firewall)
		if err != nil {
			e.close()
			return err
		}
	}

	e.udpMux, err = e.wgInterface.Up()
	if err != nil {
		log.Errorf("failed to pull up wgInterface [%s]: %s", e.wgInterface.Name(), err.Error())
		e.close()
		return err
	}

	if e.firewall != nil {
		e.acl = acl.NewDefaultManager(e.firewall)
	}

	err = e.dnsServer.Initialize()
	if err != nil {
		e.close()
		return err
	}

	e.receiveSignalEvents()
	e.receiveManagementEvents()

	return nil
}

// modifyPeers updates peers that have been modified (e.g. IP address has been changed).
// It closes the existing connection, removes it from the peerConns map, and creates a new one.
func (e *Engine) modifyPeers(peersUpdate []*mgmProto.RemotePeerConfig) error {

	// first, check if peers have been modified
	var modified []*mgmProto.RemotePeerConfig
	for _, p := range peersUpdate {
		peerPubKey := p.GetWgPubKey()
		if peerConn, ok := e.peerConns[peerPubKey]; ok {
			if peerConn.WgConfig().AllowedIps != strings.Join(p.AllowedIps, ",") {
				modified = append(modified, p)
				continue
			}
			err := e.statusRecorder.UpdatePeerFQDN(peerPubKey, p.GetFqdn())
			if err != nil {
				log.Warnf("error updating peer's %s fqdn in the status recorder, got error: %v", peerPubKey, err)
			}
		}
	}

	// second, close all modified connections and remove them from the state map
	for _, p := range modified {
		err := e.removePeer(p.GetWgPubKey())
		if err != nil {
			return err
		}
	}
	// third, add the peer connections again
	for _, p := range modified {
		err := e.addNewPeer(p)
		if err != nil {
			return err
		}
	}
	return nil
}

// removePeers finds and removes peers that do not exist anymore in the network map received from the Management Service.
// It also removes peers that have been modified (e.g. change of IP address). They will be added again in addPeers method.
func (e *Engine) removePeers(peersUpdate []*mgmProto.RemotePeerConfig) error {
	currentPeers := make([]string, 0, len(e.peerConns))
	for p := range e.peerConns {
		currentPeers = append(currentPeers, p)
	}

	newPeers := make([]string, 0, len(peersUpdate))
	for _, p := range peersUpdate {
		newPeers = append(newPeers, p.GetWgPubKey())
	}

	toRemove := util.SliceDiff(currentPeers, newPeers)

	for _, p := range toRemove {
		err := e.removePeer(p)
		if err != nil {
			return err
		}
		log.Infof("removed peer %s", p)
	}
	return nil
}

func (e *Engine) removeAllPeers() error {
	log.Debugf("removing all peer connections")
	for p := range e.peerConns {
		err := e.removePeer(p)
		if err != nil {
			return err
		}
	}
	return nil
}

// removePeer closes an existing peer connection, removes a peer, and clears authorized key of the SSH server
func (e *Engine) removePeer(peerKey string) error {
	log.Debugf("removing peer from engine %s", peerKey)

	if !isNil(e.sshServer) {
		e.sshServer.RemoveAuthorizedKey(peerKey)
	}

	defer func() {
		err := e.statusRecorder.RemovePeer(peerKey)
		if err != nil {
			log.Warnf("received error when removing peer %s from status recorder: %v", peerKey, err)
		}
	}()

	conn, exists := e.peerConns[peerKey]
	if exists {
		delete(e.peerConns, peerKey)
		err := conn.Close()
		if err != nil {
			switch err.(type) {
			case *peer.ConnectionAlreadyClosedError:
				return nil
			default:
				return err
			}
		}
	}
	return nil
}

func signalCandidate(candidate ice.Candidate, myKey wgtypes.Key, remoteKey wgtypes.Key, s signal.Client) error {
	err := s.Send(&sProto.Message{
		Key:       myKey.PublicKey().String(),
		RemoteKey: remoteKey.String(),
		Body: &sProto.Body{
			Type:    sProto.Body_CANDIDATE,
			Payload: candidate.Marshal(),
		},
	})
	if err != nil {
		return err
	}

	return nil
}

func sendSignal(message *sProto.Message, s signal.Client) error {
	return s.Send(message)
}

// SignalOfferAnswer signals either an offer or an answer to remote peer
func SignalOfferAnswer(offerAnswer peer.OfferAnswer, myKey wgtypes.Key, remoteKey wgtypes.Key, s signal.Client,
	isAnswer bool) error {
	var t sProto.Body_Type
	if isAnswer {
		t = sProto.Body_ANSWER
	} else {
		t = sProto.Body_OFFER
	}

	msg, err := signal.MarshalCredential(myKey, offerAnswer.WgListenPort, remoteKey, &signal.Credential{
		UFrag: offerAnswer.IceCredentials.UFrag,
		Pwd:   offerAnswer.IceCredentials.Pwd,
	}, t, offerAnswer.RosenpassPubKey, offerAnswer.RosenpassAddr)
	if err != nil {
		return err
	}

	err = s.Send(msg)
	if err != nil {
		return err
	}

	return nil
}

func (e *Engine) handleSync(update *mgmProto.SyncResponse) error {
	e.syncMsgMux.Lock()
	defer e.syncMsgMux.Unlock()

	if update.GetWiretrusteeConfig() != nil {
		err := e.updateTURNs(update.GetWiretrusteeConfig().GetTurns())
		if err != nil {
			return err
		}

		err = e.updateSTUNs(update.GetWiretrusteeConfig().GetStuns())
		if err != nil {
			return err
		}

		// todo update signal
	}

	if update.GetNetworkMap() != nil {
		// only apply new changes and ignore old ones
		err := e.updateNetworkMap(update.GetNetworkMap())
		if err != nil {
			return err
		}
	}

	return nil
}

func isNil(server nbssh.Server) bool {
	return server == nil || reflect.ValueOf(server).IsNil()
}

func (e *Engine) updateSSH(sshConf *mgmProto.SSHConfig) error {
	if sshConf.GetSshEnabled() {
		if runtime.GOOS == "windows" {
			log.Warnf("running SSH server on Windows is not supported")
			return nil
		}
		// start SSH server if it wasn't running
		if isNil(e.sshServer) {
			// nil sshServer means it has not yet been started
			var err error
			e.sshServer, err = e.sshServerFunc(e.config.SSHKey,
				fmt.Sprintf("%s:%d", e.wgInterface.Address().IP.String(), nbssh.DefaultSSHPort))
			if err != nil {
				return err
			}
			go func() {
				// blocking
				err = e.sshServer.Start()
				if err != nil {
					// will throw error when we stop it even if it is a graceful stop
					log.Debugf("stopped SSH server with error %v", err)
				}
				e.syncMsgMux.Lock()
				defer e.syncMsgMux.Unlock()
				e.sshServer = nil
				log.Infof("stopped SSH server")
			}()
		} else {
			log.Debugf("SSH server is already running")
		}
	} else if !isNil(e.sshServer) {
		// Disable SSH server request, so stop it if it was running
		err := e.sshServer.Stop()
		if err != nil {
			log.Warnf("failed to stop SSH server %v", err)
		}
		e.sshServer = nil
	}
	return nil
}

func (e *Engine) updateConfig(conf *mgmProto.PeerConfig) error {
	if e.wgInterface.Address().String() != conf.Address {
		oldAddr := e.wgInterface.Address().String()
		log.Debugf("updating peer address from %s to %s", oldAddr, conf.Address)
		err := e.wgInterface.UpdateAddr(conf.Address)
		if err != nil {
			return err
		}
		e.config.WgAddr = conf.Address
		log.Infof("updated peer address from %s to %s", oldAddr, conf.Address)
	}

	if conf.GetSshConfig() != nil {
		err := e.updateSSH(conf.GetSshConfig())
		if err != nil {
			log.Warnf("failed handling SSH server setup %v", e)
		}
	}

	e.statusRecorder.UpdateLocalPeerState(peer.LocalPeerState{
		IP:              e.config.WgAddr,
		PubKey:          e.config.WgPrivateKey.PublicKey().String(),
		KernelInterface: iface.WireGuardModuleIsLoaded(),
		FQDN:            conf.GetFqdn(),
	})

	return nil
}

// receiveManagementEvents connects to the Management Service event stream to receive updates from the management service
// E.g. when a new peer has been registered and we are allowed to connect to it.
func (e *Engine) receiveManagementEvents() {
	go func() {
		err := e.mgmClient.Sync(func(update *mgmProto.SyncResponse) error {
			return e.handleSync(update)
		})
		if err != nil {
			// happens if management is unavailable for a long time.
			// We want to cancel the operation of the whole client
			_ = CtxGetState(e.ctx).Wrap(ErrResetConnection)
			e.cancel()
			return
		}
		log.Debugf("stopped receiving updates from Management Service")
	}()
	log.Debugf("connecting to Management Service updates stream")
}

func (e *Engine) updateSTUNs(stuns []*mgmProto.HostConfig) error {
	if len(stuns) == 0 {
		return nil
	}
	var newSTUNs []*stun.URI
	log.Debugf("got STUNs update from Management Service, updating")
	for _, s := range stuns {
		url, err := stun.ParseURI(s.Uri)
		if err != nil {
			return err
		}
		newSTUNs = append(newSTUNs, url)
	}
	e.STUNs = newSTUNs

	return nil
}

func (e *Engine) updateTURNs(turns []*mgmProto.ProtectedHostConfig) error {
	if len(turns) == 0 {
		return nil
	}
	var newTURNs []*stun.URI
	log.Debugf("got TURNs update from Management Service, updating")
	for _, turn := range turns {
		url, err := stun.ParseURI(turn.HostConfig.Uri)
		if err != nil {
			return err
		}
		url.Username = turn.User
		url.Password = turn.Password
		newTURNs = append(newTURNs, url)
	}
	e.TURNs = newTURNs

	return nil
}

func (e *Engine) updateNetworkMap(networkMap *mgmProto.NetworkMap) error {

	// intentionally leave it before checking serial because for now it can happen that peer IP changed but serial didn't
	if networkMap.GetPeerConfig() != nil {
		err := e.updateConfig(networkMap.GetPeerConfig())
		if err != nil {
			return err
		}
	}

	serial := networkMap.GetSerial()
	if e.networkSerial > serial {
		log.Debugf("received outdated NetworkMap with serial %d, ignoring", serial)
		return nil
	}

	log.Debugf("got peers update from Management Service, total peers to connect to = %d", len(networkMap.GetRemotePeers()))

	e.updateOfflinePeers(networkMap.GetOfflinePeers())

	// cleanup request, most likely our peer has been deleted
	if networkMap.GetRemotePeersIsEmpty() {
		err := e.removeAllPeers()
		e.statusRecorder.FinishPeerListModifications()
		if err != nil {
			return err
		}
	} else {
		err := e.removePeers(networkMap.GetRemotePeers())
		if err != nil {
			return err
		}

		err = e.modifyPeers(networkMap.GetRemotePeers())
		if err != nil {
			return err
		}

		err = e.addNewPeers(networkMap.GetRemotePeers())
		if err != nil {
			return err
		}

		e.statusRecorder.FinishPeerListModifications()

		// update SSHServer by adding remote peer SSH keys
		if !isNil(e.sshServer) {
			for _, config := range networkMap.GetRemotePeers() {
				if config.GetSshConfig() != nil && config.GetSshConfig().GetSshPubKey() != nil {
					err := e.sshServer.AddAuthorizedKey(config.WgPubKey, string(config.GetSshConfig().GetSshPubKey()))
					if err != nil {
						log.Warnf("failed adding authorized key to SSH DefaultServer %v", err)
					}
				}
			}
		}
	}
	protoRoutes := networkMap.GetRoutes()
	if protoRoutes == nil {
		protoRoutes = []*mgmProto.Route{}
	}
	err := e.routeManager.UpdateRoutes(serial, toRoutes(protoRoutes))
	if err != nil {
		log.Errorf("failed to update routes, err: %v", err)
	}

	protoDNSConfig := networkMap.GetDNSConfig()
	if protoDNSConfig == nil {
		protoDNSConfig = &mgmProto.DNSConfig{}
	}

	err = e.dnsServer.UpdateDNSServer(serial, toDNSConfig(protoDNSConfig))
	if err != nil {
		log.Errorf("failed to update dns server, err: %v", err)
	}

	if e.acl != nil {
		e.acl.ApplyFiltering(networkMap)
	}
	e.networkSerial = serial

	return nil
}

func toRoutes(protoRoutes []*mgmProto.Route) []*route.Route {
	routes := make([]*route.Route, 0)
	for _, protoRoute := range protoRoutes {
		_, prefix, _ := route.ParseNetwork(protoRoute.Network)
		convertedRoute := &route.Route{
			ID:          protoRoute.ID,
			Network:     prefix,
			NetID:       protoRoute.NetID,
			NetworkType: route.NetworkType(protoRoute.NetworkType),
			Peer:        protoRoute.Peer,
			Metric:      int(protoRoute.Metric),
			Masquerade:  protoRoute.Masquerade,
		}
		routes = append(routes, convertedRoute)
	}
	return routes
}

func toDNSConfig(protoDNSConfig *mgmProto.DNSConfig) nbdns.Config {
	dnsUpdate := nbdns.Config{
		ServiceEnable:    protoDNSConfig.GetServiceEnable(),
		CustomZones:      make([]nbdns.CustomZone, 0),
		NameServerGroups: make([]*nbdns.NameServerGroup, 0),
	}

	for _, zone := range protoDNSConfig.GetCustomZones() {
		dnsZone := nbdns.CustomZone{
			Domain: zone.GetDomain(),
		}
		for _, record := range zone.Records {
			dnsRecord := nbdns.SimpleRecord{
				Name:  record.GetName(),
				Type:  int(record.GetType()),
				Class: record.GetClass(),
				TTL:   int(record.GetTTL()),
				RData: record.GetRData(),
			}
			dnsZone.Records = append(dnsZone.Records, dnsRecord)
		}
		dnsUpdate.CustomZones = append(dnsUpdate.CustomZones, dnsZone)
	}

	for _, nsGroup := range protoDNSConfig.GetNameServerGroups() {
		dnsNSGroup := &nbdns.NameServerGroup{
			Primary:              nsGroup.GetPrimary(),
			Domains:              nsGroup.GetDomains(),
			SearchDomainsEnabled: nsGroup.GetSearchDomainsEnabled(),
		}
		for _, ns := range nsGroup.GetNameServers() {
			dnsNS := nbdns.NameServer{
				IP:     netip.MustParseAddr(ns.GetIP()),
				NSType: nbdns.NameServerType(ns.GetNSType()),
				Port:   int(ns.GetPort()),
			}
			dnsNSGroup.NameServers = append(dnsNSGroup.NameServers, dnsNS)
		}
		dnsUpdate.NameServerGroups = append(dnsUpdate.NameServerGroups, dnsNSGroup)
	}
	return dnsUpdate
}

func (e *Engine) updateOfflinePeers(offlinePeers []*mgmProto.RemotePeerConfig) {
	replacement := make([]peer.State, len(offlinePeers))
	for i, offlinePeer := range offlinePeers {
		log.Debugf("added offline peer %s", offlinePeer.Fqdn)
		replacement[i] = peer.State{
			IP:               strings.Join(offlinePeer.GetAllowedIps(), ","),
			PubKey:           offlinePeer.GetWgPubKey(),
			FQDN:             offlinePeer.GetFqdn(),
			ConnStatus:       peer.StatusDisconnected,
			ConnStatusUpdate: time.Now(),
		}
	}
	e.statusRecorder.ReplaceOfflinePeers(replacement)
}

// addNewPeers adds peers that were not know before but arrived from the Management service with the update
func (e *Engine) addNewPeers(peersUpdate []*mgmProto.RemotePeerConfig) error {
	for _, p := range peersUpdate {
		err := e.addNewPeer(p)
		if err != nil {
			return err
		}
	}
	return nil
}

// addNewPeer add peer if connection doesn't exist
func (e *Engine) addNewPeer(peerConfig *mgmProto.RemotePeerConfig) error {
	peerKey := peerConfig.GetWgPubKey()
	peerIPs := peerConfig.GetAllowedIps()
	if _, ok := e.peerConns[peerKey]; !ok {
		conn, err := e.createPeerConn(peerKey, strings.Join(peerIPs, ","))
		if err != nil {
			return err
		}
		e.peerConns[peerKey] = conn

		err = e.statusRecorder.AddPeer(peerKey, peerConfig.Fqdn)
		if err != nil {
			log.Warnf("error adding peer %s to status recorder, got error: %v", peerKey, err)
		}

		go e.connWorker(conn, peerKey)
	}
	return nil
}

func (e *Engine) connWorker(conn *peer.Conn, peerKey string) {
	for {

		// randomize starting time a bit
		min := 500
		max := 2000
		time.Sleep(time.Duration(rand.Intn(max-min)+min) * time.Millisecond)

		// if peer has been removed -> give up
		if !e.peerExists(peerKey) {
			log.Debugf("peer %s doesn't exist anymore, won't retry connection", peerKey)
			return
		}

		if !e.signal.Ready() {
			log.Infof("signal client isn't ready, skipping connection attempt %s", peerKey)
			continue
		}

		// we might have received new STUN and TURN servers meanwhile, so update them
		e.syncMsgMux.Lock()
		conn.UpdateStunTurn(append(e.STUNs, e.TURNs...))
		e.syncMsgMux.Unlock()

		err := conn.Open()
		if err != nil {
			log.Debugf("connection to peer %s failed: %v", peerKey, err)
			switch err.(type) {
			case *peer.ConnectionClosedError:
				// conn has been forced to close, so we exit the loop
				return
			default:
			}
		}
	}
}

func (e *Engine) peerExists(peerKey string) bool {
	e.syncMsgMux.Lock()
	defer e.syncMsgMux.Unlock()
	_, ok := e.peerConns[peerKey]
	return ok
}

func (e *Engine) createPeerConn(pubKey string, allowedIPs string) (*peer.Conn, error) {
	log.Debugf("creating peer connection %s", pubKey)
	var stunTurn []*stun.URI
	stunTurn = append(stunTurn, e.STUNs...)
	stunTurn = append(stunTurn, e.TURNs...)

	wgConfig := peer.WgConfig{
		RemoteKey:    pubKey,
		WgListenPort: e.config.WgPort,
		WgInterface:  e.wgInterface,
		AllowedIps:   allowedIPs,
		PreSharedKey: e.config.PreSharedKey,
	}

	if e.config.RosenpassEnabled {
		lk := []byte(e.config.WgPrivateKey.PublicKey().String())
		rk := []byte(wgConfig.RemoteKey)
		var keyInput []byte
		if string(lk) > string(rk) {
			keyInput = append(lk[:16], rk[:16]...)
		} else {
			keyInput = append(rk[:16], lk[:16]...)
		}

		key, err := wgtypes.NewKey(keyInput)
		if err != nil {
			return nil, err
		}

		wgConfig.PreSharedKey = &key
	}

	// randomize connection timeout
	timeout := time.Duration(rand.Intn(PeerConnectionTimeoutMax-PeerConnectionTimeoutMin)+PeerConnectionTimeoutMin) * time.Millisecond
	config := peer.ConnConfig{
		Key:                  pubKey,
		LocalKey:             e.config.WgPrivateKey.PublicKey().String(),
		StunTurn:             stunTurn,
		InterfaceBlackList:   e.config.IFaceBlackList,
		DisableIPv6Discovery: e.config.DisableIPv6Discovery,
		Timeout:              timeout,
		UDPMux:               e.udpMux.UDPMuxDefault,
		UDPMuxSrflx:          e.udpMux,
		WgConfig:             wgConfig,
		LocalWgPort:          e.config.WgPort,
		NATExternalIPs:       e.parseNATExternalIPMappings(),
		UserspaceBind:        e.wgInterface.IsUserspaceBind(),
		RosenpassPubKey:      e.getRosenpassPubKey(),
		RosenpassAddr:        e.getRosenpassAddr(),
	}

	peerConn, err := peer.NewConn(config, e.statusRecorder, e.wgProxyFactory, e.mobileDep.TunAdapter, e.mobileDep.IFaceDiscover)
	if err != nil {
		return nil, err
	}

	wgPubKey, err := wgtypes.ParseKey(pubKey)
	if err != nil {
		return nil, err
	}

	signalOffer := func(offerAnswer peer.OfferAnswer) error {
		return SignalOfferAnswer(offerAnswer, e.config.WgPrivateKey, wgPubKey, e.signal, false)
	}

	signalCandidate := func(candidate ice.Candidate) error {
		return signalCandidate(candidate, e.config.WgPrivateKey, wgPubKey, e.signal)
	}

	signalAnswer := func(offerAnswer peer.OfferAnswer) error {
		return SignalOfferAnswer(offerAnswer, e.config.WgPrivateKey, wgPubKey, e.signal, true)
	}

	peerConn.SetSignalCandidate(signalCandidate)
	peerConn.SetSignalOffer(signalOffer)
	peerConn.SetSignalAnswer(signalAnswer)
	peerConn.SetSendSignalMessage(func(message *sProto.Message) error {
		return sendSignal(message, e.signal)
	})

	if e.rpManager != nil {

		peerConn.SetOnConnected(e.rpManager.OnConnected)
		peerConn.SetOnDisconnected(e.rpManager.OnDisconnected)
	}

	return peerConn, nil
}

// receiveSignalEvents connects to the Signal Service event stream to negotiate connection with remote peers
func (e *Engine) receiveSignalEvents() {
	go func() {
		// connect to a stream of messages coming from the signal server
		err := e.signal.Receive(func(msg *sProto.Message) error {
			e.syncMsgMux.Lock()
			defer e.syncMsgMux.Unlock()

			conn := e.peerConns[msg.Key]
			if conn == nil {
				return fmt.Errorf("wrongly addressed message %s", msg.Key)
			}

			switch msg.GetBody().Type {
			case sProto.Body_OFFER:
				remoteCred, err := signal.UnMarshalCredential(msg)
				if err != nil {
					return err
				}

				conn.RegisterProtoSupportMeta(msg.Body.GetFeaturesSupported())

				var rosenpassPubKey []byte
				rosenpassAddr := ""
				if msg.GetBody().GetRosenpassConfig() != nil {
					rosenpassPubKey = msg.GetBody().GetRosenpassConfig().GetRosenpassPubKey()
					rosenpassAddr = msg.GetBody().GetRosenpassConfig().GetRosenpassServerAddr()
				}
				conn.OnRemoteOffer(peer.OfferAnswer{
					IceCredentials: peer.IceCredentials{
						UFrag: remoteCred.UFrag,
						Pwd:   remoteCred.Pwd,
					},
					WgListenPort:    int(msg.GetBody().GetWgListenPort()),
					Version:         msg.GetBody().GetNetBirdVersion(),
					RosenpassPubKey: rosenpassPubKey,
					RosenpassAddr:   rosenpassAddr,
				})
			case sProto.Body_ANSWER:
				remoteCred, err := signal.UnMarshalCredential(msg)
				if err != nil {
					return err
				}

				conn.RegisterProtoSupportMeta(msg.GetBody().GetFeaturesSupported())

				var rosenpassPubKey []byte
				rosenpassAddr := ""
				if msg.GetBody().GetRosenpassConfig() != nil {
					rosenpassPubKey = msg.GetBody().GetRosenpassConfig().GetRosenpassPubKey()
					rosenpassAddr = msg.GetBody().GetRosenpassConfig().GetRosenpassServerAddr()
				}
				conn.OnRemoteAnswer(peer.OfferAnswer{
					IceCredentials: peer.IceCredentials{
						UFrag: remoteCred.UFrag,
						Pwd:   remoteCred.Pwd,
					},
					WgListenPort:    int(msg.GetBody().GetWgListenPort()),
					Version:         msg.GetBody().GetNetBirdVersion(),
					RosenpassPubKey: rosenpassPubKey,
					RosenpassAddr:   rosenpassAddr,
				})
			case sProto.Body_CANDIDATE:
				candidate, err := ice.UnmarshalCandidate(msg.GetBody().Payload)
				if err != nil {
					log.Errorf("failed on parsing remote candidate %s -> %s", candidate, err)
					return err
				}
				conn.OnRemoteCandidate(candidate)
			case sProto.Body_MODE:
			}

			return nil
		})
		if err != nil {
			// happens if signal is unavailable for a long time.
			// We want to cancel the operation of the whole client
			_ = CtxGetState(e.ctx).Wrap(ErrResetConnection)
			e.cancel()
			return
		}
	}()

	e.signal.WaitStreamConnected()
}

func (e *Engine) parseNATExternalIPMappings() []string {
	var mappedIPs []string
	var ignoredIFaces = make(map[string]interface{})
	for _, iFace := range e.config.IFaceBlackList {
		ignoredIFaces[iFace] = nil
	}
	for _, mapping := range e.config.NATExternalIPs {
		var external, internal string
		var externalIP, internalIP net.IP
		var err error

		split := strings.Split(mapping, "/")
		if len(split) > 2 {
			log.Warnf("ignoring invalid external mapping '%s', too many delimiters", mapping)
			break
		}
		if len(split) > 1 {
			internal = split[1]
			internalIP = net.ParseIP(internal)
			if internalIP == nil {
				// not a properly formatted IP address, maybe it's interface name?
				if _, present := ignoredIFaces[internal]; present {
					log.Warnf("internal interface '%s' in blacklist, ignoring external mapping '%s'", internal, mapping)
					break
				}
				internalIP, err = findIPFromInterfaceName(internal)
				if err != nil {
					log.Warnf("error finding interface IP for interface '%s', ignoring external mapping '%s': %v", internal, mapping, err)
					break
				}
			}
		}
		external = split[0]
		externalIP = net.ParseIP(external)
		if externalIP == nil {
			log.Warnf("invalid external IP, %s, ignoring external IP mapping '%s'", external, mapping)
			break
		}
		mappedIP := externalIP.String()
		if internalIP != nil {
			mappedIP = mappedIP + "/" + internalIP.String()
		}
		mappedIPs = append(mappedIPs, mappedIP)
		log.Infof("parsed external IP mapping of '%s' as '%s'", mapping, mappedIP)
	}
	if len(mappedIPs) != len(e.config.NATExternalIPs) {
		log.Warnf("one or more external IP mappings failed to parse, ignoring all mappings")
		return nil
	}
	return mappedIPs
}

func (e *Engine) close() {
	if err := e.wgProxyFactory.Free(); err != nil {
		log.Errorf("failed closing ebpf proxy: %s", err)
	}

	log.Debugf("removing Netbird interface %s", e.config.WgIfaceName)
	if e.wgInterface != nil {
		if err := e.wgInterface.Close(); err != nil {
			log.Errorf("failed closing Netbird interface %s %v", e.config.WgIfaceName, err)
		}
	}

	if !isNil(e.sshServer) {
		err := e.sshServer.Stop()
		if err != nil {
			log.Warnf("failed stopping the SSH server: %v", err)
		}
	}

	if e.routeManager != nil {
		e.routeManager.Stop()
	}

	if e.dnsServer != nil {
		e.dnsServer.Stop()
	}

	if e.firewall != nil {
		err := e.firewall.Reset()
		if err != nil {
			log.Warnf("failed to reset firewall: %s", err)
		}
	}

	if e.rpManager != nil {
		_ = e.rpManager.Close()
	}
}

func (e *Engine) readInitialSettings() ([]*route.Route, *nbdns.Config, error) {
	netMap, err := e.mgmClient.GetNetworkMap()
	if err != nil {
		return nil, nil, err
	}
	routes := toRoutes(netMap.GetRoutes())
	dnsCfg := toDNSConfig(netMap.GetDNSConfig())
	return routes, &dnsCfg, nil
}

func (e *Engine) newWgIface() (*iface.WGIface, error) {
	transportNet, err := e.newStdNet()
	if err != nil {
		log.Errorf("failed to create pion's stdnet: %s", err)
	}

	var mArgs *iface.MobileIFaceArguments
	switch runtime.GOOS {
	case "android":
		mArgs = &iface.MobileIFaceArguments{
			TunAdapter: e.mobileDep.TunAdapter,
			TunFd:      int(e.mobileDep.FileDescriptor),
		}
	case "ios":
		mArgs = &iface.MobileIFaceArguments{
			TunFd: int(e.mobileDep.FileDescriptor),
		}
	default:
	}

	return iface.NewWGIFace(e.config.WgIfaceName, e.config.WgAddr, e.config.WgPort, e.config.WgPrivateKey.String(), iface.DefaultMTU, transportNet, mArgs)
}

func (e *Engine) wgInterfaceCreate() (err error) {
	switch runtime.GOOS {
	case "android":
		err = e.wgInterface.CreateOnAndroid(e.routeManager.InitialRouteRange(), e.dnsServer.DnsIP(), e.dnsServer.SearchDomains())
	case "ios":
		e.mobileDep.NetworkChangeListener.SetInterfaceIP(e.config.WgAddr)
		err = e.wgInterface.Create()
	default:
		err = e.wgInterface.Create()
	}
	return err
}

func (e *Engine) newDnsServer() ([]*route.Route, dns.Server, error) {
	// due to tests where we are using a mocked version of the DNS server
	if e.dnsServer != nil {
		return nil, e.dnsServer, nil
	}
	switch runtime.GOOS {
	case "android":
		routes, dnsConfig, err := e.readInitialSettings()
		if err != nil {
			return nil, nil, err
		}
		dnsServer := dns.NewDefaultServerPermanentUpstream(e.ctx, e.wgInterface, e.mobileDep.HostDNSAddresses, *dnsConfig, e.mobileDep.NetworkChangeListener)
		go e.mobileDep.DnsReadyListener.OnReady()
		return routes, dnsServer, nil
	case "ios":
		dnsServer := dns.NewDefaultServerIos(e.ctx, e.wgInterface, e.mobileDep.DnsManager)
		return nil, dnsServer, nil
	default:
		dnsServer, err := dns.NewDefaultServer(e.ctx, e.wgInterface, e.config.CustomDNSAddress)
		if err != nil {
			return nil, nil, err
		}
		return nil, dnsServer, nil
	}
}

func findIPFromInterfaceName(ifaceName string) (net.IP, error) {
	iface, err := net.InterfaceByName(ifaceName)
	if err != nil {
		return nil, err
	}
	return findIPFromInterface(iface)
}

func findIPFromInterface(iface *net.Interface) (net.IP, error) {
	ifaceAddrs, err := iface.Addrs()
	if err != nil {
		return nil, err
	}
	for _, addr := range ifaceAddrs {
		if ipv4Addr := addr.(*net.IPNet).IP.To4(); ipv4Addr != nil {
			return ipv4Addr, nil
		}
	}
	return nil, fmt.Errorf("interface %s don't have an ipv4 address", iface.Name)
}

func (e *Engine) getRosenpassPubKey() []byte {
	if e.rpManager != nil {
		return e.rpManager.GetPubKey()
	}
	return nil
}

func (e *Engine) getRosenpassAddr() string {
	if e.rpManager != nil {
		return e.rpManager.GetAddress().String()
	}
	return ""
}<|MERGE_RESOLUTION|>--- conflicted
+++ resolved
@@ -190,7 +190,6 @@
 	}
 	e.wgInterface = wgIface
 
-<<<<<<< HEAD
 	if e.config.RosenpassEnabled {
 		log.Infof("rosenpass is enabled")
 		e.rpManager, err = rosenpass.NewManager(e.config.PreSharedKey, e.config.WgIfaceName)
@@ -203,10 +202,7 @@
 		}
 	}
 
-	e.wgInterface, err = iface.NewWGIFace(wgIFaceName, wgAddr, iface.DefaultMTU, e.mobileDep.TunAdapter, transportNet)
-=======
 	initialRoutes, dnsServer, err := e.newDnsServer()
->>>>>>> 1de3bb54
 	if err != nil {
 		e.close()
 		return err
