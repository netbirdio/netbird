package internal

import (
	"context"
	"errors"
	"fmt"
	"math/rand"
	"net"
	"net/netip"
	"reflect"
	"runtime"
	"slices"
	"sort"
	"strings"
	"sync"
	"sync/atomic"
	"time"

	"github.com/pion/ice/v3"
	"github.com/pion/stun/v2"
	log "github.com/sirupsen/logrus"
	"golang.zx2c4.com/wireguard/wgctrl/wgtypes"
	"google.golang.org/protobuf/proto"

	"github.com/netbirdio/netbird/client/firewall"
	"github.com/netbirdio/netbird/client/firewall/manager"
	"github.com/netbirdio/netbird/client/iface"
	"github.com/netbirdio/netbird/client/iface/bind"
	"github.com/netbirdio/netbird/client/iface/device"
	"github.com/netbirdio/netbird/client/internal/acl"
	"github.com/netbirdio/netbird/client/internal/dns"
	"github.com/netbirdio/netbird/client/internal/dnsfwd"
	"github.com/netbirdio/netbird/client/internal/networkmonitor"
	"github.com/netbirdio/netbird/client/internal/peer"
	"github.com/netbirdio/netbird/client/internal/peer/guard"
	icemaker "github.com/netbirdio/netbird/client/internal/peer/ice"
	"github.com/netbirdio/netbird/client/internal/peerstore"
	"github.com/netbirdio/netbird/client/internal/relay"
	"github.com/netbirdio/netbird/client/internal/rosenpass"
	"github.com/netbirdio/netbird/client/internal/routemanager"
	"github.com/netbirdio/netbird/client/internal/routemanager/systemops"
	"github.com/netbirdio/netbird/client/internal/statemanager"
	semaphoregroup "github.com/netbirdio/netbird/util/semaphore-group"

	nbssh "github.com/netbirdio/netbird/client/ssh"
	"github.com/netbirdio/netbird/client/system"
	nbdns "github.com/netbirdio/netbird/dns"
	mgm "github.com/netbirdio/netbird/management/client"
	"github.com/netbirdio/netbird/management/domain"
	mgmProto "github.com/netbirdio/netbird/management/proto"
	auth "github.com/netbirdio/netbird/relay/auth/hmac"
	relayClient "github.com/netbirdio/netbird/relay/client"
	"github.com/netbirdio/netbird/route"
	signal "github.com/netbirdio/netbird/signal/client"
	sProto "github.com/netbirdio/netbird/signal/proto"
	"github.com/netbirdio/netbird/util"
	nbnet "github.com/netbirdio/netbird/util/net"
)

// PeerConnectionTimeoutMax is a timeout of an initial connection attempt to a remote peer.
// E.g. this peer will wait PeerConnectionTimeoutMax for the remote peer to respond,
// if not successful then it will retry the connection attempt.
// Todo pass timeout at EnginConfig
const (
	PeerConnectionTimeoutMax = 45000 // ms
	PeerConnectionTimeoutMin = 30000 // ms
	connInitLimit            = 200
)

var ErrResetConnection = fmt.Errorf("reset connection")

// EngineConfig is a config for the Engine
type EngineConfig struct {
	WgPort      int
	WgIfaceName string

	// WgAddr is a Wireguard local address (Netbird Network IP)
	WgAddr string

	// WgPrivateKey is a Wireguard private key of our peer (it MUST never leave the machine)
	WgPrivateKey wgtypes.Key

	// NetworkMonitor is a flag to enable network monitoring
	NetworkMonitor bool

	// IFaceBlackList is a list of network interfaces to ignore when discovering connection candidates (ICE related)
	IFaceBlackList       []string
	DisableIPv6Discovery bool

	PreSharedKey *wgtypes.Key

	// UDPMuxPort default value 0 - the system will pick an available port
	UDPMuxPort int

	// UDPMuxSrflxPort default value 0 - the system will pick an available port
	UDPMuxSrflxPort int

	// SSHKey is a private SSH key in a PEM format
	SSHKey []byte

	NATExternalIPs []string

	CustomDNSAddress string

	RosenpassEnabled    bool
	RosenpassPermissive bool

	ServerSSHAllowed bool

	DNSRouteInterval time.Duration
}

// Engine is a mechanism responsible for reacting on Signal and Management stream events and managing connections to the remote peers.
type Engine struct {
	// signal is a Signal Service client
	signal   signal.Client
	signaler *peer.Signaler
	// mgmClient is a Management Service client
	mgmClient mgm.Client
	// peerConns is a map that holds all the peers that are known to this peer
	peerStore *peerstore.Store

	beforePeerHook nbnet.AddHookFunc
	afterPeerHook  nbnet.RemoveHookFunc

	// rpManager is a Rosenpass manager
	rpManager *rosenpass.Manager

	// syncMsgMux is used to guarantee sequential Management Service message processing
	syncMsgMux *sync.Mutex

	config    *EngineConfig
	mobileDep MobileDependency

	// STUNs is a list of STUN servers used by ICE
	STUNs []*stun.URI
	// TURNs is a list of STUN servers used by ICE
	TURNs    []*stun.URI
	stunTurn atomic.Value

	clientCtx    context.Context
	clientCancel context.CancelFunc

	ctx    context.Context
	cancel context.CancelFunc

	wgInterface iface.IWGIface

	udpMux *bind.UniversalUDPMuxDefault

	// networkSerial is the latest CurrentSerial (state ID) of the network sent by the Management service
	networkSerial uint64

	networkMonitor *networkmonitor.NetworkMonitor

	sshServerFunc func(hostKeyPEM []byte, addr string) (nbssh.Server, error)
	sshServer     nbssh.Server

	statusRecorder *peer.Status

	firewall      manager.Manager
	routeManager  routemanager.Manager
	acl           acl.Manager
	dnsForwardMgr *dnsfwd.Manager

	dnsServer dns.Server

	probes *ProbeHolder

	// checks are the client-applied posture checks that need to be evaluated on the client
	checks []*mgmProto.Checks

	relayManager *relayClient.Manager
	stateManager *statemanager.Manager
	srWatcher    *guard.SRWatcher

	// Network map persistence
	persistNetworkMap bool
	latestNetworkMap  *mgmProto.NetworkMap
	connSemaphore     *semaphoregroup.SemaphoreGroup
}

// Peer is an instance of the Connection Peer
type Peer struct {
	WgPubKey     string
	WgAllowedIps string
}

// NewEngine creates a new Connection Engine
func NewEngine(
	clientCtx context.Context,
	clientCancel context.CancelFunc,
	signalClient signal.Client,
	mgmClient mgm.Client,
	relayManager *relayClient.Manager,
	config *EngineConfig,
	mobileDep MobileDependency,
	statusRecorder *peer.Status,
	checks []*mgmProto.Checks,
) *Engine {
	return NewEngineWithProbes(
		clientCtx,
		clientCancel,
		signalClient,
		mgmClient,
		relayManager,
		config,
		mobileDep,
		statusRecorder,
		nil,
		checks,
	)
}

// NewEngineWithProbes creates a new Connection Engine with probes attached
func NewEngineWithProbes(
	clientCtx context.Context,
	clientCancel context.CancelFunc,
	signalClient signal.Client,
	mgmClient mgm.Client,
	relayManager *relayClient.Manager,
	config *EngineConfig,
	mobileDep MobileDependency,
	statusRecorder *peer.Status,
	probes *ProbeHolder,
	checks []*mgmProto.Checks,
) *Engine {
	engine := &Engine{
		clientCtx:      clientCtx,
		clientCancel:   clientCancel,
		signal:         signalClient,
		signaler:       peer.NewSignaler(signalClient, config.WgPrivateKey),
		mgmClient:      mgmClient,
		relayManager:   relayManager,
		peerStore:      peerstore.NewConnStore(),
		syncMsgMux:     &sync.Mutex{},
		config:         config,
		mobileDep:      mobileDep,
		STUNs:          []*stun.URI{},
		TURNs:          []*stun.URI{},
		networkSerial:  0,
		sshServerFunc:  nbssh.DefaultSSHServer,
		statusRecorder: statusRecorder,
		probes:         probes,
		checks:         checks,
		connSemaphore:  semaphoregroup.NewSemaphoreGroup(connInitLimit),
	}
	if runtime.GOOS == "ios" {
		if !fileExists(mobileDep.StateFilePath) {
			err := createFile(mobileDep.StateFilePath)
			if err != nil {
				log.Errorf("failed to create state file: %v", err)
				// we are not exiting as we can run without the state manager
			}
		}

		engine.stateManager = statemanager.New(mobileDep.StateFilePath)
	}
	if path := statemanager.GetDefaultStatePath(); path != "" {
		engine.stateManager = statemanager.New(path)
	}

	return engine
}

func (e *Engine) Stop() error {
	if e == nil {
		// this seems to be a very odd case but there was the possibility if the netbird down command comes before the engine is fully started
		log.Debugf("tried stopping engine that is nil")
		return nil
	}
	e.syncMsgMux.Lock()
	defer e.syncMsgMux.Unlock()

	// stopping network monitor first to avoid starting the engine again
	if e.networkMonitor != nil {
		e.networkMonitor.Stop()
	}
	log.Info("Network monitor: stopped")

	// stop/restore DNS first so dbus and friends don't complain because of a missing interface
	e.stopDNSServer()

	if e.routeManager != nil {
		e.routeManager.Stop(e.stateManager)
	}

	if e.dnsForwardMgr != nil {
		if err := e.dnsForwardMgr.Stop(context.Background()); err != nil {
			log.Errorf("failed to stop DNS forward: %v", err)
		}
		e.dnsForwardMgr = nil
	}

	if e.srWatcher != nil {
		e.srWatcher.Close()
	}

	e.statusRecorder.ReplaceOfflinePeers([]peer.State{})
	e.statusRecorder.UpdateDNSStates([]peer.NSGroupState{})
	e.statusRecorder.UpdateRelayStates([]relay.ProbeResult{})

	err := e.removeAllPeers()
	if err != nil {
		return fmt.Errorf("failed to remove all peers: %s", err)
	}

	if e.cancel != nil {
		e.cancel()
	}

	// very ugly but we want to remove peers from the WireGuard interface first before removing interface.
	// Removing peers happens in the conn.Close() asynchronously
	time.Sleep(500 * time.Millisecond)

	e.close()
	log.Infof("stopped Netbird Engine")

	ctx, cancel := context.WithTimeout(context.Background(), 3*time.Second)
	defer cancel()

	if err := e.stateManager.Stop(ctx); err != nil {
		return fmt.Errorf("failed to stop state manager: %w", err)
	}
	if err := e.stateManager.PersistState(context.Background()); err != nil {
		log.Errorf("failed to persist state: %v", err)
	}

	return nil
}

// Start creates a new WireGuard tunnel interface and listens to events from Signal and Management services
// Connections to remote peers are not established here.
// However, they will be established once an event with a list of peers to connect to will be received from Management Service
func (e *Engine) Start() error {
	e.syncMsgMux.Lock()
	defer e.syncMsgMux.Unlock()

	if e.cancel != nil {
		e.cancel()
	}
	e.ctx, e.cancel = context.WithCancel(e.clientCtx)

	wgIface, err := e.newWgIface()
	if err != nil {
		log.Errorf("failed creating wireguard interface instance %s: [%s]", e.config.WgIfaceName, err)
		return fmt.Errorf("new wg interface: %w", err)
	}
	e.wgInterface = wgIface

	if e.config.RosenpassEnabled {
		log.Infof("rosenpass is enabled")
		if e.config.RosenpassPermissive {
			log.Infof("running rosenpass in permissive mode")
		} else {
			log.Infof("running rosenpass in strict mode")
		}
		e.rpManager, err = rosenpass.NewManager(e.config.PreSharedKey, e.config.WgIfaceName)
		if err != nil {
			return fmt.Errorf("create rosenpass manager: %w", err)
		}
		err := e.rpManager.Run()
		if err != nil {
			return fmt.Errorf("run rosenpass manager: %w", err)
		}
	}

	e.stateManager.Start()

	initialRoutes, dnsServer, err := e.newDnsServer()
	if err != nil {
		e.close()
		return fmt.Errorf("create dns server: %w", err)
	}
	e.dnsServer = dnsServer

	e.routeManager = routemanager.NewManager(
		e.ctx,
		e.config.WgPrivateKey.PublicKey().String(),
		e.config.DNSRouteInterval,
		e.wgInterface,
		e.statusRecorder,
		e.relayManager,
		initialRoutes,
		e.stateManager,
		dnsServer,
		e.peerStore,
	)
	beforePeerHook, afterPeerHook, err := e.routeManager.Init()
	if err != nil {
		log.Errorf("Failed to initialize route manager: %s", err)
	} else {
		e.beforePeerHook = beforePeerHook
		e.afterPeerHook = afterPeerHook
	}

	e.routeManager.SetRouteChangeListener(e.mobileDep.NetworkChangeListener)

	err = e.wgInterfaceCreate()
	if err != nil {
		log.Errorf("failed creating tunnel interface %s: [%s]", e.config.WgIfaceName, err.Error())
		e.close()
		return fmt.Errorf("create wg interface: %w", err)
	}

	e.firewall, err = firewall.NewFirewall(e.wgInterface, e.stateManager)
	if err != nil {
		log.Errorf("failed creating firewall manager: %s", err)
	}

	if e.firewall != nil && e.firewall.IsServerRouteSupported() {
		err = e.routeManager.EnableServerRouter(e.firewall)
		if err != nil {
			e.close()
			return fmt.Errorf("enable server router: %w", err)
		}
	}

	e.udpMux, err = e.wgInterface.Up()
	if err != nil {
		log.Errorf("failed to pull up wgInterface [%s]: %s", e.wgInterface.Name(), err.Error())
		e.close()
		return fmt.Errorf("up wg interface: %w", err)
	}

	if e.firewall != nil {
		e.acl = acl.NewDefaultManager(e.firewall)
	}

	err = e.dnsServer.Initialize()
	if err != nil {
		e.close()
		return fmt.Errorf("initialize dns server: %w", err)
	}

	iceCfg := icemaker.Config{
		StunTurn:             &e.stunTurn,
		InterfaceBlackList:   e.config.IFaceBlackList,
		DisableIPv6Discovery: e.config.DisableIPv6Discovery,
		UDPMux:               e.udpMux.UDPMuxDefault,
		UDPMuxSrflx:          e.udpMux,
		NATExternalIPs:       e.parseNATExternalIPMappings(),
	}

	e.srWatcher = guard.NewSRWatcher(e.signal, e.relayManager, e.mobileDep.IFaceDiscover, iceCfg)
	e.srWatcher.Start()

	e.receiveSignalEvents()
	e.receiveManagementEvents()
	e.receiveProbeEvents()

	// starting network monitor at the very last to avoid disruptions
	e.startNetworkMonitor()

	return nil
}

// modifyPeers updates peers that have been modified (e.g. IP address has been changed).
// It closes the existing connection, removes it from the peerConns map, and creates a new one.
func (e *Engine) modifyPeers(peersUpdate []*mgmProto.RemotePeerConfig) error {

	// first, check if peers have been modified
	var modified []*mgmProto.RemotePeerConfig
	for _, p := range peersUpdate {
		peerPubKey := p.GetWgPubKey()
		if allowedIPs, ok := e.peerStore.AllowedIPs(peerPubKey); ok {
			if allowedIPs != strings.Join(p.AllowedIps, ",") {
				modified = append(modified, p)
				continue
			}
			err := e.statusRecorder.UpdatePeerFQDN(peerPubKey, p.GetFqdn())
			if err != nil {
				log.Warnf("error updating peer's %s fqdn in the status recorder, got error: %v", peerPubKey, err)
			}
		}
	}

	// second, close all modified connections and remove them from the state map
	for _, p := range modified {
		err := e.removePeer(p.GetWgPubKey())
		if err != nil {
			return err
		}
	}
	// third, add the peer connections again
	for _, p := range modified {
		err := e.addNewPeer(p)
		if err != nil {
			return err
		}
	}
	return nil
}

// removePeers finds and removes peers that do not exist anymore in the network map received from the Management Service.
// It also removes peers that have been modified (e.g. change of IP address). They will be added again in addPeers method.
func (e *Engine) removePeers(peersUpdate []*mgmProto.RemotePeerConfig) error {
	newPeers := make([]string, 0, len(peersUpdate))
	for _, p := range peersUpdate {
		newPeers = append(newPeers, p.GetWgPubKey())
	}

	toRemove := util.SliceDiff(e.peerStore.PeersPubKey(), newPeers)

	for _, p := range toRemove {
		err := e.removePeer(p)
		if err != nil {
			return err
		}
		log.Infof("removed peer %s", p)
	}
	return nil
}

func (e *Engine) removeAllPeers() error {
	log.Debugf("removing all peer connections")
	for _, p := range e.peerStore.PeersPubKey() {
		err := e.removePeer(p)
		if err != nil {
			return err
		}
	}
	return nil
}

// removePeer closes an existing peer connection, removes a peer, and clears authorized key of the SSH server
func (e *Engine) removePeer(peerKey string) error {
	log.Debugf("removing peer from engine %s", peerKey)

	if !isNil(e.sshServer) {
		e.sshServer.RemoveAuthorizedKey(peerKey)
	}

	defer func() {
		err := e.statusRecorder.RemovePeer(peerKey)
		if err != nil {
			log.Warnf("received error when removing peer %s from status recorder: %v", peerKey, err)
		}
	}()

	conn, exists := e.peerStore.Remove(peerKey)
	if exists {
		conn.Close()
	}
	return nil
}

func (e *Engine) handleSync(update *mgmProto.SyncResponse) error {
	e.syncMsgMux.Lock()
	defer e.syncMsgMux.Unlock()

	if update.GetWiretrusteeConfig() != nil {
		wCfg := update.GetWiretrusteeConfig()
		err := e.updateTURNs(wCfg.GetTurns())
		if err != nil {
			return fmt.Errorf("update TURNs: %w", err)
		}

		err = e.updateSTUNs(wCfg.GetStuns())
		if err != nil {
			return fmt.Errorf("update STUNs: %w", err)
		}

		var stunTurn []*stun.URI
		stunTurn = append(stunTurn, e.STUNs...)
		stunTurn = append(stunTurn, e.TURNs...)
		e.stunTurn.Store(stunTurn)

		relayMsg := wCfg.GetRelay()
		if relayMsg != nil {
			// when we receive token we expect valid address list too
			c := &auth.Token{
				Payload:   relayMsg.GetTokenPayload(),
				Signature: relayMsg.GetTokenSignature(),
			}
			if err := e.relayManager.UpdateToken(c); err != nil {
				log.Errorf("failed to update relay token: %v", err)
				return fmt.Errorf("update relay token: %w", err)
			}

			e.relayManager.UpdateServerURLs(relayMsg.Urls)

			// Just in case the agent started with an MGM server where the relay was disabled but was later enabled.
			// We can ignore all errors because the guard will manage the reconnection retries.
			_ = e.relayManager.Serve()
		} else {
			e.relayManager.UpdateServerURLs(nil)
		}

		// todo update signal
	}

	if err := e.updateChecksIfNew(update.Checks); err != nil {
		return err
	}

	nm := update.GetNetworkMap()
	if nm == nil {
		return nil
	}

	// Store network map if persistence is enabled
	if e.persistNetworkMap {
		e.latestNetworkMap = nm
		log.Debugf("network map persisted with serial %d", nm.GetSerial())
	}

	// only apply new changes and ignore old ones
	if err := e.updateNetworkMap(nm); err != nil {
		return err
	}

	return nil
}

// updateChecksIfNew updates checks if there are changes and sync new meta with management
func (e *Engine) updateChecksIfNew(checks []*mgmProto.Checks) error {
	// if checks are equal, we skip the update
	if isChecksEqual(e.checks, checks) {
		return nil
	}
	e.checks = checks

	info, err := system.GetInfoWithChecks(e.ctx, checks)
	if err != nil {
		log.Warnf("failed to get system info with checks: %v", err)
		info = system.GetInfo(e.ctx)
	}

	if err := e.mgmClient.SyncMeta(info); err != nil {
		log.Errorf("could not sync meta: error %s", err)
		return err
	}
	return nil
}

func isNil(server nbssh.Server) bool {
	return server == nil || reflect.ValueOf(server).IsNil()
}

func (e *Engine) updateSSH(sshConf *mgmProto.SSHConfig) error {

	if !e.config.ServerSSHAllowed {
		log.Warnf("running SSH server is not permitted")
		return nil
	} else {

		if sshConf.GetSshEnabled() {
			if runtime.GOOS == "windows" || runtime.GOOS == "freebsd" {
				log.Warnf("running SSH server on %s is not supported", runtime.GOOS)
				return nil
			}
			// start SSH server if it wasn't running
			if isNil(e.sshServer) {
				// nil sshServer means it has not yet been started
				var err error
				e.sshServer, err = e.sshServerFunc(e.config.SSHKey,
					fmt.Sprintf("%s:%d", e.wgInterface.Address().IP.String(), nbssh.DefaultSSHPort))
				if err != nil {
					return err
				}
				go func() {
					// blocking
					err = e.sshServer.Start()
					if err != nil {
						// will throw error when we stop it even if it is a graceful stop
						log.Debugf("stopped SSH server with error %v", err)
					}
					e.syncMsgMux.Lock()
					defer e.syncMsgMux.Unlock()
					e.sshServer = nil
					log.Infof("stopped SSH server")
				}()
			} else {
				log.Debugf("SSH server is already running")
			}
		} else if !isNil(e.sshServer) {
			// Disable SSH server request, so stop it if it was running
			err := e.sshServer.Stop()
			if err != nil {
				log.Warnf("failed to stop SSH server %v", err)
			}
			e.sshServer = nil
		}
		return nil

	}
}

func (e *Engine) updateConfig(conf *mgmProto.PeerConfig) error {
	if e.wgInterface == nil {
		return errors.New("wireguard interface is not initialized")
	}

	if e.wgInterface.Address().String() != conf.Address {
		oldAddr := e.wgInterface.Address().String()
		log.Debugf("updating peer address from %s to %s", oldAddr, conf.Address)
		err := e.wgInterface.UpdateAddr(conf.Address)
		if err != nil {
			return err
		}
		e.config.WgAddr = conf.Address
		log.Infof("updated peer address from %s to %s", oldAddr, conf.Address)
	}

	if conf.GetSshConfig() != nil {
		err := e.updateSSH(conf.GetSshConfig())
		if err != nil {
			log.Warnf("failed handling SSH server setup %v", err)
		}
	}

	e.statusRecorder.UpdateLocalPeerState(peer.LocalPeerState{
		IP:              e.config.WgAddr,
		PubKey:          e.config.WgPrivateKey.PublicKey().String(),
		KernelInterface: device.WireGuardModuleIsLoaded(),
		FQDN:            conf.GetFqdn(),
	})

	return nil
}

// receiveManagementEvents connects to the Management Service event stream to receive updates from the management service
// E.g. when a new peer has been registered and we are allowed to connect to it.
func (e *Engine) receiveManagementEvents() {
	go func() {
		info, err := system.GetInfoWithChecks(e.ctx, e.checks)
		if err != nil {
			log.Warnf("failed to get system info with checks: %v", err)
			info = system.GetInfo(e.ctx)
		}

		// err = e.mgmClient.Sync(info, e.handleSync)
		err = e.mgmClient.Sync(e.ctx, info, e.handleSync)
		if err != nil {
			// happens if management is unavailable for a long time.
			// We want to cancel the operation of the whole client
			_ = CtxGetState(e.ctx).Wrap(ErrResetConnection)
			e.clientCancel()
			return
		}
		log.Debugf("stopped receiving updates from Management Service")
	}()
	log.Debugf("connecting to Management Service updates stream")
}

func (e *Engine) updateSTUNs(stuns []*mgmProto.HostConfig) error {
	if len(stuns) == 0 {
		return nil
	}
	var newSTUNs []*stun.URI
	log.Debugf("got STUNs update from Management Service, updating")
	for _, s := range stuns {
		url, err := stun.ParseURI(s.Uri)
		if err != nil {
			return err
		}
		newSTUNs = append(newSTUNs, url)
	}
	e.STUNs = newSTUNs

	return nil
}

func (e *Engine) updateTURNs(turns []*mgmProto.ProtectedHostConfig) error {
	if len(turns) == 0 {
		return nil
	}
	var newTURNs []*stun.URI
	log.Debugf("got TURNs update from Management Service, updating")
	for _, turn := range turns {
		url, err := stun.ParseURI(turn.HostConfig.Uri)
		if err != nil {
			return err
		}
		url.Username = turn.User
		url.Password = turn.Password
		newTURNs = append(newTURNs, url)
	}
	e.TURNs = newTURNs

	return nil
}

func (e *Engine) updateNetworkMap(networkMap *mgmProto.NetworkMap) error {
	// intentionally leave it before checking serial because for now it can happen that peer IP changed but serial didn't
	if networkMap.GetPeerConfig() != nil {
		err := e.updateConfig(networkMap.GetPeerConfig())
		if err != nil {
			return err
		}
	}

	serial := networkMap.GetSerial()
	if e.networkSerial > serial {
		log.Debugf("received outdated NetworkMap with serial %d, ignoring", serial)
		return nil
	}

	// Apply ACLs in the beginning to avoid security leaks
	if e.acl != nil {
		e.acl.ApplyFiltering(networkMap)
	}

<<<<<<< HEAD
	routedDomains, routes := toRoutes(networkMap.GetRoutes())

	if err := e.routeManager.UpdateRoutes(serial, routes); err != nil {
		log.Errorf("failed to update clientRoutes, err: %v", err)
	}

	// todo: useRoutingPeerDnsResolutionEnabled from network map proto
	e.updateDNSForwarder(true, routedDomains)
=======
	var dnsRouteFeatureFlag bool
	if networkMap.PeerConfig != nil {
		dnsRouteFeatureFlag = networkMap.PeerConfig.RoutingPeerDnsResolutionEnabled
	}
	routedDomains, routes := toRoutes(networkMap.GetRoutes())

	if err := e.routeManager.UpdateRoutes(serial, routes, dnsRouteFeatureFlag); err != nil {
		log.Errorf("failed to update clientRoutes, err: %v", err)
	}

	e.updateDNSForwarder(dnsRouteFeatureFlag, routedDomains)
>>>>>>> 4aa13c61

	log.Debugf("got peers update from Management Service, total peers to connect to = %d", len(networkMap.GetRemotePeers()))

	e.updateOfflinePeers(networkMap.GetOfflinePeers())

	// cleanup request, most likely our peer has been deleted
	if networkMap.GetRemotePeersIsEmpty() {
		err := e.removeAllPeers()
		e.statusRecorder.FinishPeerListModifications()
		if err != nil {
			return err
		}
	} else {
		err := e.removePeers(networkMap.GetRemotePeers())
		if err != nil {
			return err
		}

		err = e.modifyPeers(networkMap.GetRemotePeers())
		if err != nil {
			return err
		}

		err = e.addNewPeers(networkMap.GetRemotePeers())
		if err != nil {
			return err
		}

		e.statusRecorder.FinishPeerListModifications()

		// update SSHServer by adding remote peer SSH keys
		if !isNil(e.sshServer) {
			for _, config := range networkMap.GetRemotePeers() {
				if config.GetSshConfig() != nil && config.GetSshConfig().GetSshPubKey() != nil {
					err := e.sshServer.AddAuthorizedKey(config.WgPubKey, string(config.GetSshConfig().GetSshPubKey()))
					if err != nil {
						log.Warnf("failed adding authorized key to SSH DefaultServer %v", err)
					}
				}
			}
		}
	}

	protoDNSConfig := networkMap.GetDNSConfig()
	if protoDNSConfig == nil {
		protoDNSConfig = &mgmProto.DNSConfig{}
	}

	if err := e.dnsServer.UpdateDNSServer(serial, toDNSConfig(protoDNSConfig)); err != nil {
		log.Errorf("failed to update dns server, err: %v", err)
	}

	e.networkSerial = serial

	// Test received (upstream) servers for availability right away instead of upon usage.
	// If no server of a server group responds this will disable the respective handler and retry later.
	e.dnsServer.ProbeAvailability()

	return nil
}

func toRoutes(protoRoutes []*mgmProto.Route) ([]string, []*route.Route) {
	if protoRoutes == nil {
		protoRoutes = []*mgmProto.Route{}
	}

	var dnsRoutes []string
	routes := make([]*route.Route, 0)
	for _, protoRoute := range protoRoutes {
		var prefix netip.Prefix
		if len(protoRoute.Domains) == 0 {
			var err error
			if prefix, err = netip.ParsePrefix(protoRoute.Network); err != nil {
				log.Errorf("Failed to parse prefix %s: %v", protoRoute.Network, err)
				continue
			}
		}
		dnsRoutes = append(dnsRoutes, protoRoute.Domains...)

		convertedRoute := &route.Route{
			ID:          route.ID(protoRoute.ID),
			Network:     prefix,
			Domains:     domain.FromPunycodeList(protoRoute.Domains),
			NetID:       route.NetID(protoRoute.NetID),
			NetworkType: route.NetworkType(protoRoute.NetworkType),
			Peer:        protoRoute.Peer,
			Metric:      int(protoRoute.Metric),
			Masquerade:  protoRoute.Masquerade,
			KeepRoute:   protoRoute.KeepRoute,
		}
		routes = append(routes, convertedRoute)
	}
	return dnsRoutes, routes
}

func toDNSConfig(protoDNSConfig *mgmProto.DNSConfig) nbdns.Config {
	dnsUpdate := nbdns.Config{
		ServiceEnable:    protoDNSConfig.GetServiceEnable(),
		CustomZones:      make([]nbdns.CustomZone, 0),
		NameServerGroups: make([]*nbdns.NameServerGroup, 0),
	}

	for _, zone := range protoDNSConfig.GetCustomZones() {
		dnsZone := nbdns.CustomZone{
			Domain: zone.GetDomain(),
		}
		for _, record := range zone.Records {
			dnsRecord := nbdns.SimpleRecord{
				Name:  record.GetName(),
				Type:  int(record.GetType()),
				Class: record.GetClass(),
				TTL:   int(record.GetTTL()),
				RData: record.GetRData(),
			}
			dnsZone.Records = append(dnsZone.Records, dnsRecord)
		}
		dnsUpdate.CustomZones = append(dnsUpdate.CustomZones, dnsZone)
	}

	for _, nsGroup := range protoDNSConfig.GetNameServerGroups() {
		dnsNSGroup := &nbdns.NameServerGroup{
			Primary:              nsGroup.GetPrimary(),
			Domains:              nsGroup.GetDomains(),
			SearchDomainsEnabled: nsGroup.GetSearchDomainsEnabled(),
		}
		for _, ns := range nsGroup.GetNameServers() {
			dnsNS := nbdns.NameServer{
				IP:     netip.MustParseAddr(ns.GetIP()),
				NSType: nbdns.NameServerType(ns.GetNSType()),
				Port:   int(ns.GetPort()),
			}
			dnsNSGroup.NameServers = append(dnsNSGroup.NameServers, dnsNS)
		}
		dnsUpdate.NameServerGroups = append(dnsUpdate.NameServerGroups, dnsNSGroup)
	}
	return dnsUpdate
}

func (e *Engine) updateOfflinePeers(offlinePeers []*mgmProto.RemotePeerConfig) {
	replacement := make([]peer.State, len(offlinePeers))
	for i, offlinePeer := range offlinePeers {
		log.Debugf("added offline peer %s", offlinePeer.Fqdn)
		replacement[i] = peer.State{
			IP:               strings.Join(offlinePeer.GetAllowedIps(), ","),
			PubKey:           offlinePeer.GetWgPubKey(),
			FQDN:             offlinePeer.GetFqdn(),
			ConnStatus:       peer.StatusDisconnected,
			ConnStatusUpdate: time.Now(),
			Mux:              new(sync.RWMutex),
		}
	}
	e.statusRecorder.ReplaceOfflinePeers(replacement)
}

// addNewPeers adds peers that were not know before but arrived from the Management service with the update
func (e *Engine) addNewPeers(peersUpdate []*mgmProto.RemotePeerConfig) error {
	for _, p := range peersUpdate {
		err := e.addNewPeer(p)
		if err != nil {
			return err
		}
	}
	return nil
}

// addNewPeer add peer if connection doesn't exist
func (e *Engine) addNewPeer(peerConfig *mgmProto.RemotePeerConfig) error {
	peerKey := peerConfig.GetWgPubKey()
	peerIPs := peerConfig.GetAllowedIps()
	if _, ok := e.peerStore.PeerConn(peerKey); !ok {
		conn, err := e.createPeerConn(peerKey, strings.Join(peerIPs, ","))
		if err != nil {
			return fmt.Errorf("create peer connection: %w", err)
		}

		if ok := e.peerStore.AddPeerConn(peerKey, conn); !ok {
			conn.Close()
			return fmt.Errorf("peer already exists: %s", peerKey)
		}

		if e.beforePeerHook != nil && e.afterPeerHook != nil {
			conn.AddBeforeAddPeerHook(e.beforePeerHook)
			conn.AddAfterRemovePeerHook(e.afterPeerHook)
		}

		err = e.statusRecorder.AddPeer(peerKey, peerConfig.Fqdn)
		if err != nil {
			log.Warnf("error adding peer %s to status recorder, got error: %v", peerKey, err)
		}

		conn.Open()
	}
	return nil
}

func (e *Engine) createPeerConn(pubKey string, allowedIPs string) (*peer.Conn, error) {
	log.Debugf("creating peer connection %s", pubKey)

	wgConfig := peer.WgConfig{
		RemoteKey:    pubKey,
		WgListenPort: e.config.WgPort,
		WgInterface:  e.wgInterface,
		AllowedIps:   allowedIPs,
		PreSharedKey: e.config.PreSharedKey,
	}

	if e.config.RosenpassEnabled && !e.config.RosenpassPermissive {
		lk := []byte(e.config.WgPrivateKey.PublicKey().String())
		rk := []byte(wgConfig.RemoteKey)
		var keyInput []byte
		if string(lk) > string(rk) {
			//nolint:gocritic
			keyInput = append(lk[:16], rk[:16]...)
		} else {
			//nolint:gocritic
			keyInput = append(rk[:16], lk[:16]...)
		}

		key, err := wgtypes.NewKey(keyInput)
		if err != nil {
			return nil, err
		}

		wgConfig.PreSharedKey = &key
	}

	// randomize connection timeout
	timeout := time.Duration(rand.Intn(PeerConnectionTimeoutMax-PeerConnectionTimeoutMin)+PeerConnectionTimeoutMin) * time.Millisecond
	config := peer.ConnConfig{
		Key:             pubKey,
		LocalKey:        e.config.WgPrivateKey.PublicKey().String(),
		Timeout:         timeout,
		WgConfig:        wgConfig,
		LocalWgPort:     e.config.WgPort,
		RosenpassPubKey: e.getRosenpassPubKey(),
		RosenpassAddr:   e.getRosenpassAddr(),
		ICEConfig: icemaker.Config{
			StunTurn:             &e.stunTurn,
			InterfaceBlackList:   e.config.IFaceBlackList,
			DisableIPv6Discovery: e.config.DisableIPv6Discovery,
			UDPMux:               e.udpMux.UDPMuxDefault,
			UDPMuxSrflx:          e.udpMux,
			NATExternalIPs:       e.parseNATExternalIPMappings(),
		},
	}

	peerConn, err := peer.NewConn(e.ctx, config, e.statusRecorder, e.signaler, e.mobileDep.IFaceDiscover, e.relayManager, e.srWatcher, e.connSemaphore)
	if err != nil {
		return nil, err
	}

	if e.rpManager != nil {
		peerConn.SetOnConnected(e.rpManager.OnConnected)
		peerConn.SetOnDisconnected(e.rpManager.OnDisconnected)
	}

	return peerConn, nil
}

// receiveSignalEvents connects to the Signal Service event stream to negotiate connection with remote peers
func (e *Engine) receiveSignalEvents() {
	go func() {
		// connect to a stream of messages coming from the signal server
		err := e.signal.Receive(e.ctx, func(msg *sProto.Message) error {
			e.syncMsgMux.Lock()
			defer e.syncMsgMux.Unlock()

			conn, ok := e.peerStore.PeerConn(msg.Key)
			if !ok {
				return fmt.Errorf("wrongly addressed message %s", msg.Key)
			}

			switch msg.GetBody().Type {
			case sProto.Body_OFFER:
				remoteCred, err := signal.UnMarshalCredential(msg)
				if err != nil {
					return err
				}

				var rosenpassPubKey []byte
				rosenpassAddr := ""
				if msg.GetBody().GetRosenpassConfig() != nil {
					rosenpassPubKey = msg.GetBody().GetRosenpassConfig().GetRosenpassPubKey()
					rosenpassAddr = msg.GetBody().GetRosenpassConfig().GetRosenpassServerAddr()
				}
				conn.OnRemoteOffer(peer.OfferAnswer{
					IceCredentials: peer.IceCredentials{
						UFrag: remoteCred.UFrag,
						Pwd:   remoteCred.Pwd,
					},
					WgListenPort:    int(msg.GetBody().GetWgListenPort()),
					Version:         msg.GetBody().GetNetBirdVersion(),
					RosenpassPubKey: rosenpassPubKey,
					RosenpassAddr:   rosenpassAddr,
					RelaySrvAddress: msg.GetBody().GetRelayServerAddress(),
				})
			case sProto.Body_ANSWER:
				remoteCred, err := signal.UnMarshalCredential(msg)
				if err != nil {
					return err
				}

				var rosenpassPubKey []byte
				rosenpassAddr := ""
				if msg.GetBody().GetRosenpassConfig() != nil {
					rosenpassPubKey = msg.GetBody().GetRosenpassConfig().GetRosenpassPubKey()
					rosenpassAddr = msg.GetBody().GetRosenpassConfig().GetRosenpassServerAddr()
				}
				conn.OnRemoteAnswer(peer.OfferAnswer{
					IceCredentials: peer.IceCredentials{
						UFrag: remoteCred.UFrag,
						Pwd:   remoteCred.Pwd,
					},
					WgListenPort:    int(msg.GetBody().GetWgListenPort()),
					Version:         msg.GetBody().GetNetBirdVersion(),
					RosenpassPubKey: rosenpassPubKey,
					RosenpassAddr:   rosenpassAddr,
					RelaySrvAddress: msg.GetBody().GetRelayServerAddress(),
				})
			case sProto.Body_CANDIDATE:
				candidate, err := ice.UnmarshalCandidate(msg.GetBody().Payload)
				if err != nil {
					log.Errorf("failed on parsing remote candidate %s -> %s", candidate, err)
					return err
				}

				go conn.OnRemoteCandidate(candidate, e.routeManager.GetClientRoutes())
			case sProto.Body_MODE:
			}

			return nil
		})
		if err != nil {
			// happens if signal is unavailable for a long time.
			// We want to cancel the operation of the whole client
			_ = CtxGetState(e.ctx).Wrap(ErrResetConnection)
			e.clientCancel()
			return
		}
	}()

	e.signal.WaitStreamConnected()
}

func (e *Engine) parseNATExternalIPMappings() []string {
	var mappedIPs []string
	var ignoredIFaces = make(map[string]interface{})
	for _, iFace := range e.config.IFaceBlackList {
		ignoredIFaces[iFace] = nil
	}
	for _, mapping := range e.config.NATExternalIPs {
		var external, internal string
		var externalIP, internalIP net.IP
		var err error

		split := strings.Split(mapping, "/")
		if len(split) > 2 {
			log.Warnf("ignoring invalid external mapping '%s', too many delimiters", mapping)
			break
		}
		if len(split) > 1 {
			internal = split[1]
			internalIP = net.ParseIP(internal)
			if internalIP == nil {
				// not a properly formatted IP address, maybe it's interface name?
				if _, present := ignoredIFaces[internal]; present {
					log.Warnf("internal interface '%s' in blacklist, ignoring external mapping '%s'", internal, mapping)
					break
				}
				internalIP, err = findIPFromInterfaceName(internal)
				if err != nil {
					log.Warnf("error finding interface IP for interface '%s', ignoring external mapping '%s': %v", internal, mapping, err)
					break
				}
			}
		}
		external = split[0]
		externalIP = net.ParseIP(external)
		if externalIP == nil {
			log.Warnf("invalid external IP, %s, ignoring external IP mapping '%s'", external, mapping)
			break
		}
		mappedIP := externalIP.String()
		if internalIP != nil {
			mappedIP = mappedIP + "/" + internalIP.String()
		}
		mappedIPs = append(mappedIPs, mappedIP)
		log.Infof("parsed external IP mapping of '%s' as '%s'", mapping, mappedIP)
	}
	if len(mappedIPs) != len(e.config.NATExternalIPs) {
		log.Warnf("one or more external IP mappings failed to parse, ignoring all mappings")
		return nil
	}
	return mappedIPs
}

func (e *Engine) close() {
	log.Debugf("removing Netbird interface %s", e.config.WgIfaceName)
	if e.wgInterface != nil {
		if err := e.wgInterface.Close(); err != nil {
			log.Errorf("failed closing Netbird interface %s %v", e.config.WgIfaceName, err)
		}
		e.wgInterface = nil
	}

	if !isNil(e.sshServer) {
		err := e.sshServer.Stop()
		if err != nil {
			log.Warnf("failed stopping the SSH server: %v", err)
		}
	}

	if e.firewall != nil {
		err := e.firewall.Reset(e.stateManager)
		if err != nil {
			log.Warnf("failed to reset firewall: %s", err)
		}
	}

	if e.rpManager != nil {
		_ = e.rpManager.Close()
	}
}

func (e *Engine) readInitialSettings() ([]*route.Route, *nbdns.Config, error) {
	info := system.GetInfo(e.ctx)
	netMap, err := e.mgmClient.GetNetworkMap(info)
	if err != nil {
		return nil, nil, err
	}
	_, routes := toRoutes(netMap.GetRoutes())
	dnsCfg := toDNSConfig(netMap.GetDNSConfig())
	return routes, &dnsCfg, nil
}

func (e *Engine) newWgIface() (*iface.WGIface, error) {
	transportNet, err := e.newStdNet()
	if err != nil {
		log.Errorf("failed to create pion's stdnet: %s", err)
	}

	opts := iface.WGIFaceOpts{
		IFaceName:    e.config.WgIfaceName,
		Address:      e.config.WgAddr,
		WGPort:       e.config.WgPort,
		WGPrivKey:    e.config.WgPrivateKey.String(),
		MTU:          iface.DefaultMTU,
		TransportNet: transportNet,
		FilterFn:     e.addrViaRoutes,
	}

	switch runtime.GOOS {
	case "android":
		opts.MobileArgs = &device.MobileIFaceArguments{
			TunAdapter: e.mobileDep.TunAdapter,
			TunFd:      int(e.mobileDep.FileDescriptor),
		}
	case "ios":
		opts.MobileArgs = &device.MobileIFaceArguments{
			TunFd: int(e.mobileDep.FileDescriptor),
		}
	}

	return iface.NewWGIFace(opts)
}

func (e *Engine) wgInterfaceCreate() (err error) {
	switch runtime.GOOS {
	case "android":
		err = e.wgInterface.CreateOnAndroid(e.routeManager.InitialRouteRange(), e.dnsServer.DnsIP(), e.dnsServer.SearchDomains())
	case "ios":
		e.mobileDep.NetworkChangeListener.SetInterfaceIP(e.config.WgAddr)
		err = e.wgInterface.Create()
	default:
		err = e.wgInterface.Create()
	}
	return err
}

func (e *Engine) newDnsServer() ([]*route.Route, dns.Server, error) {
	// due to tests where we are using a mocked version of the DNS server
	if e.dnsServer != nil {
		return nil, e.dnsServer, nil
	}
	switch runtime.GOOS {
	case "android":
		routes, dnsConfig, err := e.readInitialSettings()
		if err != nil {
			return nil, nil, err
		}
		dnsServer := dns.NewDefaultServerPermanentUpstream(
			e.ctx,
			e.wgInterface,
			e.mobileDep.HostDNSAddresses,
			*dnsConfig,
			e.mobileDep.NetworkChangeListener,
			e.statusRecorder,
		)
		go e.mobileDep.DnsReadyListener.OnReady()
		return routes, dnsServer, nil
	case "ios":
		dnsServer := dns.NewDefaultServerIos(e.ctx, e.wgInterface, e.mobileDep.DnsManager, e.statusRecorder)
		return nil, dnsServer, nil
	default:
		dnsServer, err := dns.NewDefaultServer(e.ctx, e.wgInterface, e.config.CustomDNSAddress, e.statusRecorder, e.stateManager)
		if err != nil {
			return nil, nil, err
		}

		return nil, dnsServer, nil
	}
}

// GetRouteManager returns the route manager
func (e *Engine) GetRouteManager() routemanager.Manager {
	return e.routeManager
}

func findIPFromInterfaceName(ifaceName string) (net.IP, error) {
	iface, err := net.InterfaceByName(ifaceName)
	if err != nil {
		return nil, err
	}
	return findIPFromInterface(iface)
}

func findIPFromInterface(iface *net.Interface) (net.IP, error) {
	ifaceAddrs, err := iface.Addrs()
	if err != nil {
		return nil, err
	}
	for _, addr := range ifaceAddrs {
		if ipv4Addr := addr.(*net.IPNet).IP.To4(); ipv4Addr != nil {
			return ipv4Addr, nil
		}
	}
	return nil, fmt.Errorf("interface %s don't have an ipv4 address", iface.Name)
}

func (e *Engine) getRosenpassPubKey() []byte {
	if e.rpManager != nil {
		return e.rpManager.GetPubKey()
	}
	return nil
}

func (e *Engine) getRosenpassAddr() string {
	if e.rpManager != nil {
		return e.rpManager.GetAddress().String()
	}
	return ""
}

func (e *Engine) receiveProbeEvents() {
	if e.probes == nil {
		return
	}
	if e.probes.SignalProbe != nil {
		go e.probes.SignalProbe.Receive(e.ctx, func() bool {
			healthy := e.signal.IsHealthy()
			log.Debugf("received signal probe request, healthy: %t", healthy)
			return healthy
		})
	}

	if e.probes.MgmProbe != nil {
		go e.probes.MgmProbe.Receive(e.ctx, func() bool {
			healthy := e.mgmClient.IsHealthy()
			log.Debugf("received management probe request, healthy: %t", healthy)
			return healthy
		})
	}

	if e.probes.RelayProbe != nil {
		go e.probes.RelayProbe.Receive(e.ctx, func() bool {
			healthy := true

			results := append(e.probeSTUNs(), e.probeTURNs()...)
			e.statusRecorder.UpdateRelayStates(results)

			// A single failed server will result in a "failed" probe
			for _, res := range results {
				if res.Err != nil {
					healthy = false
					break
				}
			}

			log.Debugf("received relay probe request, healthy: %t", healthy)
			return healthy
		})
	}

	if e.probes.WgProbe != nil {
		go e.probes.WgProbe.Receive(e.ctx, func() bool {
			log.Debug("received wg probe request")

			for _, key := range e.peerStore.PeersPubKey() {
				wgStats, err := e.wgInterface.GetStats(key)
				if err != nil {
					log.Debugf("failed to get wg stats for peer %s: %s", key, err)
				}
				// wgStats could be zero value, in which case we just reset the stats
				if err := e.statusRecorder.UpdateWireGuardPeerState(key, wgStats); err != nil {
					log.Debugf("failed to update wg stats for peer %s: %s", key, err)
				}
			}

			return true
		})
	}
}

func (e *Engine) probeSTUNs() []relay.ProbeResult {
	return relay.ProbeAll(e.ctx, relay.ProbeSTUN, e.STUNs)
}

func (e *Engine) probeTURNs() []relay.ProbeResult {
	return relay.ProbeAll(e.ctx, relay.ProbeTURN, e.TURNs)
}

func (e *Engine) restartEngine() {
	log.Info("restarting engine")
	CtxGetState(e.ctx).Set(StatusConnecting)

	if err := e.Stop(); err != nil {
		log.Errorf("Failed to stop engine: %v", err)
	}

	_ = CtxGetState(e.ctx).Wrap(ErrResetConnection)
	log.Infof("cancelling client, engine will be recreated")
	e.clientCancel()
}

func (e *Engine) startNetworkMonitor() {
	if !e.config.NetworkMonitor {
		log.Infof("Network monitor is disabled, not starting")
		return
	}

	e.networkMonitor = networkmonitor.New()
	go func() {
		var mu sync.Mutex
		var debounceTimer *time.Timer

		// Start the network monitor with a callback, Start will block until the monitor is stopped,
		// a network change is detected, or an error occurs on start up
		err := e.networkMonitor.Start(e.ctx, func() {
			// This function is called when a network change is detected
			mu.Lock()
			defer mu.Unlock()

			if debounceTimer != nil {
				log.Infof("Network monitor: detected network change, reset debounceTimer")
				debounceTimer.Stop()
			}

			// Set a new timer to debounce rapid network changes
			debounceTimer = time.AfterFunc(2*time.Second, func() {
				// This function is called after the debounce period
				mu.Lock()
				defer mu.Unlock()

				log.Infof("Network monitor: detected network change, restarting engine")
				e.restartEngine()
			})
		})
		if err != nil && !errors.Is(err, networkmonitor.ErrStopped) {
			log.Errorf("Network monitor: %v", err)
		}
	}()
}

func (e *Engine) addrViaRoutes(addr netip.Addr) (bool, netip.Prefix, error) {
	var vpnRoutes []netip.Prefix
	for _, routes := range e.routeManager.GetClientRoutes() {
		if len(routes) > 0 && routes[0] != nil {
			vpnRoutes = append(vpnRoutes, routes[0].Network)
		}
	}

	if isVpn, prefix := systemops.IsAddrRouted(addr, vpnRoutes); isVpn {
		return true, prefix, nil
	}

	return false, netip.Prefix{}, nil
}

func (e *Engine) stopDNSServer() {
	if e.dnsServer == nil {
		return
	}
	e.dnsServer.Stop()
	e.dnsServer = nil
	err := fmt.Errorf("DNS server stopped")
	nsGroupStates := e.statusRecorder.GetDNSStates()
	for i := range nsGroupStates {
		nsGroupStates[i].Enabled = false
		nsGroupStates[i].Error = err
	}
	e.statusRecorder.UpdateDNSStates(nsGroupStates)
}

// SetNetworkMapPersistence enables or disables network map persistence
func (e *Engine) SetNetworkMapPersistence(enabled bool) {
	e.syncMsgMux.Lock()
	defer e.syncMsgMux.Unlock()

	if enabled == e.persistNetworkMap {
		return
	}
	e.persistNetworkMap = enabled
	log.Debugf("Network map persistence is set to %t", enabled)

	if !enabled {
		e.latestNetworkMap = nil
	}
}

// GetLatestNetworkMap returns the stored network map if persistence is enabled
func (e *Engine) GetLatestNetworkMap() (*mgmProto.NetworkMap, error) {
	e.syncMsgMux.Lock()
	defer e.syncMsgMux.Unlock()

	if !e.persistNetworkMap {
		return nil, errors.New("network map persistence is disabled")
	}

	if e.latestNetworkMap == nil {
		//nolint:nilnil
		return nil, nil
	}

	// Create a deep copy to avoid external modifications
	nm, ok := proto.Clone(e.latestNetworkMap).(*mgmProto.NetworkMap)
	if !ok {

		return nil, fmt.Errorf("failed to clone network map")
	}

	return nm, nil
}

// updateDNSForwarder start or stop the DNS forwarder based on the domains and the feature flag
func (e *Engine) updateDNSForwarder(enabled bool, domains []string) {
	if !enabled {
		if e.dnsForwardMgr == nil {
			return
		}
		if err := e.dnsForwardMgr.Stop(context.Background()); err != nil {
			log.Errorf("failed to stop DNS forward: %v", err)
		}
		return
	}

	if len(domains) > 0 {
		log.Infof("enable domain router service for domains: %v", domains)
		if e.dnsForwardMgr == nil {
			e.dnsForwardMgr = dnsfwd.NewManager(e.firewall)

			if err := e.dnsForwardMgr.Start(domains); err != nil {
				log.Errorf("failed to start DNS forward: %v", err)
				e.dnsForwardMgr = nil
			}
		} else {
			log.Infof("update domain router service for domains: %v", domains)
			e.dnsForwardMgr.UpdateDomains(domains)
		}
	} else if e.dnsForwardMgr != nil {
		log.Infof("disable domain router service")
		if err := e.dnsForwardMgr.Stop(context.Background()); err != nil {
			log.Errorf("failed to stop DNS forward: %v", err)
		}
		e.dnsForwardMgr = nil
	}
}

// isChecksEqual checks if two slices of checks are equal.
func isChecksEqual(checks []*mgmProto.Checks, oChecks []*mgmProto.Checks) bool {
	for _, check := range checks {
		sort.Slice(check.Files, func(i, j int) bool {
			return check.Files[i] < check.Files[j]
		})
	}
	for _, oCheck := range oChecks {
		sort.Slice(oCheck.Files, func(i, j int) bool {
			return oCheck.Files[i] < oCheck.Files[j]
		})
	}

	return slices.EqualFunc(checks, oChecks, func(checks, oChecks *mgmProto.Checks) bool {
		return slices.Equal(checks.Files, oChecks.Files)
	})
}<|MERGE_RESOLUTION|>--- conflicted
+++ resolved
@@ -802,16 +802,6 @@
 		e.acl.ApplyFiltering(networkMap)
 	}
 
-<<<<<<< HEAD
-	routedDomains, routes := toRoutes(networkMap.GetRoutes())
-
-	if err := e.routeManager.UpdateRoutes(serial, routes); err != nil {
-		log.Errorf("failed to update clientRoutes, err: %v", err)
-	}
-
-	// todo: useRoutingPeerDnsResolutionEnabled from network map proto
-	e.updateDNSForwarder(true, routedDomains)
-=======
 	var dnsRouteFeatureFlag bool
 	if networkMap.PeerConfig != nil {
 		dnsRouteFeatureFlag = networkMap.PeerConfig.RoutingPeerDnsResolutionEnabled
@@ -823,7 +813,6 @@
 	}
 
 	e.updateDNSForwarder(dnsRouteFeatureFlag, routedDomains)
->>>>>>> 4aa13c61
 
 	log.Debugf("got peers update from Management Service, total peers to connect to = %d", len(networkMap.GetRemotePeers()))
 
