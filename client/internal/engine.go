--- conflicted
+++ resolved
@@ -205,17 +205,11 @@
 	connSemaphore       *semaphoregroup.SemaphoreGroup
 	flowManager         nftypes.FlowManager
 
-<<<<<<< HEAD
 	jobExecutor   *jobexec.Executor
 	jobExecutorWG sync.WaitGroup
-=======
-	// WireGuard interface monitor
-	wgIfaceMonitor   *WGIfaceMonitor
-	wgIfaceMonitorWg sync.WaitGroup
 
 	// dns forwarder port
 	dnsFwdPort uint16
->>>>>>> e7b5537d
 }
 
 // Peer is an instance of the Connection Peer
@@ -248,11 +242,8 @@
 		statusRecorder: statusRecorder,
 		checks:         checks,
 		connSemaphore:  semaphoregroup.NewSemaphoreGroup(connInitLimit),
-<<<<<<< HEAD
 		jobExecutor:    jobexec.NewExecutor(),
-=======
 		dnsFwdPort:     dnsfwd.ListenPort(),
->>>>>>> e7b5537d
 	}
 
 	sm := profilemanager.NewServiceManager("")
@@ -463,18 +454,7 @@
 		return fmt.Errorf("initialize dns server: %w", err)
 	}
 
-<<<<<<< HEAD
-	iceCfg := icemaker.Config{
-		StunTurn:             &e.stunTurn,
-		InterfaceBlackList:   e.config.IFaceBlackList,
-		DisableIPv6Discovery: e.config.DisableIPv6Discovery,
-		UDPMux:               e.udpMux.UDPMuxDefault,
-		UDPMuxSrflx:          e.udpMux,
-		NATExternalIPs:       e.parseNATExternalIPMappings(),
-	}
-=======
 	iceCfg := e.createICEConfig()
->>>>>>> e7b5537d
 
 	e.connMgr = NewConnMgr(e.config, e.statusRecorder, e.peerStore, wgIface)
 	e.connMgr.Start(e.ctx)
@@ -1391,18 +1371,7 @@
 			Addr:           e.getRosenpassAddr(),
 			PermissiveMode: e.config.RosenpassPermissive,
 		},
-<<<<<<< HEAD
-		ICEConfig: icemaker.Config{
-			StunTurn:             &e.stunTurn,
-			InterfaceBlackList:   e.config.IFaceBlackList,
-			DisableIPv6Discovery: e.config.DisableIPv6Discovery,
-			UDPMux:               e.udpMux.UDPMuxDefault,
-			UDPMuxSrflx:          e.udpMux,
-			NATExternalIPs:       e.parseNATExternalIPMappings(),
-		},
-=======
 		ICEConfig: e.createICEConfig(),
->>>>>>> e7b5537d
 	}
 
 	serviceDependencies := peer.ServiceDependencies{
