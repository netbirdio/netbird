--- conflicted
+++ resolved
@@ -457,18 +457,7 @@
 		return fmt.Errorf("initialize dns server: %w", err)
 	}
 
-<<<<<<< HEAD
 	iceCfg := e.createICEConfig()
-=======
-	iceCfg := icemaker.Config{
-		StunTurn:             &e.stunTurn,
-		InterfaceBlackList:   e.config.IFaceBlackList,
-		DisableIPv6Discovery: e.config.DisableIPv6Discovery,
-		UDPMux:               e.udpMux.SingleSocketUDPMux,
-		UDPMuxSrflx:          e.udpMux,
-		NATExternalIPs:       e.parseNATExternalIPMappings(),
-	}
->>>>>>> 3130cce7
 
 	e.connMgr = NewConnMgr(e.config, e.statusRecorder, e.peerStore, wgIface)
 	e.connMgr.Start(e.ctx)
@@ -1326,18 +1315,7 @@
 			Addr:           e.getRosenpassAddr(),
 			PermissiveMode: e.config.RosenpassPermissive,
 		},
-<<<<<<< HEAD
 		ICEConfig: e.createICEConfig(),
-=======
-		ICEConfig: icemaker.Config{
-			StunTurn:             &e.stunTurn,
-			InterfaceBlackList:   e.config.IFaceBlackList,
-			DisableIPv6Discovery: e.config.DisableIPv6Discovery,
-			UDPMux:               e.udpMux.SingleSocketUDPMux,
-			UDPMuxSrflx:          e.udpMux,
-			NATExternalIPs:       e.parseNATExternalIPMappings(),
-		},
->>>>>>> 3130cce7
 	}
 
 	serviceDependencies := peer.ServiceDependencies{
