package internal

import (
	"context"
	"errors"
	"fmt"
	"maps"
	"math/rand"
	"net"
	"net/netip"
	"reflect"
	"runtime"
	"slices"
	"strings"
	"sync"
	"sync/atomic"
	"time"

	"github.com/pion/ice/v3"
	"github.com/pion/stun/v2"
	log "github.com/sirupsen/logrus"
	"golang.zx2c4.com/wireguard/wgctrl/wgtypes"

	"github.com/netbirdio/netbird/client/firewall"
	"github.com/netbirdio/netbird/client/firewall/manager"
	"github.com/netbirdio/netbird/client/internal/acl"
	"github.com/netbirdio/netbird/client/internal/dns"

	"github.com/netbirdio/netbird/client/internal/networkmonitor"
	"github.com/netbirdio/netbird/client/internal/peer"
	"github.com/netbirdio/netbird/client/internal/relay"
	"github.com/netbirdio/netbird/client/internal/rosenpass"
	"github.com/netbirdio/netbird/client/internal/routemanager"
	"github.com/netbirdio/netbird/client/internal/routemanager/systemops"
	"github.com/netbirdio/netbird/client/internal/wgproxy"
	nbssh "github.com/netbirdio/netbird/client/ssh"
	"github.com/netbirdio/netbird/client/system"
	nbdns "github.com/netbirdio/netbird/dns"
	"github.com/netbirdio/netbird/iface"
	"github.com/netbirdio/netbird/iface/bind"
	mgm "github.com/netbirdio/netbird/management/client"
	"github.com/netbirdio/netbird/management/domain"
	mgmProto "github.com/netbirdio/netbird/management/proto"
	auth "github.com/netbirdio/netbird/relay/auth/hmac"
	relayClient "github.com/netbirdio/netbird/relay/client"
	"github.com/netbirdio/netbird/route"
	signal "github.com/netbirdio/netbird/signal/client"
	sProto "github.com/netbirdio/netbird/signal/proto"
	"github.com/netbirdio/netbird/util"
	nbnet "github.com/netbirdio/netbird/util/net"
)

// PeerConnectionTimeoutMax is a timeout of an initial connection attempt to a remote peer.
// E.g. this peer will wait PeerConnectionTimeoutMax for the remote peer to respond,
// if not successful then it will retry the connection attempt.
// Todo pass timeout at EnginConfig
const (
	PeerConnectionTimeoutMax = 45000 // ms
	PeerConnectionTimeoutMin = 30000 // ms
)

var ErrResetConnection = fmt.Errorf("reset connection")

// EngineConfig is a config for the Engine
type EngineConfig struct {
	WgPort      int
	WgIfaceName string

	// WgAddr is a Wireguard local address (Netbird Network IP)
	WgAddr string

	// WgPrivateKey is a Wireguard private key of our peer (it MUST never leave the machine)
	WgPrivateKey wgtypes.Key

	// NetworkMonitor is a flag to enable network monitoring
	NetworkMonitor bool

	// IFaceBlackList is a list of network interfaces to ignore when discovering connection candidates (ICE related)
	IFaceBlackList       []string
	DisableIPv6Discovery bool

	PreSharedKey *wgtypes.Key

	// UDPMuxPort default value 0 - the system will pick an available port
	UDPMuxPort int

	// UDPMuxSrflxPort default value 0 - the system will pick an available port
	UDPMuxSrflxPort int

	// SSHKey is a private SSH key in a PEM format
	SSHKey []byte

	NATExternalIPs []string

	CustomDNSAddress string

	RosenpassEnabled    bool
	RosenpassPermissive bool

	ServerSSHAllowed bool

	DNSRouteInterval time.Duration
}

// Engine is a mechanism responsible for reacting on Signal and Management stream events and managing connections to the remote peers.
type Engine struct {
	// signal is a Signal Service client
	signal   signal.Client
	signaler *peer.Signaler
	// mgmClient is a Management Service client
	mgmClient mgm.Client
	// peerConns is a map that holds all the peers that are known to this peer
	peerConns map[string]*peer.Conn

	beforePeerHook nbnet.AddHookFunc
	afterPeerHook  nbnet.RemoveHookFunc

	// rpManager is a Rosenpass manager
	rpManager *rosenpass.Manager

	// syncMsgMux is used to guarantee sequential Management Service message processing
	syncMsgMux *sync.Mutex

	config    *EngineConfig
	mobileDep MobileDependency

	// STUNs is a list of STUN servers used by ICE
	STUNs []*stun.URI
	// TURNs is a list of STUN servers used by ICE
	TURNs    []*stun.URI
	StunTurn atomic.Value

	// clientRoutes is the most recent list of clientRoutes received from the Management Service
	clientRoutes   route.HAMap
	clientRoutesMu sync.RWMutex

	clientCtx    context.Context
	clientCancel context.CancelFunc

	ctx    context.Context
	cancel context.CancelFunc

	wgInterface    *iface.WGIface
	wgProxyFactory *wgproxy.Factory

	udpMux *bind.UniversalUDPMuxDefault

	// networkSerial is the latest CurrentSerial (state ID) of the network sent by the Management service
	networkSerial uint64

	networkMonitor *networkmonitor.NetworkMonitor

	sshServerFunc func(hostKeyPEM []byte, addr string) (nbssh.Server, error)
	sshServer     nbssh.Server

	statusRecorder *peer.Status

	firewall     manager.Manager
	routeManager routemanager.Manager
	acl          acl.Manager

	dnsServer dns.Server

	mgmProbe    *Probe
	signalProbe *Probe
	relayProbe  *Probe
	wgProbe     *Probe

<<<<<<< HEAD
	relayManager *relayClient.Manager
=======
	wgConnWorker sync.WaitGroup

	// checks are the client-applied posture checks that need to be evaluated on the client
	checks []*mgmProto.Checks
>>>>>>> 85e991ff
}

// Peer is an instance of the Connection Peer
type Peer struct {
	WgPubKey     string
	WgAllowedIps string
}

// NewEngine creates a new Connection Engine
func NewEngine(
	clientCtx context.Context,
	clientCancel context.CancelFunc,
	signalClient signal.Client,
	mgmClient mgm.Client,
	relayManager *relayClient.Manager,
	config *EngineConfig,
	mobileDep MobileDependency,
	statusRecorder *peer.Status,
	checks []*mgmProto.Checks,
) *Engine {
	return NewEngineWithProbes(
		clientCtx,
		clientCancel,
		signalClient,
		mgmClient,
		relayManager,
		config,
		mobileDep,
		statusRecorder,
		nil,
		nil,
		nil,
		nil,
		checks,
	)
}

// NewEngineWithProbes creates a new Connection Engine with probes attached
func NewEngineWithProbes(
	clientCtx context.Context,
	clientCancel context.CancelFunc,
	signalClient signal.Client,
	mgmClient mgm.Client,
	relayManager *relayClient.Manager,
	config *EngineConfig,
	mobileDep MobileDependency,
	statusRecorder *peer.Status,
	mgmProbe *Probe,
	signalProbe *Probe,
	relayProbe *Probe,
	wgProbe *Probe,
	checks []*mgmProto.Checks,
) *Engine {
	return &Engine{
		clientCtx:      clientCtx,
		clientCancel:   clientCancel,
		signal:         signalClient,
		signaler:       peer.NewSignaler(signalClient, config.WgPrivateKey),
		mgmClient:      mgmClient,
		relayManager:   relayManager,
		peerConns:      make(map[string]*peer.Conn),
		syncMsgMux:     &sync.Mutex{},
		config:         config,
		mobileDep:      mobileDep,
		STUNs:          []*stun.URI{},
		TURNs:          []*stun.URI{},
		networkSerial:  0,
		sshServerFunc:  nbssh.DefaultSSHServer,
		statusRecorder: statusRecorder,
		mgmProbe:       mgmProbe,
		signalProbe:    signalProbe,
		relayProbe:     relayProbe,
		wgProbe:        wgProbe,
		checks:         checks,
	}
}

func (e *Engine) Stop() error {
	e.syncMsgMux.Lock()
	defer e.syncMsgMux.Unlock()

	if e.cancel != nil {
		e.cancel()
	}

	// stopping network monitor first to avoid starting the engine again
	if e.networkMonitor != nil {
		e.networkMonitor.Stop()
	}
	log.Info("Network monitor: stopped")

	err := e.removeAllPeers()
	if err != nil {
		return err
	}

	e.clientRoutesMu.Lock()
	e.clientRoutes = nil
	e.clientRoutesMu.Unlock()

	// very ugly but we want to remove peers from the WireGuard interface first before removing interface.
	// Removing peers happens in the conn.Close() asynchronously
	time.Sleep(500 * time.Millisecond)

	e.close()
	log.Infof("stopped Netbird Engine")
	return nil
}

// Start creates a new WireGuard tunnel interface and listens to events from Signal and Management services
// Connections to remote peers are not established here.
// However, they will be established once an event with a list of peers to connect to will be received from Management Service
func (e *Engine) Start() error {
	e.syncMsgMux.Lock()
	defer e.syncMsgMux.Unlock()

	if e.cancel != nil {
		e.cancel()
	}
	e.ctx, e.cancel = context.WithCancel(e.clientCtx)

	wgIface, err := e.newWgIface()
	if err != nil {
		log.Errorf("failed creating wireguard interface instance %s: [%s]", e.config.WgIfaceName, err)
		return fmt.Errorf("new wg interface: %w", err)
	}
	e.wgInterface = wgIface

	userspace := e.wgInterface.IsUserspaceBind()
	e.wgProxyFactory = wgproxy.NewFactory(e.ctx, userspace, e.config.WgPort)

	if e.config.RosenpassEnabled {
		log.Infof("rosenpass is enabled")
		if e.config.RosenpassPermissive {
			log.Infof("running rosenpass in permissive mode")
		} else {
			log.Infof("running rosenpass in strict mode")
		}
		e.rpManager, err = rosenpass.NewManager(e.config.PreSharedKey, e.config.WgIfaceName)
		if err != nil {
			return fmt.Errorf("create rosenpass manager: %w", err)
		}
		err := e.rpManager.Run()
		if err != nil {
			return fmt.Errorf("run rosenpass manager: %w", err)
		}
	}

	initialRoutes, dnsServer, err := e.newDnsServer()
	if err != nil {
		e.close()
		return fmt.Errorf("create dns server: %w", err)
	}
	e.dnsServer = dnsServer

	e.routeManager = routemanager.NewManager(e.ctx, e.config.WgPrivateKey.PublicKey().String(), e.config.DNSRouteInterval, e.wgInterface, e.statusRecorder, initialRoutes)
	beforePeerHook, afterPeerHook, err := e.routeManager.Init()
	if err != nil {
		log.Errorf("Failed to initialize route manager: %s", err)
	} else {
		e.beforePeerHook = beforePeerHook
		e.afterPeerHook = afterPeerHook
	}

	e.routeManager.SetRouteChangeListener(e.mobileDep.NetworkChangeListener)

	err = e.wgInterfaceCreate()
	if err != nil {
		log.Errorf("failed creating tunnel interface %s: [%s]", e.config.WgIfaceName, err.Error())
		e.close()
		return fmt.Errorf("create wg interface: %w", err)
	}

	e.firewall, err = firewall.NewFirewall(e.ctx, e.wgInterface)
	if err != nil {
		log.Errorf("failed creating firewall manager: %s", err)
	}

	if e.firewall != nil && e.firewall.IsServerRouteSupported() {
		err = e.routeManager.EnableServerRouter(e.firewall)
		if err != nil {
			e.close()
			return fmt.Errorf("enable server router: %w", err)
		}
	}

	e.udpMux, err = e.wgInterface.Up()
	if err != nil {
		log.Errorf("failed to pull up wgInterface [%s]: %s", e.wgInterface.Name(), err.Error())
		e.close()
		return fmt.Errorf("up wg interface: %w", err)
	}

	if e.firewall != nil {
		e.acl = acl.NewDefaultManager(e.firewall)
	}

	err = e.dnsServer.Initialize()
	if err != nil {
		e.close()
		return fmt.Errorf("initialize dns server: %w", err)
	}

	e.receiveSignalEvents()
	e.receiveManagementEvents()
	e.receiveProbeEvents()

	// starting network monitor at the very last to avoid disruptions
	e.startNetworkMonitor()

	return nil
}

// modifyPeers updates peers that have been modified (e.g. IP address has been changed).
// It closes the existing connection, removes it from the peerConns map, and creates a new one.
func (e *Engine) modifyPeers(peersUpdate []*mgmProto.RemotePeerConfig) error {

	// first, check if peers have been modified
	var modified []*mgmProto.RemotePeerConfig
	for _, p := range peersUpdate {
		peerPubKey := p.GetWgPubKey()
		if peerConn, ok := e.peerConns[peerPubKey]; ok {
			if peerConn.WgConfig().AllowedIps != strings.Join(p.AllowedIps, ",") {
				modified = append(modified, p)
				continue
			}
			err := e.statusRecorder.UpdatePeerFQDN(peerPubKey, p.GetFqdn())
			if err != nil {
				log.Warnf("error updating peer's %s fqdn in the status recorder, got error: %v", peerPubKey, err)
			}
		}
	}

	// second, close all modified connections and remove them from the state map
	for _, p := range modified {
		err := e.removePeer(p.GetWgPubKey())
		if err != nil {
			return err
		}
	}
	// third, add the peer connections again
	for _, p := range modified {
		err := e.addNewPeer(p)
		if err != nil {
			return err
		}
	}
	return nil
}

// removePeers finds and removes peers that do not exist anymore in the network map received from the Management Service.
// It also removes peers that have been modified (e.g. change of IP address). They will be added again in addPeers method.
func (e *Engine) removePeers(peersUpdate []*mgmProto.RemotePeerConfig) error {
	currentPeers := make([]string, 0, len(e.peerConns))
	for p := range e.peerConns {
		currentPeers = append(currentPeers, p)
	}

	newPeers := make([]string, 0, len(peersUpdate))
	for _, p := range peersUpdate {
		newPeers = append(newPeers, p.GetWgPubKey())
	}

	toRemove := util.SliceDiff(currentPeers, newPeers)

	for _, p := range toRemove {
		err := e.removePeer(p)
		if err != nil {
			return err
		}
		log.Infof("removed peer %s", p)
	}
	return nil
}

func (e *Engine) removeAllPeers() error {
	log.Debugf("removing all peer connections")
	for p := range e.peerConns {
		err := e.removePeer(p)
		if err != nil {
			return err
		}
	}
	return nil
}

// removePeer closes an existing peer connection, removes a peer, and clears authorized key of the SSH server
func (e *Engine) removePeer(peerKey string) error {
	log.Debugf("removing peer from engine %s", peerKey)

	if !isNil(e.sshServer) {
		e.sshServer.RemoveAuthorizedKey(peerKey)
	}

	defer func() {
		err := e.statusRecorder.RemovePeer(peerKey)
		if err != nil {
			log.Warnf("received error when removing peer %s from status recorder: %v", peerKey, err)
		}
	}()

	conn, exists := e.peerConns[peerKey]
	if exists {
		delete(e.peerConns, peerKey)
		conn.Close()
	}
	return nil
}

func (e *Engine) handleSync(update *mgmProto.SyncResponse) error {
	e.syncMsgMux.Lock()
	defer e.syncMsgMux.Unlock()

	if update.GetWiretrusteeConfig() != nil {
		wCfg := update.GetWiretrusteeConfig()
		err := e.updateTURNs(wCfg.GetTurns())
		if err != nil {
			return err
		}

		err = e.updateSTUNs(wCfg.GetStuns())
		if err != nil {
			return err
		}

		var stunTurn []*stun.URI
		stunTurn = append(stunTurn, e.STUNs...)
		stunTurn = append(stunTurn, e.TURNs...)
		e.StunTurn.Store(stunTurn)

		relayMsg := wCfg.GetRelay()
		if relayMsg != nil {
			c := auth.Token{
				Payload:   relayMsg.GetTokenPayload(),
				Signature: relayMsg.GetTokenSignature(),
			}
			e.relayManager.UpdateToken(c)
		}

		// todo update relay address in the relay manager
		// todo update signal
	}

	if err := e.updateChecksIfNew(update.Checks); err != nil {
		return err
	}

	if update.GetNetworkMap() != nil {
		// only apply new changes and ignore old ones
		err := e.updateNetworkMap(update.GetNetworkMap())
		if err != nil {
			return err
		}
	}
	return nil
}

// updateChecksIfNew updates checks if there are changes and sync new meta with management
func (e *Engine) updateChecksIfNew(checks []*mgmProto.Checks) error {
	// if checks are equal, we skip the update
	if isChecksEqual(e.checks, checks) {
		return nil
	}
	e.checks = checks

	info, err := system.GetInfoWithChecks(e.ctx, checks)
	if err != nil {
		log.Warnf("failed to get system info with checks: %v", err)
		info = system.GetInfo(e.ctx)
	}

	if err := e.mgmClient.SyncMeta(info); err != nil {
		log.Errorf("could not sync meta: error %s", err)
		return err
	}
	return nil
}

func isNil(server nbssh.Server) bool {
	return server == nil || reflect.ValueOf(server).IsNil()
}

func (e *Engine) updateSSH(sshConf *mgmProto.SSHConfig) error {

	if !e.config.ServerSSHAllowed {
		log.Warnf("running SSH server is not permitted")
		return nil
	} else {

		if sshConf.GetSshEnabled() {
			if runtime.GOOS == "windows" || runtime.GOOS == "freebsd" {
				log.Warnf("running SSH server on %s is not supported", runtime.GOOS)
				return nil
			}
			// start SSH server if it wasn't running
			if isNil(e.sshServer) {
				// nil sshServer means it has not yet been started
				var err error
				e.sshServer, err = e.sshServerFunc(e.config.SSHKey,
					fmt.Sprintf("%s:%d", e.wgInterface.Address().IP.String(), nbssh.DefaultSSHPort))
				if err != nil {
					return err
				}
				go func() {
					// blocking
					err = e.sshServer.Start()
					if err != nil {
						// will throw error when we stop it even if it is a graceful stop
						log.Debugf("stopped SSH server with error %v", err)
					}
					e.syncMsgMux.Lock()
					defer e.syncMsgMux.Unlock()
					e.sshServer = nil
					log.Infof("stopped SSH server")
				}()
			} else {
				log.Debugf("SSH server is already running")
			}
		} else if !isNil(e.sshServer) {
			// Disable SSH server request, so stop it if it was running
			err := e.sshServer.Stop()
			if err != nil {
				log.Warnf("failed to stop SSH server %v", err)
			}
			e.sshServer = nil
		}
		return nil

	}
}

func (e *Engine) updateConfig(conf *mgmProto.PeerConfig) error {
	if e.wgInterface.Address().String() != conf.Address {
		oldAddr := e.wgInterface.Address().String()
		log.Debugf("updating peer address from %s to %s", oldAddr, conf.Address)
		err := e.wgInterface.UpdateAddr(conf.Address)
		if err != nil {
			return err
		}
		e.config.WgAddr = conf.Address
		log.Infof("updated peer address from %s to %s", oldAddr, conf.Address)
	}

	if conf.GetSshConfig() != nil {
		err := e.updateSSH(conf.GetSshConfig())
		if err != nil {
			log.Warnf("failed handling SSH server setup %v", err)
		}
	}

	e.statusRecorder.UpdateLocalPeerState(peer.LocalPeerState{
		IP:              e.config.WgAddr,
		PubKey:          e.config.WgPrivateKey.PublicKey().String(),
		KernelInterface: iface.WireGuardModuleIsLoaded(),
		FQDN:            conf.GetFqdn(),
	})

	return nil
}

// receiveManagementEvents connects to the Management Service event stream to receive updates from the management service
// E.g. when a new peer has been registered and we are allowed to connect to it.
func (e *Engine) receiveManagementEvents() {
	go func() {
		info, err := system.GetInfoWithChecks(e.ctx, e.checks)
		if err != nil {
			log.Warnf("failed to get system info with checks: %v", err)
			info = system.GetInfo(e.ctx)
		}

		// err = e.mgmClient.Sync(info, e.handleSync)
		err = e.mgmClient.Sync(e.ctx, info, e.handleSync)
		if err != nil {
			// happens if management is unavailable for a long time.
			// We want to cancel the operation of the whole client
			_ = CtxGetState(e.ctx).Wrap(ErrResetConnection)
			e.clientCancel()
			return
		}
		log.Debugf("stopped receiving updates from Management Service")
	}()
	log.Debugf("connecting to Management Service updates stream")
}

func (e *Engine) updateSTUNs(stuns []*mgmProto.HostConfig) error {
	if len(stuns) == 0 {
		return nil
	}
	var newSTUNs []*stun.URI
	log.Debugf("got STUNs update from Management Service, updating")
	for _, s := range stuns {
		url, err := stun.ParseURI(s.Uri)
		if err != nil {
			return err
		}
		newSTUNs = append(newSTUNs, url)
	}
	e.STUNs = newSTUNs

	return nil
}

func (e *Engine) updateTURNs(turns []*mgmProto.ProtectedHostConfig) error {
	if len(turns) == 0 {
		return nil
	}
	var newTURNs []*stun.URI
	log.Debugf("got TURNs update from Management Service, updating")
	for _, turn := range turns {
		url, err := stun.ParseURI(turn.HostConfig.Uri)
		if err != nil {
			return err
		}
		url.Username = turn.User
		url.Password = turn.Password
		newTURNs = append(newTURNs, url)
	}
	e.TURNs = newTURNs

	return nil
}

func (e *Engine) updateNetworkMap(networkMap *mgmProto.NetworkMap) error {

	// intentionally leave it before checking serial because for now it can happen that peer IP changed but serial didn't
	if networkMap.GetPeerConfig() != nil {
		err := e.updateConfig(networkMap.GetPeerConfig())
		if err != nil {
			return err
		}
	}

	serial := networkMap.GetSerial()
	if e.networkSerial > serial {
		log.Debugf("received outdated NetworkMap with serial %d, ignoring", serial)
		return nil
	}

	protoRoutes := networkMap.GetRoutes()
	if protoRoutes == nil {
		protoRoutes = []*mgmProto.Route{}
	}

	_, clientRoutes, err := e.routeManager.UpdateRoutes(serial, toRoutes(protoRoutes))
	if err != nil {
		log.Errorf("failed to update clientRoutes, err: %v", err)
	}

	e.clientRoutesMu.Lock()
	e.clientRoutes = clientRoutes
	e.clientRoutesMu.Unlock()

	log.Debugf("got peers update from Management Service, total peers to connect to = %d", len(networkMap.GetRemotePeers()))

	e.updateOfflinePeers(networkMap.GetOfflinePeers())

	// cleanup request, most likely our peer has been deleted
	if networkMap.GetRemotePeersIsEmpty() {
		err := e.removeAllPeers()
		e.statusRecorder.FinishPeerListModifications()
		if err != nil {
			return err
		}
	} else {
		err := e.removePeers(networkMap.GetRemotePeers())
		if err != nil {
			return err
		}

		err = e.modifyPeers(networkMap.GetRemotePeers())
		if err != nil {
			return err
		}

		err = e.addNewPeers(networkMap.GetRemotePeers())
		if err != nil {
			return err
		}

		e.statusRecorder.FinishPeerListModifications()

		// update SSHServer by adding remote peer SSH keys
		if !isNil(e.sshServer) {
			for _, config := range networkMap.GetRemotePeers() {
				if config.GetSshConfig() != nil && config.GetSshConfig().GetSshPubKey() != nil {
					err := e.sshServer.AddAuthorizedKey(config.WgPubKey, string(config.GetSshConfig().GetSshPubKey()))
					if err != nil {
						log.Warnf("failed adding authorized key to SSH DefaultServer %v", err)
					}
				}
			}
		}
	}

	protoDNSConfig := networkMap.GetDNSConfig()
	if protoDNSConfig == nil {
		protoDNSConfig = &mgmProto.DNSConfig{}
	}

	err = e.dnsServer.UpdateDNSServer(serial, toDNSConfig(protoDNSConfig))
	if err != nil {
		log.Errorf("failed to update dns server, err: %v", err)
	}

	if e.acl != nil {
		e.acl.ApplyFiltering(networkMap)
	}

	e.networkSerial = serial

	// Test received (upstream) servers for availability right away instead of upon usage.
	// If no server of a server group responds this will disable the respective handler and retry later.
	e.dnsServer.ProbeAvailability()

	return nil
}

func toRoutes(protoRoutes []*mgmProto.Route) []*route.Route {
	routes := make([]*route.Route, 0)
	for _, protoRoute := range protoRoutes {
		var prefix netip.Prefix
		if len(protoRoute.Domains) == 0 {
			var err error
			if prefix, err = netip.ParsePrefix(protoRoute.Network); err != nil {
				log.Errorf("Failed to parse prefix %s: %v", protoRoute.Network, err)
				continue
			}
		}
		convertedRoute := &route.Route{
			ID:          route.ID(protoRoute.ID),
			Network:     prefix,
			Domains:     domain.FromPunycodeList(protoRoute.Domains),
			NetID:       route.NetID(protoRoute.NetID),
			NetworkType: route.NetworkType(protoRoute.NetworkType),
			Peer:        protoRoute.Peer,
			Metric:      int(protoRoute.Metric),
			Masquerade:  protoRoute.Masquerade,
			KeepRoute:   protoRoute.KeepRoute,
		}
		routes = append(routes, convertedRoute)
	}
	return routes
}

func toDNSConfig(protoDNSConfig *mgmProto.DNSConfig) nbdns.Config {
	dnsUpdate := nbdns.Config{
		ServiceEnable:    protoDNSConfig.GetServiceEnable(),
		CustomZones:      make([]nbdns.CustomZone, 0),
		NameServerGroups: make([]*nbdns.NameServerGroup, 0),
	}

	for _, zone := range protoDNSConfig.GetCustomZones() {
		dnsZone := nbdns.CustomZone{
			Domain: zone.GetDomain(),
		}
		for _, record := range zone.Records {
			dnsRecord := nbdns.SimpleRecord{
				Name:  record.GetName(),
				Type:  int(record.GetType()),
				Class: record.GetClass(),
				TTL:   int(record.GetTTL()),
				RData: record.GetRData(),
			}
			dnsZone.Records = append(dnsZone.Records, dnsRecord)
		}
		dnsUpdate.CustomZones = append(dnsUpdate.CustomZones, dnsZone)
	}

	for _, nsGroup := range protoDNSConfig.GetNameServerGroups() {
		dnsNSGroup := &nbdns.NameServerGroup{
			Primary:              nsGroup.GetPrimary(),
			Domains:              nsGroup.GetDomains(),
			SearchDomainsEnabled: nsGroup.GetSearchDomainsEnabled(),
		}
		for _, ns := range nsGroup.GetNameServers() {
			dnsNS := nbdns.NameServer{
				IP:     netip.MustParseAddr(ns.GetIP()),
				NSType: nbdns.NameServerType(ns.GetNSType()),
				Port:   int(ns.GetPort()),
			}
			dnsNSGroup.NameServers = append(dnsNSGroup.NameServers, dnsNS)
		}
		dnsUpdate.NameServerGroups = append(dnsUpdate.NameServerGroups, dnsNSGroup)
	}
	return dnsUpdate
}

func (e *Engine) updateOfflinePeers(offlinePeers []*mgmProto.RemotePeerConfig) {
	replacement := make([]peer.State, len(offlinePeers))
	for i, offlinePeer := range offlinePeers {
		log.Debugf("added offline peer %s", offlinePeer.Fqdn)
		replacement[i] = peer.State{
			IP:               strings.Join(offlinePeer.GetAllowedIps(), ","),
			PubKey:           offlinePeer.GetWgPubKey(),
			FQDN:             offlinePeer.GetFqdn(),
			ConnStatus:       peer.StatusDisconnected,
			ConnStatusUpdate: time.Now(),
			Mux:              new(sync.RWMutex),
		}
	}
	e.statusRecorder.ReplaceOfflinePeers(replacement)
}

// addNewPeers adds peers that were not know before but arrived from the Management service with the update
func (e *Engine) addNewPeers(peersUpdate []*mgmProto.RemotePeerConfig) error {
	for _, p := range peersUpdate {
		err := e.addNewPeer(p)
		if err != nil {
			return err
		}
	}
	return nil
}

// addNewPeer add peer if connection doesn't exist
func (e *Engine) addNewPeer(peerConfig *mgmProto.RemotePeerConfig) error {
	peerKey := peerConfig.GetWgPubKey()
	peerIPs := peerConfig.GetAllowedIps()
	if _, ok := e.peerConns[peerKey]; !ok {
		conn, err := e.createPeerConn(peerKey, strings.Join(peerIPs, ","))
		if err != nil {
			return fmt.Errorf("create peer connection: %w", err)
		}
		e.peerConns[peerKey] = conn

		if e.beforePeerHook != nil && e.afterPeerHook != nil {
			conn.AddBeforeAddPeerHook(e.beforePeerHook)
			conn.AddAfterRemovePeerHook(e.afterPeerHook)
		}

		err = e.statusRecorder.AddPeer(peerKey, peerConfig.Fqdn)
		if err != nil {
			log.Warnf("error adding peer %s to status recorder, got error: %v", peerKey, err)
		}

		conn.Open()
	}
	return nil
}

func (e *Engine) peerExists(peerKey string) bool {
	e.syncMsgMux.Lock()
	defer e.syncMsgMux.Unlock()
	_, ok := e.peerConns[peerKey]
	return ok
}

func (e *Engine) createPeerConn(pubKey string, allowedIPs string) (*peer.Conn, error) {
	log.Debugf("creating peer connection %s", pubKey)

	wgConfig := peer.WgConfig{
		RemoteKey:    pubKey,
		WgListenPort: e.config.WgPort,
		WgInterface:  e.wgInterface,
		AllowedIps:   allowedIPs,
		PreSharedKey: e.config.PreSharedKey,
	}

	if e.config.RosenpassEnabled && !e.config.RosenpassPermissive {
		lk := []byte(e.config.WgPrivateKey.PublicKey().String())
		rk := []byte(wgConfig.RemoteKey)
		var keyInput []byte
		if string(lk) > string(rk) {
			//nolint:gocritic
			keyInput = append(lk[:16], rk[:16]...)
		} else {
			//nolint:gocritic
			keyInput = append(rk[:16], lk[:16]...)
		}

		key, err := wgtypes.NewKey(keyInput)
		if err != nil {
			return nil, err
		}

		wgConfig.PreSharedKey = &key
	}

	// randomize connection timeout
	timeout := time.Duration(rand.Intn(PeerConnectionTimeoutMax-PeerConnectionTimeoutMin)+PeerConnectionTimeoutMin) * time.Millisecond
	config := peer.ConnConfig{
		Key:             pubKey,
		LocalKey:        e.config.WgPrivateKey.PublicKey().String(),
		Timeout:         timeout,
		WgConfig:        wgConfig,
		LocalWgPort:     e.config.WgPort,
		RosenpassPubKey: e.getRosenpassPubKey(),
		RosenpassAddr:   e.getRosenpassAddr(),
		ICEConfig: peer.ICEConfig{
			StunTurn:             e.StunTurn,
			InterfaceBlackList:   e.config.IFaceBlackList,
			DisableIPv6Discovery: e.config.DisableIPv6Discovery,
			UDPMux:               e.udpMux.UDPMuxDefault,
			UDPMuxSrflx:          e.udpMux,
			NATExternalIPs:       e.parseNATExternalIPMappings(),
		},
	}

	peerConn, err := peer.NewConn(e.ctx, config, e.statusRecorder, e.wgProxyFactory, e.signaler, e.mobileDep.IFaceDiscover, e.relayManager)
	if err != nil {
		return nil, err
	}

	if e.rpManager != nil {
		peerConn.SetOnConnected(e.rpManager.OnConnected)
		peerConn.SetOnDisconnected(e.rpManager.OnDisconnected)
	}

	return peerConn, nil
}

// receiveSignalEvents connects to the Signal Service event stream to negotiate connection with remote peers
func (e *Engine) receiveSignalEvents() {
	go func() {
		// connect to a stream of messages coming from the signal server
		err := e.signal.Receive(e.ctx, func(msg *sProto.Message) error {
			e.syncMsgMux.Lock()
			defer e.syncMsgMux.Unlock()

			conn := e.peerConns[msg.Key]
			if conn == nil {
				return fmt.Errorf("wrongly addressed message %s", msg.Key)
			}

			switch msg.GetBody().Type {
			case sProto.Body_OFFER:
				remoteCred, err := signal.UnMarshalCredential(msg)
				if err != nil {
					return err
				}

				var rosenpassPubKey []byte
				rosenpassAddr := ""
				if msg.GetBody().GetRosenpassConfig() != nil {
					rosenpassPubKey = msg.GetBody().GetRosenpassConfig().GetRosenpassPubKey()
					rosenpassAddr = msg.GetBody().GetRosenpassConfig().GetRosenpassServerAddr()
				}
				conn.OnRemoteOffer(peer.OfferAnswer{
					IceCredentials: peer.IceCredentials{
						UFrag: remoteCred.UFrag,
						Pwd:   remoteCred.Pwd,
					},
					WgListenPort:    int(msg.GetBody().GetWgListenPort()),
					Version:         msg.GetBody().GetNetBirdVersion(),
					RosenpassPubKey: rosenpassPubKey,
					RosenpassAddr:   rosenpassAddr,
				})
			case sProto.Body_ANSWER:
				remoteCred, err := signal.UnMarshalCredential(msg)
				if err != nil {
					return err
				}

				var rosenpassPubKey []byte
				rosenpassAddr := ""
				if msg.GetBody().GetRosenpassConfig() != nil {
					rosenpassPubKey = msg.GetBody().GetRosenpassConfig().GetRosenpassPubKey()
					rosenpassAddr = msg.GetBody().GetRosenpassConfig().GetRosenpassServerAddr()
				}
				conn.OnRemoteAnswer(peer.OfferAnswer{
					IceCredentials: peer.IceCredentials{
						UFrag: remoteCred.UFrag,
						Pwd:   remoteCred.Pwd,
					},
					WgListenPort:    int(msg.GetBody().GetWgListenPort()),
					Version:         msg.GetBody().GetNetBirdVersion(),
					RosenpassPubKey: rosenpassPubKey,
					RosenpassAddr:   rosenpassAddr,
					RelaySrvAddress: msg.GetBody().GetRelayServerAddress(),
				})
			case sProto.Body_CANDIDATE:
				candidate, err := ice.UnmarshalCandidate(msg.GetBody().Payload)
				if err != nil {
					log.Errorf("failed on parsing remote candidate %s -> %s", candidate, err)
					return err
				}

				go conn.OnRemoteCandidate(candidate, e.GetClientRoutes())
			case sProto.Body_MODE:
			}

			return nil
		})
		if err != nil {
			// happens if signal is unavailable for a long time.
			// We want to cancel the operation of the whole client
			_ = CtxGetState(e.ctx).Wrap(ErrResetConnection)
			e.clientCancel()
			return
		}
	}()

	e.signal.WaitStreamConnected()
}

func (e *Engine) parseNATExternalIPMappings() []string {
	var mappedIPs []string
	var ignoredIFaces = make(map[string]interface{})
	for _, iFace := range e.config.IFaceBlackList {
		ignoredIFaces[iFace] = nil
	}
	for _, mapping := range e.config.NATExternalIPs {
		var external, internal string
		var externalIP, internalIP net.IP
		var err error

		split := strings.Split(mapping, "/")
		if len(split) > 2 {
			log.Warnf("ignoring invalid external mapping '%s', too many delimiters", mapping)
			break
		}
		if len(split) > 1 {
			internal = split[1]
			internalIP = net.ParseIP(internal)
			if internalIP == nil {
				// not a properly formatted IP address, maybe it's interface name?
				if _, present := ignoredIFaces[internal]; present {
					log.Warnf("internal interface '%s' in blacklist, ignoring external mapping '%s'", internal, mapping)
					break
				}
				internalIP, err = findIPFromInterfaceName(internal)
				if err != nil {
					log.Warnf("error finding interface IP for interface '%s', ignoring external mapping '%s': %v", internal, mapping, err)
					break
				}
			}
		}
		external = split[0]
		externalIP = net.ParseIP(external)
		if externalIP == nil {
			log.Warnf("invalid external IP, %s, ignoring external IP mapping '%s'", external, mapping)
			break
		}
		mappedIP := externalIP.String()
		if internalIP != nil {
			mappedIP = mappedIP + "/" + internalIP.String()
		}
		mappedIPs = append(mappedIPs, mappedIP)
		log.Infof("parsed external IP mapping of '%s' as '%s'", mapping, mappedIP)
	}
	if len(mappedIPs) != len(e.config.NATExternalIPs) {
		log.Warnf("one or more external IP mappings failed to parse, ignoring all mappings")
		return nil
	}
	return mappedIPs
}

func (e *Engine) close() {
	if e.wgProxyFactory != nil {
		if err := e.wgProxyFactory.Free(); err != nil {
			log.Errorf("failed closing ebpf proxy: %s", err)
		}
	}

	// stop/restore DNS first so dbus and friends don't complain because of a missing interface
	if e.dnsServer != nil {
		e.dnsServer.Stop()
		e.dnsServer = nil
	}

	if e.routeManager != nil {
		e.routeManager.Stop()
	}

	log.Debugf("removing Netbird interface %s", e.config.WgIfaceName)
	if e.wgInterface != nil {
		if err := e.wgInterface.Close(); err != nil {
			log.Errorf("failed closing Netbird interface %s %v", e.config.WgIfaceName, err)
		}
	}

	if !isNil(e.sshServer) {
		err := e.sshServer.Stop()
		if err != nil {
			log.Warnf("failed stopping the SSH server: %v", err)
		}
	}

	if e.firewall != nil {
		err := e.firewall.Reset()
		if err != nil {
			log.Warnf("failed to reset firewall: %s", err)
		}
	}

	if e.rpManager != nil {
		_ = e.rpManager.Close()
	}
}

func (e *Engine) readInitialSettings() ([]*route.Route, *nbdns.Config, error) {
	info := system.GetInfo(e.ctx)
	netMap, err := e.mgmClient.GetNetworkMap(info)
	if err != nil {
		return nil, nil, err
	}
	routes := toRoutes(netMap.GetRoutes())
	dnsCfg := toDNSConfig(netMap.GetDNSConfig())
	return routes, &dnsCfg, nil
}

func (e *Engine) newWgIface() (*iface.WGIface, error) {
	transportNet, err := e.newStdNet()
	if err != nil {
		log.Errorf("failed to create pion's stdnet: %s", err)
	}

	var mArgs *iface.MobileIFaceArguments
	switch runtime.GOOS {
	case "android":
		mArgs = &iface.MobileIFaceArguments{
			TunAdapter: e.mobileDep.TunAdapter,
			TunFd:      int(e.mobileDep.FileDescriptor),
		}
	case "ios":
		mArgs = &iface.MobileIFaceArguments{
			TunFd: int(e.mobileDep.FileDescriptor),
		}
	default:
	}

	return iface.NewWGIFace(e.config.WgIfaceName, e.config.WgAddr, e.config.WgPort, e.config.WgPrivateKey.String(), iface.DefaultMTU, transportNet, mArgs, e.addrViaRoutes)
}

func (e *Engine) wgInterfaceCreate() (err error) {
	switch runtime.GOOS {
	case "android":
		err = e.wgInterface.CreateOnAndroid(e.routeManager.InitialRouteRange(), e.dnsServer.DnsIP(), e.dnsServer.SearchDomains())
	case "ios":
		e.mobileDep.NetworkChangeListener.SetInterfaceIP(e.config.WgAddr)
		err = e.wgInterface.Create()
	default:
		err = e.wgInterface.Create()
	}
	return err
}

func (e *Engine) newDnsServer() ([]*route.Route, dns.Server, error) {
	// due to tests where we are using a mocked version of the DNS server
	if e.dnsServer != nil {
		return nil, e.dnsServer, nil
	}
	switch runtime.GOOS {
	case "android":
		routes, dnsConfig, err := e.readInitialSettings()
		if err != nil {
			return nil, nil, err
		}
		dnsServer := dns.NewDefaultServerPermanentUpstream(
			e.ctx,
			e.wgInterface,
			e.mobileDep.HostDNSAddresses,
			*dnsConfig,
			e.mobileDep.NetworkChangeListener,
			e.statusRecorder,
		)
		go e.mobileDep.DnsReadyListener.OnReady()
		return routes, dnsServer, nil
	case "ios":
		dnsServer := dns.NewDefaultServerIos(e.ctx, e.wgInterface, e.mobileDep.DnsManager, e.statusRecorder)
		return nil, dnsServer, nil
	default:
		dnsServer, err := dns.NewDefaultServer(e.ctx, e.wgInterface, e.config.CustomDNSAddress, e.statusRecorder)
		if err != nil {
			return nil, nil, err
		}
		return nil, dnsServer, nil
	}
}

// GetClientRoutes returns the current routes from the route map
func (e *Engine) GetClientRoutes() route.HAMap {
	e.clientRoutesMu.RLock()
	defer e.clientRoutesMu.RUnlock()

	return maps.Clone(e.clientRoutes)
}

// GetClientRoutesWithNetID returns the current routes from the route map, but the keys consist of the network ID only
func (e *Engine) GetClientRoutesWithNetID() map[route.NetID][]*route.Route {
	e.clientRoutesMu.RLock()
	defer e.clientRoutesMu.RUnlock()

	routes := make(map[route.NetID][]*route.Route, len(e.clientRoutes))
	for id, v := range e.clientRoutes {
		routes[id.NetID()] = v
	}
	return routes
}

// GetRouteManager returns the route manager
func (e *Engine) GetRouteManager() routemanager.Manager {
	return e.routeManager
}

func findIPFromInterfaceName(ifaceName string) (net.IP, error) {
	iface, err := net.InterfaceByName(ifaceName)
	if err != nil {
		return nil, err
	}
	return findIPFromInterface(iface)
}

func findIPFromInterface(iface *net.Interface) (net.IP, error) {
	ifaceAddrs, err := iface.Addrs()
	if err != nil {
		return nil, err
	}
	for _, addr := range ifaceAddrs {
		if ipv4Addr := addr.(*net.IPNet).IP.To4(); ipv4Addr != nil {
			return ipv4Addr, nil
		}
	}
	return nil, fmt.Errorf("interface %s don't have an ipv4 address", iface.Name)
}

func (e *Engine) getRosenpassPubKey() []byte {
	if e.rpManager != nil {
		return e.rpManager.GetPubKey()
	}
	return nil
}

func (e *Engine) getRosenpassAddr() string {
	if e.rpManager != nil {
		return e.rpManager.GetAddress().String()
	}
	return ""
}

func (e *Engine) receiveProbeEvents() {
	if e.signalProbe != nil {
		go e.signalProbe.Receive(e.ctx, func() bool {
			healthy := e.signal.IsHealthy()
			log.Debugf("received signal probe request, healthy: %t", healthy)
			return healthy
		})
	}

	if e.mgmProbe != nil {
		go e.mgmProbe.Receive(e.ctx, func() bool {
			healthy := e.mgmClient.IsHealthy()
			log.Debugf("received management probe request, healthy: %t", healthy)
			return healthy
		})
	}

	if e.relayProbe != nil {
		go e.relayProbe.Receive(e.ctx, func() bool {
			healthy := true

			results := append(e.probeSTUNs(), e.probeTURNs()...)
			e.statusRecorder.UpdateRelayStates(results)

			// A single failed server will result in a "failed" probe
			for _, res := range results {
				if res.Err != nil {
					healthy = false
					break
				}
			}

			log.Debugf("received relay probe request, healthy: %t", healthy)
			return healthy
		})
	}

	if e.wgProbe != nil {
		go e.wgProbe.Receive(e.ctx, func() bool {
			log.Debug("received wg probe request")

			for _, peer := range e.peerConns {
				key := peer.GetKey()
				wgStats, err := peer.WgConfig().WgInterface.GetStats(key)
				if err != nil {
					log.Debugf("failed to get wg stats for peer %s: %s", key, err)
				}
				// wgStats could be zero value, in which case we just reset the stats
				if err := e.statusRecorder.UpdateWireGuardPeerState(key, wgStats); err != nil {
					log.Debugf("failed to update wg stats for peer %s: %s", key, err)
				}
			}

			return true
		})
	}
}

func (e *Engine) probeSTUNs() []relay.ProbeResult {
	return relay.ProbeAll(e.ctx, relay.ProbeSTUN, e.STUNs)
}

func (e *Engine) probeTURNs() []relay.ProbeResult {
	return relay.ProbeAll(e.ctx, relay.ProbeTURN, e.TURNs)
}

func (e *Engine) restartEngine() {
	if err := e.Stop(); err != nil {
		log.Errorf("Failed to stop engine: %v", err)
	}
	if err := e.Start(); err != nil {
		log.Errorf("Failed to start engine: %v", err)
	}
}

func (e *Engine) startNetworkMonitor() {
	if !e.config.NetworkMonitor {
		log.Infof("Network monitor is disabled, not starting")
		return
	}

	e.networkMonitor = networkmonitor.New()
	go func() {
		var mu sync.Mutex
		var debounceTimer *time.Timer

		// Start the network monitor with a callback, Start will block until the monitor is stopped,
		// a network change is detected, or an error occurs on start up
		err := e.networkMonitor.Start(e.ctx, func() {
			// This function is called when a network change is detected
			mu.Lock()
			defer mu.Unlock()

			if debounceTimer != nil {
				debounceTimer.Stop()
			}

			// Set a new timer to debounce rapid network changes
			debounceTimer = time.AfterFunc(1*time.Second, func() {
				// This function is called after the debounce period
				mu.Lock()
				defer mu.Unlock()

				log.Infof("Network monitor detected network change, restarting engine")
				e.restartEngine()
			})
		})
		if err != nil && !errors.Is(err, networkmonitor.ErrStopped) {
			log.Errorf("Network monitor: %v", err)
		}
	}()
}

func (e *Engine) addrViaRoutes(addr netip.Addr) (bool, netip.Prefix, error) {
	var vpnRoutes []netip.Prefix
	for _, routes := range e.GetClientRoutes() {
		if len(routes) > 0 && routes[0] != nil {
			vpnRoutes = append(vpnRoutes, routes[0].Network)
		}
	}

	if isVpn, prefix := systemops.IsAddrRouted(addr, vpnRoutes); isVpn {
		return true, prefix, nil
	}

	return false, netip.Prefix{}, nil
}

// isChecksEqual checks if two slices of checks are equal.
func isChecksEqual(checks []*mgmProto.Checks, oChecks []*mgmProto.Checks) bool {
	return slices.EqualFunc(checks, oChecks, func(checks, oChecks *mgmProto.Checks) bool {
		return slices.Equal(checks.Files, oChecks.Files)
	})
}<|MERGE_RESOLUTION|>--- conflicted
+++ resolved
@@ -166,14 +166,10 @@
 	relayProbe  *Probe
 	wgProbe     *Probe
 
-<<<<<<< HEAD
-	relayManager *relayClient.Manager
-=======
-	wgConnWorker sync.WaitGroup
-
 	// checks are the client-applied posture checks that need to be evaluated on the client
 	checks []*mgmProto.Checks
->>>>>>> 85e991ff
+
+	relayManager *relayClient.Manager
 }
 
 // Peer is an instance of the Connection Peer
