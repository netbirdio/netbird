package internal

import (
	"context"
	"errors"
	"fmt"
	"math/rand"
	"net"
	"net/netip"
	"reflect"
	"runtime"
	"slices"
	"strings"
	"sync"
	"time"

	"github.com/pion/ice/v3"
	"github.com/pion/stun/v2"
	log "github.com/sirupsen/logrus"
	"golang.zx2c4.com/wireguard/wgctrl/wgtypes"

	"github.com/netbirdio/netbird/client/firewall"
	"github.com/netbirdio/netbird/client/firewall/manager"
	"github.com/netbirdio/netbird/client/internal/acl"
	"github.com/netbirdio/netbird/client/internal/dns"
	"github.com/netbirdio/netbird/client/internal/networkmonitor"
	"github.com/netbirdio/netbird/client/internal/peer"
	"github.com/netbirdio/netbird/client/internal/relay"
	"github.com/netbirdio/netbird/client/internal/rosenpass"
	"github.com/netbirdio/netbird/client/internal/routemanager"
	"github.com/netbirdio/netbird/client/internal/wgproxy"
	nbssh "github.com/netbirdio/netbird/client/ssh"
	"github.com/netbirdio/netbird/client/system"
	nbdns "github.com/netbirdio/netbird/dns"
	"github.com/netbirdio/netbird/iface"
	"github.com/netbirdio/netbird/iface/bind"
	mgm "github.com/netbirdio/netbird/management/client"
	mgmProto "github.com/netbirdio/netbird/management/proto"
	"github.com/netbirdio/netbird/route"
	signal "github.com/netbirdio/netbird/signal/client"
	sProto "github.com/netbirdio/netbird/signal/proto"
	"github.com/netbirdio/netbird/util"
)

// PeerConnectionTimeoutMax is a timeout of an initial connection attempt to a remote peer.
// E.g. this peer will wait PeerConnectionTimeoutMax for the remote peer to respond,
// if not successful then it will retry the connection attempt.
// Todo pass timeout at EnginConfig
const (
	PeerConnectionTimeoutMax = 45000 // ms
	PeerConnectionTimeoutMin = 30000 // ms
)

var ErrResetConnection = fmt.Errorf("reset connection")

// EngineConfig is a config for the Engine
type EngineConfig struct {
	WgPort      int
	WgIfaceName string

	// WgAddr is a Wireguard local address (Netbird Network IP)
	WgAddr string

	// WgPrivateKey is a Wireguard private key of our peer (it MUST never leave the machine)
	WgPrivateKey wgtypes.Key

	// NetworkMonitor is a flag to enable network monitoring
	NetworkMonitor bool

	// IFaceBlackList is a list of network interfaces to ignore when discovering connection candidates (ICE related)
	IFaceBlackList       []string
	DisableIPv6Discovery bool

	PreSharedKey *wgtypes.Key

	// UDPMuxPort default value 0 - the system will pick an available port
	UDPMuxPort int

	// UDPMuxSrflxPort default value 0 - the system will pick an available port
	UDPMuxSrflxPort int

	// SSHKey is a private SSH key in a PEM format
	SSHKey []byte

	NATExternalIPs []string

	CustomDNSAddress string

	RosenpassEnabled    bool
	RosenpassPermissive bool

	ServerSSHAllowed bool
}

// Engine is a mechanism responsible for reacting on Signal and Management stream events and managing connections to the remote peers.
type Engine struct {
	// signal is a Signal Service client
	signal signal.Client
	// mgmClient is a Management Service client
	mgmClient mgm.Client
	// peerConns is a map that holds all the peers that are known to this peer
	peerConns map[string]*peer.Conn

	beforePeerHook peer.BeforeAddPeerHookFunc
	afterPeerHook  peer.AfterRemovePeerHookFunc

	// rpManager is a Rosenpass manager
	rpManager *rosenpass.Manager

	// syncMsgMux is used to guarantee sequential Management Service message processing
	syncMsgMux *sync.Mutex

	config    *EngineConfig
	mobileDep MobileDependency

	// STUNs is a list of STUN servers used by ICE
	STUNs []*stun.URI
	// TURNs is a list of STUN servers used by ICE
	TURNs []*stun.URI

	// clientRoutes is the most recent list of clientRoutes received from the Management Service
	clientRoutes route.HAMap

	clientCtx    context.Context
	clientCancel context.CancelFunc

	ctx    context.Context
	cancel context.CancelFunc

	wgInterface    *iface.WGIface
	wgProxyFactory *wgproxy.Factory

	udpMux *bind.UniversalUDPMuxDefault

	// networkSerial is the latest CurrentSerial (state ID) of the network sent by the Management service
	networkSerial uint64

	networkMonitor *networkmonitor.NetworkMonitor

	sshServerFunc func(hostKeyPEM []byte, addr string) (nbssh.Server, error)
	sshServer     nbssh.Server

	statusRecorder *peer.Status

	firewall     manager.Manager
	routeManager routemanager.Manager
	acl          acl.Manager

	dnsServer dns.Server

	mgmProbe    *Probe
	signalProbe *Probe
	relayProbe  *Probe
	wgProbe     *Probe

<<<<<<< HEAD
	// checks are the client-applied posture checks that need to be evaluated on the client
	checks []*mgmProto.Checks
=======
	wgConnWorker sync.WaitGroup
>>>>>>> e3c9f1dd
}

// Peer is an instance of the Connection Peer
type Peer struct {
	WgPubKey     string
	WgAllowedIps string
}

// NewEngine creates a new Connection Engine
func NewEngine(
	clientCtx context.Context,
	clientCancel context.CancelFunc,
	signalClient signal.Client,
	mgmClient mgm.Client,
	config *EngineConfig,
	mobileDep MobileDependency,
	statusRecorder *peer.Status,
	checks []*mgmProto.Checks,
) *Engine {
	return NewEngineWithProbes(
		clientCtx,
		clientCancel,
		signalClient,
		mgmClient,
		config,
		mobileDep,
		statusRecorder,
		nil,
		nil,
		nil,
		nil,
		checks,
	)
}

// NewEngineWithProbes creates a new Connection Engine with probes attached
func NewEngineWithProbes(
	clientCtx context.Context,
	clientCancel context.CancelFunc,
	signalClient signal.Client,
	mgmClient mgm.Client,
	config *EngineConfig,
	mobileDep MobileDependency,
	statusRecorder *peer.Status,
	mgmProbe *Probe,
	signalProbe *Probe,
	relayProbe *Probe,
	wgProbe *Probe,
	checks []*mgmProto.Checks,
) *Engine {

	return &Engine{
		clientCtx:      clientCtx,
		clientCancel:   clientCancel,
		signal:         signalClient,
		mgmClient:      mgmClient,
		peerConns:      make(map[string]*peer.Conn),
		syncMsgMux:     &sync.Mutex{},
		config:         config,
		mobileDep:      mobileDep,
		STUNs:          []*stun.URI{},
		TURNs:          []*stun.URI{},
		networkSerial:  0,
		sshServerFunc:  nbssh.DefaultSSHServer,
		statusRecorder: statusRecorder,
		mgmProbe:       mgmProbe,
		signalProbe:    signalProbe,
		relayProbe:     relayProbe,
		wgProbe:        wgProbe,
		checks:         checks,
	}
}

func (e *Engine) Stop() error {
	e.syncMsgMux.Lock()
	defer e.syncMsgMux.Unlock()

	if e.cancel != nil {
		e.cancel()
	}

	// stopping network monitor first to avoid starting the engine again
	if e.networkMonitor != nil {
		e.networkMonitor.Stop()
	}
	log.Info("Network monitor: stopped")

	err := e.removeAllPeers()
	if err != nil {
		return err
	}

	e.clientRoutes = nil

	// very ugly but we want to remove peers from the WireGuard interface first before removing interface.
	// Removing peers happens in the conn.Close() asynchronously
	time.Sleep(500 * time.Millisecond)

	e.close()
	e.wgConnWorker.Wait()
	log.Infof("stopped Netbird Engine")
	return nil
}

// Start creates a new WireGuard tunnel interface and listens to events from Signal and Management services
// Connections to remote peers are not established here.
// However, they will be established once an event with a list of peers to connect to will be received from Management Service
func (e *Engine) Start() error {
	e.syncMsgMux.Lock()
	defer e.syncMsgMux.Unlock()

	if e.cancel != nil {
		e.cancel()
	}
	e.ctx, e.cancel = context.WithCancel(e.clientCtx)

	e.wgProxyFactory = wgproxy.NewFactory(e.ctx, e.config.WgPort)

	wgIface, err := e.newWgIface()
	if err != nil {
		log.Errorf("failed creating wireguard interface instance %s: [%s]", e.config.WgIfaceName, err)
		return fmt.Errorf("new wg interface: %w", err)
	}
	e.wgInterface = wgIface

	if e.config.RosenpassEnabled {
		log.Infof("rosenpass is enabled")
		if e.config.RosenpassPermissive {
			log.Infof("running rosenpass in permissive mode")
		} else {
			log.Infof("running rosenpass in strict mode")
		}
		e.rpManager, err = rosenpass.NewManager(e.config.PreSharedKey, e.config.WgIfaceName)
		if err != nil {
			return fmt.Errorf("create rosenpass manager: %w", err)
		}
		err := e.rpManager.Run()
		if err != nil {
			return fmt.Errorf("run rosenpass manager: %w", err)
		}
	}

	initialRoutes, dnsServer, err := e.newDnsServer()
	if err != nil {
		e.close()
		return fmt.Errorf("create dns server: %w", err)
	}
	e.dnsServer = dnsServer

	e.routeManager = routemanager.NewManager(e.ctx, e.config.WgPrivateKey.PublicKey().String(), e.wgInterface, e.statusRecorder, initialRoutes)
	beforePeerHook, afterPeerHook, err := e.routeManager.Init()
	if err != nil {
		log.Errorf("Failed to initialize route manager: %s", err)
	} else {
		e.beforePeerHook = beforePeerHook
		e.afterPeerHook = afterPeerHook
	}

	e.routeManager.SetRouteChangeListener(e.mobileDep.NetworkChangeListener)

	err = e.wgInterfaceCreate()
	if err != nil {
		log.Errorf("failed creating tunnel interface %s: [%s]", e.config.WgIfaceName, err.Error())
		e.close()
		return fmt.Errorf("create wg interface: %w", err)
	}

	e.firewall, err = firewall.NewFirewall(e.ctx, e.wgInterface)
	if err != nil {
		log.Errorf("failed creating firewall manager: %s", err)
	}

	if e.firewall != nil && e.firewall.IsServerRouteSupported() {
		err = e.routeManager.EnableServerRouter(e.firewall)
		if err != nil {
			e.close()
			return fmt.Errorf("enable server router: %w", err)
		}
	}

	e.udpMux, err = e.wgInterface.Up()
	if err != nil {
		log.Errorf("failed to pull up wgInterface [%s]: %s", e.wgInterface.Name(), err.Error())
		e.close()
		return fmt.Errorf("up wg interface: %w", err)
	}

	if e.firewall != nil {
		e.acl = acl.NewDefaultManager(e.firewall)
	}

	err = e.dnsServer.Initialize()
	if err != nil {
		e.close()
		return fmt.Errorf("initialize dns server: %w", err)
	}

	e.receiveSignalEvents()
	e.receiveManagementEvents()
	e.receiveProbeEvents()

	// starting network monitor at the very last to avoid disruptions
	e.startNetworkMonitor()

	return nil
}

// modifyPeers updates peers that have been modified (e.g. IP address has been changed).
// It closes the existing connection, removes it from the peerConns map, and creates a new one.
func (e *Engine) modifyPeers(peersUpdate []*mgmProto.RemotePeerConfig) error {

	// first, check if peers have been modified
	var modified []*mgmProto.RemotePeerConfig
	for _, p := range peersUpdate {
		peerPubKey := p.GetWgPubKey()
		if peerConn, ok := e.peerConns[peerPubKey]; ok {
			if peerConn.WgConfig().AllowedIps != strings.Join(p.AllowedIps, ",") {
				modified = append(modified, p)
				continue
			}
			err := e.statusRecorder.UpdatePeerFQDN(peerPubKey, p.GetFqdn())
			if err != nil {
				log.Warnf("error updating peer's %s fqdn in the status recorder, got error: %v", peerPubKey, err)
			}
		}
	}

	// second, close all modified connections and remove them from the state map
	for _, p := range modified {
		err := e.removePeer(p.GetWgPubKey())
		if err != nil {
			return err
		}
	}
	// third, add the peer connections again
	for _, p := range modified {
		err := e.addNewPeer(p)
		if err != nil {
			return err
		}
	}
	return nil
}

// removePeers finds and removes peers that do not exist anymore in the network map received from the Management Service.
// It also removes peers that have been modified (e.g. change of IP address). They will be added again in addPeers method.
func (e *Engine) removePeers(peersUpdate []*mgmProto.RemotePeerConfig) error {
	currentPeers := make([]string, 0, len(e.peerConns))
	for p := range e.peerConns {
		currentPeers = append(currentPeers, p)
	}

	newPeers := make([]string, 0, len(peersUpdate))
	for _, p := range peersUpdate {
		newPeers = append(newPeers, p.GetWgPubKey())
	}

	toRemove := util.SliceDiff(currentPeers, newPeers)

	for _, p := range toRemove {
		err := e.removePeer(p)
		if err != nil {
			return err
		}
		log.Infof("removed peer %s", p)
	}
	return nil
}

func (e *Engine) removeAllPeers() error {
	log.Debugf("removing all peer connections")
	for p := range e.peerConns {
		err := e.removePeer(p)
		if err != nil {
			return err
		}
	}
	return nil
}

// removePeer closes an existing peer connection, removes a peer, and clears authorized key of the SSH server
func (e *Engine) removePeer(peerKey string) error {
	log.Debugf("removing peer from engine %s", peerKey)

	if !isNil(e.sshServer) {
		e.sshServer.RemoveAuthorizedKey(peerKey)
	}

	defer func() {
		err := e.statusRecorder.RemovePeer(peerKey)
		if err != nil {
			log.Warnf("received error when removing peer %s from status recorder: %v", peerKey, err)
		}
	}()

	conn, exists := e.peerConns[peerKey]
	if exists {
		delete(e.peerConns, peerKey)
		err := conn.Close()
		if err != nil {
			switch err.(type) {
			case *peer.ConnectionAlreadyClosedError:
				return nil
			default:
				return err
			}
		}
	}
	return nil
}

func signalCandidate(candidate ice.Candidate, myKey wgtypes.Key, remoteKey wgtypes.Key, s signal.Client) error {
	err := s.Send(&sProto.Message{
		Key:       myKey.PublicKey().String(),
		RemoteKey: remoteKey.String(),
		Body: &sProto.Body{
			Type:    sProto.Body_CANDIDATE,
			Payload: candidate.Marshal(),
		},
	})
	if err != nil {
		return err
	}

	return nil
}

func sendSignal(message *sProto.Message, s signal.Client) error {
	return s.Send(message)
}

// SignalOfferAnswer signals either an offer or an answer to remote peer
func SignalOfferAnswer(offerAnswer peer.OfferAnswer, myKey wgtypes.Key, remoteKey wgtypes.Key, s signal.Client,
	isAnswer bool) error {
	var t sProto.Body_Type
	if isAnswer {
		t = sProto.Body_ANSWER
	} else {
		t = sProto.Body_OFFER
	}

	msg, err := signal.MarshalCredential(myKey, offerAnswer.WgListenPort, remoteKey, &signal.Credential{
		UFrag: offerAnswer.IceCredentials.UFrag,
		Pwd:   offerAnswer.IceCredentials.Pwd,
	}, t, offerAnswer.RosenpassPubKey, offerAnswer.RosenpassAddr)
	if err != nil {
		return err
	}

	err = s.Send(msg)
	if err != nil {
		return err
	}

	return nil
}

func (e *Engine) handleSync(update *mgmProto.SyncResponse) error {
	e.syncMsgMux.Lock()
	defer e.syncMsgMux.Unlock()

	if update.GetWiretrusteeConfig() != nil {
		err := e.updateTURNs(update.GetWiretrusteeConfig().GetTurns())
		if err != nil {
			return err
		}

		err = e.updateSTUNs(update.GetWiretrusteeConfig().GetStuns())
		if err != nil {
			return err
		}

		// todo update signal
	}

	if err := e.updateChecksIfNew(update.Checks); err != nil {
		return err
	}

	if update.GetNetworkMap() != nil {
		// only apply new changes and ignore old ones
		err := e.updateNetworkMap(update.GetNetworkMap())
		if err != nil {
			return err
		}
	}
	return nil
}

// updateChecksIfNew updates checks if there are changes and sync new meta with management
func (e *Engine) updateChecksIfNew(checks []*mgmProto.Checks) error {
	// if checks are equal, we skip the update
	if isChecksEqual(e.checks, checks) {
		return nil
	}
	e.checks = checks

	info, err := system.GetInfoWithChecks(e.ctx, checks)
	if err != nil {
		log.Warnf("failed to get system info with checks: %v", err)
		info = system.GetInfo(e.ctx)
	}

	if err := e.mgmClient.SyncMeta(info); err != nil {
		log.Errorf("could not sync meta: error %s", err)
		return err
	}
	return nil
}

func isNil(server nbssh.Server) bool {
	return server == nil || reflect.ValueOf(server).IsNil()
}

func (e *Engine) updateSSH(sshConf *mgmProto.SSHConfig) error {

	if !e.config.ServerSSHAllowed {
		log.Warnf("running SSH server is not permitted")
		return nil
	} else {

		if sshConf.GetSshEnabled() {
			if runtime.GOOS == "windows" || runtime.GOOS == "freebsd" {
				log.Warnf("running SSH server on %s is not supported", runtime.GOOS)
				return nil
			}
			// start SSH server if it wasn't running
			if isNil(e.sshServer) {
				// nil sshServer means it has not yet been started
				var err error
				e.sshServer, err = e.sshServerFunc(e.config.SSHKey,
					fmt.Sprintf("%s:%d", e.wgInterface.Address().IP.String(), nbssh.DefaultSSHPort))
				if err != nil {
					return err
				}
				go func() {
					// blocking
					err = e.sshServer.Start()
					if err != nil {
						// will throw error when we stop it even if it is a graceful stop
						log.Debugf("stopped SSH server with error %v", err)
					}
					e.syncMsgMux.Lock()
					defer e.syncMsgMux.Unlock()
					e.sshServer = nil
					log.Infof("stopped SSH server")
				}()
			} else {
				log.Debugf("SSH server is already running")
			}
		} else if !isNil(e.sshServer) {
			// Disable SSH server request, so stop it if it was running
			err := e.sshServer.Stop()
			if err != nil {
				log.Warnf("failed to stop SSH server %v", err)
			}
			e.sshServer = nil
		}
		return nil

	}
}

func (e *Engine) updateConfig(conf *mgmProto.PeerConfig) error {
	if e.wgInterface.Address().String() != conf.Address {
		oldAddr := e.wgInterface.Address().String()
		log.Debugf("updating peer address from %s to %s", oldAddr, conf.Address)
		err := e.wgInterface.UpdateAddr(conf.Address)
		if err != nil {
			return err
		}
		e.config.WgAddr = conf.Address
		log.Infof("updated peer address from %s to %s", oldAddr, conf.Address)
	}

	if conf.GetSshConfig() != nil {
		err := e.updateSSH(conf.GetSshConfig())
		if err != nil {
			log.Warnf("failed handling SSH server setup %v", err)
		}
	}

	e.statusRecorder.UpdateLocalPeerState(peer.LocalPeerState{
		IP:              e.config.WgAddr,
		PubKey:          e.config.WgPrivateKey.PublicKey().String(),
		KernelInterface: iface.WireGuardModuleIsLoaded(),
		FQDN:            conf.GetFqdn(),
	})

	return nil
}

// receiveManagementEvents connects to the Management Service event stream to receive updates from the management service
// E.g. when a new peer has been registered and we are allowed to connect to it.
func (e *Engine) receiveManagementEvents() {
	go func() {
		info, err := system.GetInfoWithChecks(e.ctx, e.checks)
		if err != nil {
			log.Warnf("failed to get system info with checks: %v", err)
			info = system.GetInfo(e.ctx)
		}

		// err = e.mgmClient.Sync(info, e.handleSync)
		err = e.mgmClient.Sync(e.ctx, info, e.handleSync)
		if err != nil {
			// happens if management is unavailable for a long time.
			// We want to cancel the operation of the whole client
			_ = CtxGetState(e.ctx).Wrap(ErrResetConnection)
			e.clientCancel()
			return
		}
		log.Debugf("stopped receiving updates from Management Service")
	}()
	log.Debugf("connecting to Management Service updates stream")
}

func (e *Engine) updateSTUNs(stuns []*mgmProto.HostConfig) error {
	if len(stuns) == 0 {
		return nil
	}
	var newSTUNs []*stun.URI
	log.Debugf("got STUNs update from Management Service, updating")
	for _, s := range stuns {
		url, err := stun.ParseURI(s.Uri)
		if err != nil {
			return err
		}
		newSTUNs = append(newSTUNs, url)
	}
	e.STUNs = newSTUNs

	return nil
}

func (e *Engine) updateTURNs(turns []*mgmProto.ProtectedHostConfig) error {
	if len(turns) == 0 {
		return nil
	}
	var newTURNs []*stun.URI
	log.Debugf("got TURNs update from Management Service, updating")
	for _, turn := range turns {
		url, err := stun.ParseURI(turn.HostConfig.Uri)
		if err != nil {
			return err
		}
		url.Username = turn.User
		url.Password = turn.Password
		newTURNs = append(newTURNs, url)
	}
	e.TURNs = newTURNs

	return nil
}

func (e *Engine) updateNetworkMap(networkMap *mgmProto.NetworkMap) error {

	// intentionally leave it before checking serial because for now it can happen that peer IP changed but serial didn't
	if networkMap.GetPeerConfig() != nil {
		err := e.updateConfig(networkMap.GetPeerConfig())
		if err != nil {
			return err
		}
	}

	serial := networkMap.GetSerial()
	if e.networkSerial > serial {
		log.Debugf("received outdated NetworkMap with serial %d, ignoring", serial)
		return nil
	}

	log.Debugf("got peers update from Management Service, total peers to connect to = %d", len(networkMap.GetRemotePeers()))

	e.updateOfflinePeers(networkMap.GetOfflinePeers())

	// cleanup request, most likely our peer has been deleted
	if networkMap.GetRemotePeersIsEmpty() {
		err := e.removeAllPeers()
		e.statusRecorder.FinishPeerListModifications()
		if err != nil {
			return err
		}
	} else {
		err := e.removePeers(networkMap.GetRemotePeers())
		if err != nil {
			return err
		}

		err = e.modifyPeers(networkMap.GetRemotePeers())
		if err != nil {
			return err
		}

		err = e.addNewPeers(networkMap.GetRemotePeers())
		if err != nil {
			return err
		}

		e.statusRecorder.FinishPeerListModifications()

		// update SSHServer by adding remote peer SSH keys
		if !isNil(e.sshServer) {
			for _, config := range networkMap.GetRemotePeers() {
				if config.GetSshConfig() != nil && config.GetSshConfig().GetSshPubKey() != nil {
					err := e.sshServer.AddAuthorizedKey(config.WgPubKey, string(config.GetSshConfig().GetSshPubKey()))
					if err != nil {
						log.Warnf("failed adding authorized key to SSH DefaultServer %v", err)
					}
				}
			}
		}
	}
	protoRoutes := networkMap.GetRoutes()
	if protoRoutes == nil {
		protoRoutes = []*mgmProto.Route{}
	}

	_, clientRoutes, err := e.routeManager.UpdateRoutes(serial, toRoutes(protoRoutes))
	if err != nil {
		log.Errorf("failed to update clientRoutes, err: %v", err)
	}

	e.clientRoutes = clientRoutes

	protoDNSConfig := networkMap.GetDNSConfig()
	if protoDNSConfig == nil {
		protoDNSConfig = &mgmProto.DNSConfig{}
	}

	err = e.dnsServer.UpdateDNSServer(serial, toDNSConfig(protoDNSConfig))
	if err != nil {
		log.Errorf("failed to update dns server, err: %v", err)
	}

	if e.acl != nil {
		e.acl.ApplyFiltering(networkMap)
	}

	e.networkSerial = serial

	// Test received (upstream) servers for availability right away instead of upon usage.
	// If no server of a server group responds this will disable the respective handler and retry later.
	e.dnsServer.ProbeAvailability()

	return nil
}

func toRoutes(protoRoutes []*mgmProto.Route) []*route.Route {
	routes := make([]*route.Route, 0)
	for _, protoRoute := range protoRoutes {
		_, prefix, _ := route.ParseNetwork(protoRoute.Network)
		convertedRoute := &route.Route{
			ID:          route.ID(protoRoute.ID),
			Network:     prefix,
			NetID:       route.NetID(protoRoute.NetID),
			NetworkType: route.NetworkType(protoRoute.NetworkType),
			Peer:        protoRoute.Peer,
			Metric:      int(protoRoute.Metric),
			Masquerade:  protoRoute.Masquerade,
		}
		routes = append(routes, convertedRoute)
	}
	return routes
}

func toDNSConfig(protoDNSConfig *mgmProto.DNSConfig) nbdns.Config {
	dnsUpdate := nbdns.Config{
		ServiceEnable:    protoDNSConfig.GetServiceEnable(),
		CustomZones:      make([]nbdns.CustomZone, 0),
		NameServerGroups: make([]*nbdns.NameServerGroup, 0),
	}

	for _, zone := range protoDNSConfig.GetCustomZones() {
		dnsZone := nbdns.CustomZone{
			Domain: zone.GetDomain(),
		}
		for _, record := range zone.Records {
			dnsRecord := nbdns.SimpleRecord{
				Name:  record.GetName(),
				Type:  int(record.GetType()),
				Class: record.GetClass(),
				TTL:   int(record.GetTTL()),
				RData: record.GetRData(),
			}
			dnsZone.Records = append(dnsZone.Records, dnsRecord)
		}
		dnsUpdate.CustomZones = append(dnsUpdate.CustomZones, dnsZone)
	}

	for _, nsGroup := range protoDNSConfig.GetNameServerGroups() {
		dnsNSGroup := &nbdns.NameServerGroup{
			Primary:              nsGroup.GetPrimary(),
			Domains:              nsGroup.GetDomains(),
			SearchDomainsEnabled: nsGroup.GetSearchDomainsEnabled(),
		}
		for _, ns := range nsGroup.GetNameServers() {
			dnsNS := nbdns.NameServer{
				IP:     netip.MustParseAddr(ns.GetIP()),
				NSType: nbdns.NameServerType(ns.GetNSType()),
				Port:   int(ns.GetPort()),
			}
			dnsNSGroup.NameServers = append(dnsNSGroup.NameServers, dnsNS)
		}
		dnsUpdate.NameServerGroups = append(dnsUpdate.NameServerGroups, dnsNSGroup)
	}
	return dnsUpdate
}

func (e *Engine) updateOfflinePeers(offlinePeers []*mgmProto.RemotePeerConfig) {
	replacement := make([]peer.State, len(offlinePeers))
	for i, offlinePeer := range offlinePeers {
		log.Debugf("added offline peer %s", offlinePeer.Fqdn)
		replacement[i] = peer.State{
			IP:               strings.Join(offlinePeer.GetAllowedIps(), ","),
			PubKey:           offlinePeer.GetWgPubKey(),
			FQDN:             offlinePeer.GetFqdn(),
			ConnStatus:       peer.StatusDisconnected,
			ConnStatusUpdate: time.Now(),
			Mux:              new(sync.RWMutex),
		}
	}
	e.statusRecorder.ReplaceOfflinePeers(replacement)
}

// addNewPeers adds peers that were not know before but arrived from the Management service with the update
func (e *Engine) addNewPeers(peersUpdate []*mgmProto.RemotePeerConfig) error {
	for _, p := range peersUpdate {
		err := e.addNewPeer(p)
		if err != nil {
			return err
		}
	}
	return nil
}

// addNewPeer add peer if connection doesn't exist
func (e *Engine) addNewPeer(peerConfig *mgmProto.RemotePeerConfig) error {
	peerKey := peerConfig.GetWgPubKey()
	peerIPs := peerConfig.GetAllowedIps()
	if _, ok := e.peerConns[peerKey]; !ok {
		conn, err := e.createPeerConn(peerKey, strings.Join(peerIPs, ","))
		if err != nil {
			return fmt.Errorf("create peer connection: %w", err)
		}
		e.peerConns[peerKey] = conn

		if e.beforePeerHook != nil && e.afterPeerHook != nil {
			conn.AddBeforeAddPeerHook(e.beforePeerHook)
			conn.AddAfterRemovePeerHook(e.afterPeerHook)
		}

		err = e.statusRecorder.AddPeer(peerKey, peerConfig.Fqdn)
		if err != nil {
			log.Warnf("error adding peer %s to status recorder, got error: %v", peerKey, err)
		}

		e.wgConnWorker.Add(1)
		go e.connWorker(conn, peerKey)
	}
	return nil
}

func (e *Engine) connWorker(conn *peer.Conn, peerKey string) {
	defer e.wgConnWorker.Done()
	for {

		// randomize starting time a bit
		min := 500
		max := 2000
		duration := time.Duration(rand.Intn(max-min)+min) * time.Millisecond
		select {
		case <-e.ctx.Done():
			return
		case <-time.After(duration):
		}

		// if peer has been removed -> give up
		if !e.peerExists(peerKey) {
			log.Debugf("peer %s doesn't exist anymore, won't retry connection", peerKey)
			return
		}

		if !e.signal.Ready() {
			log.Infof("signal client isn't ready, skipping connection attempt %s", peerKey)
			continue
		}

		// we might have received new STUN and TURN servers meanwhile, so update them
		e.syncMsgMux.Lock()
		conn.UpdateStunTurn(append(e.STUNs, e.TURNs...))
		e.syncMsgMux.Unlock()

		err := conn.Open(e.ctx)
		if err != nil {
			log.Debugf("connection to peer %s failed: %v", peerKey, err)
			var connectionClosedError *peer.ConnectionClosedError
			switch {
			case errors.As(err, &connectionClosedError):
				// conn has been forced to close, so we exit the loop
				return
			default:
			}
		}
	}
}

func (e *Engine) peerExists(peerKey string) bool {
	e.syncMsgMux.Lock()
	defer e.syncMsgMux.Unlock()
	_, ok := e.peerConns[peerKey]
	return ok
}

func (e *Engine) createPeerConn(pubKey string, allowedIPs string) (*peer.Conn, error) {
	log.Debugf("creating peer connection %s", pubKey)
	var stunTurn []*stun.URI
	stunTurn = append(stunTurn, e.STUNs...)
	stunTurn = append(stunTurn, e.TURNs...)

	wgConfig := peer.WgConfig{
		RemoteKey:    pubKey,
		WgListenPort: e.config.WgPort,
		WgInterface:  e.wgInterface,
		AllowedIps:   allowedIPs,
		PreSharedKey: e.config.PreSharedKey,
	}

	if e.config.RosenpassEnabled && !e.config.RosenpassPermissive {
		lk := []byte(e.config.WgPrivateKey.PublicKey().String())
		rk := []byte(wgConfig.RemoteKey)
		var keyInput []byte
		if string(lk) > string(rk) {
			//nolint:gocritic
			keyInput = append(lk[:16], rk[:16]...)
		} else {
			//nolint:gocritic
			keyInput = append(rk[:16], lk[:16]...)
		}

		key, err := wgtypes.NewKey(keyInput)
		if err != nil {
			return nil, err
		}

		wgConfig.PreSharedKey = &key
	}

	// randomize connection timeout
	timeout := time.Duration(rand.Intn(PeerConnectionTimeoutMax-PeerConnectionTimeoutMin)+PeerConnectionTimeoutMin) * time.Millisecond
	config := peer.ConnConfig{
		Key:                  pubKey,
		LocalKey:             e.config.WgPrivateKey.PublicKey().String(),
		StunTurn:             stunTurn,
		InterfaceBlackList:   e.config.IFaceBlackList,
		DisableIPv6Discovery: e.config.DisableIPv6Discovery,
		Timeout:              timeout,
		UDPMux:               e.udpMux.UDPMuxDefault,
		UDPMuxSrflx:          e.udpMux,
		WgConfig:             wgConfig,
		LocalWgPort:          e.config.WgPort,
		NATExternalIPs:       e.parseNATExternalIPMappings(),
		UserspaceBind:        e.wgInterface.IsUserspaceBind(),
		RosenpassPubKey:      e.getRosenpassPubKey(),
		RosenpassAddr:        e.getRosenpassAddr(),
	}

	peerConn, err := peer.NewConn(config, e.statusRecorder, e.wgProxyFactory, e.mobileDep.TunAdapter, e.mobileDep.IFaceDiscover)
	if err != nil {
		return nil, err
	}

	wgPubKey, err := wgtypes.ParseKey(pubKey)
	if err != nil {
		return nil, err
	}

	signalOffer := func(offerAnswer peer.OfferAnswer) error {
		return SignalOfferAnswer(offerAnswer, e.config.WgPrivateKey, wgPubKey, e.signal, false)
	}

	signalCandidate := func(candidate ice.Candidate) error {
		return signalCandidate(candidate, e.config.WgPrivateKey, wgPubKey, e.signal)
	}

	signalAnswer := func(offerAnswer peer.OfferAnswer) error {
		return SignalOfferAnswer(offerAnswer, e.config.WgPrivateKey, wgPubKey, e.signal, true)
	}

	peerConn.SetSignalCandidate(signalCandidate)
	peerConn.SetSignalOffer(signalOffer)
	peerConn.SetSignalAnswer(signalAnswer)
	peerConn.SetSendSignalMessage(func(message *sProto.Message) error {
		return sendSignal(message, e.signal)
	})

	if e.rpManager != nil {

		peerConn.SetOnConnected(e.rpManager.OnConnected)
		peerConn.SetOnDisconnected(e.rpManager.OnDisconnected)
	}

	return peerConn, nil
}

// receiveSignalEvents connects to the Signal Service event stream to negotiate connection with remote peers
func (e *Engine) receiveSignalEvents() {
	go func() {
		// connect to a stream of messages coming from the signal server
		err := e.signal.Receive(e.ctx, func(msg *sProto.Message) error {
			e.syncMsgMux.Lock()
			defer e.syncMsgMux.Unlock()

			conn := e.peerConns[msg.Key]
			if conn == nil {
				return fmt.Errorf("wrongly addressed message %s", msg.Key)
			}

			switch msg.GetBody().Type {
			case sProto.Body_OFFER:
				remoteCred, err := signal.UnMarshalCredential(msg)
				if err != nil {
					return err
				}

				conn.RegisterProtoSupportMeta(msg.Body.GetFeaturesSupported())

				var rosenpassPubKey []byte
				rosenpassAddr := ""
				if msg.GetBody().GetRosenpassConfig() != nil {
					rosenpassPubKey = msg.GetBody().GetRosenpassConfig().GetRosenpassPubKey()
					rosenpassAddr = msg.GetBody().GetRosenpassConfig().GetRosenpassServerAddr()
				}
				conn.OnRemoteOffer(peer.OfferAnswer{
					IceCredentials: peer.IceCredentials{
						UFrag: remoteCred.UFrag,
						Pwd:   remoteCred.Pwd,
					},
					WgListenPort:    int(msg.GetBody().GetWgListenPort()),
					Version:         msg.GetBody().GetNetBirdVersion(),
					RosenpassPubKey: rosenpassPubKey,
					RosenpassAddr:   rosenpassAddr,
				})
			case sProto.Body_ANSWER:
				remoteCred, err := signal.UnMarshalCredential(msg)
				if err != nil {
					return err
				}

				conn.RegisterProtoSupportMeta(msg.GetBody().GetFeaturesSupported())

				var rosenpassPubKey []byte
				rosenpassAddr := ""
				if msg.GetBody().GetRosenpassConfig() != nil {
					rosenpassPubKey = msg.GetBody().GetRosenpassConfig().GetRosenpassPubKey()
					rosenpassAddr = msg.GetBody().GetRosenpassConfig().GetRosenpassServerAddr()
				}
				conn.OnRemoteAnswer(peer.OfferAnswer{
					IceCredentials: peer.IceCredentials{
						UFrag: remoteCred.UFrag,
						Pwd:   remoteCred.Pwd,
					},
					WgListenPort:    int(msg.GetBody().GetWgListenPort()),
					Version:         msg.GetBody().GetNetBirdVersion(),
					RosenpassPubKey: rosenpassPubKey,
					RosenpassAddr:   rosenpassAddr,
				})
			case sProto.Body_CANDIDATE:
				candidate, err := ice.UnmarshalCandidate(msg.GetBody().Payload)
				if err != nil {
					log.Errorf("failed on parsing remote candidate %s -> %s", candidate, err)
					return err
				}
				conn.OnRemoteCandidate(candidate)
			case sProto.Body_MODE:
			}

			return nil
		})
		if err != nil {
			// happens if signal is unavailable for a long time.
			// We want to cancel the operation of the whole client
			_ = CtxGetState(e.ctx).Wrap(ErrResetConnection)
			e.clientCancel()
			return
		}
	}()

	e.signal.WaitStreamConnected()
}

func (e *Engine) parseNATExternalIPMappings() []string {
	var mappedIPs []string
	var ignoredIFaces = make(map[string]interface{})
	for _, iFace := range e.config.IFaceBlackList {
		ignoredIFaces[iFace] = nil
	}
	for _, mapping := range e.config.NATExternalIPs {
		var external, internal string
		var externalIP, internalIP net.IP
		var err error

		split := strings.Split(mapping, "/")
		if len(split) > 2 {
			log.Warnf("ignoring invalid external mapping '%s', too many delimiters", mapping)
			break
		}
		if len(split) > 1 {
			internal = split[1]
			internalIP = net.ParseIP(internal)
			if internalIP == nil {
				// not a properly formatted IP address, maybe it's interface name?
				if _, present := ignoredIFaces[internal]; present {
					log.Warnf("internal interface '%s' in blacklist, ignoring external mapping '%s'", internal, mapping)
					break
				}
				internalIP, err = findIPFromInterfaceName(internal)
				if err != nil {
					log.Warnf("error finding interface IP for interface '%s', ignoring external mapping '%s': %v", internal, mapping, err)
					break
				}
			}
		}
		external = split[0]
		externalIP = net.ParseIP(external)
		if externalIP == nil {
			log.Warnf("invalid external IP, %s, ignoring external IP mapping '%s'", external, mapping)
			break
		}
		mappedIP := externalIP.String()
		if internalIP != nil {
			mappedIP = mappedIP + "/" + internalIP.String()
		}
		mappedIPs = append(mappedIPs, mappedIP)
		log.Infof("parsed external IP mapping of '%s' as '%s'", mapping, mappedIP)
	}
	if len(mappedIPs) != len(e.config.NATExternalIPs) {
		log.Warnf("one or more external IP mappings failed to parse, ignoring all mappings")
		return nil
	}
	return mappedIPs
}

func (e *Engine) close() {
	if e.wgProxyFactory != nil {
		if err := e.wgProxyFactory.Free(); err != nil {
			log.Errorf("failed closing ebpf proxy: %s", err)
		}
	}

	// stop/restore DNS first so dbus and friends don't complain because of a missing interface
	if e.dnsServer != nil {
		e.dnsServer.Stop()
		e.dnsServer = nil
	}

	if e.routeManager != nil {
		e.routeManager.Stop()
	}

	log.Debugf("removing Netbird interface %s", e.config.WgIfaceName)
	if e.wgInterface != nil {
		if err := e.wgInterface.Close(); err != nil {
			log.Errorf("failed closing Netbird interface %s %v", e.config.WgIfaceName, err)
		}
	}

	if !isNil(e.sshServer) {
		err := e.sshServer.Stop()
		if err != nil {
			log.Warnf("failed stopping the SSH server: %v", err)
		}
	}

	if e.firewall != nil {
		err := e.firewall.Reset()
		if err != nil {
			log.Warnf("failed to reset firewall: %s", err)
		}
	}

	if e.rpManager != nil {
		_ = e.rpManager.Close()
	}
}

func (e *Engine) readInitialSettings() ([]*route.Route, *nbdns.Config, error) {
	info := system.GetInfo(e.ctx)
	netMap, err := e.mgmClient.GetNetworkMap(info)
	if err != nil {
		return nil, nil, err
	}
	routes := toRoutes(netMap.GetRoutes())
	dnsCfg := toDNSConfig(netMap.GetDNSConfig())
	return routes, &dnsCfg, nil
}

func (e *Engine) newWgIface() (*iface.WGIface, error) {
	transportNet, err := e.newStdNet()
	if err != nil {
		log.Errorf("failed to create pion's stdnet: %s", err)
	}

	var mArgs *iface.MobileIFaceArguments
	switch runtime.GOOS {
	case "android":
		mArgs = &iface.MobileIFaceArguments{
			TunAdapter: e.mobileDep.TunAdapter,
			TunFd:      int(e.mobileDep.FileDescriptor),
		}
	case "ios":
		mArgs = &iface.MobileIFaceArguments{
			TunFd: int(e.mobileDep.FileDescriptor),
		}
	default:
	}

	return iface.NewWGIFace(e.config.WgIfaceName, e.config.WgAddr, e.config.WgPort, e.config.WgPrivateKey.String(), iface.DefaultMTU, transportNet, mArgs)
}

func (e *Engine) wgInterfaceCreate() (err error) {
	switch runtime.GOOS {
	case "android":
		err = e.wgInterface.CreateOnAndroid(e.routeManager.InitialRouteRange(), e.dnsServer.DnsIP(), e.dnsServer.SearchDomains())
	case "ios":
		e.mobileDep.NetworkChangeListener.SetInterfaceIP(e.config.WgAddr)
		err = e.wgInterface.Create()
	default:
		err = e.wgInterface.Create()
	}
	return err
}

func (e *Engine) newDnsServer() ([]*route.Route, dns.Server, error) {
	// due to tests where we are using a mocked version of the DNS server
	if e.dnsServer != nil {
		return nil, e.dnsServer, nil
	}
	switch runtime.GOOS {
	case "android":
		routes, dnsConfig, err := e.readInitialSettings()
		if err != nil {
			return nil, nil, err
		}
		dnsServer := dns.NewDefaultServerPermanentUpstream(
			e.ctx,
			e.wgInterface,
			e.mobileDep.HostDNSAddresses,
			*dnsConfig,
			e.mobileDep.NetworkChangeListener,
			e.statusRecorder,
		)
		go e.mobileDep.DnsReadyListener.OnReady()
		return routes, dnsServer, nil
	case "ios":
		dnsServer := dns.NewDefaultServerIos(e.ctx, e.wgInterface, e.mobileDep.DnsManager, e.statusRecorder)
		return nil, dnsServer, nil
	default:
		dnsServer, err := dns.NewDefaultServer(e.ctx, e.wgInterface, e.config.CustomDNSAddress, e.statusRecorder)
		if err != nil {
			return nil, nil, err
		}
		return nil, dnsServer, nil
	}
}

// GetClientRoutes returns the current routes from the route map
func (e *Engine) GetClientRoutes() route.HAMap {
	return e.clientRoutes
}

// GetClientRoutesWithNetID returns the current routes from the route map, but the keys consist of the network ID only
func (e *Engine) GetClientRoutesWithNetID() map[route.NetID][]*route.Route {
	routes := make(map[route.NetID][]*route.Route, len(e.clientRoutes))
	for id, v := range e.clientRoutes {
		routes[id.NetID()] = v
	}
	return routes
}

// GetRouteManager returns the route manager
func (e *Engine) GetRouteManager() routemanager.Manager {
	return e.routeManager
}

func findIPFromInterfaceName(ifaceName string) (net.IP, error) {
	iface, err := net.InterfaceByName(ifaceName)
	if err != nil {
		return nil, err
	}
	return findIPFromInterface(iface)
}

func findIPFromInterface(iface *net.Interface) (net.IP, error) {
	ifaceAddrs, err := iface.Addrs()
	if err != nil {
		return nil, err
	}
	for _, addr := range ifaceAddrs {
		if ipv4Addr := addr.(*net.IPNet).IP.To4(); ipv4Addr != nil {
			return ipv4Addr, nil
		}
	}
	return nil, fmt.Errorf("interface %s don't have an ipv4 address", iface.Name)
}

func (e *Engine) getRosenpassPubKey() []byte {
	if e.rpManager != nil {
		return e.rpManager.GetPubKey()
	}
	return nil
}

func (e *Engine) getRosenpassAddr() string {
	if e.rpManager != nil {
		return e.rpManager.GetAddress().String()
	}
	return ""
}

func (e *Engine) receiveProbeEvents() {
	if e.signalProbe != nil {
		go e.signalProbe.Receive(e.ctx, func() bool {
			healthy := e.signal.IsHealthy()
			log.Debugf("received signal probe request, healthy: %t", healthy)
			return healthy
		})
	}

	if e.mgmProbe != nil {
		go e.mgmProbe.Receive(e.ctx, func() bool {
			healthy := e.mgmClient.IsHealthy()
			log.Debugf("received management probe request, healthy: %t", healthy)
			return healthy
		})
	}

	if e.relayProbe != nil {
		go e.relayProbe.Receive(e.ctx, func() bool {
			healthy := true

			results := append(e.probeSTUNs(), e.probeTURNs()...)
			e.statusRecorder.UpdateRelayStates(results)

			// A single failed server will result in a "failed" probe
			for _, res := range results {
				if res.Err != nil {
					healthy = false
					break
				}
			}

			log.Debugf("received relay probe request, healthy: %t", healthy)
			return healthy
		})
	}

	if e.wgProbe != nil {
		go e.wgProbe.Receive(e.ctx, func() bool {
			log.Debug("received wg probe request")

			for _, peer := range e.peerConns {
				key := peer.GetKey()
				wgStats, err := peer.GetConf().WgConfig.WgInterface.GetStats(key)
				if err != nil {
					log.Debugf("failed to get wg stats for peer %s: %s", key, err)
				}
				// wgStats could be zero value, in which case we just reset the stats
				if err := e.statusRecorder.UpdateWireGuardPeerState(key, wgStats); err != nil {
					log.Debugf("failed to update wg stats for peer %s: %s", key, err)
				}
			}

			return true
		})
	}
}

func (e *Engine) probeSTUNs() []relay.ProbeResult {
	return relay.ProbeAll(e.ctx, relay.ProbeSTUN, e.STUNs)
}

func (e *Engine) probeTURNs() []relay.ProbeResult {
	return relay.ProbeAll(e.ctx, relay.ProbeTURN, e.TURNs)
}

func (e *Engine) startNetworkMonitor() {
	if !e.config.NetworkMonitor {
		log.Infof("Network monitor is disabled, not starting")
		return
	}

	e.networkMonitor = networkmonitor.New()
	go func() {
		err := e.networkMonitor.Start(e.ctx, func() {
			log.Infof("Network monitor detected network change, restarting engine")
			if err := e.Stop(); err != nil {
				log.Errorf("Failed to stop engine: %v", err)
			}
			if err := e.Start(); err != nil {
				log.Errorf("Failed to start engine: %v", err)
			}
		})
		if err != nil && !errors.Is(err, networkmonitor.ErrStopped) {
			log.Errorf("Network monitor: %v", err)
		}
	}()
}

// isChecksEqual checks if two slices of checks are equal.
func isChecksEqual(checks []*mgmProto.Checks, oChecks []*mgmProto.Checks) bool {
	return slices.EqualFunc(checks, oChecks, func(checks, oChecks *mgmProto.Checks) bool {
		return slices.Equal(checks.Files, oChecks.Files)
	})
}<|MERGE_RESOLUTION|>--- conflicted
+++ resolved
@@ -153,12 +153,10 @@
 	relayProbe  *Probe
 	wgProbe     *Probe
 
-<<<<<<< HEAD
+	wgConnWorker sync.WaitGroup
+
 	// checks are the client-applied posture checks that need to be evaluated on the client
 	checks []*mgmProto.Checks
-=======
-	wgConnWorker sync.WaitGroup
->>>>>>> e3c9f1dd
 }
 
 // Peer is an instance of the Connection Peer
