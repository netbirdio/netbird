package internal

import (
	"context"
	"errors"
	"fmt"
	"math/rand"
	"net"
	"net/netip"
	"reflect"
	"runtime"
	"slices"
	"sort"
	"strings"
	"sync"
	"time"

	"github.com/hashicorp/go-multierror"
	"github.com/pion/ice/v3"
	"github.com/pion/stun/v2"
	log "github.com/sirupsen/logrus"
	"golang.zx2c4.com/wireguard/tun/netstack"
	"golang.zx2c4.com/wireguard/wgctrl/wgtypes"
	"google.golang.org/protobuf/proto"

	nberrors "github.com/netbirdio/netbird/client/errors"
	"github.com/netbirdio/netbird/client/firewall"
	firewallManager "github.com/netbirdio/netbird/client/firewall/manager"
	"github.com/netbirdio/netbird/client/iface"
	"github.com/netbirdio/netbird/client/iface/bind"
	"github.com/netbirdio/netbird/client/iface/device"
	nbnetstack "github.com/netbirdio/netbird/client/iface/netstack"
	"github.com/netbirdio/netbird/client/internal/acl"
	"github.com/netbirdio/netbird/client/internal/dns"
	"github.com/netbirdio/netbird/client/internal/dnsfwd"
	"github.com/netbirdio/netbird/client/internal/ingressgw"
	"github.com/netbirdio/netbird/client/internal/netflow"
	nftypes "github.com/netbirdio/netbird/client/internal/netflow/types"
	"github.com/netbirdio/netbird/client/internal/networkmonitor"
	"github.com/netbirdio/netbird/client/internal/peer"
	"github.com/netbirdio/netbird/client/internal/peer/dispatcher"
	"github.com/netbirdio/netbird/client/internal/peer/guard"
	icemaker "github.com/netbirdio/netbird/client/internal/peer/ice"
	"github.com/netbirdio/netbird/client/internal/peerstore"
	"github.com/netbirdio/netbird/client/internal/relay"
	"github.com/netbirdio/netbird/client/internal/rosenpass"
	"github.com/netbirdio/netbird/client/internal/routemanager"
	"github.com/netbirdio/netbird/client/internal/routemanager/systemops"
	"github.com/netbirdio/netbird/client/internal/statemanager"
	cProto "github.com/netbirdio/netbird/client/proto"
	"github.com/netbirdio/netbird/management/domain"
	semaphoregroup "github.com/netbirdio/netbird/util/semaphore-group"

	nbssh "github.com/netbirdio/netbird/client/ssh"
	"github.com/netbirdio/netbird/client/system"
	nbdns "github.com/netbirdio/netbird/dns"
	mgm "github.com/netbirdio/netbird/management/client"
	mgmProto "github.com/netbirdio/netbird/management/proto"
	auth "github.com/netbirdio/netbird/relay/auth/hmac"
	relayClient "github.com/netbirdio/netbird/relay/client"
	"github.com/netbirdio/netbird/route"
	signal "github.com/netbirdio/netbird/signal/client"
	sProto "github.com/netbirdio/netbird/signal/proto"
	"github.com/netbirdio/netbird/util"
	nbnet "github.com/netbirdio/netbird/util/net"
)

// PeerConnectionTimeoutMax is a timeout of an initial connection attempt to a remote peer.
// E.g. this peer will wait PeerConnectionTimeoutMax for the remote peer to respond,
// if not successful then it will retry the connection attempt.
// Todo pass timeout at EnginConfig
const (
	PeerConnectionTimeoutMax = 45000 // ms
	PeerConnectionTimeoutMin = 30000 // ms
	connInitLimit            = 200
)

var ErrResetConnection = fmt.Errorf("reset connection")

// EngineConfig is a config for the Engine
type EngineConfig struct {
	WgPort      int
	WgIfaceName string

	// WgAddr is a Wireguard local address (Netbird Network IP)
	WgAddr string

	// WgPrivateKey is a Wireguard private key of our peer (it MUST never leave the machine)
	WgPrivateKey wgtypes.Key

	// NetworkMonitor is a flag to enable network monitoring
	NetworkMonitor bool

	// IFaceBlackList is a list of network interfaces to ignore when discovering connection candidates (ICE related)
	IFaceBlackList       []string
	DisableIPv6Discovery bool

	PreSharedKey *wgtypes.Key

	// UDPMuxPort default value 0 - the system will pick an available port
	UDPMuxPort int

	// UDPMuxSrflxPort default value 0 - the system will pick an available port
	UDPMuxSrflxPort int

	// SSHKey is a private SSH key in a PEM format
	SSHKey []byte

	NATExternalIPs []string

	CustomDNSAddress string

	RosenpassEnabled    bool
	RosenpassPermissive bool

	ServerSSHAllowed bool

	DNSRouteInterval time.Duration

	DisableClientRoutes bool
	DisableServerRoutes bool
	DisableDNS          bool
	DisableFirewall     bool

	BlockLANAccess bool

	LazyConnectionEnabled bool
}

// Engine is a mechanism responsible for reacting on Signal and Management stream events and managing connections to the remote peers.
type Engine struct {
	// signal is a Signal Service client
	signal   signal.Client
	signaler *peer.Signaler
	// mgmClient is a Management Service client
	mgmClient mgm.Client
	// peerConns is a map that holds all the peers that are known to this peer
	peerStore *peerstore.Store

	connMgr *ConnMgr

	beforePeerHook nbnet.AddHookFunc
	afterPeerHook  nbnet.RemoveHookFunc

	// rpManager is a Rosenpass manager
	rpManager *rosenpass.Manager

	// syncMsgMux is used to guarantee sequential Management Service message processing
	syncMsgMux *sync.Mutex

	config    *EngineConfig
	mobileDep MobileDependency

	// STUNs is a list of STUN servers used by ICE
	STUNs []*stun.URI
	// TURNs is a list of STUN servers used by ICE
	TURNs    []*stun.URI
	stunTurn icemaker.StunTurn

	clientCtx    context.Context
	clientCancel context.CancelFunc

	ctx    context.Context
	cancel context.CancelFunc

	wgInterface WGIface

	udpMux *bind.UniversalUDPMuxDefault

	// networkSerial is the latest CurrentSerial (state ID) of the network sent by the Management service
	networkSerial uint64

	networkMonitor *networkmonitor.NetworkMonitor

	sshServerFunc func(hostKeyPEM []byte, addr string) (nbssh.Server, error)
	sshServer     nbssh.Server

	statusRecorder     *peer.Status
	peerConnDispatcher *dispatcher.ConnectionDispatcher

	firewall          firewallManager.Manager
	routeManager      routemanager.Manager
	acl               acl.Manager
	dnsForwardMgr     *dnsfwd.Manager
	ingressGatewayMgr *ingressgw.Manager

	dnsServer dns.Server

	// checks are the client-applied posture checks that need to be evaluated on the client
	checks []*mgmProto.Checks

	relayManager *relayClient.Manager
	stateManager *statemanager.Manager
	srWatcher    *guard.SRWatcher

	// Network map persistence
	persistNetworkMap bool
	latestNetworkMap  *mgmProto.NetworkMap
	connSemaphore     *semaphoregroup.SemaphoreGroup
	flowManager       nftypes.FlowManager
}

// Peer is an instance of the Connection Peer
type Peer struct {
	WgPubKey     string
	WgAllowedIps string
}

type localIpUpdater interface {
	UpdateLocalIPs() error
}

// NewEngine creates a new Connection Engine with probes attached
func NewEngine(
	clientCtx context.Context,
	clientCancel context.CancelFunc,
	signalClient signal.Client,
	mgmClient mgm.Client,
	relayManager *relayClient.Manager,
	config *EngineConfig,
	mobileDep MobileDependency,
	statusRecorder *peer.Status,
	checks []*mgmProto.Checks,
) *Engine {
	engine := &Engine{
		clientCtx:      clientCtx,
		clientCancel:   clientCancel,
		signal:         signalClient,
		signaler:       peer.NewSignaler(signalClient, config.WgPrivateKey),
		mgmClient:      mgmClient,
		relayManager:   relayManager,
		peerStore:      peerstore.NewConnStore(),
		syncMsgMux:     &sync.Mutex{},
		config:         config,
		mobileDep:      mobileDep,
		STUNs:          []*stun.URI{},
		TURNs:          []*stun.URI{},
		networkSerial:  0,
		sshServerFunc:  nbssh.DefaultSSHServer,
		statusRecorder: statusRecorder,
		checks:         checks,
		connSemaphore:  semaphoregroup.NewSemaphoreGroup(connInitLimit),
	}
	if runtime.GOOS == "ios" {
		if !fileExists(mobileDep.StateFilePath) {
			err := createFile(mobileDep.StateFilePath)
			if err != nil {
				log.Errorf("failed to create state file: %v", err)
				// we are not exiting as we can run without the state manager
			}
		}

		engine.stateManager = statemanager.New(mobileDep.StateFilePath)
	}
	if path := statemanager.GetDefaultStatePath(); path != "" {
		engine.stateManager = statemanager.New(path)
	}

	return engine
}

func (e *Engine) Stop() error {
	if e == nil {
		// this seems to be a very odd case but there was the possibility if the netbird down command comes before the engine is fully started
		log.Debugf("tried stopping engine that is nil")
		return nil
	}
	e.syncMsgMux.Lock()
	defer e.syncMsgMux.Unlock()

	e.connMgr.Close()

	// stopping network monitor first to avoid starting the engine again
	if e.networkMonitor != nil {
		e.networkMonitor.Stop()
	}
	log.Info("Network monitor: stopped")

	// stop/restore DNS first so dbus and friends don't complain because of a missing interface
	e.stopDNSServer()

	if e.ingressGatewayMgr != nil {
		if err := e.ingressGatewayMgr.Close(); err != nil {
			log.Warnf("failed to cleanup forward rules: %v", err)
		}
		e.ingressGatewayMgr = nil
	}

	if e.routeManager != nil {
		e.routeManager.Stop(e.stateManager)
	}

	if e.dnsForwardMgr != nil {
		if err := e.dnsForwardMgr.Stop(context.Background()); err != nil {
			log.Errorf("failed to stop DNS forward: %v", err)
		}
		e.dnsForwardMgr = nil
	}

	if e.srWatcher != nil {
		e.srWatcher.Close()
	}

	e.statusRecorder.ReplaceOfflinePeers([]peer.State{})
	e.statusRecorder.UpdateDNSStates([]peer.NSGroupState{})
	e.statusRecorder.UpdateRelayStates([]relay.ProbeResult{})

	if err := e.removeAllPeers(); err != nil {
		return fmt.Errorf("failed to remove all peers: %s", err)
	}

	if e.cancel != nil {
		e.cancel()
	}

	// very ugly but we want to remove peers from the WireGuard interface first before removing interface.
	// Removing peers happens in the conn.Close() asynchronously
	time.Sleep(500 * time.Millisecond)

	e.close()

	// stop flow manager after wg interface is gone
	if e.flowManager != nil {
		e.flowManager.Close()
	}

	log.Infof("stopped Netbird Engine")

	ctx, cancel := context.WithTimeout(context.Background(), 3*time.Second)
	defer cancel()

	if err := e.stateManager.Stop(ctx); err != nil {
		return fmt.Errorf("failed to stop state manager: %w", err)
	}
	if err := e.stateManager.PersistState(context.Background()); err != nil {
		log.Errorf("failed to persist state: %v", err)
	}

	return nil
}

// Start creates a new WireGuard tunnel interface and listens to events from Signal and Management services
// Connections to remote peers are not established here.
// However, they will be established once an event with a list of peers to connect to will be received from Management Service
func (e *Engine) Start() error {
	e.syncMsgMux.Lock()
	defer e.syncMsgMux.Unlock()

	if e.cancel != nil {
		e.cancel()
	}
	e.ctx, e.cancel = context.WithCancel(e.clientCtx)

	wgIface, err := e.newWgIface()
	if err != nil {
		log.Errorf("failed creating wireguard interface instance %s: [%s]", e.config.WgIfaceName, err)
		return fmt.Errorf("new wg interface: %w", err)
	}
	e.wgInterface = wgIface

	// start flow manager right after interface creation
	publicKey := e.config.WgPrivateKey.PublicKey()
	e.flowManager = netflow.NewManager(e.wgInterface, publicKey[:], e.statusRecorder)

	if e.config.RosenpassEnabled {
		log.Infof("rosenpass is enabled")
		if e.config.RosenpassPermissive {
			log.Infof("running rosenpass in permissive mode")
		} else {
			log.Infof("running rosenpass in strict mode")
		}
		e.rpManager, err = rosenpass.NewManager(e.config.PreSharedKey, e.config.WgIfaceName)
		if err != nil {
			return fmt.Errorf("create rosenpass manager: %w", err)
		}
		err := e.rpManager.Run()
		if err != nil {
			return fmt.Errorf("run rosenpass manager: %w", err)
		}
	}

	e.stateManager.Start()

	initialRoutes, dnsServer, err := e.newDnsServer()
	if err != nil {
		e.close()
		return fmt.Errorf("create dns server: %w", err)
	}
	e.dnsServer = dnsServer

	e.routeManager = routemanager.NewManager(routemanager.ManagerConfig{
		Context:             e.ctx,
		PublicKey:           e.config.WgPrivateKey.PublicKey().String(),
		DNSRouteInterval:    e.config.DNSRouteInterval,
		WGInterface:         e.wgInterface,
		StatusRecorder:      e.statusRecorder,
		RelayManager:        e.relayManager,
		InitialRoutes:       initialRoutes,
		StateManager:        e.stateManager,
		DNSServer:           dnsServer,
		PeerStore:           e.peerStore,
		DisableClientRoutes: e.config.DisableClientRoutes,
		DisableServerRoutes: e.config.DisableServerRoutes,
	})
	beforePeerHook, afterPeerHook, err := e.routeManager.Init()
	if err != nil {
		log.Errorf("Failed to initialize route manager: %s", err)
	} else {
		e.beforePeerHook = beforePeerHook
		e.afterPeerHook = afterPeerHook
	}

	e.routeManager.SetRouteChangeListener(e.mobileDep.NetworkChangeListener)

	if err = e.wgInterfaceCreate(); err != nil {
		log.Errorf("failed creating tunnel interface %s: [%s]", e.config.WgIfaceName, err.Error())
		e.close()
		return fmt.Errorf("create wg interface: %w", err)
	}

	if err := e.createFirewall(); err != nil {
		return err
	}

	e.udpMux, err = e.wgInterface.Up()
	if err != nil {
		log.Errorf("failed to pull up wgInterface [%s]: %s", e.wgInterface.Name(), err.Error())
		e.close()
		return fmt.Errorf("up wg interface: %w", err)
	}

	if e.firewall != nil {
		e.acl = acl.NewDefaultManager(e.firewall)
	}

	err = e.dnsServer.Initialize()
	if err != nil {
		e.close()
		return fmt.Errorf("initialize dns server: %w", err)
	}

	iceCfg := icemaker.Config{
		StunTurn:             &e.stunTurn,
		InterfaceBlackList:   e.config.IFaceBlackList,
		DisableIPv6Discovery: e.config.DisableIPv6Discovery,
		UDPMux:               e.udpMux.UDPMuxDefault,
		UDPMuxSrflx:          e.udpMux,
		NATExternalIPs:       e.parseNATExternalIPMappings(),
	}

	e.peerConnDispatcher = dispatcher.NewConnectionDispatcher()

	e.connMgr = NewConnMgr(e.config, e.statusRecorder, e.peerStore, wgIface, e.peerConnDispatcher)
	e.connMgr.Start(e.ctx)

	e.srWatcher = guard.NewSRWatcher(e.signal, e.relayManager, e.mobileDep.IFaceDiscover, iceCfg)
	e.srWatcher.Start()

	e.receiveSignalEvents()
	e.receiveManagementEvents()

	// starting network monitor at the very last to avoid disruptions
	e.startNetworkMonitor()
	return nil
}

func (e *Engine) createFirewall() error {
	if e.config.DisableFirewall {
		log.Infof("firewall is disabled")
		return nil
	}

	var err error
	e.firewall, err = firewall.NewFirewall(e.wgInterface, e.stateManager, e.flowManager.GetLogger(), e.config.DisableServerRoutes)
	if err != nil || e.firewall == nil {
		log.Errorf("failed creating firewall manager: %s", err)
		return nil
	}

	if err := e.initFirewall(); err != nil {
		return err
	}

	return nil
}

func (e *Engine) initFirewall() error {
	if e.firewall.IsServerRouteSupported() {
		if err := e.routeManager.EnableServerRouter(e.firewall); err != nil {
			e.close()
			return fmt.Errorf("enable server router: %w", err)
		}
	}

	if e.config.BlockLANAccess {
		e.blockLanAccess()
	}

	if e.rpManager == nil || !e.config.RosenpassEnabled {
		return nil
	}

	rosenpassPort := e.rpManager.GetAddress().Port
	port := firewallManager.Port{Values: []uint16{uint16(rosenpassPort)}}

	// this rule is static and will be torn down on engine down by the firewall manager
	if _, err := e.firewall.AddPeerFiltering(
		nil,
		net.IP{0, 0, 0, 0},
		firewallManager.ProtocolUDP,
		nil,
		&port,
		firewallManager.ActionAccept,
		"",
	); err != nil {
		log.Errorf("failed to allow rosenpass interface traffic: %v", err)
		return nil
	}

	log.Infof("rosenpass interface traffic allowed on port %d", rosenpassPort)

	return nil
}

func (e *Engine) blockLanAccess() {
	var merr *multierror.Error

	// TODO: keep this updated
	toBlock, err := getInterfacePrefixes()
	if err != nil {
		merr = multierror.Append(merr, fmt.Errorf("get local addresses: %w", err))
	}

	log.Infof("blocking route LAN access for networks: %v", toBlock)
	v4 := netip.PrefixFrom(netip.IPv4Unspecified(), 0)
	for _, network := range toBlock {
		if _, err := e.firewall.AddRouteFiltering(
			nil,
			[]netip.Prefix{v4},
			network,
			firewallManager.ProtocolALL,
			nil,
			nil,
			firewallManager.ActionDrop,
		); err != nil {
			merr = multierror.Append(merr, fmt.Errorf("add fw rule for network %s: %w", network, err))
		}
	}

	if merr != nil {
		log.Warnf("encountered errors blocking IPs to block LAN access: %v", nberrors.FormatErrorOrNil(merr))
	}
}

// modifyPeers updates peers that have been modified (e.g. IP address has been changed).
// It closes the existing connection, removes it from the peerConns map, and creates a new one.
func (e *Engine) modifyPeers(peersUpdate []*mgmProto.RemotePeerConfig) error {

	// first, check if peers have been modified
	var modified []*mgmProto.RemotePeerConfig
	for _, p := range peersUpdate {
		peerPubKey := p.GetWgPubKey()
		currentPeer, ok := e.peerStore.PeerConn(peerPubKey)
		if !ok {
			continue
		}

		if currentPeer.AgentVersionString() != p.AgentVersion {
			modified = append(modified, p)
			continue
		}

		allowedIPs, ok := e.peerStore.AllowedIPs(peerPubKey)
		if !ok {
			continue
		}
		if !compareNetIPLists(allowedIPs, p.GetAllowedIps()) {
			modified = append(modified, p)
			continue
		}

		if err := e.statusRecorder.UpdatePeerFQDN(peerPubKey, p.GetFqdn()); err != nil {
			log.Warnf("error updating peer's %s fqdn in the status recorder, got error: %v", peerPubKey, err)
		}
	}

	// second, close all modified connections and remove them from the state map
	for _, p := range modified {
		err := e.removePeer(p.GetWgPubKey())
		if err != nil {
			return err
		}
	}
	// third, add the peer connections again
	for _, p := range modified {
		err := e.addNewPeer(p)
		if err != nil {
			return err
		}
	}
	return nil
}

// removePeers finds and removes peers that do not exist anymore in the network map received from the Management Service.
// It also removes peers that have been modified (e.g. change of IP address). They will be added again in addPeers method.
func (e *Engine) removePeers(peersUpdate []*mgmProto.RemotePeerConfig) error {
	newPeers := make([]string, 0, len(peersUpdate))
	for _, p := range peersUpdate {
		newPeers = append(newPeers, p.GetWgPubKey())
	}

	toRemove := util.SliceDiff(e.peerStore.PeersPubKey(), newPeers)

	for _, p := range toRemove {
		err := e.removePeer(p)
		if err != nil {
			return err
		}
		log.Infof("removed peer %s", p)
	}
	return nil
}

func (e *Engine) removeAllPeers() error {
	log.Debugf("removing all peer connections")
	for _, p := range e.peerStore.PeersPubKey() {
		err := e.removePeer(p)
		if err != nil {
			return err
		}
	}
	return nil
}

// removePeer closes an existing peer connection, removes a peer, and clears authorized key of the SSH server
func (e *Engine) removePeer(peerKey string) error {
	log.Debugf("removing peer from engine %s", peerKey)

	if !isNil(e.sshServer) {
		e.sshServer.RemoveAuthorizedKey(peerKey)
	}

	e.connMgr.RemovePeerConn(peerKey)

	err := e.statusRecorder.RemovePeer(peerKey)
	if err != nil {
		log.Warnf("received error when removing peer %s from status recorder: %v", peerKey, err)
	}
	return nil
}

func (e *Engine) handleSync(update *mgmProto.SyncResponse) error {
	e.syncMsgMux.Lock()
	defer e.syncMsgMux.Unlock()

	if update.GetNetbirdConfig() != nil {
		wCfg := update.GetNetbirdConfig()
		err := e.updateTURNs(wCfg.GetTurns())
		if err != nil {
			return fmt.Errorf("update TURNs: %w", err)
		}

		err = e.updateSTUNs(wCfg.GetStuns())
		if err != nil {
			return fmt.Errorf("update STUNs: %w", err)
		}

		var stunTurn []*stun.URI
		stunTurn = append(stunTurn, e.STUNs...)
		stunTurn = append(stunTurn, e.TURNs...)
		e.stunTurn.Store(stunTurn)

		err = e.handleRelayUpdate(wCfg.GetRelay())
		if err != nil {
			return err
		}

		err = e.handleFlowUpdate(wCfg.GetFlow())
		if err != nil {
			return fmt.Errorf("handle the flow configuration: %w", err)
		}

		// todo update signal
	}

	if err := e.updateChecksIfNew(update.Checks); err != nil {
		return err
	}

	nm := update.GetNetworkMap()
	if nm == nil {
		return nil
	}

	// Store network map if persistence is enabled
	if e.persistNetworkMap {
		e.latestNetworkMap = nm
		log.Debugf("network map persisted with serial %d", nm.GetSerial())
	}

	// only apply new changes and ignore old ones
	if err := e.updateNetworkMap(nm); err != nil {
		return err
	}

	e.statusRecorder.PublishEvent(cProto.SystemEvent_INFO, cProto.SystemEvent_SYSTEM, "Network map updated", "", nil)

	return nil
}

func (e *Engine) handleRelayUpdate(update *mgmProto.RelayConfig) error {
	if update != nil {
		// when we receive token we expect valid address list too
		c := &auth.Token{
			Payload:   update.GetTokenPayload(),
			Signature: update.GetTokenSignature(),
		}
		if err := e.relayManager.UpdateToken(c); err != nil {
			return fmt.Errorf("update relay token: %w", err)
		}

		e.relayManager.UpdateServerURLs(update.Urls)

		// Just in case the agent started with an MGM server where the relay was disabled but was later enabled.
		// We can ignore all errors because the guard will manage the reconnection retries.
		_ = e.relayManager.Serve()
	} else {
		e.relayManager.UpdateServerURLs(nil)
	}

	return nil
}

func (e *Engine) handleFlowUpdate(config *mgmProto.FlowConfig) error {
	if config == nil {
		return nil
	}

	flowConfig, err := toFlowLoggerConfig(config)
	if err != nil {
		return err
	}
	return e.flowManager.Update(flowConfig)
}

func toFlowLoggerConfig(config *mgmProto.FlowConfig) (*nftypes.FlowConfig, error) {
	if config.GetInterval() == nil {
		return nil, errors.New("flow interval is nil")
	}
	return &nftypes.FlowConfig{
		Enabled:            config.GetEnabled(),
		Counters:           config.GetCounters(),
		URL:                config.GetUrl(),
		TokenPayload:       config.GetTokenPayload(),
		TokenSignature:     config.GetTokenSignature(),
		Interval:           config.GetInterval().AsDuration(),
		DNSCollection:      config.GetDnsCollection(),
		ExitNodeCollection: config.GetExitNodeCollection(),
	}, nil
}

// updateChecksIfNew updates checks if there are changes and sync new meta with management
func (e *Engine) updateChecksIfNew(checks []*mgmProto.Checks) error {
	// if checks are equal, we skip the update
	if isChecksEqual(e.checks, checks) {
		return nil
	}
	e.checks = checks

	info, err := system.GetInfoWithChecks(e.ctx, checks)
	if err != nil {
		log.Warnf("failed to get system info with checks: %v", err)
		info = system.GetInfo(e.ctx)
	}
	info.SetFlags(
		e.config.RosenpassEnabled,
		e.config.RosenpassPermissive,
		&e.config.ServerSSHAllowed,
		e.config.DisableClientRoutes,
		e.config.DisableServerRoutes,
		e.config.DisableDNS,
		e.config.DisableFirewall,
	)

	if err := e.mgmClient.SyncMeta(info); err != nil {
		log.Errorf("could not sync meta: error %s", err)
		return err
	}
	return nil
}

func isNil(server nbssh.Server) bool {
	return server == nil || reflect.ValueOf(server).IsNil()
}

func (e *Engine) updateSSH(sshConf *mgmProto.SSHConfig) error {

	if !e.config.ServerSSHAllowed {
		log.Warnf("running SSH server is not permitted")
		return nil
	} else {

		if sshConf.GetSshEnabled() {
			if runtime.GOOS == "windows" {
				log.Warnf("running SSH server on %s is not supported", runtime.GOOS)
				return nil
			}
			// start SSH server if it wasn't running
			if isNil(e.sshServer) {
				listenAddr := fmt.Sprintf("%s:%d", e.wgInterface.Address().IP.String(), nbssh.DefaultSSHPort)
				if nbnetstack.IsEnabled() {
					listenAddr = fmt.Sprintf("127.0.0.1:%d", nbssh.DefaultSSHPort)
				}
				// nil sshServer means it has not yet been started
				var err error
				e.sshServer, err = e.sshServerFunc(e.config.SSHKey, listenAddr)

				if err != nil {
					return fmt.Errorf("create ssh server: %w", err)
				}
				go func() {
					// blocking
					err = e.sshServer.Start()
					if err != nil {
						// will throw error when we stop it even if it is a graceful stop
						log.Debugf("stopped SSH server with error %v", err)
					}
					e.syncMsgMux.Lock()
					defer e.syncMsgMux.Unlock()
					e.sshServer = nil
					log.Infof("stopped SSH server")
				}()
			} else {
				log.Debugf("SSH server is already running")
			}
		} else if !isNil(e.sshServer) {
			// Disable SSH server request, so stop it if it was running
			err := e.sshServer.Stop()
			if err != nil {
				log.Warnf("failed to stop SSH server %v", err)
			}
			e.sshServer = nil
		}
		return nil

	}
}

func (e *Engine) updateConfig(conf *mgmProto.PeerConfig) error {
	if e.wgInterface == nil {
		return errors.New("wireguard interface is not initialized")
	}

	if e.wgInterface.Address().String() != conf.Address {
		oldAddr := e.wgInterface.Address().String()
		log.Debugf("updating peer address from %s to %s", oldAddr, conf.Address)
		err := e.wgInterface.UpdateAddr(conf.Address)
		if err != nil {
			return err
		}
		e.config.WgAddr = conf.Address
		log.Infof("updated peer address from %s to %s", oldAddr, conf.Address)
	}

	if conf.GetSshConfig() != nil {
		err := e.updateSSH(conf.GetSshConfig())
		if err != nil {
			log.Warnf("failed handling SSH server setup: %v", err)
		}
	}

	state := e.statusRecorder.GetLocalPeerState()
	state.IP = e.config.WgAddr
	state.PubKey = e.config.WgPrivateKey.PublicKey().String()
	state.KernelInterface = device.WireGuardModuleIsLoaded()
	state.FQDN = conf.GetFqdn()

	e.statusRecorder.UpdateLocalPeerState(state)

	return nil
}

// receiveManagementEvents connects to the Management Service event stream to receive updates from the management service
// E.g. when a new peer has been registered and we are allowed to connect to it.
func (e *Engine) receiveManagementEvents() {
	go func() {
		info, err := system.GetInfoWithChecks(e.ctx, e.checks)
		if err != nil {
			log.Warnf("failed to get system info with checks: %v", err)
			info = system.GetInfo(e.ctx)
		}
		info.SetFlags(
			e.config.RosenpassEnabled,
			e.config.RosenpassPermissive,
			&e.config.ServerSSHAllowed,
			e.config.DisableClientRoutes,
			e.config.DisableServerRoutes,
			e.config.DisableDNS,
			e.config.DisableFirewall,
		)

		// err = e.mgmClient.Sync(info, e.handleSync)
		err = e.mgmClient.Sync(e.ctx, info, e.handleSync)
		if err != nil {
			// happens if management is unavailable for a long time.
			// We want to cancel the operation of the whole client
			_ = CtxGetState(e.ctx).Wrap(ErrResetConnection)
			e.clientCancel()
			return
		}
		log.Debugf("stopped receiving updates from Management Service")
	}()
	log.Debugf("connecting to Management Service updates stream")
}

func (e *Engine) updateSTUNs(stuns []*mgmProto.HostConfig) error {
	if len(stuns) == 0 {
		return nil
	}
	var newSTUNs []*stun.URI
	log.Debugf("got STUNs update from Management Service, updating")
	for _, s := range stuns {
		url, err := stun.ParseURI(s.Uri)
		if err != nil {
			return err
		}
		newSTUNs = append(newSTUNs, url)
	}
	e.STUNs = newSTUNs

	return nil
}

func (e *Engine) updateTURNs(turns []*mgmProto.ProtectedHostConfig) error {
	if len(turns) == 0 {
		return nil
	}
	var newTURNs []*stun.URI
	log.Debugf("got TURNs update from Management Service, updating")
	for _, turn := range turns {
		url, err := stun.ParseURI(turn.HostConfig.Uri)
		if err != nil {
			return err
		}
		url.Username = turn.User
		url.Password = turn.Password
		newTURNs = append(newTURNs, url)
	}
	e.TURNs = newTURNs

	return nil
}

func (e *Engine) updateNetworkMap(networkMap *mgmProto.NetworkMap) error {
	// intentionally leave it before checking serial because for now it can happen that peer IP changed but serial didn't
	if networkMap.GetPeerConfig() != nil {
		err := e.updateConfig(networkMap.GetPeerConfig())
		if err != nil {
			return err
		}
	}

	serial := networkMap.GetSerial()
	if e.networkSerial > serial {
		log.Debugf("received outdated NetworkMap with serial %d, ignoring", serial)
		return nil
	}

	if e.firewall != nil {
		if localipfw, ok := e.firewall.(localIpUpdater); ok {
			if err := localipfw.UpdateLocalIPs(); err != nil {
				log.Errorf("failed to update local IPs: %v", err)
			}
		}
	}

	// DNS forwarder
	dnsRouteFeatureFlag := toDNSFeatureFlag(networkMap)
	dnsRouteDomains, resourceIds := toRouteDomains(e.config.WgPrivateKey.PublicKey().String(), networkMap.GetRoutes())
	e.updateDNSForwarder(dnsRouteFeatureFlag, dnsRouteDomains, resourceIds)

	routes := toRoutes(networkMap.GetRoutes())
	if err := e.routeManager.UpdateRoutes(serial, routes, dnsRouteFeatureFlag); err != nil {
		log.Errorf("failed to update clientRoutes, err: %v", err)
	}

	// acls might need routing to be enabled, so we apply after routes
	if e.acl != nil {
		e.acl.ApplyFiltering(networkMap)
	}

	// Ingress forward rules
	forwardingRules, err := e.updateForwardRules(networkMap.GetForwardingRules())
	if err != nil {
		log.Errorf("failed to update forward rules, err: %v", err)
	}

	excludedLazyPeers := e.toExcludedLazyPeers(routes, forwardingRules, networkMap.GetRemotePeers())
	e.connMgr.SetExcludeList(excludedLazyPeers)

	log.Debugf("got peers update from Management Service, total peers to connect to = %d", len(networkMap.GetRemotePeers()))

	e.updateOfflinePeers(networkMap.GetOfflinePeers())

	// cleanup request, most likely our peer has been deleted
	if networkMap.GetRemotePeersIsEmpty() {
		err := e.removeAllPeers()
		e.statusRecorder.FinishPeerListModifications()
		if err != nil {
			return err
		}
	} else {
		err := e.removePeers(networkMap.GetRemotePeers())
		if err != nil {
			return err
		}

		err = e.modifyPeers(networkMap.GetRemotePeers())
		if err != nil {
			return err
		}

		err = e.addNewPeers(networkMap.GetRemotePeers())
		if err != nil {
			return err
		}

		e.statusRecorder.FinishPeerListModifications()

		// update SSHServer by adding remote peer SSH keys
		if !isNil(e.sshServer) {
			for _, config := range networkMap.GetRemotePeers() {
				if config.GetSshConfig() != nil && config.GetSshConfig().GetSshPubKey() != nil {
					err := e.sshServer.AddAuthorizedKey(config.WgPubKey, string(config.GetSshConfig().GetSshPubKey()))
					if err != nil {
						log.Warnf("failed adding authorized key to SSH DefaultServer %v", err)
					}
				}
			}
		}
	}

	protoDNSConfig := networkMap.GetDNSConfig()
	if protoDNSConfig == nil {
		protoDNSConfig = &mgmProto.DNSConfig{}
	}

	if err := e.dnsServer.UpdateDNSServer(serial, toDNSConfig(protoDNSConfig, e.wgInterface.Address().Network)); err != nil {
		log.Errorf("failed to update dns server, err: %v", err)
	}

	e.networkSerial = serial

	// Test received (upstream) servers for availability right away instead of upon usage.
	// If no server of a server group responds this will disable the respective handler and retry later.
	e.dnsServer.ProbeAvailability()

	return nil
}

func toDNSFeatureFlag(networkMap *mgmProto.NetworkMap) bool {
	if networkMap.PeerConfig != nil {
		return networkMap.PeerConfig.RoutingPeerDnsResolutionEnabled
	}
	return false
}

func toRoutes(protoRoutes []*mgmProto.Route) []*route.Route {
	if protoRoutes == nil {
		protoRoutes = []*mgmProto.Route{}
	}

	routes := make([]*route.Route, 0)
	for _, protoRoute := range protoRoutes {
		var prefix netip.Prefix
		if len(protoRoute.Domains) == 0 {
			var err error
			if prefix, err = netip.ParsePrefix(protoRoute.Network); err != nil {
				log.Errorf("Failed to parse prefix %s: %v", protoRoute.Network, err)
				continue
			}
		}

		convertedRoute := &route.Route{
			ID:          route.ID(protoRoute.ID),
			Network:     prefix,
			Domains:     domain.FromPunycodeList(protoRoute.Domains),
			NetID:       route.NetID(protoRoute.NetID),
			NetworkType: route.NetworkType(protoRoute.NetworkType),
			Peer:        protoRoute.Peer,
			Metric:      int(protoRoute.Metric),
			Masquerade:  protoRoute.Masquerade,
			KeepRoute:   protoRoute.KeepRoute,
		}
		routes = append(routes, convertedRoute)
	}
	return routes
}

func toRouteDomains(myPubKey string, protoRoutes []*mgmProto.Route) ([]string, map[string]string) {
	if protoRoutes == nil {
		protoRoutes = []*mgmProto.Route{}
	}

	var dnsRoutes []string
	resIds := make(map[string]string)
	for _, protoRoute := range protoRoutes {
		if len(protoRoute.Domains) == 0 {
			continue
		}
		if protoRoute.Peer == myPubKey {
			dnsRoutes = append(dnsRoutes, protoRoute.Domains...)
			// resource ID is the first part of the ID
			resId := strings.Split(protoRoute.ID, ":")
			for _, domain := range protoRoute.Domains {
				if len(resId) > 0 {
					resIds[domain] = resId[0]
				}
			}
		}
	}
	return dnsRoutes, resIds
}

func toDNSConfig(protoDNSConfig *mgmProto.DNSConfig, network *net.IPNet) nbdns.Config {
	dnsUpdate := nbdns.Config{
		ServiceEnable:    protoDNSConfig.GetServiceEnable(),
		CustomZones:      make([]nbdns.CustomZone, 0),
		NameServerGroups: make([]*nbdns.NameServerGroup, 0),
	}

	for _, zone := range protoDNSConfig.GetCustomZones() {
		dnsZone := nbdns.CustomZone{
			Domain: zone.GetDomain(),
		}
		for _, record := range zone.Records {
			dnsRecord := nbdns.SimpleRecord{
				Name:  record.GetName(),
				Type:  int(record.GetType()),
				Class: record.GetClass(),
				TTL:   int(record.GetTTL()),
				RData: record.GetRData(),
			}
			dnsZone.Records = append(dnsZone.Records, dnsRecord)
		}
		dnsUpdate.CustomZones = append(dnsUpdate.CustomZones, dnsZone)
	}

	for _, nsGroup := range protoDNSConfig.GetNameServerGroups() {
		dnsNSGroup := &nbdns.NameServerGroup{
			Primary:              nsGroup.GetPrimary(),
			Domains:              nsGroup.GetDomains(),
			SearchDomainsEnabled: nsGroup.GetSearchDomainsEnabled(),
		}
		for _, ns := range nsGroup.GetNameServers() {
			dnsNS := nbdns.NameServer{
				IP:     netip.MustParseAddr(ns.GetIP()),
				NSType: nbdns.NameServerType(ns.GetNSType()),
				Port:   int(ns.GetPort()),
			}
			dnsNSGroup.NameServers = append(dnsNSGroup.NameServers, dnsNS)
		}
		dnsUpdate.NameServerGroups = append(dnsUpdate.NameServerGroups, dnsNSGroup)
	}

	if len(dnsUpdate.CustomZones) > 0 {
		addReverseZone(&dnsUpdate, network)
	}

	return dnsUpdate
}

func (e *Engine) updateOfflinePeers(offlinePeers []*mgmProto.RemotePeerConfig) {
	replacement := make([]peer.State, len(offlinePeers))
	for i, offlinePeer := range offlinePeers {
		log.Debugf("added offline peer %s", offlinePeer.Fqdn)
		replacement[i] = peer.State{
			IP:               strings.Join(offlinePeer.GetAllowedIps(), ","),
			PubKey:           offlinePeer.GetWgPubKey(),
			FQDN:             offlinePeer.GetFqdn(),
			ConnStatus:       peer.StatusIdle,
			ConnStatusUpdate: time.Now(),
			Mux:              new(sync.RWMutex),
		}
	}
	e.statusRecorder.ReplaceOfflinePeers(replacement)
}

// addNewPeers adds peers that were not know before but arrived from the Management service with the update
func (e *Engine) addNewPeers(peersUpdate []*mgmProto.RemotePeerConfig) error {
	for _, p := range peersUpdate {
		err := e.addNewPeer(p)
		if err != nil {
			return err
		}
	}
	return nil
}

// addNewPeer add peer if connection doesn't exist
func (e *Engine) addNewPeer(peerConfig *mgmProto.RemotePeerConfig) error {
	peerKey := peerConfig.GetWgPubKey()
	peerIPs := make([]netip.Prefix, 0, len(peerConfig.GetAllowedIps()))
	if _, ok := e.peerStore.PeerConn(peerKey); ok {
		return nil
	}

	for _, ipString := range peerConfig.GetAllowedIps() {
		allowedNetIP, err := netip.ParsePrefix(ipString)
		if err != nil {
			log.Errorf("failed to parse allowedIPS: %v", err)
			return err
		}
		peerIPs = append(peerIPs, allowedNetIP)
	}

	conn, err := e.createPeerConn(peerKey, peerIPs, peerConfig.AgentVersion)
	if err != nil {
		return fmt.Errorf("create peer connection: %w", err)
	}

	err = e.statusRecorder.AddPeer(peerKey, peerConfig.Fqdn, peerIPs[0].Addr().String())
	if err != nil {
		log.Warnf("error adding peer %s to status recorder, got error: %v", peerKey, err)
	}

	if exists := e.connMgr.AddPeerConn(peerKey, conn); exists {
		conn.Close()
		return fmt.Errorf("peer already exists: %s", peerKey)
	}

	if e.beforePeerHook != nil && e.afterPeerHook != nil {
		conn.AddBeforeAddPeerHook(e.beforePeerHook)
		conn.AddAfterRemovePeerHook(e.afterPeerHook)
	}
	return nil
}

func (e *Engine) createPeerConn(pubKey string, allowedIPs []netip.Prefix, agentVersion string) (*peer.Conn, error) {
	log.Debugf("creating peer connection %s", pubKey)

	wgConfig := peer.WgConfig{
		RemoteKey:    pubKey,
		WgListenPort: e.config.WgPort,
		WgInterface:  e.wgInterface,
		AllowedIps:   allowedIPs,
		PreSharedKey: e.config.PreSharedKey,
	}

	// randomize connection timeout
	timeout := time.Duration(rand.Intn(PeerConnectionTimeoutMax-PeerConnectionTimeoutMin)+PeerConnectionTimeoutMin) * time.Millisecond
	config := peer.ConnConfig{
<<<<<<< HEAD
		Key:             pubKey,
		LocalKey:        e.config.WgPrivateKey.PublicKey().String(),
		AgentVersion:    agentVersion,
		Timeout:         timeout,
		WgConfig:        wgConfig,
		LocalWgPort:     e.config.WgPort,
		RosenpassPubKey: e.getRosenpassPubKey(),
		RosenpassAddr:   e.getRosenpassAddr(),
=======
		Key:         pubKey,
		LocalKey:    e.config.WgPrivateKey.PublicKey().String(),
		Timeout:     timeout,
		WgConfig:    wgConfig,
		LocalWgPort: e.config.WgPort,
		RosenpassConfig: peer.RosenpassConfig{
			PubKey:         e.getRosenpassPubKey(),
			Addr:           e.getRosenpassAddr(),
			PermissiveMode: e.config.RosenpassPermissive,
		},
>>>>>>> 0723d28c
		ICEConfig: icemaker.Config{
			StunTurn:             &e.stunTurn,
			InterfaceBlackList:   e.config.IFaceBlackList,
			DisableIPv6Discovery: e.config.DisableIPv6Discovery,
			UDPMux:               e.udpMux.UDPMuxDefault,
			UDPMuxSrflx:          e.udpMux,
			NATExternalIPs:       e.parseNATExternalIPMappings(),
		},
	}

	serviceDependencies := peer.ServiceDependencies{
		StatusRecorder:     e.statusRecorder,
		Signaler:           e.signaler,
		IFaceDiscover:      e.mobileDep.IFaceDiscover,
		RelayManager:       e.relayManager,
		SrWatcher:          e.srWatcher,
		Semaphore:          e.connSemaphore,
		PeerConnDispatcher: e.peerConnDispatcher,
	}
	peerConn, err := peer.NewConn(config, serviceDependencies)
	if err != nil {
		return nil, err
	}

	if e.rpManager != nil {
		peerConn.SetOnConnected(e.rpManager.OnConnected)
		peerConn.SetOnDisconnected(e.rpManager.OnDisconnected)
	}

	return peerConn, nil
}

// receiveSignalEvents connects to the Signal Service event stream to negotiate connection with remote peers
func (e *Engine) receiveSignalEvents() {
	go func() {
		// connect to a stream of messages coming from the signal server
		err := e.signal.Receive(e.ctx, func(msg *sProto.Message) error {
			e.syncMsgMux.Lock()
			defer e.syncMsgMux.Unlock()

			conn, ok := e.connMgr.OnSignalMsg(msg.Key)
			if !ok {
				return fmt.Errorf("wrongly addressed message %s", msg.Key)
			}

			switch msg.GetBody().Type {
			case sProto.Body_OFFER:
				remoteCred, err := signal.UnMarshalCredential(msg)
				if err != nil {
					return err
				}

				var rosenpassPubKey []byte
				rosenpassAddr := ""
				if msg.GetBody().GetRosenpassConfig() != nil {
					rosenpassPubKey = msg.GetBody().GetRosenpassConfig().GetRosenpassPubKey()
					rosenpassAddr = msg.GetBody().GetRosenpassConfig().GetRosenpassServerAddr()
				}
				conn.OnRemoteOffer(peer.OfferAnswer{
					IceCredentials: peer.IceCredentials{
						UFrag: remoteCred.UFrag,
						Pwd:   remoteCred.Pwd,
					},
					WgListenPort:    int(msg.GetBody().GetWgListenPort()),
					Version:         msg.GetBody().GetNetBirdVersion(),
					RosenpassPubKey: rosenpassPubKey,
					RosenpassAddr:   rosenpassAddr,
					RelaySrvAddress: msg.GetBody().GetRelayServerAddress(),
				})
			case sProto.Body_ANSWER:
				remoteCred, err := signal.UnMarshalCredential(msg)
				if err != nil {
					return err
				}

				var rosenpassPubKey []byte
				rosenpassAddr := ""
				if msg.GetBody().GetRosenpassConfig() != nil {
					rosenpassPubKey = msg.GetBody().GetRosenpassConfig().GetRosenpassPubKey()
					rosenpassAddr = msg.GetBody().GetRosenpassConfig().GetRosenpassServerAddr()
				}
				conn.OnRemoteAnswer(peer.OfferAnswer{
					IceCredentials: peer.IceCredentials{
						UFrag: remoteCred.UFrag,
						Pwd:   remoteCred.Pwd,
					},
					WgListenPort:    int(msg.GetBody().GetWgListenPort()),
					Version:         msg.GetBody().GetNetBirdVersion(),
					RosenpassPubKey: rosenpassPubKey,
					RosenpassAddr:   rosenpassAddr,
					RelaySrvAddress: msg.GetBody().GetRelayServerAddress(),
				})
			case sProto.Body_CANDIDATE:
				candidate, err := ice.UnmarshalCandidate(msg.GetBody().Payload)
				if err != nil {
					log.Errorf("failed on parsing remote candidate %s -> %s", candidate, err)
					return err
				}

				go conn.OnRemoteCandidate(candidate, e.routeManager.GetClientRoutes())
			case sProto.Body_MODE:
			}

			return nil
		})
		if err != nil {
			// happens if signal is unavailable for a long time.
			// We want to cancel the operation of the whole client
			_ = CtxGetState(e.ctx).Wrap(ErrResetConnection)
			e.clientCancel()
			return
		}
	}()

	e.signal.WaitStreamConnected()
}

func (e *Engine) parseNATExternalIPMappings() []string {
	var mappedIPs []string
	var ignoredIFaces = make(map[string]interface{})
	for _, iFace := range e.config.IFaceBlackList {
		ignoredIFaces[iFace] = nil
	}
	for _, mapping := range e.config.NATExternalIPs {
		var external, internal string
		var externalIP, internalIP net.IP
		var err error

		split := strings.Split(mapping, "/")
		if len(split) > 2 {
			log.Warnf("ignoring invalid external mapping '%s', too many delimiters", mapping)
			break
		}
		if len(split) > 1 {
			internal = split[1]
			internalIP = net.ParseIP(internal)
			if internalIP == nil {
				// not a properly formatted IP address, maybe it's interface name?
				if _, present := ignoredIFaces[internal]; present {
					log.Warnf("internal interface '%s' in blacklist, ignoring external mapping '%s'", internal, mapping)
					break
				}
				internalIP, err = findIPFromInterfaceName(internal)
				if err != nil {
					log.Warnf("error finding interface IP for interface '%s', ignoring external mapping '%s': %v", internal, mapping, err)
					break
				}
			}
		}
		external = split[0]
		externalIP = net.ParseIP(external)
		if externalIP == nil {
			log.Warnf("invalid external IP, %s, ignoring external IP mapping '%s'", external, mapping)
			break
		}
		mappedIP := externalIP.String()
		if internalIP != nil {
			mappedIP = mappedIP + "/" + internalIP.String()
		}
		mappedIPs = append(mappedIPs, mappedIP)
		log.Infof("parsed external IP mapping of '%s' as '%s'", mapping, mappedIP)
	}
	if len(mappedIPs) != len(e.config.NATExternalIPs) {
		log.Warnf("one or more external IP mappings failed to parse, ignoring all mappings")
		return nil
	}
	return mappedIPs
}

func (e *Engine) close() {
	log.Debugf("removing Netbird interface %s", e.config.WgIfaceName)
	if e.wgInterface != nil {
		if err := e.wgInterface.Close(); err != nil {
			log.Errorf("failed closing Netbird interface %s %v", e.config.WgIfaceName, err)
		}
		e.wgInterface = nil
	}

	if !isNil(e.sshServer) {
		err := e.sshServer.Stop()
		if err != nil {
			log.Warnf("failed stopping the SSH server: %v", err)
		}
	}

	if e.firewall != nil {
		err := e.firewall.Close(e.stateManager)
		if err != nil {
			log.Warnf("failed to reset firewall: %s", err)
		}
	}

	if e.rpManager != nil {
		_ = e.rpManager.Close()
	}
}

func (e *Engine) readInitialSettings() ([]*route.Route, *nbdns.Config, error) {
	info := system.GetInfo(e.ctx)
	info.SetFlags(
		e.config.RosenpassEnabled,
		e.config.RosenpassPermissive,
		&e.config.ServerSSHAllowed,
		e.config.DisableClientRoutes,
		e.config.DisableServerRoutes,
		e.config.DisableDNS,
		e.config.DisableFirewall,
	)

	netMap, err := e.mgmClient.GetNetworkMap(info)
	if err != nil {
		return nil, nil, err
	}
	routes := toRoutes(netMap.GetRoutes())
	dnsCfg := toDNSConfig(netMap.GetDNSConfig(), e.wgInterface.Address().Network)
	return routes, &dnsCfg, nil
}

func (e *Engine) newWgIface() (*iface.WGIface, error) {
	transportNet, err := e.newStdNet()
	if err != nil {
		log.Errorf("failed to create pion's stdnet: %s", err)
	}

	opts := iface.WGIFaceOpts{
		IFaceName:    e.config.WgIfaceName,
		Address:      e.config.WgAddr,
		WGPort:       e.config.WgPort,
		WGPrivKey:    e.config.WgPrivateKey.String(),
		MTU:          iface.DefaultMTU,
		TransportNet: transportNet,
		FilterFn:     e.addrViaRoutes,
	}

	switch runtime.GOOS {
	case "android":
		opts.MobileArgs = &device.MobileIFaceArguments{
			TunAdapter: e.mobileDep.TunAdapter,
			TunFd:      int(e.mobileDep.FileDescriptor),
		}
	case "ios":
		opts.MobileArgs = &device.MobileIFaceArguments{
			TunFd: int(e.mobileDep.FileDescriptor),
		}
	}

	return iface.NewWGIFace(opts)
}

func (e *Engine) wgInterfaceCreate() (err error) {
	switch runtime.GOOS {
	case "android":
		err = e.wgInterface.CreateOnAndroid(e.routeManager.InitialRouteRange(), e.dnsServer.DnsIP(), e.dnsServer.SearchDomains())
	case "ios":
		e.mobileDep.NetworkChangeListener.SetInterfaceIP(e.config.WgAddr)
		err = e.wgInterface.Create()
	default:
		err = e.wgInterface.Create()
	}
	return err
}

func (e *Engine) newDnsServer() ([]*route.Route, dns.Server, error) {
	// due to tests where we are using a mocked version of the DNS server
	if e.dnsServer != nil {
		return nil, e.dnsServer, nil
	}

	switch runtime.GOOS {
	case "android":
		routes, dnsConfig, err := e.readInitialSettings()
		if err != nil {
			return nil, nil, err
		}
		dnsServer := dns.NewDefaultServerPermanentUpstream(
			e.ctx,
			e.wgInterface,
			e.mobileDep.HostDNSAddresses,
			*dnsConfig,
			e.mobileDep.NetworkChangeListener,
			e.statusRecorder,
			e.config.DisableDNS,
		)
		go e.mobileDep.DnsReadyListener.OnReady()
		return routes, dnsServer, nil

	case "ios":
		dnsServer := dns.NewDefaultServerIos(e.ctx, e.wgInterface, e.mobileDep.DnsManager, e.statusRecorder, e.config.DisableDNS)
		return nil, dnsServer, nil

	default:
		dnsServer, err := dns.NewDefaultServer(e.ctx, e.wgInterface, e.config.CustomDNSAddress, e.statusRecorder, e.stateManager, e.config.DisableDNS)
		if err != nil {
			return nil, nil, err
		}

		return nil, dnsServer, nil
	}
}

// GetRouteManager returns the route manager
func (e *Engine) GetRouteManager() routemanager.Manager {
	return e.routeManager
}

// GetFirewallManager returns the firewall manager
func (e *Engine) GetFirewallManager() firewallManager.Manager {
	return e.firewall
}

func findIPFromInterfaceName(ifaceName string) (net.IP, error) {
	iface, err := net.InterfaceByName(ifaceName)
	if err != nil {
		return nil, err
	}
	return findIPFromInterface(iface)
}

func findIPFromInterface(iface *net.Interface) (net.IP, error) {
	ifaceAddrs, err := iface.Addrs()
	if err != nil {
		return nil, err
	}
	for _, addr := range ifaceAddrs {
		if ipv4Addr := addr.(*net.IPNet).IP.To4(); ipv4Addr != nil {
			return ipv4Addr, nil
		}
	}
	return nil, fmt.Errorf("interface %s don't have an ipv4 address", iface.Name)
}

func (e *Engine) getRosenpassPubKey() []byte {
	if e.rpManager != nil {
		return e.rpManager.GetPubKey()
	}
	return nil
}

func (e *Engine) getRosenpassAddr() string {
	if e.rpManager != nil {
		return e.rpManager.GetAddress().String()
	}
	return ""
}

// RunHealthProbes executes health checks for Signal, Management, Relay and WireGuard services
// and updates the status recorder with the latest states.
func (e *Engine) RunHealthProbes() bool {
	e.syncMsgMux.Lock()

	signalHealthy := e.signal.IsHealthy()
	log.Debugf("signal health check: healthy=%t", signalHealthy)

	managementHealthy := e.mgmClient.IsHealthy()
	log.Debugf("management health check: healthy=%t", managementHealthy)

	stuns := slices.Clone(e.STUNs)
	turns := slices.Clone(e.TURNs)

	if e.wgInterface != nil {
		stats, err := e.wgInterface.GetStats()
		if err != nil {
			log.Warnf("failed to get wireguard stats: %v", err)
			e.syncMsgMux.Unlock()
			return false
		}
		for _, key := range e.peerStore.PeersPubKey() {
			// wgStats could be zero value, in which case we just reset the stats
			wgStats, ok := stats[key]
			if !ok {
				continue
			}
			if err := e.statusRecorder.UpdateWireGuardPeerState(key, wgStats); err != nil {
				log.Debugf("failed to update wg stats for peer %s: %s", key, err)
			}
		}
	}

	e.syncMsgMux.Unlock()

	results := e.probeICE(stuns, turns)
	e.statusRecorder.UpdateRelayStates(results)

	relayHealthy := true
	for _, res := range results {
		if res.Err != nil {
			relayHealthy = false
			break
		}
	}
	log.Debugf("relay health check: healthy=%t", relayHealthy)

	allHealthy := signalHealthy && managementHealthy && relayHealthy
	log.Debugf("all health checks completed: healthy=%t", allHealthy)
	return allHealthy
}

func (e *Engine) probeICE(stuns, turns []*stun.URI) []relay.ProbeResult {
	return append(
		relay.ProbeAll(e.ctx, relay.ProbeSTUN, stuns),
		relay.ProbeAll(e.ctx, relay.ProbeSTUN, turns)...,
	)
}

// restartEngine restarts the engine by cancelling the client context
func (e *Engine) restartEngine() {
	e.syncMsgMux.Lock()
	defer e.syncMsgMux.Unlock()

	if e.ctx.Err() != nil {
		return
	}

	log.Info("restarting engine")
	CtxGetState(e.ctx).Set(StatusConnecting)
	_ = CtxGetState(e.ctx).Wrap(ErrResetConnection)
	log.Infof("cancelling client context, engine will be recreated")
	e.clientCancel()
}

func (e *Engine) startNetworkMonitor() {
	if !e.config.NetworkMonitor {
		log.Infof("Network monitor is disabled, not starting")
		return
	}

	e.networkMonitor = networkmonitor.New()
	go func() {
		if err := e.networkMonitor.Listen(e.ctx); err != nil {
			if errors.Is(err, context.Canceled) {
				log.Infof("network monitor stopped")
				return
			}
			log.Errorf("network monitor error: %v", err)
			return
		}

		log.Infof("Network monitor: detected network change, restarting engine")
		e.restartEngine()
	}()
}

func (e *Engine) addrViaRoutes(addr netip.Addr) (bool, netip.Prefix, error) {
	var vpnRoutes []netip.Prefix
	for _, routes := range e.routeManager.GetClientRoutes() {
		if len(routes) > 0 && routes[0] != nil {
			vpnRoutes = append(vpnRoutes, routes[0].Network)
		}
	}

	if isVpn, prefix := systemops.IsAddrRouted(addr, vpnRoutes); isVpn {
		return true, prefix, nil
	}

	return false, netip.Prefix{}, nil
}

func (e *Engine) stopDNSServer() {
	if e.dnsServer == nil {
		return
	}
	e.dnsServer.Stop()
	e.dnsServer = nil
	err := fmt.Errorf("DNS server stopped")
	nsGroupStates := e.statusRecorder.GetDNSStates()
	for i := range nsGroupStates {
		nsGroupStates[i].Enabled = false
		nsGroupStates[i].Error = err
	}
	e.statusRecorder.UpdateDNSStates(nsGroupStates)
}

// SetNetworkMapPersistence enables or disables network map persistence
func (e *Engine) SetNetworkMapPersistence(enabled bool) {
	e.syncMsgMux.Lock()
	defer e.syncMsgMux.Unlock()

	if enabled == e.persistNetworkMap {
		return
	}
	e.persistNetworkMap = enabled
	log.Debugf("Network map persistence is set to %t", enabled)

	if !enabled {
		e.latestNetworkMap = nil
	}
}

// GetLatestNetworkMap returns the stored network map if persistence is enabled
func (e *Engine) GetLatestNetworkMap() (*mgmProto.NetworkMap, error) {
	e.syncMsgMux.Lock()
	defer e.syncMsgMux.Unlock()

	if !e.persistNetworkMap {
		return nil, errors.New("network map persistence is disabled")
	}

	if e.latestNetworkMap == nil {
		//nolint:nilnil
		return nil, nil
	}

	log.Debugf("Retrieving latest network map with size %d bytes", proto.Size(e.latestNetworkMap))
	nm, ok := proto.Clone(e.latestNetworkMap).(*mgmProto.NetworkMap)
	if !ok {

		return nil, fmt.Errorf("failed to clone network map")
	}

	return nm, nil
}

// GetWgAddr returns the wireguard address
func (e *Engine) GetWgAddr() net.IP {
	if e.wgInterface == nil {
		return nil
	}
	return e.wgInterface.Address().IP
}

// updateDNSForwarder start or stop the DNS forwarder based on the domains and the feature flag
func (e *Engine) updateDNSForwarder(enabled bool, domains []string, resIds map[string]string) {
	if !enabled {
		if e.dnsForwardMgr == nil {
			return
		}
		if err := e.dnsForwardMgr.Stop(context.Background()); err != nil {
			log.Errorf("failed to stop DNS forward: %v", err)
		}
		return
	}

	if len(domains) > 0 {
		log.Infof("enable domain router service for domains: %v", domains)
		if e.dnsForwardMgr == nil {
			e.dnsForwardMgr = dnsfwd.NewManager(e.firewall, e.statusRecorder)

			if err := e.dnsForwardMgr.Start(domains, resIds); err != nil {
				log.Errorf("failed to start DNS forward: %v", err)
				e.dnsForwardMgr = nil
			}
		} else {
			log.Infof("update domain router service for domains: %v", domains)
			e.dnsForwardMgr.UpdateDomains(domains, resIds)
		}
	} else if e.dnsForwardMgr != nil {
		log.Infof("disable domain router service")
		if err := e.dnsForwardMgr.Stop(context.Background()); err != nil {
			log.Errorf("failed to stop DNS forward: %v", err)
		}
		e.dnsForwardMgr = nil
	}
}

func (e *Engine) GetNet() (*netstack.Net, error) {
	e.syncMsgMux.Lock()
	intf := e.wgInterface
	e.syncMsgMux.Unlock()
	if intf == nil {
		return nil, errors.New("wireguard interface not initialized")
	}

	nsnet := intf.GetNet()
	if nsnet == nil {
		return nil, errors.New("failed to get netstack")
	}
	return nsnet, nil
}

func (e *Engine) Address() (netip.Addr, error) {
	e.syncMsgMux.Lock()
	intf := e.wgInterface
	e.syncMsgMux.Unlock()
	if intf == nil {
		return netip.Addr{}, errors.New("wireguard interface not initialized")
	}

	addr := e.wgInterface.Address()
	ip, ok := netip.AddrFromSlice(addr.IP)
	if !ok {
		return netip.Addr{}, errors.New("failed to convert address to netip.Addr")
	}
	return ip.Unmap(), nil
}

func (e *Engine) updateForwardRules(rules []*mgmProto.ForwardingRule) ([]firewallManager.ForwardRule, error) {
	if e.firewall == nil {
		log.Warn("firewall is disabled, not updating forwarding rules")
		return nil, nil
	}

	if len(rules) == 0 {
		if e.ingressGatewayMgr == nil {
			return nil, nil
		}

		err := e.ingressGatewayMgr.Close()
		e.ingressGatewayMgr = nil
		e.statusRecorder.SetIngressGwMgr(nil)
		return nil, err
	}

	if e.ingressGatewayMgr == nil {
		mgr := ingressgw.NewManager(e.firewall)
		e.ingressGatewayMgr = mgr
		e.statusRecorder.SetIngressGwMgr(mgr)
	}

	var merr *multierror.Error
	forwardingRules := make([]firewallManager.ForwardRule, 0, len(rules))
	for _, rule := range rules {
		proto, err := convertToFirewallProtocol(rule.GetProtocol())
		if err != nil {
			merr = multierror.Append(merr, fmt.Errorf("failed to convert protocol '%s': %w", rule.GetProtocol(), err))
			continue
		}

		dstPortInfo, err := convertPortInfo(rule.GetDestinationPort())
		if err != nil {
			merr = multierror.Append(merr, fmt.Errorf("invalid destination port '%v': %w", rule.GetDestinationPort(), err))
			continue
		}

		translateIP, err := convertToIP(rule.GetTranslatedAddress())
		if err != nil {
			merr = multierror.Append(merr, fmt.Errorf("failed to convert translated address '%s': %w", rule.GetTranslatedAddress(), err))
			continue
		}

		translatePort, err := convertPortInfo(rule.GetTranslatedPort())
		if err != nil {
			merr = multierror.Append(merr, fmt.Errorf("invalid translate port '%v': %w", rule.GetTranslatedPort(), err))
			continue
		}

		forwardRule := firewallManager.ForwardRule{
			Protocol:          proto,
			DestinationPort:   *dstPortInfo,
			TranslatedAddress: translateIP,
			TranslatedPort:    *translatePort,
		}

		forwardingRules = append(forwardingRules, forwardRule)
	}

	log.Infof("updating forwarding rules: %d", len(forwardingRules))
	if err := e.ingressGatewayMgr.Update(forwardingRules); err != nil {
		log.Errorf("failed to update forwarding rules: %v", err)
	}

	return forwardingRules, nberrors.FormatErrorOrNil(merr)
}

func (e *Engine) toExcludedLazyPeers(routes []*route.Route, rules []firewallManager.ForwardRule, peers []*mgmProto.RemotePeerConfig) []string {
	excludedPeers := make([]string, 0)
	for _, r := range routes {
		if r.Peer == "" {
			continue
		}
		log.Infof("excluded peer from lazy connection: %s", r.Peer)
		excludedPeers = append(excludedPeers, r.Peer)
	}

	for _, r := range rules {
		ip := r.TranslatedAddress
		for _, p := range peers {
			for _, allowedIP := range p.GetAllowedIps() {
				if allowedIP != ip.String() {
					continue
				}
				log.Infof("excluded peer from lazy connection: %s", p.GetWgPubKey())
				excludedPeers = append(excludedPeers, p.GetWgPubKey())
			}
		}
	}

	return excludedPeers
}

// isChecksEqual checks if two slices of checks are equal.
func isChecksEqual(checks []*mgmProto.Checks, oChecks []*mgmProto.Checks) bool {
	for _, check := range checks {
		sort.Slice(check.Files, func(i, j int) bool {
			return check.Files[i] < check.Files[j]
		})
	}
	for _, oCheck := range oChecks {
		sort.Slice(oCheck.Files, func(i, j int) bool {
			return oCheck.Files[i] < oCheck.Files[j]
		})
	}

	return slices.EqualFunc(checks, oChecks, func(checks, oChecks *mgmProto.Checks) bool {
		return slices.Equal(checks.Files, oChecks.Files)
	})
}

func getInterfacePrefixes() ([]netip.Prefix, error) {
	ifaces, err := net.Interfaces()
	if err != nil {
		return nil, fmt.Errorf("get interfaces: %w", err)
	}

	var prefixes []netip.Prefix
	var merr *multierror.Error

	for _, iface := range ifaces {
		addrs, err := iface.Addrs()
		if err != nil {
			merr = multierror.Append(merr, fmt.Errorf("get addresses for interface %s: %w", iface.Name, err))
			continue
		}
		for _, addr := range addrs {
			ipNet, ok := addr.(*net.IPNet)
			if !ok {
				merr = multierror.Append(merr, fmt.Errorf("cast address to IPNet: %v", addr))
				continue
			}
			addr, ok := netip.AddrFromSlice(ipNet.IP)
			if !ok {
				merr = multierror.Append(merr, fmt.Errorf("cast IPNet to netip.Addr: %v", ipNet.IP))
				continue
			}
			ones, _ := ipNet.Mask.Size()
			prefix := netip.PrefixFrom(addr.Unmap(), ones).Masked()
			ip := prefix.Addr()

			// TODO: add IPv6
			if !ip.Is4() || ip.IsLoopback() || ip.IsMulticast() || ip.IsLinkLocalUnicast() || ip.IsLinkLocalMulticast() {
				continue
			}

			prefixes = append(prefixes, prefix)
		}
	}

	return prefixes, nberrors.FormatErrorOrNil(merr)
}

// compareNetIPLists compares a list of netip.Prefix with a list of strings.
// return true if both lists are equal, false otherwise.
func compareNetIPLists(list1 []netip.Prefix, list2 []string) bool {
	if len(list1) != len(list2) {
		return false
	}

	freq := make(map[string]int, len(list1))
	for _, p := range list1 {
		freq[p.String()]++
	}

	for _, s := range list2 {
		p, err := netip.ParsePrefix(s)
		if err != nil {
			return false // invalid prefix in list2.
		}
		key := p.String()
		if freq[key] == 0 {
			return false
		}
		freq[key]--
	}

	// all counts should be zero if lists are equal.
	for _, count := range freq {
		if count != 0 {
			return false
		}
	}
	return true
}<|MERGE_RESOLUTION|>--- conflicted
+++ resolved
@@ -1250,18 +1250,9 @@
 	// randomize connection timeout
 	timeout := time.Duration(rand.Intn(PeerConnectionTimeoutMax-PeerConnectionTimeoutMin)+PeerConnectionTimeoutMin) * time.Millisecond
 	config := peer.ConnConfig{
-<<<<<<< HEAD
-		Key:             pubKey,
-		LocalKey:        e.config.WgPrivateKey.PublicKey().String(),
-		AgentVersion:    agentVersion,
-		Timeout:         timeout,
-		WgConfig:        wgConfig,
-		LocalWgPort:     e.config.WgPort,
-		RosenpassPubKey: e.getRosenpassPubKey(),
-		RosenpassAddr:   e.getRosenpassAddr(),
-=======
 		Key:         pubKey,
 		LocalKey:    e.config.WgPrivateKey.PublicKey().String(),
+		AgentVersion:    agentVersion,
 		Timeout:     timeout,
 		WgConfig:    wgConfig,
 		LocalWgPort: e.config.WgPort,
@@ -1270,7 +1261,6 @@
 			Addr:           e.getRosenpassAddr(),
 			PermissiveMode: e.config.RosenpassPermissive,
 		},
->>>>>>> 0723d28c
 		ICEConfig: icemaker.Config{
 			StunTurn:             &e.stunTurn,
 			InterfaceBlackList:   e.config.IFaceBlackList,
