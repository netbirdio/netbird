package internal

import (
	"context"
	"errors"
	"fmt"
	"math/rand"
	"net"
	"net/netip"
	"net/url"
	"os"
	"reflect"
	"runtime"
	"slices"
	"sort"
	"strings"
	"sync"
	"time"

	"github.com/hashicorp/go-multierror"
	"github.com/pion/ice/v4"
	"github.com/pion/stun/v3"
	log "github.com/sirupsen/logrus"
	"golang.zx2c4.com/wireguard/tun/netstack"
	"golang.zx2c4.com/wireguard/wgctrl/wgtypes"
	"google.golang.org/protobuf/proto"

	nberrors "github.com/netbirdio/netbird/client/errors"
	"github.com/netbirdio/netbird/client/firewall"
	firewallManager "github.com/netbirdio/netbird/client/firewall/manager"
	"github.com/netbirdio/netbird/client/iface"
	"github.com/netbirdio/netbird/client/iface/device"
	nbnetstack "github.com/netbirdio/netbird/client/iface/netstack"
	"github.com/netbirdio/netbird/client/iface/udpmux"
	"github.com/netbirdio/netbird/client/internal/acl"
	"github.com/netbirdio/netbird/client/internal/dns"
	dnsconfig "github.com/netbirdio/netbird/client/internal/dns/config"
	"github.com/netbirdio/netbird/client/internal/dnsfwd"
	"github.com/netbirdio/netbird/client/internal/ingressgw"
	"github.com/netbirdio/netbird/client/internal/netflow"
	nftypes "github.com/netbirdio/netbird/client/internal/netflow/types"
	"github.com/netbirdio/netbird/client/internal/networkmonitor"
	"github.com/netbirdio/netbird/client/internal/peer"
	"github.com/netbirdio/netbird/client/internal/peer/guard"
	icemaker "github.com/netbirdio/netbird/client/internal/peer/ice"
	"github.com/netbirdio/netbird/client/internal/peerstore"
	"github.com/netbirdio/netbird/client/internal/profilemanager"
	"github.com/netbirdio/netbird/client/internal/relay"
	"github.com/netbirdio/netbird/client/internal/rosenpass"
	"github.com/netbirdio/netbird/client/internal/routemanager"
	"github.com/netbirdio/netbird/client/internal/routemanager/systemops"
	"github.com/netbirdio/netbird/client/internal/statemanager"
	cProto "github.com/netbirdio/netbird/client/proto"
	"github.com/netbirdio/netbird/shared/management/domain"
	semaphoregroup "github.com/netbirdio/netbird/util/semaphore-group"

	nbssh "github.com/netbirdio/netbird/client/ssh"
	"github.com/netbirdio/netbird/client/system"
	nbdns "github.com/netbirdio/netbird/dns"
	"github.com/netbirdio/netbird/route"
	mgm "github.com/netbirdio/netbird/shared/management/client"
	mgmProto "github.com/netbirdio/netbird/shared/management/proto"
	auth "github.com/netbirdio/netbird/shared/relay/auth/hmac"
	relayClient "github.com/netbirdio/netbird/shared/relay/client"
	signal "github.com/netbirdio/netbird/shared/signal/client"
	sProto "github.com/netbirdio/netbird/shared/signal/proto"
	"github.com/netbirdio/netbird/util"
)

// PeerConnectionTimeoutMax is a timeout of an initial connection attempt to a remote peer.
// E.g. this peer will wait PeerConnectionTimeoutMax for the remote peer to respond,
// if not successful then it will retry the connection attempt.
// Todo pass timeout at EnginConfig
const (
	PeerConnectionTimeoutMax = 45000 // ms
	PeerConnectionTimeoutMin = 30000 // ms
	connInitLimit            = 200
)

var ErrResetConnection = fmt.Errorf("reset connection")

// EngineConfig is a config for the Engine
type EngineConfig struct {
	WgPort      int
	WgIfaceName string

	// WgAddr is a Wireguard local address (Netbird Network IP)
	WgAddr string

	// WgPrivateKey is a Wireguard private key of our peer (it MUST never leave the machine)
	WgPrivateKey wgtypes.Key

	// NetworkMonitor is a flag to enable network monitoring
	NetworkMonitor bool

	// IFaceBlackList is a list of network interfaces to ignore when discovering connection candidates (ICE related)
	IFaceBlackList       []string
	DisableIPv6Discovery bool

	PreSharedKey *wgtypes.Key

	// UDPMuxPort default value 0 - the system will pick an available port
	UDPMuxPort int

	// UDPMuxSrflxPort default value 0 - the system will pick an available port
	UDPMuxSrflxPort int

	// SSHKey is a private SSH key in a PEM format
	SSHKey []byte

	NATExternalIPs []string

	CustomDNSAddress string

	RosenpassEnabled    bool
	RosenpassPermissive bool

	ServerSSHAllowed bool

	DNSRouteInterval time.Duration

	DisableClientRoutes bool
	DisableServerRoutes bool
	DisableDNS          bool
	DisableFirewall     bool
	BlockLANAccess      bool
	BlockInbound        bool

	LazyConnectionEnabled bool

	MTU uint16
}

// Engine is a mechanism responsible for reacting on Signal and Management stream events and managing connections to the remote peers.
type Engine struct {
	// signal is a Signal Service client
	signal   signal.Client
	signaler *peer.Signaler
	// mgmClient is a Management Service client
	mgmClient mgm.Client
	// peerConns is a map that holds all the peers that are known to this peer
	peerStore *peerstore.Store

	connMgr *ConnMgr

	// rpManager is a Rosenpass manager
	rpManager *rosenpass.Manager

	// syncMsgMux is used to guarantee sequential Management Service message processing
	syncMsgMux *sync.Mutex

	config    *EngineConfig
	mobileDep MobileDependency

	// STUNs is a list of STUN servers used by ICE
	STUNs []*stun.URI
	// TURNs is a list of STUN servers used by ICE
	TURNs    []*stun.URI
	stunTurn icemaker.StunTurn

	clientCtx    context.Context
	clientCancel context.CancelFunc

	ctx    context.Context
	cancel context.CancelFunc

	wgInterface WGIface

	udpMux *udpmux.UniversalUDPMuxDefault

	// networkSerial is the latest CurrentSerial (state ID) of the network sent by the Management service
	networkSerial uint64

	networkMonitor *networkmonitor.NetworkMonitor

	sshServerFunc func(hostKeyPEM []byte, addr string) (nbssh.Server, error)
	sshServer     nbssh.Server

	statusRecorder *peer.Status

	firewall          firewallManager.Manager
	routeManager      routemanager.Manager
	acl               acl.Manager
	dnsForwardMgr     *dnsfwd.Manager
	ingressGatewayMgr *ingressgw.Manager

	dnsServer dns.Server

	// checks are the client-applied posture checks that need to be evaluated on the client
	checks []*mgmProto.Checks

	relayManager *relayClient.Manager
	stateManager *statemanager.Manager
	srWatcher    *guard.SRWatcher

	// Sync response persistence
	persistSyncResponse bool
	latestSyncResponse  *mgmProto.SyncResponse
	connSemaphore       *semaphoregroup.SemaphoreGroup
	flowManager         nftypes.FlowManager

<<<<<<< HEAD
	// dns forwarder port
	dnsFwdPort int
=======
	// WireGuard interface monitor
	wgIfaceMonitor   *WGIfaceMonitor
	wgIfaceMonitorWg sync.WaitGroup
>>>>>>> 25ed5832
}

// Peer is an instance of the Connection Peer
type Peer struct {
	WgPubKey     string
	WgAllowedIps string
}

type localIpUpdater interface {
	UpdateLocalIPs() error
}

// NewEngine creates a new Connection Engine with probes attached
func NewEngine(
	clientCtx context.Context,
	clientCancel context.CancelFunc,
	signalClient signal.Client,
	mgmClient mgm.Client,
	relayManager *relayClient.Manager,
	config *EngineConfig,
	mobileDep MobileDependency,
	statusRecorder *peer.Status,
	checks []*mgmProto.Checks,
) *Engine {
	engine := &Engine{
		clientCtx:      clientCtx,
		clientCancel:   clientCancel,
		signal:         signalClient,
		signaler:       peer.NewSignaler(signalClient, config.WgPrivateKey),
		mgmClient:      mgmClient,
		relayManager:   relayManager,
		peerStore:      peerstore.NewConnStore(),
		syncMsgMux:     &sync.Mutex{},
		config:         config,
		mobileDep:      mobileDep,
		STUNs:          []*stun.URI{},
		TURNs:          []*stun.URI{},
		networkSerial:  0,
		sshServerFunc:  nbssh.DefaultSSHServer,
		statusRecorder: statusRecorder,
		checks:         checks,
		connSemaphore:  semaphoregroup.NewSemaphoreGroup(connInitLimit),
		dnsFwdPort:     dnsfwd.ListenPort,
	}

	sm := profilemanager.NewServiceManager("")

	path := sm.GetStatePath()
	if runtime.GOOS == "ios" {
		if !fileExists(mobileDep.StateFilePath) {
			err := createFile(mobileDep.StateFilePath)
			if err != nil {
				log.Errorf("failed to create state file: %v", err)
				// we are not exiting as we can run without the state manager
			}
		}

		path = mobileDep.StateFilePath
	}
	engine.stateManager = statemanager.New(path)

	log.Infof("I am: %s", config.WgPrivateKey.PublicKey().String())
	return engine
}

func (e *Engine) Stop() error {
	if e == nil {
		// this seems to be a very odd case but there was the possibility if the netbird down command comes before the engine is fully started
		log.Debugf("tried stopping engine that is nil")
		return nil
	}
	e.syncMsgMux.Lock()
	defer e.syncMsgMux.Unlock()

	if e.connMgr != nil {
		e.connMgr.Close()
	}

	// stopping network monitor first to avoid starting the engine again
	if e.networkMonitor != nil {
		e.networkMonitor.Stop()
	}
	log.Info("Network monitor: stopped")

	// stop/restore DNS first so dbus and friends don't complain because of a missing interface
	e.stopDNSServer()

	if e.ingressGatewayMgr != nil {
		if err := e.ingressGatewayMgr.Close(); err != nil {
			log.Warnf("failed to cleanup forward rules: %v", err)
		}
		e.ingressGatewayMgr = nil
	}

	if e.routeManager != nil {
		e.routeManager.Stop(e.stateManager)
	}

	if e.dnsForwardMgr != nil {
		if err := e.dnsForwardMgr.Stop(context.Background()); err != nil {
			log.Errorf("failed to stop DNS forward: %v", err)
		}
		e.dnsForwardMgr = nil
	}

	if e.srWatcher != nil {
		e.srWatcher.Close()
	}

	e.statusRecorder.ReplaceOfflinePeers([]peer.State{})
	e.statusRecorder.UpdateDNSStates([]peer.NSGroupState{})
	e.statusRecorder.UpdateRelayStates([]relay.ProbeResult{})

	if err := e.removeAllPeers(); err != nil {
		return fmt.Errorf("failed to remove all peers: %s", err)
	}

	if e.cancel != nil {
		e.cancel()
	}

	// very ugly but we want to remove peers from the WireGuard interface first before removing interface.
	// Removing peers happens in the conn.Close() asynchronously
	time.Sleep(500 * time.Millisecond)

	e.close()

	// stop flow manager after wg interface is gone
	if e.flowManager != nil {
		e.flowManager.Close()
	}

	log.Infof("stopped Netbird Engine")

	ctx, cancel := context.WithTimeout(context.Background(), 3*time.Second)
	defer cancel()

	if err := e.stateManager.Stop(ctx); err != nil {
		return fmt.Errorf("failed to stop state manager: %w", err)
	}
	if err := e.stateManager.PersistState(context.Background()); err != nil {
		log.Errorf("failed to persist state: %v", err)
	}

	// Stop WireGuard interface monitor and wait for it to exit
	e.wgIfaceMonitorWg.Wait()

	return nil
}

// Start creates a new WireGuard tunnel interface and listens to events from Signal and Management services
// Connections to remote peers are not established here.
// However, they will be established once an event with a list of peers to connect to will be received from Management Service
func (e *Engine) Start(netbirdConfig *mgmProto.NetbirdConfig, mgmtURL *url.URL) error {
	e.syncMsgMux.Lock()
	defer e.syncMsgMux.Unlock()

	if err := iface.ValidateMTU(e.config.MTU); err != nil {
		return fmt.Errorf("invalid MTU configuration: %w", err)
	}

	if e.cancel != nil {
		e.cancel()
	}
	e.ctx, e.cancel = context.WithCancel(e.clientCtx)

	wgIface, err := e.newWgIface()
	if err != nil {
		log.Errorf("failed creating wireguard interface instance %s: [%s]", e.config.WgIfaceName, err)
		return fmt.Errorf("new wg interface: %w", err)
	}
	e.wgInterface = wgIface
	e.statusRecorder.SetWgIface(wgIface)

	// start flow manager right after interface creation
	publicKey := e.config.WgPrivateKey.PublicKey()
	e.flowManager = netflow.NewManager(e.wgInterface, publicKey[:], e.statusRecorder)

	if e.config.RosenpassEnabled {
		log.Infof("rosenpass is enabled")
		if e.config.RosenpassPermissive {
			log.Infof("running rosenpass in permissive mode")
		} else {
			log.Infof("running rosenpass in strict mode")
		}
		e.rpManager, err = rosenpass.NewManager(e.config.PreSharedKey, e.config.WgIfaceName)
		if err != nil {
			return fmt.Errorf("create rosenpass manager: %w", err)
		}
		err := e.rpManager.Run()
		if err != nil {
			return fmt.Errorf("run rosenpass manager: %w", err)
		}
	}
	e.stateManager.Start()

	initialRoutes, dnsConfig, dnsFeatureFlag, err := e.readInitialSettings()
	if err != nil {
		e.close()
		return fmt.Errorf("read initial settings: %w", err)
	}

	dnsServer, err := e.newDnsServer(dnsConfig)
	if err != nil {
		e.close()
		return fmt.Errorf("create dns server: %w", err)
	}
	e.dnsServer = dnsServer

	// Populate DNS cache with NetbirdConfig and management URL for early resolution
	if err := e.PopulateNetbirdConfig(netbirdConfig, mgmtURL); err != nil {
		log.Warnf("failed to populate DNS cache: %v", err)
	}

	e.routeManager = routemanager.NewManager(routemanager.ManagerConfig{
		Context:             e.ctx,
		PublicKey:           e.config.WgPrivateKey.PublicKey().String(),
		DNSRouteInterval:    e.config.DNSRouteInterval,
		WGInterface:         e.wgInterface,
		StatusRecorder:      e.statusRecorder,
		RelayManager:        e.relayManager,
		InitialRoutes:       initialRoutes,
		StateManager:        e.stateManager,
		DNSServer:           dnsServer,
		DNSFeatureFlag:      dnsFeatureFlag,
		PeerStore:           e.peerStore,
		DisableClientRoutes: e.config.DisableClientRoutes,
		DisableServerRoutes: e.config.DisableServerRoutes,
	})
	if err := e.routeManager.Init(); err != nil {
		log.Errorf("Failed to initialize route manager: %s", err)
	}

	e.routeManager.SetRouteChangeListener(e.mobileDep.NetworkChangeListener)

	if err = e.wgInterfaceCreate(); err != nil {
		log.Errorf("failed creating tunnel interface %s: [%s]", e.config.WgIfaceName, err.Error())
		e.close()
		return fmt.Errorf("create wg interface: %w", err)
	}

	if err := e.createFirewall(); err != nil {
		return err
	}

	e.udpMux, err = e.wgInterface.Up()
	if err != nil {
		log.Errorf("failed to pull up wgInterface [%s]: %s", e.wgInterface.Name(), err.Error())
		e.close()
		return fmt.Errorf("up wg interface: %w", err)
	}



	// if inbound conns are blocked there is no need to create the ACL manager
	if e.firewall != nil && !e.config.BlockInbound {
		e.acl = acl.NewDefaultManager(e.firewall)
	}

	err = e.dnsServer.Initialize()
	if err != nil {
		e.close()
		return fmt.Errorf("initialize dns server: %w", err)
	}

	iceCfg := icemaker.Config{
		StunTurn:             &e.stunTurn,
		InterfaceBlackList:   e.config.IFaceBlackList,
		DisableIPv6Discovery: e.config.DisableIPv6Discovery,
		UDPMux:               e.udpMux.SingleSocketUDPMux,
		UDPMuxSrflx:          e.udpMux,
		NATExternalIPs:       e.parseNATExternalIPMappings(),
	}

	e.connMgr = NewConnMgr(e.config, e.statusRecorder, e.peerStore, wgIface)
	e.connMgr.Start(e.ctx)

	e.srWatcher = guard.NewSRWatcher(e.signal, e.relayManager, e.mobileDep.IFaceDiscover, iceCfg)
	e.srWatcher.Start()

	e.receiveSignalEvents()
	e.receiveManagementEvents()

	// starting network monitor at the very last to avoid disruptions
	e.startNetworkMonitor()

	// monitor WireGuard interface lifecycle and restart engine on changes
	e.wgIfaceMonitor = NewWGIfaceMonitor()
	e.wgIfaceMonitorWg.Add(1)

	go func() {
		defer e.wgIfaceMonitorWg.Done()

		if shouldRestart, err := e.wgIfaceMonitor.Start(e.ctx, e.wgInterface.Name()); shouldRestart {
			log.Infof("WireGuard interface monitor: %s, restarting engine", err)
			e.restartEngine()
		} else if err != nil {
			log.Warnf("WireGuard interface monitor: %s", err)
		}
	}()

	return nil
}

func (e *Engine) createFirewall() error {
	if e.config.DisableFirewall {
		log.Infof("firewall is disabled")
		return nil
	}

	var err error
	e.firewall, err = firewall.NewFirewall(e.wgInterface, e.stateManager, e.flowManager.GetLogger(), e.config.DisableServerRoutes)
	if err != nil || e.firewall == nil {
		log.Errorf("failed creating firewall manager: %s", err)
		return nil
	}

	if err := e.initFirewall(); err != nil {
		return err
	}

	return nil
}

func (e *Engine) initFirewall() error {
	if err := e.routeManager.SetFirewall(e.firewall); err != nil {
		e.close()
		return fmt.Errorf("set firewall: %w", err)
	}

	if e.config.BlockLANAccess {
		e.blockLanAccess()
	}

	if e.rpManager == nil || !e.config.RosenpassEnabled {
		return nil
	}

	rosenpassPort := e.rpManager.GetAddress().Port
	port := firewallManager.Port{Values: []uint16{uint16(rosenpassPort)}}

	// this rule is static and will be torn down on engine down by the firewall manager
	if _, err := e.firewall.AddPeerFiltering(
		nil,
		net.IP{0, 0, 0, 0},
		firewallManager.ProtocolUDP,
		nil,
		&port,
		firewallManager.ActionAccept,
		"",
	); err != nil {
		log.Errorf("failed to allow rosenpass interface traffic: %v", err)
		return nil
	}

	log.Infof("rosenpass interface traffic allowed on port %d", rosenpassPort)

	return nil
}

func (e *Engine) blockLanAccess() {
	if e.config.BlockInbound {
		// no need to set up extra deny rules if inbound is already blocked in general
		return
	}

	var merr *multierror.Error

	// TODO: keep this updated
	toBlock, err := getInterfacePrefixes()
	if err != nil {
		merr = multierror.Append(merr, fmt.Errorf("get local addresses: %w", err))
	}

	log.Infof("blocking route LAN access for networks: %v", toBlock)
	v4 := netip.PrefixFrom(netip.IPv4Unspecified(), 0)
	for _, network := range toBlock {
		if _, err := e.firewall.AddRouteFiltering(
			nil,
			[]netip.Prefix{v4},
			firewallManager.Network{Prefix: network},
			firewallManager.ProtocolALL,
			nil,
			nil,
			firewallManager.ActionDrop,
		); err != nil {
			merr = multierror.Append(merr, fmt.Errorf("add fw rule for network %s: %w", network, err))
		}
	}

	if merr != nil {
		log.Warnf("encountered errors blocking IPs to block LAN access: %v", nberrors.FormatErrorOrNil(merr))
	}
}

// modifyPeers updates peers that have been modified (e.g. IP address has been changed).
// It closes the existing connection, removes it from the peerConns map, and creates a new one.
func (e *Engine) modifyPeers(peersUpdate []*mgmProto.RemotePeerConfig) error {

	// first, check if peers have been modified
	var modified []*mgmProto.RemotePeerConfig
	for _, p := range peersUpdate {
		peerPubKey := p.GetWgPubKey()
		currentPeer, ok := e.peerStore.PeerConn(peerPubKey)
		if !ok {
			continue
		}

		if currentPeer.AgentVersionString() != p.AgentVersion {
			modified = append(modified, p)
			continue
		}

		allowedIPs, ok := e.peerStore.AllowedIPs(peerPubKey)
		if !ok {
			continue
		}
		if !compareNetIPLists(allowedIPs, p.GetAllowedIps()) {
			modified = append(modified, p)
			continue
		}

		if err := e.statusRecorder.UpdatePeerFQDN(peerPubKey, p.GetFqdn()); err != nil {
			log.Warnf("error updating peer's %s fqdn in the status recorder, got error: %v", peerPubKey, err)
		}
	}

	// second, close all modified connections and remove them from the state map
	for _, p := range modified {
		err := e.removePeer(p.GetWgPubKey())
		if err != nil {
			return err
		}
	}
	// third, add the peer connections again
	for _, p := range modified {
		err := e.addNewPeer(p)
		if err != nil {
			return err
		}
	}
	return nil
}

// removePeers finds and removes peers that do not exist anymore in the network map received from the Management Service.
// It also removes peers that have been modified (e.g. change of IP address). They will be added again in addPeers method.
func (e *Engine) removePeers(peersUpdate []*mgmProto.RemotePeerConfig) error {
	newPeers := make([]string, 0, len(peersUpdate))
	for _, p := range peersUpdate {
		newPeers = append(newPeers, p.GetWgPubKey())
	}

	toRemove := util.SliceDiff(e.peerStore.PeersPubKey(), newPeers)

	for _, p := range toRemove {
		err := e.removePeer(p)
		if err != nil {
			return err
		}
		log.Infof("removed peer %s", p)
	}
	return nil
}

func (e *Engine) removeAllPeers() error {
	log.Debugf("removing all peer connections")
	for _, p := range e.peerStore.PeersPubKey() {
		err := e.removePeer(p)
		if err != nil {
			return err
		}
	}
	return nil
}

// removePeer closes an existing peer connection, removes a peer, and clears authorized key of the SSH server
func (e *Engine) removePeer(peerKey string) error {
	log.Debugf("removing peer from engine %s", peerKey)

	if !isNil(e.sshServer) {
		e.sshServer.RemoveAuthorizedKey(peerKey)
	}

	e.connMgr.RemovePeerConn(peerKey)

	err := e.statusRecorder.RemovePeer(peerKey)
	if err != nil {
		log.Warnf("received error when removing peer %s from status recorder: %v", peerKey, err)
	}
	return nil
}

// PopulateNetbirdConfig populates the DNS cache with infrastructure domains from login response
func (e *Engine) PopulateNetbirdConfig(netbirdConfig *mgmProto.NetbirdConfig, mgmtURL *url.URL) error {
	if e.dnsServer == nil {
		return nil
	}

	// Populate management URL if provided
	if mgmtURL != nil {
		if err := e.dnsServer.PopulateManagementDomain(mgmtURL); err != nil {
			log.Warnf("failed to populate DNS cache with management URL: %v", err)
		}
	}

	// Populate NetbirdConfig domains if provided
	if netbirdConfig != nil {
		serverDomains := dnsconfig.ExtractFromNetbirdConfig(netbirdConfig)
		if err := e.dnsServer.UpdateServerConfig(serverDomains); err != nil {
			return fmt.Errorf("update DNS server config from NetbirdConfig: %w", err)
		}
	}

	return nil
}

func (e *Engine) handleSync(update *mgmProto.SyncResponse) error {
	e.syncMsgMux.Lock()
	defer e.syncMsgMux.Unlock()

	if update.GetNetbirdConfig() != nil {
		wCfg := update.GetNetbirdConfig()
		err := e.updateTURNs(wCfg.GetTurns())
		if err != nil {
			return fmt.Errorf("update TURNs: %w", err)
		}

		err = e.updateSTUNs(wCfg.GetStuns())
		if err != nil {
			return fmt.Errorf("update STUNs: %w", err)
		}

		var stunTurn []*stun.URI
		stunTurn = append(stunTurn, e.STUNs...)
		stunTurn = append(stunTurn, e.TURNs...)
		e.stunTurn.Store(stunTurn)

		err = e.handleRelayUpdate(wCfg.GetRelay())
		if err != nil {
			return err
		}

		err = e.handleFlowUpdate(wCfg.GetFlow())
		if err != nil {
			return fmt.Errorf("handle the flow configuration: %w", err)
		}

		if err := e.PopulateNetbirdConfig(wCfg, nil); err != nil {
			log.Warnf("Failed to update DNS server config: %v", err)
		}

		// todo update signal
	}

	if err := e.updateChecksIfNew(update.Checks); err != nil {
		return err
	}

	nm := update.GetNetworkMap()
	if nm == nil {
		return nil
	}

	// Store sync response if persistence is enabled
	if e.persistSyncResponse {
		e.latestSyncResponse = update
		log.Debugf("sync response persisted with serial %d", nm.GetSerial())
	}

	// only apply new changes and ignore old ones
	if err := e.updateNetworkMap(nm); err != nil {
		return err
	}

	e.statusRecorder.PublishEvent(cProto.SystemEvent_INFO, cProto.SystemEvent_SYSTEM, "Network map updated", "", nil)

	return nil
}

func (e *Engine) handleRelayUpdate(update *mgmProto.RelayConfig) error {
	if update != nil {
		// when we receive token we expect valid address list too
		c := &auth.Token{
			Payload:   update.GetTokenPayload(),
			Signature: update.GetTokenSignature(),
		}
		if err := e.relayManager.UpdateToken(c); err != nil {
			return fmt.Errorf("update relay token: %w", err)
		}

		e.relayManager.UpdateServerURLs(update.Urls)

		// Just in case the agent started with an MGM server where the relay was disabled but was later enabled.
		// We can ignore all errors because the guard will manage the reconnection retries.
		_ = e.relayManager.Serve()
	} else {
		e.relayManager.UpdateServerURLs(nil)
	}

	return nil
}

func (e *Engine) handleFlowUpdate(config *mgmProto.FlowConfig) error {
	if config == nil {
		return nil
	}

	flowConfig, err := toFlowLoggerConfig(config)
	if err != nil {
		return err
	}
	return e.flowManager.Update(flowConfig)
}

func toFlowLoggerConfig(config *mgmProto.FlowConfig) (*nftypes.FlowConfig, error) {
	if config.GetInterval() == nil {
		return nil, errors.New("flow interval is nil")
	}
	return &nftypes.FlowConfig{
		Enabled:            config.GetEnabled(),
		Counters:           config.GetCounters(),
		URL:                config.GetUrl(),
		TokenPayload:       config.GetTokenPayload(),
		TokenSignature:     config.GetTokenSignature(),
		Interval:           config.GetInterval().AsDuration(),
		DNSCollection:      config.GetDnsCollection(),
		ExitNodeCollection: config.GetExitNodeCollection(),
	}, nil
}

// updateChecksIfNew updates checks if there are changes and sync new meta with management
func (e *Engine) updateChecksIfNew(checks []*mgmProto.Checks) error {
	// if checks are equal, we skip the update
	if isChecksEqual(e.checks, checks) {
		return nil
	}
	e.checks = checks

	info, err := system.GetInfoWithChecks(e.ctx, checks)
	if err != nil {
		log.Warnf("failed to get system info with checks: %v", err)
		info = system.GetInfo(e.ctx)
	}
	info.SetFlags(
		e.config.RosenpassEnabled,
		e.config.RosenpassPermissive,
		&e.config.ServerSSHAllowed,
		e.config.DisableClientRoutes,
		e.config.DisableServerRoutes,
		e.config.DisableDNS,
		e.config.DisableFirewall,
		e.config.BlockLANAccess,
		e.config.BlockInbound,
		e.config.LazyConnectionEnabled,
	)

	if err := e.mgmClient.SyncMeta(info); err != nil {
		log.Errorf("could not sync meta: error %s", err)
		return err
	}
	return nil
}

func isNil(server nbssh.Server) bool {
	return server == nil || reflect.ValueOf(server).IsNil()
}

func (e *Engine) updateSSH(sshConf *mgmProto.SSHConfig) error {
	if e.config.BlockInbound {
		log.Infof("SSH server is disabled because inbound connections are blocked")
		return nil
	}

	if !e.config.ServerSSHAllowed {
		log.Info("SSH server is not enabled")
		return nil
	}

	if sshConf.GetSshEnabled() {
		if runtime.GOOS == "windows" {
			log.Warnf("running SSH server on %s is not supported", runtime.GOOS)
			return nil
		}
		// start SSH server if it wasn't running
		if isNil(e.sshServer) {
			listenAddr := fmt.Sprintf("%s:%d", e.wgInterface.Address().IP.String(), nbssh.DefaultSSHPort)
			if nbnetstack.IsEnabled() {
				listenAddr = fmt.Sprintf("127.0.0.1:%d", nbssh.DefaultSSHPort)
			}
			// nil sshServer means it has not yet been started
			var err error
			e.sshServer, err = e.sshServerFunc(e.config.SSHKey, listenAddr)

			if err != nil {
				return fmt.Errorf("create ssh server: %w", err)
			}
			go func() {
				// blocking
				err = e.sshServer.Start()
				if err != nil {
					// will throw error when we stop it even if it is a graceful stop
					log.Debugf("stopped SSH server with error %v", err)
				}
				e.syncMsgMux.Lock()
				defer e.syncMsgMux.Unlock()
				e.sshServer = nil
				log.Infof("stopped SSH server")
			}()
		} else {
			log.Debugf("SSH server is already running")
		}
	} else if !isNil(e.sshServer) {
		// Disable SSH server request, so stop it if it was running
		err := e.sshServer.Stop()
		if err != nil {
			log.Warnf("failed to stop SSH server %v", err)
		}
		e.sshServer = nil
	}
	return nil
}

func (e *Engine) updateConfig(conf *mgmProto.PeerConfig) error {
	if e.wgInterface == nil {
		return errors.New("wireguard interface is not initialized")
	}

	// Cannot update the IP address without restarting the engine because
	// the firewall, route manager, and other components cache the old address
	if e.wgInterface.Address().String() != conf.Address {
		log.Infof("peer IP address has changed from %s to %s", e.wgInterface.Address().String(), conf.Address)
	}

	if conf.GetSshConfig() != nil {
		err := e.updateSSH(conf.GetSshConfig())
		if err != nil {
			log.Warnf("failed handling SSH server setup: %v", err)
		}
	}

	state := e.statusRecorder.GetLocalPeerState()
	state.IP = e.wgInterface.Address().String()
	state.PubKey = e.config.WgPrivateKey.PublicKey().String()
	state.KernelInterface = device.WireGuardModuleIsLoaded()
	state.FQDN = conf.GetFqdn()

	e.statusRecorder.UpdateLocalPeerState(state)

	return nil
}

// receiveManagementEvents connects to the Management Service event stream to receive updates from the management service
// E.g. when a new peer has been registered and we are allowed to connect to it.
func (e *Engine) receiveManagementEvents() {
	go func() {
		info, err := system.GetInfoWithChecks(e.ctx, e.checks)
		if err != nil {
			log.Warnf("failed to get system info with checks: %v", err)
			info = system.GetInfo(e.ctx)
		}
		info.SetFlags(
			e.config.RosenpassEnabled,
			e.config.RosenpassPermissive,
			&e.config.ServerSSHAllowed,
			e.config.DisableClientRoutes,
			e.config.DisableServerRoutes,
			e.config.DisableDNS,
			e.config.DisableFirewall,
			e.config.BlockLANAccess,
			e.config.BlockInbound,
			e.config.LazyConnectionEnabled,
		)

		err = e.mgmClient.Sync(e.ctx, info, e.handleSync)
		if err != nil {
			// happens if management is unavailable for a long time.
			// We want to cancel the operation of the whole client
			_ = CtxGetState(e.ctx).Wrap(ErrResetConnection)
			e.clientCancel()
			return
		}
		log.Debugf("stopped receiving updates from Management Service")
	}()
	log.Infof("connecting to Management Service updates stream")
}

func (e *Engine) updateSTUNs(stuns []*mgmProto.HostConfig) error {
	if len(stuns) == 0 {
		return nil
	}
	var newSTUNs []*stun.URI
	log.Debugf("got STUNs update from Management Service, updating")
	for _, s := range stuns {
		url, err := stun.ParseURI(s.Uri)
		if err != nil {
			return err
		}
		newSTUNs = append(newSTUNs, url)
	}
	e.STUNs = newSTUNs

	return nil
}

func (e *Engine) updateTURNs(turns []*mgmProto.ProtectedHostConfig) error {
	if len(turns) == 0 {
		return nil
	}
	var newTURNs []*stun.URI
	log.Debugf("got TURNs update from Management Service, updating")
	for _, turn := range turns {
		url, err := stun.ParseURI(turn.HostConfig.Uri)
		if err != nil {
			return err
		}
		url.Username = turn.User
		url.Password = turn.Password
		newTURNs = append(newTURNs, url)
	}
	e.TURNs = newTURNs

	return nil
}

func (e *Engine) updateNetworkMap(networkMap *mgmProto.NetworkMap) error {
	// intentionally leave it before checking serial because for now it can happen that peer IP changed but serial didn't
	if networkMap.GetPeerConfig() != nil {
		err := e.updateConfig(networkMap.GetPeerConfig())
		if err != nil {
			return err
		}
	}

	serial := networkMap.GetSerial()
	if e.networkSerial > serial {
		log.Debugf("received outdated NetworkMap with serial %d, ignoring", serial)
		return nil
	}

	if err := e.connMgr.UpdatedRemoteFeatureFlag(e.ctx, networkMap.GetPeerConfig().GetLazyConnectionEnabled()); err != nil {
		log.Errorf("failed to update lazy connection feature flag: %v", err)
	}

	if e.firewall != nil {
		if localipfw, ok := e.firewall.(localIpUpdater); ok {
			if err := localipfw.UpdateLocalIPs(); err != nil {
				log.Errorf("failed to update local IPs: %v", err)
			}
		}

		// If we got empty rules list but management did not set the networkMap.FirewallRulesIsEmpty flag,
		// then the mgmt server is older than the client, and we need to allow all traffic for routes.
		// This needs to be toggled before applying routes.
		isLegacy := len(networkMap.RoutesFirewallRules) == 0 && !networkMap.RoutesFirewallRulesIsEmpty
		if err := e.firewall.SetLegacyManagement(isLegacy); err != nil {
			log.Errorf("failed to set legacy management flag: %v", err)
		}
	}

	protoDNSConfig := networkMap.GetDNSConfig()
	if protoDNSConfig == nil {
		protoDNSConfig = &mgmProto.DNSConfig{}
	}

	if err := e.dnsServer.UpdateDNSServer(serial, toDNSConfig(protoDNSConfig, e.wgInterface.Address().Network)); err != nil {
		log.Errorf("failed to update dns server, err: %v", err)
	}

	// apply routes first, route related actions might depend on routing being enabled
	routes := toRoutes(networkMap.GetRoutes())
	serverRoutes, clientRoutes := e.routeManager.ClassifyRoutes(routes)

	// lazy mgr needs to be aware of which routes are available before they are applied
	if e.connMgr != nil {
		e.connMgr.UpdateRouteHAMap(clientRoutes)
		log.Debugf("updated lazy connection manager with %d HA groups", len(clientRoutes))
	}

	dnsRouteFeatureFlag := toDNSFeatureFlag(networkMap)
	if err := e.routeManager.UpdateRoutes(serial, serverRoutes, clientRoutes, dnsRouteFeatureFlag); err != nil {
		log.Errorf("failed to update routes: %v", err)
	}

	if e.acl != nil {
		e.acl.ApplyFiltering(networkMap, dnsRouteFeatureFlag)
	}

	fwdEntries := toRouteDomains(e.config.WgPrivateKey.PublicKey().String(), routes)
	e.updateDNSForwarder(dnsRouteFeatureFlag, fwdEntries, int(protoDNSConfig.ForwarderPort))

	// Ingress forward rules
	forwardingRules, err := e.updateForwardRules(networkMap.GetForwardingRules())
	if err != nil {
		log.Errorf("failed to update forward rules, err: %v", err)
	}

	log.Debugf("got peers update from Management Service, total peers to connect to = %d", len(networkMap.GetRemotePeers()))

	e.updateOfflinePeers(networkMap.GetOfflinePeers())

	// cleanup request, most likely our peer has been deleted
	if networkMap.GetRemotePeersIsEmpty() {
		err := e.removeAllPeers()
		e.statusRecorder.FinishPeerListModifications()
		if err != nil {
			return err
		}
	} else {
		err := e.removePeers(networkMap.GetRemotePeers())
		if err != nil {
			return err
		}

		err = e.modifyPeers(networkMap.GetRemotePeers())
		if err != nil {
			return err
		}

		err = e.addNewPeers(networkMap.GetRemotePeers())
		if err != nil {
			return err
		}

		e.statusRecorder.FinishPeerListModifications()

		// update SSHServer by adding remote peer SSH keys
		if !isNil(e.sshServer) {
			for _, config := range networkMap.GetRemotePeers() {
				if config.GetSshConfig() != nil && config.GetSshConfig().GetSshPubKey() != nil {
					err := e.sshServer.AddAuthorizedKey(config.WgPubKey, string(config.GetSshConfig().GetSshPubKey()))
					if err != nil {
						log.Warnf("failed adding authorized key to SSH DefaultServer %v", err)
					}
				}
			}
		}
	}

	// must set the exclude list after the peers are added. Without it the manager can not figure out the peers parameters from the store
	excludedLazyPeers := e.toExcludedLazyPeers(forwardingRules, networkMap.GetRemotePeers())
	e.connMgr.SetExcludeList(e.ctx, excludedLazyPeers)

	e.networkSerial = serial

	// Test received (upstream) servers for availability right away instead of upon usage.
	// If no server of a server group responds this will disable the respective handler and retry later.
	e.dnsServer.ProbeAvailability()

	return nil
}

func toDNSFeatureFlag(networkMap *mgmProto.NetworkMap) bool {
	if networkMap.PeerConfig != nil {
		return networkMap.PeerConfig.RoutingPeerDnsResolutionEnabled
	}
	return false
}

func toRoutes(protoRoutes []*mgmProto.Route) []*route.Route {
	if protoRoutes == nil {
		protoRoutes = []*mgmProto.Route{}
	}

	routes := make([]*route.Route, 0)
	for _, protoRoute := range protoRoutes {
		var prefix netip.Prefix
		if len(protoRoute.Domains) == 0 {
			var err error
			if prefix, err = netip.ParsePrefix(protoRoute.Network); err != nil {
				log.Errorf("Failed to parse prefix %s: %v", protoRoute.Network, err)
				continue
			}
		}

		convertedRoute := &route.Route{
			ID:            route.ID(protoRoute.ID),
			Network:       prefix.Masked(),
			Domains:       domain.FromPunycodeList(protoRoute.Domains),
			NetID:         route.NetID(protoRoute.NetID),
			NetworkType:   route.NetworkType(protoRoute.NetworkType),
			Peer:          protoRoute.Peer,
			Metric:        int(protoRoute.Metric),
			Masquerade:    protoRoute.Masquerade,
			KeepRoute:     protoRoute.KeepRoute,
			SkipAutoApply: protoRoute.SkipAutoApply,
		}
		routes = append(routes, convertedRoute)
	}
	return routes
}

func toRouteDomains(myPubKey string, routes []*route.Route) []*dnsfwd.ForwarderEntry {
	var entries []*dnsfwd.ForwarderEntry
	for _, route := range routes {
		if len(route.Domains) == 0 {
			continue
		}
		if route.Peer == myPubKey {
			domainSet := firewallManager.NewDomainSet(route.Domains)
			for _, d := range route.Domains {
				entries = append(entries, &dnsfwd.ForwarderEntry{
					Domain: d,
					Set:    domainSet,
					ResID:  route.GetResourceID(),
				})
			}
		}
	}
	return entries
}

func toDNSConfig(protoDNSConfig *mgmProto.DNSConfig, network netip.Prefix) nbdns.Config {
	dnsUpdate := nbdns.Config{
		ServiceEnable:    protoDNSConfig.GetServiceEnable(),
		CustomZones:      make([]nbdns.CustomZone, 0),
		NameServerGroups: make([]*nbdns.NameServerGroup, 0),
	}

	for _, zone := range protoDNSConfig.GetCustomZones() {
		dnsZone := nbdns.CustomZone{
			Domain: zone.GetDomain(),
		}
		for _, record := range zone.Records {
			dnsRecord := nbdns.SimpleRecord{
				Name:  record.GetName(),
				Type:  int(record.GetType()),
				Class: record.GetClass(),
				TTL:   int(record.GetTTL()),
				RData: record.GetRData(),
			}
			dnsZone.Records = append(dnsZone.Records, dnsRecord)
		}
		dnsUpdate.CustomZones = append(dnsUpdate.CustomZones, dnsZone)
	}

	for _, nsGroup := range protoDNSConfig.GetNameServerGroups() {
		dnsNSGroup := &nbdns.NameServerGroup{
			Primary:              nsGroup.GetPrimary(),
			Domains:              nsGroup.GetDomains(),
			SearchDomainsEnabled: nsGroup.GetSearchDomainsEnabled(),
		}
		for _, ns := range nsGroup.GetNameServers() {
			dnsNS := nbdns.NameServer{
				IP:     netip.MustParseAddr(ns.GetIP()),
				NSType: nbdns.NameServerType(ns.GetNSType()),
				Port:   int(ns.GetPort()),
			}
			dnsNSGroup.NameServers = append(dnsNSGroup.NameServers, dnsNS)
		}
		dnsUpdate.NameServerGroups = append(dnsUpdate.NameServerGroups, dnsNSGroup)
	}

	if len(dnsUpdate.CustomZones) > 0 {
		addReverseZone(&dnsUpdate, network)
	}

	return dnsUpdate
}

func (e *Engine) updateOfflinePeers(offlinePeers []*mgmProto.RemotePeerConfig) {
	replacement := make([]peer.State, len(offlinePeers))
	for i, offlinePeer := range offlinePeers {
		log.Debugf("added offline peer %s", offlinePeer.Fqdn)
		replacement[i] = peer.State{
			IP:               strings.Join(offlinePeer.GetAllowedIps(), ","),
			PubKey:           offlinePeer.GetWgPubKey(),
			FQDN:             offlinePeer.GetFqdn(),
			ConnStatus:       peer.StatusIdle,
			ConnStatusUpdate: time.Now(),
			Mux:              new(sync.RWMutex),
		}
	}
	e.statusRecorder.ReplaceOfflinePeers(replacement)
}

// addNewPeers adds peers that were not know before but arrived from the Management service with the update
func (e *Engine) addNewPeers(peersUpdate []*mgmProto.RemotePeerConfig) error {
	for _, p := range peersUpdate {
		err := e.addNewPeer(p)
		if err != nil {
			return err
		}
	}
	return nil
}

// addNewPeer add peer if connection doesn't exist
func (e *Engine) addNewPeer(peerConfig *mgmProto.RemotePeerConfig) error {
	peerKey := peerConfig.GetWgPubKey()
	peerIPs := make([]netip.Prefix, 0, len(peerConfig.GetAllowedIps()))
	if _, ok := e.peerStore.PeerConn(peerKey); ok {
		return nil
	}

	for _, ipString := range peerConfig.GetAllowedIps() {
		allowedNetIP, err := netip.ParsePrefix(ipString)
		if err != nil {
			log.Errorf("failed to parse allowedIPS: %v", err)
			return err
		}
		peerIPs = append(peerIPs, allowedNetIP)
	}

	conn, err := e.createPeerConn(peerKey, peerIPs, peerConfig.AgentVersion)
	if err != nil {
		return fmt.Errorf("create peer connection: %w", err)
	}

	err = e.statusRecorder.AddPeer(peerKey, peerConfig.Fqdn, peerIPs[0].Addr().String())
	if err != nil {
		log.Warnf("error adding peer %s to status recorder, got error: %v", peerKey, err)
	}

	if exists := e.connMgr.AddPeerConn(e.ctx, peerKey, conn); exists {
		conn.Close(false)
		return fmt.Errorf("peer already exists: %s", peerKey)
	}

	return nil
}

func (e *Engine) createPeerConn(pubKey string, allowedIPs []netip.Prefix, agentVersion string) (*peer.Conn, error) {
	log.Debugf("creating peer connection %s", pubKey)

	wgConfig := peer.WgConfig{
		RemoteKey:    pubKey,
		WgListenPort: e.config.WgPort,
		WgInterface:  e.wgInterface,
		AllowedIps:   allowedIPs,
		PreSharedKey: e.config.PreSharedKey,
	}

	// randomize connection timeout
	timeout := time.Duration(rand.Intn(PeerConnectionTimeoutMax-PeerConnectionTimeoutMin)+PeerConnectionTimeoutMin) * time.Millisecond
	config := peer.ConnConfig{
		Key:          pubKey,
		LocalKey:     e.config.WgPrivateKey.PublicKey().String(),
		AgentVersion: agentVersion,
		Timeout:      timeout,
		WgConfig:     wgConfig,
		LocalWgPort:  e.config.WgPort,
		RosenpassConfig: peer.RosenpassConfig{
			PubKey:         e.getRosenpassPubKey(),
			Addr:           e.getRosenpassAddr(),
			PermissiveMode: e.config.RosenpassPermissive,
		},
		ICEConfig: icemaker.Config{
			StunTurn:             &e.stunTurn,
			InterfaceBlackList:   e.config.IFaceBlackList,
			DisableIPv6Discovery: e.config.DisableIPv6Discovery,
			UDPMux:               e.udpMux.SingleSocketUDPMux,
			UDPMuxSrflx:          e.udpMux,
			NATExternalIPs:       e.parseNATExternalIPMappings(),
		},
	}

	serviceDependencies := peer.ServiceDependencies{
		StatusRecorder: e.statusRecorder,
		Signaler:       e.signaler,
		IFaceDiscover:  e.mobileDep.IFaceDiscover,
		RelayManager:   e.relayManager,
		SrWatcher:      e.srWatcher,
		Semaphore:      e.connSemaphore,
	}
	peerConn, err := peer.NewConn(config, serviceDependencies)
	if err != nil {
		return nil, err
	}

	if e.rpManager != nil {
		peerConn.SetOnConnected(e.rpManager.OnConnected)
		peerConn.SetOnDisconnected(e.rpManager.OnDisconnected)
	}

	return peerConn, nil
}

// receiveSignalEvents connects to the Signal Service event stream to negotiate connection with remote peers
func (e *Engine) receiveSignalEvents() {
	go func() {
		// connect to a stream of messages coming from the signal server
		err := e.signal.Receive(e.ctx, func(msg *sProto.Message) error {
			e.syncMsgMux.Lock()
			defer e.syncMsgMux.Unlock()

			conn, ok := e.peerStore.PeerConn(msg.Key)
			if !ok {
				return fmt.Errorf("wrongly addressed message %s", msg.Key)
			}

			msgType := msg.GetBody().GetType()
			if msgType != sProto.Body_GO_IDLE {
				e.connMgr.ActivatePeer(e.ctx, conn)
			}

			switch msg.GetBody().Type {
			case sProto.Body_OFFER, sProto.Body_ANSWER:
				offerAnswer, err := convertToOfferAnswer(msg)
				if err != nil {
					return err
				}

				if msg.Body.Type == sProto.Body_OFFER {
					conn.OnRemoteOffer(*offerAnswer)
				} else {
					conn.OnRemoteAnswer(*offerAnswer)
				}
			case sProto.Body_CANDIDATE:
				candidate, err := ice.UnmarshalCandidate(msg.GetBody().Payload)
				if err != nil {
					log.Errorf("failed on parsing remote candidate %s -> %s", candidate, err)
					return err
				}

				go conn.OnRemoteCandidate(candidate, e.routeManager.GetClientRoutes())
			case sProto.Body_MODE:
			case sProto.Body_GO_IDLE:
				e.connMgr.DeactivatePeer(conn)
			}

			return nil
		})
		if err != nil {
			// happens if signal is unavailable for a long time.
			// We want to cancel the operation of the whole client
			_ = CtxGetState(e.ctx).Wrap(ErrResetConnection)
			e.clientCancel()
			return
		}
	}()

	e.signal.WaitStreamConnected()
}

func (e *Engine) parseNATExternalIPMappings() []string {
	var mappedIPs []string
	var ignoredIFaces = make(map[string]interface{})
	for _, iFace := range e.config.IFaceBlackList {
		ignoredIFaces[iFace] = nil
	}
	for _, mapping := range e.config.NATExternalIPs {
		var external, internal string
		var externalIP, internalIP net.IP
		var err error

		split := strings.Split(mapping, "/")
		if len(split) > 2 {
			log.Warnf("ignoring invalid external mapping '%s', too many delimiters", mapping)
			break
		}
		if len(split) > 1 {
			internal = split[1]
			internalIP = net.ParseIP(internal)
			if internalIP == nil {
				// not a properly formatted IP address, maybe it's interface name?
				if _, present := ignoredIFaces[internal]; present {
					log.Warnf("internal interface '%s' in blacklist, ignoring external mapping '%s'", internal, mapping)
					break
				}
				internalIP, err = findIPFromInterfaceName(internal)
				if err != nil {
					log.Warnf("error finding interface IP for interface '%s', ignoring external mapping '%s': %v", internal, mapping, err)
					break
				}
			}
		}
		external = split[0]
		externalIP = net.ParseIP(external)
		if externalIP == nil {
			log.Warnf("invalid external IP, %s, ignoring external IP mapping '%s'", external, mapping)
			break
		}
		mappedIP := externalIP.String()
		if internalIP != nil {
			mappedIP = mappedIP + "/" + internalIP.String()
		}
		mappedIPs = append(mappedIPs, mappedIP)
		log.Infof("parsed external IP mapping of '%s' as '%s'", mapping, mappedIP)
	}
	if len(mappedIPs) != len(e.config.NATExternalIPs) {
		log.Warnf("one or more external IP mappings failed to parse, ignoring all mappings")
		return nil
	}
	return mappedIPs
}

func (e *Engine) close() {
	log.Debugf("removing Netbird interface %s", e.config.WgIfaceName)
	if e.wgInterface != nil {
		if err := e.wgInterface.Close(); err != nil {
			log.Errorf("failed closing Netbird interface %s %v", e.config.WgIfaceName, err)
		}
		e.wgInterface = nil
		e.statusRecorder.SetWgIface(nil)
	}

	if !isNil(e.sshServer) {
		err := e.sshServer.Stop()
		if err != nil {
			log.Warnf("failed stopping the SSH server: %v", err)
		}
	}

	if e.firewall != nil {
		err := e.firewall.Close(e.stateManager)
		if err != nil {
			log.Warnf("failed to reset firewall: %s", err)
		}
	}

	if e.rpManager != nil {
		_ = e.rpManager.Close()
	}
}

func (e *Engine) readInitialSettings() ([]*route.Route, *nbdns.Config, bool, error) {
	if runtime.GOOS != "android" {
		// nolint:nilnil
		return nil, nil, false, nil
	}

	info := system.GetInfo(e.ctx)
	info.SetFlags(
		e.config.RosenpassEnabled,
		e.config.RosenpassPermissive,
		&e.config.ServerSSHAllowed,
		e.config.DisableClientRoutes,
		e.config.DisableServerRoutes,
		e.config.DisableDNS,
		e.config.DisableFirewall,
		e.config.BlockLANAccess,
		e.config.BlockInbound,
		e.config.LazyConnectionEnabled,
	)

	netMap, err := e.mgmClient.GetNetworkMap(info)
	if err != nil {
		return nil, nil, false, err
	}
	routes := toRoutes(netMap.GetRoutes())
	dnsCfg := toDNSConfig(netMap.GetDNSConfig(), e.wgInterface.Address().Network)
	dnsFeatureFlag := toDNSFeatureFlag(netMap)
	return routes, &dnsCfg, dnsFeatureFlag, nil
}

func (e *Engine) newWgIface() (*iface.WGIface, error) {
	transportNet, err := e.newStdNet()
	if err != nil {
		log.Errorf("failed to create pion's stdnet: %s", err)
	}

	opts := iface.WGIFaceOpts{
		IFaceName:    e.config.WgIfaceName,
		Address:      e.config.WgAddr,
		WGPort:       e.config.WgPort,
		WGPrivKey:    e.config.WgPrivateKey.String(),
		MTU:          e.config.MTU,
		TransportNet: transportNet,
		FilterFn:     e.addrViaRoutes,
		DisableDNS:   e.config.DisableDNS,
	}

	switch runtime.GOOS {
	case "android":
		opts.MobileArgs = &device.MobileIFaceArguments{
			TunAdapter: e.mobileDep.TunAdapter,
			TunFd:      int(e.mobileDep.FileDescriptor),
		}
	case "ios":
		opts.MobileArgs = &device.MobileIFaceArguments{
			TunFd: int(e.mobileDep.FileDescriptor),
		}
	}

	return iface.NewWGIFace(opts)
}

func (e *Engine) wgInterfaceCreate() (err error) {
	switch runtime.GOOS {
	case "android":
		err = e.wgInterface.CreateOnAndroid(e.routeManager.InitialRouteRange(), e.dnsServer.DnsIP().String(), e.dnsServer.SearchDomains())
	case "ios":
		e.mobileDep.NetworkChangeListener.SetInterfaceIP(e.config.WgAddr)
		err = e.wgInterface.Create()
	default:
		err = e.wgInterface.Create()
	}
	return err
}

func (e *Engine) newDnsServer(dnsConfig *nbdns.Config) (dns.Server, error) {
	// due to tests where we are using a mocked version of the DNS server
	if e.dnsServer != nil {
		return e.dnsServer, nil
	}

	switch runtime.GOOS {
	case "android":
		dnsServer := dns.NewDefaultServerPermanentUpstream(
			e.ctx,
			e.wgInterface,
			e.mobileDep.HostDNSAddresses,
			*dnsConfig,
			e.mobileDep.NetworkChangeListener,
			e.statusRecorder,
			e.config.DisableDNS,
		)
		go e.mobileDep.DnsReadyListener.OnReady()
		return dnsServer, nil

	case "ios":
		dnsServer := dns.NewDefaultServerIos(e.ctx, e.wgInterface, e.mobileDep.DnsManager, e.statusRecorder, e.config.DisableDNS)
		return dnsServer, nil

	default:

		dnsServer, err := dns.NewDefaultServer(e.ctx, dns.DefaultServerConfig{
			WgInterface:    e.wgInterface,
			CustomAddress:  e.config.CustomDNSAddress,
			StatusRecorder: e.statusRecorder,
			StateManager:   e.stateManager,
			DisableSys:     e.config.DisableDNS,
		})
		if err != nil {
			return nil, err
		}

		return dnsServer, nil
	}
}

// GetRouteManager returns the route manager
func (e *Engine) GetRouteManager() routemanager.Manager {
	return e.routeManager
}

// GetFirewallManager returns the firewall manager
func (e *Engine) GetFirewallManager() firewallManager.Manager {
	return e.firewall
}

func findIPFromInterfaceName(ifaceName string) (net.IP, error) {
	iface, err := net.InterfaceByName(ifaceName)
	if err != nil {
		return nil, err
	}
	return findIPFromInterface(iface)
}

func findIPFromInterface(iface *net.Interface) (net.IP, error) {
	ifaceAddrs, err := iface.Addrs()
	if err != nil {
		return nil, err
	}
	for _, addr := range ifaceAddrs {
		if ipv4Addr := addr.(*net.IPNet).IP.To4(); ipv4Addr != nil {
			return ipv4Addr, nil
		}
	}
	return nil, fmt.Errorf("interface %s don't have an ipv4 address", iface.Name)
}

func (e *Engine) getRosenpassPubKey() []byte {
	if e.rpManager != nil {
		return e.rpManager.GetPubKey()
	}
	return nil
}

func (e *Engine) getRosenpassAddr() string {
	if e.rpManager != nil {
		return e.rpManager.GetAddress().String()
	}
	return ""
}

// RunHealthProbes executes health checks for Signal, Management, Relay and WireGuard services
// and updates the status recorder with the latest states.
func (e *Engine) RunHealthProbes() bool {
	e.syncMsgMux.Lock()

	signalHealthy := e.signal.IsHealthy()
	log.Debugf("signal health check: healthy=%t", signalHealthy)

	managementHealthy := e.mgmClient.IsHealthy()
	log.Debugf("management health check: healthy=%t", managementHealthy)

	stuns := slices.Clone(e.STUNs)
	turns := slices.Clone(e.TURNs)

	if e.wgInterface != nil {
		stats, err := e.wgInterface.GetStats()
		if err != nil {
			log.Warnf("failed to get wireguard stats: %v", err)
			e.syncMsgMux.Unlock()
			return false
		}
		for _, key := range e.peerStore.PeersPubKey() {
			// wgStats could be zero value, in which case we just reset the stats
			wgStats, ok := stats[key]
			if !ok {
				continue
			}
			if err := e.statusRecorder.UpdateWireGuardPeerState(key, wgStats); err != nil {
				log.Debugf("failed to update wg stats for peer %s: %s", key, err)
			}
		}
	}

	e.syncMsgMux.Unlock()

	results := e.probeICE(stuns, turns)
	e.statusRecorder.UpdateRelayStates(results)

	relayHealthy := true
	for _, res := range results {
		if res.Err != nil {
			relayHealthy = false
			break
		}
	}
	log.Debugf("relay health check: healthy=%t", relayHealthy)

	allHealthy := signalHealthy && managementHealthy && relayHealthy
	log.Debugf("all health checks completed: healthy=%t", allHealthy)
	return allHealthy
}

func (e *Engine) probeICE(stuns, turns []*stun.URI) []relay.ProbeResult {
	return append(
		relay.ProbeAll(e.ctx, relay.ProbeSTUN, stuns),
		relay.ProbeAll(e.ctx, relay.ProbeTURN, turns)...,
	)
}

// restartEngine restarts the engine by cancelling the client context
func (e *Engine) restartEngine() {
	e.syncMsgMux.Lock()
	defer e.syncMsgMux.Unlock()

	if e.ctx.Err() != nil {
		return
	}

	log.Info("restarting engine")
	CtxGetState(e.ctx).Set(StatusConnecting)
	_ = CtxGetState(e.ctx).Wrap(ErrResetConnection)
	log.Infof("cancelling client context, engine will be recreated")
	e.clientCancel()
}

func (e *Engine) startNetworkMonitor() {
	if !e.config.NetworkMonitor {
		log.Infof("Network monitor is disabled, not starting")
		return
	}

	e.networkMonitor = networkmonitor.New()
	go func() {
		if err := e.networkMonitor.Listen(e.ctx); err != nil {
			if errors.Is(err, context.Canceled) {
				log.Infof("network monitor stopped")
				return
			}
			log.Errorf("network monitor error: %v", err)
			return
		}

		log.Infof("Network monitor: detected network change, restarting engine")
		e.restartEngine()
	}()
}

func (e *Engine) addrViaRoutes(addr netip.Addr) (bool, netip.Prefix, error) {
	var vpnRoutes []netip.Prefix
	for _, routes := range e.routeManager.GetClientRoutes() {
		if len(routes) > 0 && routes[0] != nil {
			vpnRoutes = append(vpnRoutes, routes[0].Network)
		}
	}

	if isVpn, prefix := systemops.IsAddrRouted(addr, vpnRoutes); isVpn {
		return true, prefix, nil
	}

	return false, netip.Prefix{}, nil
}

func (e *Engine) stopDNSServer() {
	if e.dnsServer == nil {
		return
	}
	e.dnsServer.Stop()
	e.dnsServer = nil
	err := fmt.Errorf("DNS server stopped")
	nsGroupStates := e.statusRecorder.GetDNSStates()
	for i := range nsGroupStates {
		nsGroupStates[i].Enabled = false
		nsGroupStates[i].Error = err
	}
	e.statusRecorder.UpdateDNSStates(nsGroupStates)
}

// SetSyncResponsePersistence enables or disables sync response persistence
func (e *Engine) SetSyncResponsePersistence(enabled bool) {
	e.syncMsgMux.Lock()
	defer e.syncMsgMux.Unlock()

	if enabled == e.persistSyncResponse {
		return
	}
	e.persistSyncResponse = enabled
	log.Debugf("Sync response persistence is set to %t", enabled)

	if !enabled {
		e.latestSyncResponse = nil
	}
}

// GetLatestSyncResponse returns the stored sync response if persistence is enabled
func (e *Engine) GetLatestSyncResponse() (*mgmProto.SyncResponse, error) {
	e.syncMsgMux.Lock()
	defer e.syncMsgMux.Unlock()

	if !e.persistSyncResponse {
		return nil, errors.New("sync response persistence is disabled")
	}

	if e.latestSyncResponse == nil {
		//nolint:nilnil
		return nil, nil
	}

	log.Debugf("Retrieving latest sync response with size %d bytes", proto.Size(e.latestSyncResponse))
	sr, ok := proto.Clone(e.latestSyncResponse).(*mgmProto.SyncResponse)
	if !ok {
		return nil, fmt.Errorf("failed to clone sync response")
	}

	return sr, nil
}

// GetWgAddr returns the wireguard address
func (e *Engine) GetWgAddr() netip.Addr {
	if e.wgInterface == nil {
		return netip.Addr{}
	}
	return e.wgInterface.Address().IP
}

// updateDNSForwarder start or stop the DNS forwarder based on the domains and the feature flag
func (e *Engine) updateDNSForwarder(
	enabled bool,
	fwdEntries []*dnsfwd.ForwarderEntry,
	forwarderPort int,
) {
	if e.config.DisableServerRoutes {
		return
	}

	if !enabled {
		if e.dnsForwardMgr == nil {
			return
		}
		if err := e.dnsForwardMgr.Stop(context.Background()); err != nil {
			log.Errorf("failed to stop DNS forward: %v", err)
		}
		return
	}

	if len(fwdEntries) > 0 {
		switch {
		case e.dnsForwardMgr == nil:
			e.dnsForwardMgr = dnsfwd.NewManager(e.firewall, e.statusRecorder, forwarderPort)
			if err := e.dnsForwardMgr.Start(fwdEntries); err != nil {
				log.Errorf("failed to start DNS forward: %v", err)
				e.dnsForwardMgr = nil
			}
			log.Infof("started domain router service with %d entries", len(fwdEntries))
		case e.dnsFwdPort != forwarderPort:
			log.Infof("updating domain router service port from %d to %d", e.dnsFwdPort, forwarderPort)
			e.restartDnsFwd(fwdEntries, forwarderPort)
			e.dnsFwdPort = forwarderPort

		default:
			e.dnsForwardMgr.UpdateDomains(fwdEntries)
		}
	} else if e.dnsForwardMgr != nil {
		log.Infof("disable domain router service")
		if err := e.dnsForwardMgr.Stop(context.Background()); err != nil {
			log.Errorf("failed to stop DNS forward: %v", err)
		}
		e.dnsForwardMgr = nil
	}

}

func (e *Engine) restartDnsFwd(fwdEntries []*dnsfwd.ForwarderEntry, forwarderPort int) {
	log.Infof("updating domain router service port from %d to %d", e.dnsFwdPort, forwarderPort)
	// stop and start the forwarder to apply the new port
	if err := e.dnsForwardMgr.Stop(context.Background()); err != nil {
		log.Errorf("failed to stop DNS forward: %v", err)
	}
	e.dnsForwardMgr = dnsfwd.NewManager(e.firewall, e.statusRecorder, forwarderPort)
	if err := e.dnsForwardMgr.Start(fwdEntries); err != nil {
		log.Errorf("failed to start DNS forward: %v", err)
		e.dnsForwardMgr = nil
	}
}

func (e *Engine) GetNet() (*netstack.Net, error) {
	e.syncMsgMux.Lock()
	intf := e.wgInterface
	e.syncMsgMux.Unlock()
	if intf == nil {
		return nil, errors.New("wireguard interface not initialized")
	}

	nsnet := intf.GetNet()
	if nsnet == nil {
		return nil, errors.New("failed to get netstack")
	}
	return nsnet, nil
}

func (e *Engine) Address() (netip.Addr, error) {
	e.syncMsgMux.Lock()
	intf := e.wgInterface
	e.syncMsgMux.Unlock()
	if intf == nil {
		return netip.Addr{}, errors.New("wireguard interface not initialized")
	}

	return e.wgInterface.Address().IP, nil
}

func (e *Engine) updateForwardRules(rules []*mgmProto.ForwardingRule) ([]firewallManager.ForwardRule, error) {
	if e.firewall == nil {
		log.Warn("firewall is disabled, not updating forwarding rules")
		return nil, nil
	}

	if len(rules) == 0 {
		if e.ingressGatewayMgr == nil {
			return nil, nil
		}

		err := e.ingressGatewayMgr.Close()
		e.ingressGatewayMgr = nil
		e.statusRecorder.SetIngressGwMgr(nil)
		return nil, err
	}

	if e.ingressGatewayMgr == nil {
		mgr := ingressgw.NewManager(e.firewall)
		e.ingressGatewayMgr = mgr
		e.statusRecorder.SetIngressGwMgr(mgr)
	}

	var merr *multierror.Error
	forwardingRules := make([]firewallManager.ForwardRule, 0, len(rules))
	for _, rule := range rules {
		proto, err := convertToFirewallProtocol(rule.GetProtocol())
		if err != nil {
			merr = multierror.Append(merr, fmt.Errorf("failed to convert protocol '%s': %w", rule.GetProtocol(), err))
			continue
		}

		dstPortInfo, err := convertPortInfo(rule.GetDestinationPort())
		if err != nil {
			merr = multierror.Append(merr, fmt.Errorf("invalid destination port '%v': %w", rule.GetDestinationPort(), err))
			continue
		}

		translateIP, err := convertToIP(rule.GetTranslatedAddress())
		if err != nil {
			merr = multierror.Append(merr, fmt.Errorf("failed to convert translated address '%s': %w", rule.GetTranslatedAddress(), err))
			continue
		}

		translatePort, err := convertPortInfo(rule.GetTranslatedPort())
		if err != nil {
			merr = multierror.Append(merr, fmt.Errorf("invalid translate port '%v': %w", rule.GetTranslatedPort(), err))
			continue
		}

		forwardRule := firewallManager.ForwardRule{
			Protocol:          proto,
			DestinationPort:   *dstPortInfo,
			TranslatedAddress: translateIP,
			TranslatedPort:    *translatePort,
		}

		forwardingRules = append(forwardingRules, forwardRule)
	}

	log.Infof("updating forwarding rules: %d", len(forwardingRules))
	if err := e.ingressGatewayMgr.Update(forwardingRules); err != nil {
		log.Errorf("failed to update forwarding rules: %v", err)
	}

	return forwardingRules, nberrors.FormatErrorOrNil(merr)
}

func (e *Engine) toExcludedLazyPeers(rules []firewallManager.ForwardRule, peers []*mgmProto.RemotePeerConfig) map[string]bool {
	excludedPeers := make(map[string]bool)
	for _, r := range rules {
		ip := r.TranslatedAddress
		for _, p := range peers {
			for _, allowedIP := range p.GetAllowedIps() {
				if allowedIP != ip.String() {
					continue
				}
				log.Infof("exclude forwarder peer from lazy connection: %s", p.GetWgPubKey())
				excludedPeers[p.GetWgPubKey()] = true
			}
		}
	}

	return excludedPeers
}

// isChecksEqual checks if two slices of checks are equal.
func isChecksEqual(checks1, checks2 []*mgmProto.Checks) bool {
	normalize := func(checks []*mgmProto.Checks) []string {
		normalized := make([]string, len(checks))

		for i, check := range checks {
			sortedFiles := slices.Clone(check.Files)
			sort.Strings(sortedFiles)
			normalized[i] = strings.Join(sortedFiles, "|")
		}

		sort.Strings(normalized)
		return normalized
	}

	n1 := normalize(checks1)
	n2 := normalize(checks2)

	return slices.Equal(n1, n2)
}

func getInterfacePrefixes() ([]netip.Prefix, error) {
	ifaces, err := net.Interfaces()
	if err != nil {
		return nil, fmt.Errorf("get interfaces: %w", err)
	}

	var prefixes []netip.Prefix
	var merr *multierror.Error

	for _, iface := range ifaces {
		addrs, err := iface.Addrs()
		if err != nil {
			merr = multierror.Append(merr, fmt.Errorf("get addresses for interface %s: %w", iface.Name, err))
			continue
		}
		for _, addr := range addrs {
			ipNet, ok := addr.(*net.IPNet)
			if !ok {
				merr = multierror.Append(merr, fmt.Errorf("cast address to IPNet: %v", addr))
				continue
			}
			addr, ok := netip.AddrFromSlice(ipNet.IP)
			if !ok {
				merr = multierror.Append(merr, fmt.Errorf("cast IPNet to netip.Addr: %v", ipNet.IP))
				continue
			}
			ones, _ := ipNet.Mask.Size()
			prefix := netip.PrefixFrom(addr.Unmap(), ones).Masked()
			ip := prefix.Addr()

			// TODO: add IPv6
			if !ip.Is4() || ip.IsLoopback() || ip.IsMulticast() || ip.IsLinkLocalUnicast() || ip.IsLinkLocalMulticast() {
				continue
			}

			prefixes = append(prefixes, prefix)
		}
	}

	return prefixes, nberrors.FormatErrorOrNil(merr)
}

// compareNetIPLists compares a list of netip.Prefix with a list of strings.
// return true if both lists are equal, false otherwise.
func compareNetIPLists(list1 []netip.Prefix, list2 []string) bool {
	if len(list1) != len(list2) {
		return false
	}

	freq := make(map[string]int, len(list1))
	for _, p := range list1 {
		freq[p.String()]++
	}

	for _, s := range list2 {
		p, err := netip.ParsePrefix(s)
		if err != nil {
			return false // invalid prefix in list2.
		}
		key := p.String()
		if freq[key] == 0 {
			return false
		}
		freq[key]--
	}

	// all counts should be zero if lists are equal.
	for _, count := range freq {
		if count != 0 {
			return false
		}
	}
	return true
}

func fileExists(path string) bool {
	_, err := os.Stat(path)
	return !os.IsNotExist(err)
}

func createFile(path string) error {
	file, err := os.Create(path)
	if err != nil {
		return err
	}
	return file.Close()
}

func convertToOfferAnswer(msg *sProto.Message) (*peer.OfferAnswer, error) {
	remoteCred, err := signal.UnMarshalCredential(msg)
	if err != nil {
		return nil, err
	}

	var (
		rosenpassPubKey []byte
		rosenpassAddr   string
	)
	if cfg := msg.GetBody().GetRosenpassConfig(); cfg != nil {
		rosenpassPubKey = cfg.GetRosenpassPubKey()
		rosenpassAddr = cfg.GetRosenpassServerAddr()
	}

	// Handle optional SessionID
	var sessionID *peer.ICESessionID
	if sessionBytes := msg.GetBody().GetSessionId(); sessionBytes != nil {
		if id, err := peer.ICESessionIDFromBytes(sessionBytes); err != nil {
			log.Warnf("Invalid session ID in message: %v", err)
			sessionID = nil // Set to nil if conversion fails
		} else {
			sessionID = &id
		}
	}

	offerAnswer := peer.OfferAnswer{
		IceCredentials: peer.IceCredentials{
			UFrag: remoteCred.UFrag,
			Pwd:   remoteCred.Pwd,
		},
		WgListenPort:    int(msg.GetBody().GetWgListenPort()),
		Version:         msg.GetBody().GetNetBirdVersion(),
		RosenpassPubKey: rosenpassPubKey,
		RosenpassAddr:   rosenpassAddr,
		RelaySrvAddress: msg.GetBody().GetRelayServerAddress(),
		SessionID:       sessionID,
	}
	return &offerAnswer, nil
}<|MERGE_RESOLUTION|>--- conflicted
+++ resolved
@@ -199,14 +199,12 @@
 	connSemaphore       *semaphoregroup.SemaphoreGroup
 	flowManager         nftypes.FlowManager
 
-<<<<<<< HEAD
-	// dns forwarder port
-	dnsFwdPort int
-=======
 	// WireGuard interface monitor
 	wgIfaceMonitor   *WGIfaceMonitor
 	wgIfaceMonitorWg sync.WaitGroup
->>>>>>> 25ed5832
+
+	// dns forwarder port
+	dnsFwdPort int
 }
 
 // Peer is an instance of the Connection Peer
@@ -459,8 +457,6 @@
 		return fmt.Errorf("up wg interface: %w", err)
 	}
 
-
-
 	// if inbound conns are blocked there is no need to create the ACL manager
 	if e.firewall != nil && !e.config.BlockInbound {
 		e.acl = acl.NewDefaultManager(e.firewall)
