--- conflicted
+++ resolved
@@ -246,28 +246,6 @@
 		probeStunTurn:  relay.NewStunTurnProbe(relay.DefaultCacheTTL),
 	}
 
-<<<<<<< HEAD
-	var path string
-	if runtime.GOOS == "ios" || runtime.GOOS == "android" {
-		// On mobile, use the provided state file path directly
-		if !fileExists(mobileDep.StateFilePath) {
-			err := createFile(mobileDep.StateFilePath)
-			if err != nil {
-				log.Errorf("failed to create state file: %v", err)
-				// we are not exiting as we can run without the state manager
-			}
-		}
-		path = mobileDep.StateFilePath
-	} else {
-		// On desktop, use ServiceManager to get profile-aware state path
-		sm := profilemanager.NewServiceManager("")
-		path = sm.GetStatePath()
-	}
-	engine.stateManager = statemanager.New(path)
-	engine.stateManager.RegisterState(&sshconfig.ShutdownState{})
-
-=======
->>>>>>> 433bc4ea
 	log.Infof("I am: %s", config.WgPrivateKey.PublicKey().String())
 	return engine
 }
