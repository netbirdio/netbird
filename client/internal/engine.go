package internal

import (
	"context"
	"fmt"
	"math/rand"
	"net"
	"net/netip"
	"reflect"
	"runtime"
	"strings"
	"sync"
	"time"

	"github.com/pion/ice/v2"
	log "github.com/sirupsen/logrus"
	"golang.zx2c4.com/wireguard/wgctrl/wgtypes"

	"github.com/netbirdio/netbird/client/internal/dns"
	"github.com/netbirdio/netbird/client/internal/peer"
	"github.com/netbirdio/netbird/client/internal/proxy"
	"github.com/netbirdio/netbird/client/internal/routemanager"
	nbssh "github.com/netbirdio/netbird/client/ssh"
	nbdns "github.com/netbirdio/netbird/dns"
	"github.com/netbirdio/netbird/iface"
	mgm "github.com/netbirdio/netbird/management/client"
	mgmProto "github.com/netbirdio/netbird/management/proto"
	"github.com/netbirdio/netbird/route"
	signal "github.com/netbirdio/netbird/signal/client"
	sProto "github.com/netbirdio/netbird/signal/proto"
	"github.com/netbirdio/netbird/util"
)

// PeerConnectionTimeoutMax is a timeout of an initial connection attempt to a remote peer.
// E.g. this peer will wait PeerConnectionTimeoutMax for the remote peer to respond,
// if not successful then it will retry the connection attempt.
// Todo pass timeout at EnginConfig
const (
	PeerConnectionTimeoutMax = 45000 // ms
	PeerConnectionTimeoutMin = 30000 // ms
)

var ErrResetConnection = fmt.Errorf("reset connection")

// EngineConfig is a config for the Engine
type EngineConfig struct {
	WgPort      int
	WgIfaceName string
<<<<<<< HEAD
=======
	// TunAdapter is option. It is necessary for mobile version.
	TunAdapter iface.TunAdapter

	IFaceDiscover stdnet.ExternalIFaceDiscover
>>>>>>> 2eeed55c

	// WgAddr is a Wireguard local address (Netbird Network IP)
	WgAddr string

	// WgPrivateKey is a Wireguard private key of our peer (it MUST never leave the machine)
	WgPrivateKey wgtypes.Key

	// IFaceBlackList is a list of network interfaces to ignore when discovering connection candidates (ICE related)
	IFaceBlackList       []string
	DisableIPv6Discovery bool

	PreSharedKey *wgtypes.Key

	// UDPMuxPort default value 0 - the system will pick an available port
	UDPMuxPort int

	// UDPMuxSrflxPort default value 0 - the system will pick an available port
	UDPMuxSrflxPort int

	// SSHKey is a private SSH key in a PEM format
	SSHKey []byte

	NATExternalIPs []string

	CustomDNSAddress string
}

// Engine is a mechanism responsible for reacting on Signal and Management stream events and managing connections to the remote peers.
type Engine struct {
	// signal is a Signal Service client
	signal signal.Client
	// mgmClient is a Management Service client
	mgmClient mgm.Client
	// peerConns is a map that holds all the peers that are known to this peer
	peerConns map[string]*peer.Conn

	// syncMsgMux is used to guarantee sequential Management Service message processing
	syncMsgMux *sync.Mutex

	config    *EngineConfig
	mobileDep MobileDependency

	// STUNs is a list of STUN servers used by ICE
	STUNs []*ice.URL
	// TURNs is a list of STUN servers used by ICE
	TURNs []*ice.URL

	cancel context.CancelFunc

	ctx context.Context

	wgInterface *iface.WGIface

	udpMux          ice.UDPMux
	udpMuxSrflx     ice.UniversalUDPMux
	udpMuxConn      *net.UDPConn
	udpMuxConnSrflx *net.UDPConn

	// networkSerial is the latest CurrentSerial (state ID) of the network sent by the Management service
	networkSerial uint64

	sshServerFunc func(hostKeyPEM []byte, addr string) (nbssh.Server, error)
	sshServer     nbssh.Server

	statusRecorder *peer.Status

	routeManager routemanager.Manager

	dnsServer dns.Server
}

// Peer is an instance of the Connection Peer
type Peer struct {
	WgPubKey     string
	WgAllowedIps string
}

// NewEngine creates a new Connection Engine
func NewEngine(
	ctx context.Context, cancel context.CancelFunc,
	signalClient signal.Client, mgmClient mgm.Client,
	config *EngineConfig, mobileDep MobileDependency, statusRecorder *peer.Status,
) *Engine {
	return &Engine{
		ctx:            ctx,
		cancel:         cancel,
		signal:         signalClient,
		mgmClient:      mgmClient,
		peerConns:      make(map[string]*peer.Conn),
		syncMsgMux:     &sync.Mutex{},
		config:         config,
		mobileDep:      mobileDep,
		STUNs:          []*ice.URL{},
		TURNs:          []*ice.URL{},
		networkSerial:  0,
		sshServerFunc:  nbssh.DefaultSSHServer,
		statusRecorder: statusRecorder,
	}
}

func (e *Engine) Stop() error {
	e.syncMsgMux.Lock()
	defer e.syncMsgMux.Unlock()

	err := e.removeAllPeers()
	if err != nil {
		return err
	}

	// very ugly but we want to remove peers from the WireGuard interface first before removing interface.
	// Removing peers happens in the conn.CLose() asynchronously
	time.Sleep(500 * time.Millisecond)

	e.close()
	log.Infof("stopped Netbird Engine")
	return nil
}

// Start creates a new WireGuard tunnel interface and listens to events from Signal and Management services
// Connections to remote peers are not established here.
// However, they will be established once an event with a list of peers to connect to will be received from Management Service
func (e *Engine) Start() error {
	e.syncMsgMux.Lock()
	defer e.syncMsgMux.Unlock()

	wgIFaceName := e.config.WgIfaceName
	wgAddr := e.config.WgAddr
	myPrivateKey := e.config.WgPrivateKey
	var err error
<<<<<<< HEAD

	e.wgInterface, err = iface.NewWGIFace(wgIfaceName, wgAddr, iface.DefaultMTU, e.mobileDep.Routes, e.mobileDep.TunAdapter)
	if err != nil {
		log.Errorf("failed creating wireguard interface instance %s: [%s]", wgIfaceName, err.Error())
		return err
	}

	networkName := "udp"
	if e.config.DisableIPv6Discovery {
		networkName = "udp4"
	}

=======
>>>>>>> 2eeed55c
	transportNet, err := e.newStdNet()
	if err != nil {
		log.Errorf("failed to create pion's stdnet: %s", err)
	}
	e.wgInterface, err = iface.NewWGIFace(wgIFaceName, wgAddr, iface.DefaultMTU, e.config.TunAdapter, transportNet)
	if err != nil {
		log.Errorf("failed creating wireguard interface instance %s: [%s]", wgIFaceName, err.Error())
		return err
	}

	err = e.wgInterface.Create()
	if err != nil {
		log.Errorf("failed creating tunnel interface %s: [%s]", wgIFaceName, err.Error())
		e.close()
		return err
	}

	err = e.wgInterface.Configure(myPrivateKey.String(), e.config.WgPort)
	if err != nil {
		log.Errorf("failed configuring Wireguard interface [%s]: %s", wgIFaceName, err.Error())
		e.close()
		return err
	}

	if e.wgInterface.IsUserspaceBind() {
		iceBind := e.wgInterface.GetBind()
		udpMux, err := iceBind.GetICEMux()
		if err != nil {
			e.close()
			return err
		}
		e.udpMux = udpMux.UDPMuxDefault
		e.udpMuxSrflx = udpMux
		log.Infof("using userspace bind mode %s", udpMux.LocalAddr().String())
	} else {
		networkName := "udp"
		if e.config.DisableIPv6Discovery {
			networkName = "udp4"
		}
		e.udpMuxConn, err = net.ListenUDP(networkName, &net.UDPAddr{Port: e.config.UDPMuxPort})
		if err != nil {
			log.Errorf("failed listening on UDP port %d: [%s]", e.config.UDPMuxPort, err.Error())
			e.close()
			return err
		}
		udpMuxParams := ice.UDPMuxParams{
			UDPConn: e.udpMuxConn,
			Net:     transportNet,
		}
		e.udpMux = ice.NewUDPMuxDefault(udpMuxParams)

		e.udpMuxConnSrflx, err = net.ListenUDP(networkName, &net.UDPAddr{Port: e.config.UDPMuxSrflxPort})
		if err != nil {
			log.Errorf("failed listening on UDP port %d: [%s]", e.config.UDPMuxSrflxPort, err.Error())
			e.close()
			return err
		}
		e.udpMuxSrflx = ice.NewUniversalUDPMuxDefault(ice.UniversalUDPMuxParams{UDPConn: e.udpMuxConnSrflx, Net: transportNet})
	}

	e.routeManager = routemanager.NewManager(e.ctx, e.config.WgPrivateKey.PublicKey().String(), e.wgInterface, e.statusRecorder)

	if e.dnsServer == nil {
		// todo fix custom address
		dnsServer, err := dns.NewDefaultServer(e.ctx, e.wgInterface, e.config.CustomDNSAddress)
		if err != nil {
			e.close()
			return err
		}
		e.dnsServer = dnsServer
	}

	e.receiveSignalEvents()
	e.receiveManagementEvents()

	return nil
}

// modifyPeers updates peers that have been modified (e.g. IP address has been changed).
// It closes the existing connection, removes it from the peerConns map, and creates a new one.
func (e *Engine) modifyPeers(peersUpdate []*mgmProto.RemotePeerConfig) error {

	// first, check if peers have been modified
	var modified []*mgmProto.RemotePeerConfig
	for _, p := range peersUpdate {
		peerPubKey := p.GetWgPubKey()
		if peerConn, ok := e.peerConns[peerPubKey]; ok {
			if peerConn.GetConf().ProxyConfig.AllowedIps != strings.Join(p.AllowedIps, ",") {
				modified = append(modified, p)
				continue
			}
			err := e.statusRecorder.UpdatePeerFQDN(peerPubKey, p.GetFqdn())
			if err != nil {
				log.Warnf("error updating peer's %s fqdn in the status recorder, got error: %v", peerPubKey, err)
			}
		}
	}

	// second, close all modified connections and remove them from the state map
	for _, p := range modified {
		err := e.removePeer(p.GetWgPubKey())
		if err != nil {
			return err
		}
	}
	// third, add the peer connections again
	for _, p := range modified {
		err := e.addNewPeer(p)
		if err != nil {
			return err
		}
	}
	return nil
}

// removePeers finds and removes peers that do not exist anymore in the network map received from the Management Service.
// It also removes peers that have been modified (e.g. change of IP address). They will be added again in addPeers method.
func (e *Engine) removePeers(peersUpdate []*mgmProto.RemotePeerConfig) error {
	currentPeers := make([]string, 0, len(e.peerConns))
	for p := range e.peerConns {
		currentPeers = append(currentPeers, p)
	}

	newPeers := make([]string, 0, len(peersUpdate))
	for _, p := range peersUpdate {
		newPeers = append(newPeers, p.GetWgPubKey())
	}

	toRemove := util.SliceDiff(currentPeers, newPeers)

	for _, p := range toRemove {
		err := e.removePeer(p)
		if err != nil {
			return err
		}
		log.Infof("removed peer %s", p)
	}
	return nil
}

func (e *Engine) removeAllPeers() error {
	log.Debugf("removing all peer connections")
	for p := range e.peerConns {
		err := e.removePeer(p)
		if err != nil {
			return err
		}
	}
	return nil
}

// removePeer closes an existing peer connection, removes a peer, and clears authorized key of the SSH server
func (e *Engine) removePeer(peerKey string) error {
	log.Debugf("removing peer from engine %s", peerKey)

	if !isNil(e.sshServer) {
		e.sshServer.RemoveAuthorizedKey(peerKey)
	}

	defer func() {
		err := e.statusRecorder.RemovePeer(peerKey)
		if err != nil {
			log.Warnf("received error when removing peer %s from status recorder: %v", peerKey, err)
		}
	}()

	conn, exists := e.peerConns[peerKey]
	if exists {
		delete(e.peerConns, peerKey)
		err := conn.Close()
		if err != nil {
			switch err.(type) {
			case *peer.ConnectionAlreadyClosedError:
				return nil
			default:
				return err
			}
		}
	}
	return nil
}

func signalCandidate(candidate ice.Candidate, myKey wgtypes.Key, remoteKey wgtypes.Key, s signal.Client) error {
	err := s.Send(&sProto.Message{
		Key:       myKey.PublicKey().String(),
		RemoteKey: remoteKey.String(),
		Body: &sProto.Body{
			Type:    sProto.Body_CANDIDATE,
			Payload: candidate.Marshal(),
		},
	})
	if err != nil {
		return err
	}

	return nil
}

func sendSignal(message *sProto.Message, s signal.Client) error {
	return s.Send(message)
}

// SignalOfferAnswer signals either an offer or an answer to remote peer
func SignalOfferAnswer(offerAnswer peer.OfferAnswer, myKey wgtypes.Key, remoteKey wgtypes.Key, s signal.Client, isAnswer bool) error {
	var t sProto.Body_Type
	if isAnswer {
		t = sProto.Body_ANSWER
	} else {
		t = sProto.Body_OFFER
	}

	msg, err := signal.MarshalCredential(myKey, offerAnswer.WgListenPort, remoteKey, &signal.Credential{
		UFrag: offerAnswer.IceCredentials.UFrag,
		Pwd:   offerAnswer.IceCredentials.Pwd,
	}, t)
	if err != nil {
		return err
	}

	// indicates message support in gRPC
	msg.Body.FeaturesSupported = []uint32{signal.DirectCheck}

	err = s.Send(msg)
	if err != nil {
		return err
	}

	return nil
}

func (e *Engine) handleSync(update *mgmProto.SyncResponse) error {
	e.syncMsgMux.Lock()
	defer e.syncMsgMux.Unlock()

	if update.GetWiretrusteeConfig() != nil {
		err := e.updateTURNs(update.GetWiretrusteeConfig().GetTurns())
		if err != nil {
			return err
		}

		err = e.updateSTUNs(update.GetWiretrusteeConfig().GetStuns())
		if err != nil {
			return err
		}

		// todo update signal
	}

	if update.GetNetworkMap() != nil {
		// only apply new changes and ignore old ones
		err := e.updateNetworkMap(update.GetNetworkMap())
		if err != nil {
			return err
		}
	}

	return nil
}

func isNil(server nbssh.Server) bool {
	return server == nil || reflect.ValueOf(server).IsNil()
}

func (e *Engine) updateSSH(sshConf *mgmProto.SSHConfig) error {
	if sshConf.GetSshEnabled() {
		if runtime.GOOS == "windows" {
			log.Warnf("running SSH server on Windows is not supported")
			return nil
		}
		// start SSH server if it wasn't running
		if isNil(e.sshServer) {
			//nil sshServer means it has not yet been started
			var err error
			e.sshServer, err = e.sshServerFunc(e.config.SSHKey,
				fmt.Sprintf("%s:%d", e.wgInterface.Address().IP.String(), nbssh.DefaultSSHPort))
			if err != nil {
				return err
			}
			go func() {
				// blocking
				err = e.sshServer.Start()
				if err != nil {
					// will throw error when we stop it even if it is a graceful stop
					log.Debugf("stopped SSH server with error %v", err)
				}
				e.syncMsgMux.Lock()
				defer e.syncMsgMux.Unlock()
				e.sshServer = nil
				log.Infof("stopped SSH server")
			}()
		} else {
			log.Debugf("SSH server is already running")
		}
	} else {
		// Disable SSH server request, so stop it if it was running
		if !isNil(e.sshServer) {
			err := e.sshServer.Stop()
			if err != nil {
				log.Warnf("failed to stop SSH server %v", err)
			}
			e.sshServer = nil
		}
	}
	return nil
}

func (e *Engine) updateConfig(conf *mgmProto.PeerConfig) error {
	if e.wgInterface.Address().String() != conf.Address {
		oldAddr := e.wgInterface.Address().String()
		log.Debugf("updating peer address from %s to %s", oldAddr, conf.Address)
		err := e.wgInterface.UpdateAddr(conf.Address)
		if err != nil {
			return err
		}
		e.config.WgAddr = conf.Address
		log.Infof("updated peer address from %s to %s", oldAddr, conf.Address)
	}

	if conf.GetSshConfig() != nil {
		err := e.updateSSH(conf.GetSshConfig())
		if err != nil {
			log.Warnf("failed handling SSH server setup %v", e)
		}
	}

	e.statusRecorder.UpdateLocalPeerState(peer.LocalPeerState{
		IP:              e.config.WgAddr,
		PubKey:          e.config.WgPrivateKey.PublicKey().String(),
		KernelInterface: iface.WireGuardModuleIsLoaded(),
		FQDN:            conf.GetFqdn(),
	})

	return nil
}

// receiveManagementEvents connects to the Management Service event stream to receive updates from the management service
// E.g. when a new peer has been registered and we are allowed to connect to it.
func (e *Engine) receiveManagementEvents() {
	go func() {
		err := e.mgmClient.Sync(func(update *mgmProto.SyncResponse) error {
			return e.handleSync(update)
		})
		if err != nil {
			// happens if management is unavailable for a long time.
			// We want to cancel the operation of the whole client
			_ = CtxGetState(e.ctx).Wrap(ErrResetConnection)
			e.cancel()
			return
		}
		log.Debugf("stopped receiving updates from Management Service")
	}()
	log.Debugf("connecting to Management Service updates stream")
}

func (e *Engine) updateSTUNs(stuns []*mgmProto.HostConfig) error {
	if len(stuns) == 0 {
		return nil
	}
	var newSTUNs []*ice.URL
	log.Debugf("got STUNs update from Management Service, updating")
	for _, stun := range stuns {
		url, err := ice.ParseURL(stun.Uri)
		if err != nil {
			return err
		}
		newSTUNs = append(newSTUNs, url)
	}
	e.STUNs = newSTUNs

	return nil
}

func (e *Engine) updateTURNs(turns []*mgmProto.ProtectedHostConfig) error {
	if len(turns) == 0 {
		return nil
	}
	var newTURNs []*ice.URL
	log.Debugf("got TURNs update from Management Service, updating")
	for _, turn := range turns {
		url, err := ice.ParseURL(turn.HostConfig.Uri)
		if err != nil {
			return err
		}
		url.Username = turn.User
		url.Password = turn.Password
		newTURNs = append(newTURNs, url)
	}
	e.TURNs = newTURNs

	return nil
}

func (e *Engine) updateNetworkMap(networkMap *mgmProto.NetworkMap) error {

	// intentionally leave it before checking serial because for now it can happen that peer IP changed but serial didn't
	if networkMap.GetPeerConfig() != nil {
		err := e.updateConfig(networkMap.GetPeerConfig())
		if err != nil {
			return err
		}
	}

	serial := networkMap.GetSerial()
	if e.networkSerial > serial {
		log.Debugf("received outdated NetworkMap with serial %d, ignoring", serial)
		return nil
	}

	log.Debugf("got peers update from Management Service, total peers to connect to = %d", len(networkMap.GetRemotePeers()))

	e.updateOfflinePeers(networkMap.GetOfflinePeers())

	// cleanup request, most likely our peer has been deleted
	if networkMap.GetRemotePeersIsEmpty() {
		err := e.removeAllPeers()
		if err != nil {
			return err
		}
	} else {
		err := e.removePeers(networkMap.GetRemotePeers())
		if err != nil {
			return err
		}

		err = e.modifyPeers(networkMap.GetRemotePeers())
		if err != nil {
			return err
		}

		err = e.addNewPeers(networkMap.GetRemotePeers())
		if err != nil {
			return err
		}

		// update SSHServer by adding remote peer SSH keys
		if !isNil(e.sshServer) {
			for _, config := range networkMap.GetRemotePeers() {
				if config.GetSshConfig() != nil && config.GetSshConfig().GetSshPubKey() != nil {
					err := e.sshServer.AddAuthorizedKey(config.WgPubKey, string(config.GetSshConfig().GetSshPubKey()))
					if err != nil {
						log.Warnf("failed adding authroized key to SSH DefaultServer %v", err)
					}
				}
			}
		}
	}
	protoRoutes := networkMap.GetRoutes()
	if protoRoutes == nil {
		protoRoutes = []*mgmProto.Route{}
	}
	err := e.routeManager.UpdateRoutes(serial, toRoutes(protoRoutes))
	if err != nil {
		log.Errorf("failed to update routes, err: %v", err)
	}

	protoDNSConfig := networkMap.GetDNSConfig()
	if protoDNSConfig == nil {
		protoDNSConfig = &mgmProto.DNSConfig{}
	}

	err = e.dnsServer.UpdateDNSServer(serial, toDNSConfig(protoDNSConfig))
	if err != nil {
		log.Errorf("failed to update dns server, err: %v", err)
	}

	e.networkSerial = serial
	return nil
}

func toRoutes(protoRoutes []*mgmProto.Route) []*route.Route {
	routes := make([]*route.Route, 0)
	for _, protoRoute := range protoRoutes {
		_, prefix, _ := route.ParseNetwork(protoRoute.Network)
		convertedRoute := &route.Route{
			ID:          protoRoute.ID,
			Network:     prefix,
			NetID:       protoRoute.NetID,
			NetworkType: route.NetworkType(protoRoute.NetworkType),
			Peer:        protoRoute.Peer,
			Metric:      int(protoRoute.Metric),
			Masquerade:  protoRoute.Masquerade,
		}
		routes = append(routes, convertedRoute)
	}
	return routes
}

func toDNSConfig(protoDNSConfig *mgmProto.DNSConfig) nbdns.Config {
	dnsUpdate := nbdns.Config{
		ServiceEnable:    protoDNSConfig.GetServiceEnable(),
		CustomZones:      make([]nbdns.CustomZone, 0),
		NameServerGroups: make([]*nbdns.NameServerGroup, 0),
	}

	for _, zone := range protoDNSConfig.GetCustomZones() {
		dnsZone := nbdns.CustomZone{
			Domain: zone.GetDomain(),
		}
		for _, record := range zone.Records {
			dnsRecord := nbdns.SimpleRecord{
				Name:  record.GetName(),
				Type:  int(record.GetType()),
				Class: record.GetClass(),
				TTL:   int(record.GetTTL()),
				RData: record.GetRData(),
			}
			dnsZone.Records = append(dnsZone.Records, dnsRecord)
		}
		dnsUpdate.CustomZones = append(dnsUpdate.CustomZones, dnsZone)
	}

	for _, nsGroup := range protoDNSConfig.GetNameServerGroups() {
		dnsNSGroup := &nbdns.NameServerGroup{
			Primary: nsGroup.GetPrimary(),
			Domains: nsGroup.GetDomains(),
		}
		for _, ns := range nsGroup.GetNameServers() {
			dnsNS := nbdns.NameServer{
				IP:     netip.MustParseAddr(ns.GetIP()),
				NSType: nbdns.NameServerType(ns.GetNSType()),
				Port:   int(ns.GetPort()),
			}
			dnsNSGroup.NameServers = append(dnsNSGroup.NameServers, dnsNS)
		}
		dnsUpdate.NameServerGroups = append(dnsUpdate.NameServerGroups, dnsNSGroup)
	}
	return dnsUpdate
}

func (e *Engine) updateOfflinePeers(offlinePeers []*mgmProto.RemotePeerConfig) {
	replacement := make([]peer.State, len(offlinePeers))
	for i, offlinePeer := range offlinePeers {
		log.Debugf("added offline peer %s", offlinePeer.Fqdn)
		replacement[i] = peer.State{
			IP:               strings.Join(offlinePeer.GetAllowedIps(), ","),
			PubKey:           offlinePeer.GetWgPubKey(),
			FQDN:             offlinePeer.GetFqdn(),
			ConnStatus:       peer.StatusDisconnected,
			ConnStatusUpdate: time.Now(),
		}
	}
	e.statusRecorder.ReplaceOfflinePeers(replacement)
}

// addNewPeers adds peers that were not know before but arrived from the Management service with the update
func (e *Engine) addNewPeers(peersUpdate []*mgmProto.RemotePeerConfig) error {
	for _, p := range peersUpdate {
		err := e.addNewPeer(p)
		if err != nil {
			return err
		}
	}
	return nil
}

// addNewPeer add peer if connection doesn't exist
func (e *Engine) addNewPeer(peerConfig *mgmProto.RemotePeerConfig) error {
	peerKey := peerConfig.GetWgPubKey()
	peerIPs := peerConfig.GetAllowedIps()
	if _, ok := e.peerConns[peerKey]; !ok {
		conn, err := e.createPeerConn(peerKey, strings.Join(peerIPs, ","))
		if err != nil {
			return err
		}
		e.peerConns[peerKey] = conn

		err = e.statusRecorder.AddPeer(peerKey)
		if err != nil {
			log.Warnf("error adding peer %s to status recorder, got error: %v", peerKey, err)
		}

		go e.connWorker(conn, peerKey)
	}
	err := e.statusRecorder.UpdatePeerFQDN(peerKey, peerConfig.Fqdn)
	if err != nil {
		log.Warnf("error updating peer's %s fqdn in the status recorder, got error: %v", peerKey, err)
	}
	return nil
}

func (e *Engine) connWorker(conn *peer.Conn, peerKey string) {
	for {

		// randomize starting time a bit
		min := 500
		max := 2000
		time.Sleep(time.Duration(rand.Intn(max-min)+min) * time.Millisecond)

		// if peer has been removed -> give up
		if !e.peerExists(peerKey) {
			log.Debugf("peer %s doesn't exist anymore, won't retry connection", peerKey)
			return
		}

		if !e.signal.Ready() {
			log.Infof("signal client isn't ready, skipping connection attempt %s", peerKey)
			continue
		}

		// we might have received new STUN and TURN servers meanwhile, so update them
		e.syncMsgMux.Lock()
		conf := conn.GetConf()
		conf.StunTurn = append(e.STUNs, e.TURNs...)
		conn.UpdateConf(conf)
		e.syncMsgMux.Unlock()

		err := conn.Open()
		if err != nil {
			log.Debugf("connection to peer %s failed: %v", peerKey, err)
			switch err.(type) {
			case *peer.ConnectionClosedError:
				// conn has been forced to close, so we exit the loop
				return
			default:
			}
		}
	}
}

func (e Engine) peerExists(peerKey string) bool {
	e.syncMsgMux.Lock()
	defer e.syncMsgMux.Unlock()
	_, ok := e.peerConns[peerKey]
	return ok
}

func (e Engine) createPeerConn(pubKey string, allowedIPs string) (*peer.Conn, error) {
	log.Debugf("creating peer connection %s", pubKey)
	var stunTurn []*ice.URL
	stunTurn = append(stunTurn, e.STUNs...)
	stunTurn = append(stunTurn, e.TURNs...)

	proxyConfig := proxy.Config{
		RemoteKey:    pubKey,
		WgListenAddr: fmt.Sprintf("127.0.0.1:%d", e.config.WgPort),
		WgInterface:  e.wgInterface,
		AllowedIps:   allowedIPs,
		PreSharedKey: e.config.PreSharedKey,
	}

	// randomize connection timeout
	timeout := time.Duration(rand.Intn(PeerConnectionTimeoutMax-PeerConnectionTimeoutMin)+PeerConnectionTimeoutMin) * time.Millisecond
	config := peer.ConnConfig{
		Key:                  pubKey,
		LocalKey:             e.config.WgPrivateKey.PublicKey().String(),
		StunTurn:             stunTurn,
		InterfaceBlackList:   e.config.IFaceBlackList,
		DisableIPv6Discovery: e.config.DisableIPv6Discovery,
		Timeout:              timeout,
		UDPMux:               e.udpMux,
		UDPMuxSrflx:          e.udpMuxSrflx,
		ProxyConfig:          proxyConfig,
		LocalWgPort:          e.config.WgPort,
		NATExternalIPs:       e.parseNATExternalIPMappings(),
		UserspaceBind:        e.wgInterface.IsUserspaceBind(),
	}

	peerConn, err := peer.NewConn(config, e.statusRecorder, e.mobileDep.TunAdapter, e.mobileDep.IFaceDiscover)
	if err != nil {
		return nil, err
	}

	wgPubKey, err := wgtypes.ParseKey(pubKey)
	if err != nil {
		return nil, err
	}

	signalOffer := func(offerAnswer peer.OfferAnswer) error {
		return SignalOfferAnswer(offerAnswer, e.config.WgPrivateKey, wgPubKey, e.signal, false)
	}

	signalCandidate := func(candidate ice.Candidate) error {
		return signalCandidate(candidate, e.config.WgPrivateKey, wgPubKey, e.signal)
	}

	signalAnswer := func(offerAnswer peer.OfferAnswer) error {
		return SignalOfferAnswer(offerAnswer, e.config.WgPrivateKey, wgPubKey, e.signal, true)
	}

	peerConn.SetSignalCandidate(signalCandidate)
	peerConn.SetSignalOffer(signalOffer)
	peerConn.SetSignalAnswer(signalAnswer)
	peerConn.SetSendSignalMessage(func(message *sProto.Message) error {
		return sendSignal(message, e.signal)
	})

	return peerConn, nil
}

// receiveSignalEvents connects to the Signal Service event stream to negotiate connection with remote peers
func (e *Engine) receiveSignalEvents() {
	go func() {
		// connect to a stream of messages coming from the signal server
		err := e.signal.Receive(func(msg *sProto.Message) error {
			e.syncMsgMux.Lock()
			defer e.syncMsgMux.Unlock()

			conn := e.peerConns[msg.Key]
			if conn == nil {
				return fmt.Errorf("wrongly addressed message %s", msg.Key)
			}

			switch msg.GetBody().Type {
			case sProto.Body_OFFER:
				remoteCred, err := signal.UnMarshalCredential(msg)
				if err != nil {
					return err
				}

				conn.RegisterProtoSupportMeta(msg.Body.GetFeaturesSupported())

				conn.OnRemoteOffer(peer.OfferAnswer{
					IceCredentials: peer.IceCredentials{
						UFrag: remoteCred.UFrag,
						Pwd:   remoteCred.Pwd,
					},
					WgListenPort: int(msg.GetBody().GetWgListenPort()),
					Version:      msg.GetBody().GetNetBirdVersion(),
				})
			case sProto.Body_ANSWER:
				remoteCred, err := signal.UnMarshalCredential(msg)
				if err != nil {
					return err
				}

				conn.RegisterProtoSupportMeta(msg.Body.GetFeaturesSupported())

				conn.OnRemoteAnswer(peer.OfferAnswer{
					IceCredentials: peer.IceCredentials{
						UFrag: remoteCred.UFrag,
						Pwd:   remoteCred.Pwd,
					},
					WgListenPort: int(msg.GetBody().GetWgListenPort()),
					Version:      msg.GetBody().GetNetBirdVersion(),
				})
			case sProto.Body_CANDIDATE:
				candidate, err := ice.UnmarshalCandidate(msg.GetBody().Payload)
				if err != nil {
					log.Errorf("failed on parsing remote candidate %s -> %s", candidate, err)
					return err
				}
				conn.OnRemoteCandidate(candidate)
			case sProto.Body_MODE:
				protoMode := msg.GetBody().GetMode()
				if protoMode == nil {
					return fmt.Errorf("received an empty mode message")
				}

				err := conn.OnModeMessage(peer.ModeMessage{
					Direct: protoMode.GetDirect(),
				})
				if err != nil {
					log.Errorf("failed processing a mode message -> %s", err)
					return err
				}
			}

			return nil
		})
		if err != nil {
			// happens if signal is unavailable for a long time.
			// We want to cancel the operation of the whole client
			_ = CtxGetState(e.ctx).Wrap(ErrResetConnection)
			e.cancel()
			return
		}
	}()

	e.signal.WaitStreamConnected()
}

func (e *Engine) parseNATExternalIPMappings() []string {
	var mappedIPs []string
	var ignoredIFaces = make(map[string]interface{})
	for _, iFace := range e.config.IFaceBlackList {
		ignoredIFaces[iFace] = nil
	}
	for _, mapping := range e.config.NATExternalIPs {
		var external, internal string
		var externalIP, internalIP net.IP
		var err error

		split := strings.Split(mapping, "/")
		if len(split) > 2 {
			log.Warnf("ignoring invalid external mapping '%s', too many delimiters", mapping)
			break
		}
		if len(split) > 1 {
			internal = split[1]
			internalIP = net.ParseIP(internal)
			if internalIP == nil {
				// not a properly formatted IP address, maybe it's interface name?
				if _, present := ignoredIFaces[internal]; present {
					log.Warnf("internal interface '%s' in blacklist, ignoring external mapping '%s'", internal, mapping)
					break
				}
				internalIP, err = findIPFromInterfaceName(internal)
				if err != nil {
					log.Warnf("error finding interface IP for interface '%s', ignoring external mapping '%s': %v", internal, mapping, err)
					break
				}
			}
		}
		external = split[0]
		externalIP = net.ParseIP(external)
		if externalIP == nil {
			log.Warnf("invalid external IP, %s, ignoring external IP mapping '%s'", external, mapping)
			break
		}
		if externalIP != nil {
			mappedIP := externalIP.String()
			if internalIP != nil {
				mappedIP = mappedIP + "/" + internalIP.String()
			}
			mappedIPs = append(mappedIPs, mappedIP)
			log.Infof("parsed external IP mapping of '%s' as '%s'", mapping, mappedIP)
		}
	}
	if len(mappedIPs) != len(e.config.NATExternalIPs) {
		log.Warnf("one or more external IP mappings failed to parse, ignoring all mappings")
		return nil
	}
	return mappedIPs
}

func (e *Engine) close() {
	log.Debugf("removing Netbird interface %s", e.config.WgIfaceName)
	if e.wgInterface != nil {
		if err := e.wgInterface.Close(); err != nil {
			log.Errorf("failed closing Netbird interface %s %v", e.config.WgIfaceName, err)
		}
	}

	if e.udpMux != nil {
		if err := e.udpMux.Close(); err != nil {
			log.Debugf("close udp mux: %v", err)
		}
	}

	if e.udpMuxConn != nil {
		if err := e.udpMuxConn.Close(); err != nil {
			log.Debugf("close udp mux connection: %v", err)
		}
	}

	if e.udpMuxConnSrflx != nil {
		if err := e.udpMuxConnSrflx.Close(); err != nil {
			log.Debugf("close server reflexive udp mux connection: %v", err)
		}
	}

	if !isNil(e.sshServer) {
		err := e.sshServer.Stop()
		if err != nil {
			log.Warnf("failed stopping the SSH server: %v", err)
		}
	}

	if e.routeManager != nil {
		e.routeManager.Stop()
	}

	if e.dnsServer != nil {
		e.dnsServer.Stop()
	}

}

func findIPFromInterfaceName(ifaceName string) (net.IP, error) {
	iface, err := net.InterfaceByName(ifaceName)
	if err != nil {
		return nil, err
	}
	return findIPFromInterface(iface)
}

func findIPFromInterface(iface *net.Interface) (net.IP, error) {
	ifaceAddrs, err := iface.Addrs()
	if err != nil {
		return nil, err
	}
	for _, addr := range ifaceAddrs {
		if ipv4Addr := addr.(*net.IPNet).IP.To4(); ipv4Addr != nil {
			return ipv4Addr, nil
		}
	}
	return nil, fmt.Errorf("interface %s don't have an ipv4 address", iface.Name)
}<|MERGE_RESOLUTION|>--- conflicted
+++ resolved
@@ -46,13 +46,6 @@
 type EngineConfig struct {
 	WgPort      int
 	WgIfaceName string
-<<<<<<< HEAD
-=======
-	// TunAdapter is option. It is necessary for mobile version.
-	TunAdapter iface.TunAdapter
-
-	IFaceDiscover stdnet.ExternalIFaceDiscover
->>>>>>> 2eeed55c
 
 	// WgAddr is a Wireguard local address (Netbird Network IP)
 	WgAddr string
@@ -182,26 +175,11 @@
 	wgAddr := e.config.WgAddr
 	myPrivateKey := e.config.WgPrivateKey
 	var err error
-<<<<<<< HEAD
-
-	e.wgInterface, err = iface.NewWGIFace(wgIfaceName, wgAddr, iface.DefaultMTU, e.mobileDep.Routes, e.mobileDep.TunAdapter)
-	if err != nil {
-		log.Errorf("failed creating wireguard interface instance %s: [%s]", wgIfaceName, err.Error())
-		return err
-	}
-
-	networkName := "udp"
-	if e.config.DisableIPv6Discovery {
-		networkName = "udp4"
-	}
-
-=======
->>>>>>> 2eeed55c
 	transportNet, err := e.newStdNet()
 	if err != nil {
 		log.Errorf("failed to create pion's stdnet: %s", err)
 	}
-	e.wgInterface, err = iface.NewWGIFace(wgIFaceName, wgAddr, iface.DefaultMTU, e.config.TunAdapter, transportNet)
+	e.wgInterface, err = iface.NewWGIFace(wgIFaceName, wgAddr, iface.DefaultMTU, e.mobileDep.Routes, e.mobileDep.TunAdapter, transportNet)
 	if err != nil {
 		log.Errorf("failed creating wireguard interface instance %s: [%s]", wgIFaceName, err.Error())
 		return err
