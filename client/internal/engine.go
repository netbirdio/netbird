--- conflicted
+++ resolved
@@ -504,11 +504,7 @@
 	}
 
 	rosenpassPort := e.rpManager.GetAddress().Port
-<<<<<<< HEAD
-	port := firewallManager.Port{Values: []int{rosenpassPort}}
-=======
-	port := manager.Port{Values: []uint16{uint16(rosenpassPort)}}
->>>>>>> 5c05131a
+	port := firewallManager.Port{Values: []uint16{uint16(rosenpassPort)}}
 
 	// this rule is static and will be torn down on engine down by the firewall manager
 	if _, err := e.firewall.AddPeerFiltering(
