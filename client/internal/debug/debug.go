package debug

import (
	"archive/zip"
	"bufio"
	"bytes"
	"compress/gzip"
	"encoding/json"
	"errors"
	"fmt"
	"io"
	"io/fs"
	"net"
	"net/netip"
	"os"
	"path/filepath"
	"runtime"
	"runtime/pprof"
	"slices"
	"sort"
	"strings"
	"time"

	log "github.com/sirupsen/logrus"
	"google.golang.org/protobuf/encoding/protojson"

	"github.com/netbirdio/netbird/client/anonymize"
	"github.com/netbirdio/netbird/client/internal/peer"
	"github.com/netbirdio/netbird/client/internal/profilemanager"
	mgmProto "github.com/netbirdio/netbird/management/proto"
	"github.com/netbirdio/netbird/util"
)

const readmeContent = `Netbird debug bundle
This debug bundle contains the following files.
If the --anonymize flag is set, the files are anonymized to protect sensitive information.

status.txt: Anonymized status information of the NetBird client.
client.log: Most recent, anonymized client log file of the NetBird client.
netbird.err: Most recent, anonymized stderr log file of the NetBird client.
netbird.out: Most recent, anonymized stdout log file of the NetBird client.
routes.txt: Detailed system routing table in tabular format including destination, gateway, interface, metrics, and protocol information, if --system-info flag was provided.
interfaces.txt: Anonymized network interface information, if --system-info flag was provided.
ip_rules.txt: Detailed IP routing rules in tabular format including priority, source, destination, interfaces, table, and action information (Linux only), if --system-info flag was provided.
iptables.txt: Anonymized iptables rules with packet counters, if --system-info flag was provided.
nftables.txt: Anonymized nftables rules with packet counters, if --system-info flag was provided.
resolved_domains.txt: Anonymized resolved domain IP addresses from the status recorder.
config.txt: Anonymized configuration information of the NetBird client.
network_map.json: Anonymized network map containing peer configurations, routes, DNS settings, and firewall rules.
state.json: Anonymized client state dump containing netbird states.
mutex.prof: Mutex profiling information.
goroutine.prof: Goroutine profiling information.
block.prof: Block profiling information.
heap.prof: Heap profiling information (snapshot of memory allocations).
allocs.prof: Allocations profiling information.
threadcreate.prof: Thread creation profiling information.


Anonymization Process
The files in this bundle have been anonymized to protect sensitive information. Here's how the anonymization was applied:

IP Addresses

IPv4 addresses are replaced with addresses starting from 198.51.100.0
IPv6 addresses are replaced with addresses starting from 100::

IP addresses from non public ranges and well known addresses are not anonymized (e.g. 8.8.8.8, 100.64.0.0/10, addresses starting with 192.168., 172.16., 10., etc.).
Reoccuring IP addresses are replaced with the same anonymized address.

Note: The anonymized IP addresses in the status file do not match those in the log and routes files. However, the anonymized IP addresses are consistent within the status file and across the routes and log files.

Domains
All domain names (except for the netbird domains) are replaced with randomly generated strings ending in ".domain". Anonymized domains are consistent across all files in the bundle.
Reoccuring domain names are replaced with the same anonymized domain.

Network Map
The network_map.json file contains the following anonymized information:
- Peer configurations (addresses, FQDNs, DNS settings)
- Remote and offline peer information (allowed IPs, FQDNs)
- Routes (network ranges, associated domains)
- DNS configuration (nameservers, domains, custom zones)
- Firewall rules (peer IPs, source/destination ranges)

SSH keys in the network map are replaced with a placeholder value. All IP addresses and domains in the network map follow the same anonymization rules as described above.

State File
The state.json file contains anonymized internal state information of the NetBird client, including:
- DNS settings and configuration
- Firewall rules
- Exclusion routes
- Route selection
- Other internal states that may be present

The state file follows the same anonymization rules as other files:
- IP addresses (both individual and CIDR ranges) are anonymized while preserving their structure
- Domain names are consistently anonymized
- Technical identifiers and non-sensitive data remain unchanged

Mutex, Goroutines, Block, and Heap Profiling Files
The goroutine, block, mutex, and heap profiling files contain process information that might help the NetBird team diagnose performance or memory issues. The information in these files doesn't contain personal data.
You can check each using the following go command:

go tool pprof -http=:8088 <profile_name>.prof

For example, to view the heap profile:
go tool pprof -http=:8088 heap.prof

This will open a web browser tab with the profiling information.

Routes
The routes.txt file contains detailed routing table information in a tabular format:

- Destination: Network prefix (IP_ADDRESS/PREFIX_LENGTH)
- Gateway: Next hop IP address (or "-" if direct)
- Interface: Network interface name
- Metric: Route priority/metric (lower values preferred)
- Protocol: Routing protocol (kernel, static, dhcp, etc.)
- Scope: Route scope (global, link, host, etc.)
- Type: Route type (unicast, local, broadcast, etc.)
- Table: Routing table name (main, local, netbird, etc.)

The table format provides a comprehensive view of the system's routing configuration, including information from multiple routing tables on Linux systems. This is valuable for troubleshooting routing issues and understanding traffic flow.

For anonymized routes, IP addresses are replaced as described above. The prefix length remains unchanged. Note that for prefixes, the anonymized IP might not be a network address, but the prefix length is still correct. Interface names are anonymized using string anonymization.

Resolved Domains
The resolved_domains.txt file contains information about domain names that have been resolved to IP addresses by NetBird's DNS resolver. This includes:
- Original domain patterns that were configured for routing
- Resolved domain names that matched those patterns
- IP address prefixes that were resolved for each domain
- Parent domain associations showing which original pattern each resolved domain belongs to

All domain names and IP addresses in this file follow the same anonymization rules as described above. This information is valuable for troubleshooting DNS resolution and routing issues.

Network Interfaces
The interfaces.txt file contains information about network interfaces, including:
- Interface name
- Interface index
- MTU (Maximum Transmission Unit)
- Flags
- IP addresses associated with each interface

The IP addresses in the interfaces file are anonymized using the same process as described above. Interface names, indexes, MTUs, and flags are not anonymized.

Configuration
The config.txt file contains anonymized configuration information of the NetBird client. Sensitive information such as private keys and SSH keys are excluded. The following fields are anonymized:
- ManagementURL
- AdminURL
- NATExternalIPs
- CustomDNSAddress

Other non-sensitive configuration options are included without anonymization.

Firewall Rules (Linux only)
The bundle includes two separate firewall rule files:

iptables.txt:
- Complete iptables ruleset with packet counters using 'iptables -v -n -L'
- Includes all tables (filter, nat, mangle, raw, security)
- Shows packet and byte counters for each rule
- All IP addresses are anonymized
- Chain names, table names, and other non-sensitive information remain unchanged

nftables.txt:
- Complete nftables ruleset obtained via 'nft -a list ruleset'
- Includes rule handle numbers and packet counters
- All tables, chains, and rules are included
- Shows packet and byte counters for each rule
- All IP addresses are anonymized
- Chain names, table names, and other non-sensitive information remain unchanged

IP Rules (Linux only)
The ip_rules.txt file contains detailed IP routing rule information:

- Priority: Rule priority number (lower values processed first)
- From: Source IP prefix or "all" if unspecified
- To: Destination IP prefix or "all" if unspecified
- IIF: Input interface name or "-" if unspecified
- OIF: Output interface name or "-" if unspecified
- Table: Target routing table name (main, local, netbird, etc.)
- Action: Rule action (lookup, goto, blackhole, etc.)
- Mark: Firewall mark value in hex format or "-" if unspecified

The table format provides comprehensive visibility into the IP routing decision process, including how traffic is directed to different routing tables based on various criteria. This is valuable for troubleshooting advanced routing configurations and policy-based routing.

For anonymized rules, IP addresses and prefixes are replaced as described above. Interface names are anonymized using string anonymization. Table names, actions, and other non-sensitive information remain unchanged.
`

const (
	clientLogFile = "client.log"
	errorLogFile  = "netbird.err"
	stdoutLogFile = "netbird.out"

	darwinErrorLogPath  = "/var/log/netbird.out.log"
	darwinStdoutLogPath = "/var/log/netbird.err.log"
)

type BundleGenerator struct {
	anonymizer *anonymize.Anonymizer

<<<<<<< HEAD
	// deps
	internalConfig *profilemanager.Config
=======
	internalConfig *internal.Config
>>>>>>> e0d9306b
	statusRecorder *peer.Status
	networkMap     *mgmProto.NetworkMap
	logFile        string

	anonymize         bool
	clientStatus      string
	includeSystemInfo bool
	logFileCount      uint32

	archive *zip.Writer
}

type BundleConfig struct {
	Anonymize         bool
	ClientStatus      string
	IncludeSystemInfo bool
	LogFileCount      uint32
}

type GeneratorDependencies struct {
	InternalConfig *profilemanager.Config
	StatusRecorder *peer.Status
	NetworkMap     *mgmProto.NetworkMap
	LogFile        string
}

func NewBundleGenerator(deps GeneratorDependencies, cfg BundleConfig) *BundleGenerator {
	// Default to 1 log file for backward compatibility when 0 is provided
	logFileCount := cfg.LogFileCount
	if logFileCount == 0 {
		logFileCount = 1
	}

	return &BundleGenerator{
		anonymizer: anonymize.NewAnonymizer(anonymize.DefaultAddresses()),

		internalConfig: deps.InternalConfig,
		statusRecorder: deps.StatusRecorder,
		networkMap:     deps.NetworkMap,
		logFile:        deps.LogFile,

		anonymize:         cfg.Anonymize,
		clientStatus:      cfg.ClientStatus,
		includeSystemInfo: cfg.IncludeSystemInfo,
		logFileCount:      logFileCount,
	}
}

// Generate creates a debug bundle and returns the location.
func (g *BundleGenerator) Generate() (resp string, err error) {
	bundlePath, err := os.CreateTemp("", "netbird.debug.*.zip")
	if err != nil {
		return "", fmt.Errorf("create zip file: %w", err)
	}
	defer func() {
		if closeErr := bundlePath.Close(); closeErr != nil && err == nil {
			err = fmt.Errorf("close zip file: %w", closeErr)
		}

		if err != nil {
			if removeErr := os.Remove(bundlePath.Name()); removeErr != nil {
				log.Errorf("Failed to remove zip file: %v", removeErr)
			}
		}
	}()

	g.archive = zip.NewWriter(bundlePath)

	if err := g.createArchive(); err != nil {
		return "", err
	}

	if err := g.archive.Close(); err != nil {
		return "", fmt.Errorf("close archive writer: %w", err)
	}

	return bundlePath.Name(), nil
}

func (g *BundleGenerator) createArchive() error {
	if err := g.addReadme(); err != nil {
		return fmt.Errorf("add readme: %w", err)
	}

	if err := g.addStatus(); err != nil {
		return fmt.Errorf("add status: %w", err)
	}

	if g.statusRecorder != nil {
		status := g.statusRecorder.GetFullStatus()
		seedFromStatus(g.anonymizer, &status)
	} else {
		log.Debugf("no status recorder available for seeding")
	}

	if err := g.addConfig(); err != nil {
		log.Errorf("failed to add config to debug bundle: %v", err)
	}

	if err := g.addResolvedDomains(); err != nil {
		log.Errorf("failed to add resolved domains to debug bundle: %v", err)
	}

	if g.includeSystemInfo {
		g.addSystemInfo()
	}

	if err := g.addProf(); err != nil {
		log.Errorf("failed to add profiles to debug bundle: %v", err)
	}

	if err := g.addNetworkMap(); err != nil {
		return fmt.Errorf("add network map: %w", err)
	}

	if err := g.addStateFile(); err != nil {
		log.Errorf("failed to add state file to debug bundle: %v", err)
	}

	if err := g.addCorruptedStateFiles(); err != nil {
		log.Errorf("failed to add corrupted state files to debug bundle: %v", err)
	}

	if err := g.addWgShow(); err != nil {
		log.Errorf("failed to add wg show output: %v", err)
	}

	if g.logFile != "" && !slices.Contains(util.SpecialLogs, g.logFile) {
		if err := g.addLogfile(); err != nil {
			log.Errorf("failed to add log file to debug bundle: %v", err)
			if err := g.trySystemdLogFallback(); err != nil {
				log.Errorf("failed to add systemd logs as fallback: %v", err)
			}
		}
	} else if err := g.trySystemdLogFallback(); err != nil {
		log.Errorf("failed to add systemd logs: %v", err)
	}

	return nil
}

func (g *BundleGenerator) addSystemInfo() {
	if err := g.addRoutes(); err != nil {
		log.Errorf("failed to add routes to debug bundle: %v", err)
	}

	if err := g.addInterfaces(); err != nil {
		log.Errorf("failed to add interfaces to debug bundle: %v", err)
	}

	if err := g.addIPRules(); err != nil {
		log.Errorf("failed to add IP rules to debug bundle: %v", err)
	}

	if err := g.addFirewallRules(); err != nil {
		log.Errorf("failed to add firewall rules to debug bundle: %v", err)
	}
}

func (g *BundleGenerator) addReadme() error {
	readmeReader := strings.NewReader(readmeContent)
	if err := g.addFileToZip(readmeReader, "README.txt"); err != nil {
		return fmt.Errorf("add README file to zip: %w", err)
	}
	return nil
}

func (g *BundleGenerator) addStatus() error {
	if status := g.clientStatus; status != "" {
		statusReader := strings.NewReader(status)
		if err := g.addFileToZip(statusReader, "status.txt"); err != nil {
			return fmt.Errorf("add status file to zip: %w", err)
		}
	}
	return nil
}

func (g *BundleGenerator) addConfig() error {
	if g.internalConfig == nil {
		log.Debug("skipping empty config in debug bundle")
		return nil
	}

	var configContent strings.Builder
	g.addCommonConfigFields(&configContent)

	if g.anonymize {
		if g.internalConfig.ManagementURL != nil {
			configContent.WriteString(fmt.Sprintf("ManagementURL: %s\n", g.anonymizer.AnonymizeURI(g.internalConfig.ManagementURL.String())))
		}
		if g.internalConfig.AdminURL != nil {
			configContent.WriteString(fmt.Sprintf("AdminURL: %s\n", g.anonymizer.AnonymizeURI(g.internalConfig.AdminURL.String())))
		}
		configContent.WriteString(fmt.Sprintf("NATExternalIPs: %v\n", anonymizeNATExternalIPs(g.internalConfig.NATExternalIPs, g.anonymizer)))
		if g.internalConfig.CustomDNSAddress != "" {
			configContent.WriteString(fmt.Sprintf("CustomDNSAddress: %s\n", g.anonymizer.AnonymizeString(g.internalConfig.CustomDNSAddress)))
		}
	} else {
		if g.internalConfig.ManagementURL != nil {
			configContent.WriteString(fmt.Sprintf("ManagementURL: %s\n", g.internalConfig.ManagementURL.String()))
		}
		if g.internalConfig.AdminURL != nil {
			configContent.WriteString(fmt.Sprintf("AdminURL: %s\n", g.internalConfig.AdminURL.String()))
		}
		configContent.WriteString(fmt.Sprintf("NATExternalIPs: %v\n", g.internalConfig.NATExternalIPs))
		if g.internalConfig.CustomDNSAddress != "" {
			configContent.WriteString(fmt.Sprintf("CustomDNSAddress: %s\n", g.internalConfig.CustomDNSAddress))
		}
	}

	configReader := strings.NewReader(configContent.String())
	if err := g.addFileToZip(configReader, "config.txt"); err != nil {
		return fmt.Errorf("add config file to zip: %w", err)
	}

	return nil
}

func (g *BundleGenerator) addCommonConfigFields(configContent *strings.Builder) {
	configContent.WriteString("NetBird Client Configuration:\n\n")

	configContent.WriteString(fmt.Sprintf("WgIface: %s\n", g.internalConfig.WgIface))
	configContent.WriteString(fmt.Sprintf("WgPort: %d\n", g.internalConfig.WgPort))
	if g.internalConfig.NetworkMonitor != nil {
		configContent.WriteString(fmt.Sprintf("NetworkMonitor: %v\n", *g.internalConfig.NetworkMonitor))
	}
	configContent.WriteString(fmt.Sprintf("IFaceBlackList: %v\n", g.internalConfig.IFaceBlackList))
	configContent.WriteString(fmt.Sprintf("DisableIPv6Discovery: %v\n", g.internalConfig.DisableIPv6Discovery))
	configContent.WriteString(fmt.Sprintf("RosenpassEnabled: %v\n", g.internalConfig.RosenpassEnabled))
	configContent.WriteString(fmt.Sprintf("RosenpassPermissive: %v\n", g.internalConfig.RosenpassPermissive))
	if g.internalConfig.ServerSSHAllowed != nil {
		configContent.WriteString(fmt.Sprintf("ServerSSHAllowed: %v\n", *g.internalConfig.ServerSSHAllowed))
	}

	configContent.WriteString(fmt.Sprintf("DisableClientRoutes: %v\n", g.internalConfig.DisableClientRoutes))
	configContent.WriteString(fmt.Sprintf("DisableServerRoutes: %v\n", g.internalConfig.DisableServerRoutes))
	configContent.WriteString(fmt.Sprintf("DisableDNS: %v\n", g.internalConfig.DisableDNS))
	configContent.WriteString(fmt.Sprintf("DisableFirewall: %v\n", g.internalConfig.DisableFirewall))
	configContent.WriteString(fmt.Sprintf("BlockLANAccess: %v\n", g.internalConfig.BlockLANAccess))
	configContent.WriteString(fmt.Sprintf("BlockInbound: %v\n", g.internalConfig.BlockInbound))

	if g.internalConfig.DisableNotifications != nil {
		configContent.WriteString(fmt.Sprintf("DisableNotifications: %v\n", *g.internalConfig.DisableNotifications))
	}

	configContent.WriteString(fmt.Sprintf("DNSLabels: %v\n", g.internalConfig.DNSLabels))

	configContent.WriteString(fmt.Sprintf("DisableAutoConnect: %v\n", g.internalConfig.DisableAutoConnect))

	configContent.WriteString(fmt.Sprintf("DNSRouteInterval: %s\n", g.internalConfig.DNSRouteInterval))

	if g.internalConfig.ClientCertPath != "" {
		configContent.WriteString(fmt.Sprintf("ClientCertPath: %s\n", g.internalConfig.ClientCertPath))
	}
	if g.internalConfig.ClientCertKeyPath != "" {
		configContent.WriteString(fmt.Sprintf("ClientCertKeyPath: %s\n", g.internalConfig.ClientCertKeyPath))
	}

	configContent.WriteString(fmt.Sprintf("LazyConnectionEnabled: %v\n", g.internalConfig.LazyConnectionEnabled))
}

func (g *BundleGenerator) addProf() (err error) {
	defer func() {
		if r := recover(); r != nil {
			err = fmt.Errorf("panic while profiling: %v", r)
		}
	}()

	runtime.SetBlockProfileRate(1)
	_ = runtime.SetMutexProfileFraction(1)
	defer runtime.SetBlockProfileRate(0)
	defer runtime.SetMutexProfileFraction(0)

	time.Sleep(5 * time.Second)

	for _, profile := range []string{"goroutine", "block", "mutex", "heap", "allocs", "threadcreate"} {
		var buff []byte
		myBuff := bytes.NewBuffer(buff)
		err := pprof.Lookup(profile).WriteTo(myBuff, 0)
		if err != nil {
			return fmt.Errorf("write %s profile: %w", profile, err)
		}

		if err := g.addFileToZip(myBuff, profile+".prof"); err != nil {
			return fmt.Errorf("add %s file to zip: %w", profile, err)
		}
	}
	return nil
}

func (g *BundleGenerator) addInterfaces() error {
	interfaces, err := net.Interfaces()
	if err != nil {
		return fmt.Errorf("get interfaces: %w", err)
	}

	interfacesContent := formatInterfaces(interfaces, g.anonymize, g.anonymizer)
	interfacesReader := strings.NewReader(interfacesContent)
	if err := g.addFileToZip(interfacesReader, "interfaces.txt"); err != nil {
		return fmt.Errorf("add interfaces file to zip: %w", err)
	}

	return nil
}

func (g *BundleGenerator) addResolvedDomains() error {
	if g.statusRecorder == nil {
		log.Debugf("skipping resolved domains in debug bundle: no status recorder")
		return nil
	}

	resolvedDomains := g.statusRecorder.GetResolvedDomainsStates()
	if len(resolvedDomains) == 0 {
		log.Debugf("skipping resolved domains in debug bundle: no resolved domains")
		return nil
	}

	resolvedDomainsContent := formatResolvedDomains(resolvedDomains, g.anonymize, g.anonymizer)
	resolvedDomainsReader := strings.NewReader(resolvedDomainsContent)
	if err := g.addFileToZip(resolvedDomainsReader, "resolved_domains.txt"); err != nil {
		return fmt.Errorf("add resolved domains file to zip: %w", err)
	}

	return nil
}

func (g *BundleGenerator) addNetworkMap() error {
	if g.networkMap == nil {
		log.Debugf("skipping empty network map in debug bundle")
		return nil
	}

	if g.anonymize {
		if err := anonymizeNetworkMap(g.networkMap, g.anonymizer); err != nil {
			return fmt.Errorf("anonymize network map: %w", err)
		}
	}

	options := protojson.MarshalOptions{
		EmitUnpopulated: true,
		UseProtoNames:   true,
		Indent:          "  ",
		AllowPartial:    true,
	}

	jsonBytes, err := options.Marshal(g.networkMap)
	if err != nil {
		return fmt.Errorf("generate json: %w", err)
	}

	if err := g.addFileToZip(bytes.NewReader(jsonBytes), "network_map.json"); err != nil {
		return fmt.Errorf("add network map to zip: %w", err)
	}

	return nil
}

func (g *BundleGenerator) addStateFile() error {
	sm := profilemanager.ServiceManager{}
	path := sm.GetStatePath()
	if path == "" {
		return nil
	}

	data, err := os.ReadFile(path)
	if err != nil {
		if errors.Is(err, fs.ErrNotExist) {
			return nil
		}
		return fmt.Errorf("read state file: %w", err)
	}

	if g.anonymize {
		var rawStates map[string]json.RawMessage
		if err := json.Unmarshal(data, &rawStates); err != nil {
			return fmt.Errorf("unmarshal states: %w", err)
		}

		if err := anonymizeStateFile(&rawStates, g.anonymizer); err != nil {
			return fmt.Errorf("anonymize state file: %w", err)
		}

		bs, err := json.MarshalIndent(rawStates, "", "  ")
		if err != nil {
			return fmt.Errorf("marshal states: %w", err)
		}
		data = bs
	}

	if err := g.addFileToZip(bytes.NewReader(data), "state.json"); err != nil {
		return fmt.Errorf("add state file to zip: %w", err)
	}

	return nil
}

func (g *BundleGenerator) addCorruptedStateFiles() error {
	sm := profilemanager.ServiceManager{}
	pattern := sm.GetStatePath()
	if pattern == "" {
		return nil
	}
	pattern += "*.corrupted.*"
	matches, err := filepath.Glob(pattern)
	if err != nil {
		return fmt.Errorf("find corrupted state files: %w", err)
	}

	for _, match := range matches {
		data, err := os.ReadFile(match)
		if err != nil {
			log.Warnf("Failed to read corrupted state file %s: %v", match, err)
			continue
		}

		fileName := filepath.Base(match)
		if err := g.addFileToZip(bytes.NewReader(data), "corrupted_states/"+fileName); err != nil {
			log.Warnf("Failed to add corrupted state file %s to zip: %v", fileName, err)
			continue
		}

		log.Debugf("Added corrupted state file to debug bundle: %s", fileName)
	}

	return nil
}

func (g *BundleGenerator) addLogfile() error {
	if g.logFile == "" {
		log.Debugf("skipping empty log file in debug bundle")
		return nil
	}

	logDir := filepath.Dir(g.logFile)

	if err := g.addSingleLogfile(g.logFile, clientLogFile); err != nil {
		return fmt.Errorf("add client log file to zip: %w", err)
	}

	g.addRotatedLogFiles(logDir)

	stdErrLogPath := filepath.Join(logDir, errorLogFile)
	stdoutLogPath := filepath.Join(logDir, stdoutLogFile)
	if runtime.GOOS == "darwin" {
		stdErrLogPath = darwinErrorLogPath
		stdoutLogPath = darwinStdoutLogPath
	}

	if err := g.addSingleLogfile(stdErrLogPath, errorLogFile); err != nil {
		log.Warnf("Failed to add %s to zip: %v", errorLogFile, err)
	}

	if err := g.addSingleLogfile(stdoutLogPath, stdoutLogFile); err != nil {
		log.Warnf("Failed to add %s to zip: %v", stdoutLogFile, err)
	}

	return nil
}

// addSingleLogfile adds a single log file to the archive
func (g *BundleGenerator) addSingleLogfile(logPath, targetName string) error {
	logFile, err := os.Open(logPath)
	if err != nil {
		return fmt.Errorf("open log file %s: %w", targetName, err)
	}
	defer func() {
		if err := logFile.Close(); err != nil {
			log.Errorf("failed to close log file %s: %v", targetName, err)
		}
	}()

	var logReader io.Reader = logFile
	if g.anonymize {
		var writer *io.PipeWriter
		logReader, writer = io.Pipe()

		go anonymizeLog(logFile, writer, g.anonymizer)
	}
	if err := g.addFileToZip(logReader, targetName); err != nil {
		return fmt.Errorf("add %s to zip: %w", targetName, err)
	}

	return nil
}

// addSingleLogFileGz adds a single gzipped log file to the archive
func (g *BundleGenerator) addSingleLogFileGz(logPath, targetName string) error {
	f, err := os.Open(logPath)
	if err != nil {
		return fmt.Errorf("open gz log file %s: %w", targetName, err)
	}
	defer func() {
		if err := f.Close(); err != nil {
			log.Errorf("failed to close gz file %s: %v", targetName, err)
		}
	}()

	gzr, err := gzip.NewReader(f)
	if err != nil {
		return fmt.Errorf("create gzip reader: %w", err)
	}
	defer func() {
		if err := gzr.Close(); err != nil {
			log.Errorf("failed to close gzip reader %s: %v", targetName, err)
		}
	}()

	var logReader io.Reader = gzr
	if g.anonymize {
		var pw *io.PipeWriter
		logReader, pw = io.Pipe()
		go anonymizeLog(gzr, pw, g.anonymizer)
	}

	var buf bytes.Buffer
	gw := gzip.NewWriter(&buf)
	if _, err := io.Copy(gw, logReader); err != nil {
		return fmt.Errorf("re-gzip: %w", err)
	}

	if err := gw.Close(); err != nil {
		return fmt.Errorf("close gzip writer: %w", err)
	}

	if err := g.addFileToZip(&buf, targetName); err != nil {
		return fmt.Errorf("add anonymized gz: %w", err)
	}

	return nil
}

// addRotatedLogFiles adds rotated log files to the bundle based on logFileCount
func (g *BundleGenerator) addRotatedLogFiles(logDir string) {
	if g.logFileCount == 0 {
		return
	}

	pattern := filepath.Join(logDir, "client-*.log.gz")
	files, err := filepath.Glob(pattern)
	if err != nil {
		log.Warnf("failed to glob rotated logs: %v", err)
		return
	}

	if len(files) == 0 {
		return
	}

	// sort files by modification time (newest first)
	sort.Slice(files, func(i, j int) bool {
		fi, err := os.Stat(files[i])
		if err != nil {
			log.Warnf("failed to stat rotated log %s: %v", files[i], err)
			return false
		}
		fj, err := os.Stat(files[j])
		if err != nil {
			log.Warnf("failed to stat rotated log %s: %v", files[j], err)
			return false
		}
		return fi.ModTime().After(fj.ModTime())
	})

	maxFiles := int(g.logFileCount)
	if maxFiles > len(files) {
		maxFiles = len(files)
	}

	for i := 0; i < maxFiles; i++ {
		name := filepath.Base(files[i])
		if err := g.addSingleLogFileGz(files[i], name); err != nil {
			log.Warnf("failed to add rotated log %s: %v", name, err)
		}
	}
}

func (g *BundleGenerator) addFileToZip(reader io.Reader, filename string) error {
	header := &zip.FileHeader{
		Name:     filename,
		Method:   zip.Deflate,
		Modified: time.Now(),

		CreatorVersion: 20,    // Version 2.0
		ReaderVersion:  20,    // Version 2.0
		Flags:          0x800, // UTF-8 filename
	}

	// If the reader is a file, we can get more accurate information
	if f, ok := reader.(*os.File); ok {
		if stat, err := f.Stat(); err != nil {
			log.Tracef("failed to get file stat for %s: %v", filename, err)
		} else {
			header.Modified = stat.ModTime()
		}
	}

	writer, err := g.archive.CreateHeader(header)
	if err != nil {
		return fmt.Errorf("create zip file header: %w", err)
	}

	if _, err := io.Copy(writer, reader); err != nil {
		return fmt.Errorf("write file to zip: %w", err)
	}

	return nil
}

func seedFromStatus(a *anonymize.Anonymizer, status *peer.FullStatus) {
	status.ManagementState.URL = a.AnonymizeURI(status.ManagementState.URL)
	status.SignalState.URL = a.AnonymizeURI(status.SignalState.URL)

	status.LocalPeerState.FQDN = a.AnonymizeDomain(status.LocalPeerState.FQDN)

	for _, p := range status.Peers {
		a.AnonymizeDomain(p.FQDN)
		for route := range p.GetRoutes() {
			a.AnonymizeRoute(route)
		}
	}

	for route := range status.LocalPeerState.Routes {
		a.AnonymizeRoute(route)
	}

	for _, nsGroup := range status.NSGroupStates {
		for _, domain := range nsGroup.Domains {
			a.AnonymizeDomain(domain)
		}
	}

	for _, relay := range status.Relays {
		if relay.URI != "" {
			a.AnonymizeURI(relay.URI)
		}
	}
}

func anonymizeLog(reader io.Reader, writer *io.PipeWriter, anonymizer *anonymize.Anonymizer) {
	defer func() {
		// always nil
		_ = writer.Close()
	}()

	scanner := bufio.NewScanner(reader)
	for scanner.Scan() {
		line := anonymizer.AnonymizeString(scanner.Text())
		if _, err := writer.Write([]byte(line + "\n")); err != nil {
			if err := writer.CloseWithError(fmt.Errorf("anonymize write: %w", err)); err != nil {
				log.Errorf("Failed to close writer: %v", err)
			}
			return
		}
	}
	if err := scanner.Err(); err != nil {
		if err := writer.CloseWithError(fmt.Errorf("anonymize scan: %w", err)); err != nil {
			log.Errorf("Failed to close writer: %v", err)
		}
		return
	}
}

func anonymizeNATExternalIPs(ips []string, anonymizer *anonymize.Anonymizer) []string {
	anonymizedIPs := make([]string, len(ips))
	for i, ip := range ips {
		parts := strings.SplitN(ip, "/", 2)

		ip1, err := netip.ParseAddr(parts[0])
		if err != nil {
			anonymizedIPs[i] = ip
			continue
		}
		ip1anon := anonymizer.AnonymizeIP(ip1)

		if len(parts) == 2 {
			ip2, err := netip.ParseAddr(parts[1])
			if err != nil {
				anonymizedIPs[i] = fmt.Sprintf("%s/%s", ip1anon, parts[1])
			} else {
				ip2anon := anonymizer.AnonymizeIP(ip2)
				anonymizedIPs[i] = fmt.Sprintf("%s/%s", ip1anon, ip2anon)
			}
		} else {
			anonymizedIPs[i] = ip1anon.String()
		}
	}
	return anonymizedIPs
}

func anonymizeNetworkMap(networkMap *mgmProto.NetworkMap, anonymizer *anonymize.Anonymizer) error {
	if networkMap.PeerConfig != nil {
		anonymizePeerConfig(networkMap.PeerConfig, anonymizer)
	}

	for _, p := range networkMap.RemotePeers {
		anonymizeRemotePeer(p, anonymizer)
	}

	for _, p := range networkMap.OfflinePeers {
		anonymizeRemotePeer(p, anonymizer)
	}

	for _, r := range networkMap.Routes {
		anonymizeRoute(r, anonymizer)
	}

	if networkMap.DNSConfig != nil {
		anonymizeDNSConfig(networkMap.DNSConfig, anonymizer)
	}

	for _, rule := range networkMap.FirewallRules {
		anonymizeFirewallRule(rule, anonymizer)
	}

	for _, rule := range networkMap.RoutesFirewallRules {
		anonymizeRouteFirewallRule(rule, anonymizer)
	}

	return nil
}

func anonymizePeerConfig(config *mgmProto.PeerConfig, anonymizer *anonymize.Anonymizer) {
	if config == nil {
		return
	}

	if addr, err := netip.ParseAddr(config.Address); err == nil {
		config.Address = anonymizer.AnonymizeIP(addr).String()
	}

	if config.SshConfig != nil && len(config.SshConfig.SshPubKey) > 0 {
		config.SshConfig.SshPubKey = []byte("ssh-placeholder-key")
	}

	config.Dns = anonymizer.AnonymizeString(config.Dns)
	config.Fqdn = anonymizer.AnonymizeDomain(config.Fqdn)
}

func anonymizeRemotePeer(peer *mgmProto.RemotePeerConfig, anonymizer *anonymize.Anonymizer) {
	if peer == nil {
		return
	}

	for i, ip := range peer.AllowedIps {
		if prefix, err := netip.ParsePrefix(ip); err == nil {
			anonIP := anonymizer.AnonymizeIP(prefix.Addr())
			peer.AllowedIps[i] = fmt.Sprintf("%s/%d", anonIP, prefix.Bits())
		} else if addr, err := netip.ParseAddr(ip); err == nil {
			peer.AllowedIps[i] = anonymizer.AnonymizeIP(addr).String()
		}
	}

	peer.Fqdn = anonymizer.AnonymizeDomain(peer.Fqdn)

	if peer.SshConfig != nil && len(peer.SshConfig.SshPubKey) > 0 {
		peer.SshConfig.SshPubKey = []byte("ssh-placeholder-key")
	}
}

func anonymizeRoute(route *mgmProto.Route, anonymizer *anonymize.Anonymizer) {
	if route == nil {
		return
	}

	if prefix, err := netip.ParsePrefix(route.Network); err == nil {
		anonIP := anonymizer.AnonymizeIP(prefix.Addr())
		route.Network = fmt.Sprintf("%s/%d", anonIP, prefix.Bits())
	}

	for i, domain := range route.Domains {
		route.Domains[i] = anonymizer.AnonymizeDomain(domain)
	}

	route.NetID = anonymizer.AnonymizeString(route.NetID)
}

func anonymizeDNSConfig(config *mgmProto.DNSConfig, anonymizer *anonymize.Anonymizer) {
	if config == nil {
		return
	}

	anonymizeNameBundleGeneratorGroups(config.NameServerGroups, anonymizer)
	anonymizeCustomZones(config.CustomZones, anonymizer)
}

func anonymizeNameBundleGeneratorGroups(groups []*mgmProto.NameServerGroup, anonymizer *anonymize.Anonymizer) {
	for _, group := range groups {
		anonymizeBundleGenerators(group.NameServers, anonymizer)
		anonymizeDomains(group.Domains, anonymizer)
	}
}

func anonymizeBundleGenerators(servers []*mgmProto.NameServer, anonymizer *anonymize.Anonymizer) {
	for _, server := range servers {
		if addr, err := netip.ParseAddr(server.IP); err == nil {
			server.IP = anonymizer.AnonymizeIP(addr).String()
		}
	}
}

func anonymizeDomains(domains []string, anonymizer *anonymize.Anonymizer) {
	for i, domain := range domains {
		domains[i] = anonymizer.AnonymizeDomain(domain)
	}
}

func anonymizeCustomZones(zones []*mgmProto.CustomZone, anonymizer *anonymize.Anonymizer) {
	for _, zone := range zones {
		zone.Domain = anonymizer.AnonymizeDomain(zone.Domain)
		anonymizeRecords(zone.Records, anonymizer)
	}
}

func anonymizeRecords(records []*mgmProto.SimpleRecord, anonymizer *anonymize.Anonymizer) {
	for _, record := range records {
		record.Name = anonymizer.AnonymizeDomain(record.Name)
		anonymizeRData(record, anonymizer)
	}
}

func anonymizeRData(record *mgmProto.SimpleRecord, anonymizer *anonymize.Anonymizer) {
	switch record.Type {
	case 1, 28:
		if addr, err := netip.ParseAddr(record.RData); err == nil {
			record.RData = anonymizer.AnonymizeIP(addr).String()
		}
	default:
		record.RData = anonymizer.AnonymizeString(record.RData)
	}
}

func anonymizeFirewallRule(rule *mgmProto.FirewallRule, anonymizer *anonymize.Anonymizer) {
	if rule == nil {
		return
	}

	if addr, err := netip.ParseAddr(rule.PeerIP); err == nil {
		rule.PeerIP = anonymizer.AnonymizeIP(addr).String()
	}
}

func anonymizeRouteFirewallRule(rule *mgmProto.RouteFirewallRule, anonymizer *anonymize.Anonymizer) {
	if rule == nil {
		return
	}

	for i, sourceRange := range rule.SourceRanges {
		if prefix, err := netip.ParsePrefix(sourceRange); err == nil {
			anonIP := anonymizer.AnonymizeIP(prefix.Addr())
			rule.SourceRanges[i] = fmt.Sprintf("%s/%d", anonIP, prefix.Bits())
		}
	}

	if prefix, err := netip.ParsePrefix(rule.Destination); err == nil {
		anonIP := anonymizer.AnonymizeIP(prefix.Addr())
		rule.Destination = fmt.Sprintf("%s/%d", anonIP, prefix.Bits())
	}
}

func anonymizeStateFile(rawStates *map[string]json.RawMessage, anonymizer *anonymize.Anonymizer) error {
	for name, rawState := range *rawStates {
		if string(rawState) == "null" {
			continue
		}

		var state map[string]any
		if err := json.Unmarshal(rawState, &state); err != nil {
			return fmt.Errorf("unmarshal state %s: %w", name, err)
		}

		state = anonymizeValue(state, anonymizer).(map[string]any)

		bs, err := json.Marshal(state)
		if err != nil {
			return fmt.Errorf("marshal state %s: %w", name, err)
		}

		(*rawStates)[name] = bs
	}

	return nil
}

func anonymizeValue(value any, anonymizer *anonymize.Anonymizer) any {
	switch v := value.(type) {
	case string:
		return anonymizeString(v, anonymizer)
	case map[string]any:
		return anonymizeMap(v, anonymizer)
	case []any:
		return anonymizeSlice(v, anonymizer)
	}
	return value
}

func anonymizeString(v string, anonymizer *anonymize.Anonymizer) string {
	if prefix, err := netip.ParsePrefix(v); err == nil {
		anonIP := anonymizer.AnonymizeIP(prefix.Addr())
		return fmt.Sprintf("%s/%d", anonIP, prefix.Bits())
	}
	if ip, err := netip.ParseAddr(v); err == nil {
		return anonymizer.AnonymizeIP(ip).String()
	}
	return anonymizer.AnonymizeString(v)
}

func anonymizeMap(v map[string]any, anonymizer *anonymize.Anonymizer) map[string]any {
	result := make(map[string]any, len(v))
	for key, val := range v {
		newKey := anonymizeMapKey(key, anonymizer)
		result[newKey] = anonymizeValue(val, anonymizer)
	}
	return result
}

func anonymizeMapKey(key string, anonymizer *anonymize.Anonymizer) string {
	if prefix, err := netip.ParsePrefix(key); err == nil {
		anonIP := anonymizer.AnonymizeIP(prefix.Addr())
		return fmt.Sprintf("%s/%d", anonIP, prefix.Bits())
	}
	if ip, err := netip.ParseAddr(key); err == nil {
		return anonymizer.AnonymizeIP(ip).String()
	}
	return key
}

func anonymizeSlice(v []any, anonymizer *anonymize.Anonymizer) []any {
	for i, val := range v {
		v[i] = anonymizeValue(val, anonymizer)
	}
	return v
}<|MERGE_RESOLUTION|>--- conflicted
+++ resolved
@@ -198,12 +198,8 @@
 type BundleGenerator struct {
 	anonymizer *anonymize.Anonymizer
 
-<<<<<<< HEAD
 	// deps
 	internalConfig *profilemanager.Config
-=======
-	internalConfig *internal.Config
->>>>>>> e0d9306b
 	statusRecorder *peer.Status
 	networkMap     *mgmProto.NetworkMap
 	logFile        string
