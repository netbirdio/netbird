package manager

import (
	"context"
	"sync"
	"time"

	log "github.com/sirupsen/logrus"
	"golang.org/x/exp/maps"

	"github.com/netbirdio/netbird/client/internal/lazyconn"
	"github.com/netbirdio/netbird/client/internal/lazyconn/activity"
	"github.com/netbirdio/netbird/client/internal/lazyconn/inactivity"
	"github.com/netbirdio/netbird/client/internal/peer/dispatcher"
	peerid "github.com/netbirdio/netbird/client/internal/peer/id"
	"github.com/netbirdio/netbird/client/internal/peerstore"
	"github.com/netbirdio/netbird/route"
)

const (
	watcherActivity watcherType = iota
	watcherInactivity
)

type watcherType int

type managedPeer struct {
	peerCfg         *lazyconn.PeerConfig
	expectedWatcher watcherType
}

type Config struct {
	InactivityThreshold *time.Duration
}

// Manager manages lazy connections
// It is responsible for:
// - Managing lazy connections activated on-demand
// - Managing inactivity monitors for lazy connections (based on peer disconnection events)
// - Maintaining a list of excluded peers that should always have permanent connections
// - Handling connection establishment based on peer signaling
// - Managing route HA groups and activating all peers in a group when one peer is activated
type Manager struct {
	engineCtx           context.Context
	peerStore           *peerstore.Store
	connStateDispatcher *dispatcher.ConnectionDispatcher
	inactivityThreshold time.Duration

	connStateListener    *dispatcher.ConnectionListener
	managedPeers         map[string]*lazyconn.PeerConfig
	managedPeersByConnID map[peerid.ConnID]*managedPeer
	excludes             map[string]lazyconn.PeerConfig
	managedPeersMu       sync.Mutex

	activityManager    *activity.Manager
	inactivityMonitors map[peerid.ConnID]*inactivity.Monitor

	// Route HA group management
	peerToHAGroups map[string][]route.HAUniqueID // peer ID -> HA groups they belong to
	haGroupToPeers map[route.HAUniqueID][]string // HA group -> peer IDs in the group
	routesMu       sync.RWMutex

<<<<<<< HEAD
	ctx        context.Context
	cancel     context.CancelFunc
=======
>>>>>>> e98fcaa5
	onInactive chan peerid.ConnID
}

// NewManager creates a new lazy connection manager
// engineCtx is the context for creating peer Connection
func NewManager(config Config, engineCtx context.Context, peerStore *peerstore.Store, wgIface lazyconn.WGIface, connStateDispatcher *dispatcher.ConnectionDispatcher) *Manager {
	log.Infof("setup lazy connection service")
	m := &Manager{
		engineCtx:            engineCtx,
		peerStore:            peerStore,
		connStateDispatcher:  connStateDispatcher,
		inactivityThreshold:  inactivity.DefaultInactivityThreshold,
		managedPeers:         make(map[string]*lazyconn.PeerConfig),
		managedPeersByConnID: make(map[peerid.ConnID]*managedPeer),
		excludes:             make(map[string]lazyconn.PeerConfig),
		activityManager:      activity.NewManager(wgIface),
		inactivityMonitors:   make(map[peerid.ConnID]*inactivity.Monitor),
		peerToHAGroups:       make(map[string][]route.HAUniqueID),
		haGroupToPeers:       make(map[route.HAUniqueID][]string),
		onInactive:           make(chan peerid.ConnID),
	}

	if config.InactivityThreshold != nil {
		if *config.InactivityThreshold >= inactivity.MinimumInactivityThreshold {
			m.inactivityThreshold = *config.InactivityThreshold
		} else {
			log.Warnf("inactivity threshold is too low, using %v", m.inactivityThreshold)
		}
	}

	m.connStateListener = &dispatcher.ConnectionListener{
		OnConnected:    m.onPeerConnected,
		OnDisconnected: m.onPeerDisconnected,
	}

	connStateDispatcher.AddListener(m.connStateListener)

	return m
}

// UpdateRouteHAMap updates the HA group mappings for routes
// This should be called when route configuration changes
func (m *Manager) UpdateRouteHAMap(haMap route.HAMap) {
	m.routesMu.Lock()
	defer m.routesMu.Unlock()

	maps.Clear(m.peerToHAGroups)
	maps.Clear(m.haGroupToPeers)

	for haUniqueID, routes := range haMap {
		var peers []string

		peerSet := make(map[string]bool)
		for _, r := range routes {
			if !peerSet[r.Peer] {
				peerSet[r.Peer] = true
				peers = append(peers, r.Peer)
			}
		}

		if len(peers) <= 1 {
			continue
		}

		m.haGroupToPeers[haUniqueID] = peers

		for _, peerID := range peers {
			m.peerToHAGroups[peerID] = append(m.peerToHAGroups[peerID], haUniqueID)
		}
	}

	log.Debugf("updated route HA mappings: %d HA groups, %d peers with routes",
		len(m.haGroupToPeers), len(m.peerToHAGroups))
}

// Start starts the manager and listens for peer activity and inactivity events
func (m *Manager) Start(ctx context.Context) {
	defer m.close()

<<<<<<< HEAD
	m.ctx, m.cancel = context.WithCancel(ctx)
=======
>>>>>>> e98fcaa5
	for {
		select {
		case <-m.ctx.Done():
			return
		case peerConnID := <-m.activityManager.OnActivityChan:
			m.onPeerActivity(m.ctx, peerConnID)
		case peerConnID := <-m.onInactive:
			m.onPeerInactivityTimedOut(peerConnID)
		}
	}
}

// ExcludePeer marks peers for a permanent connection
// It removes peers from the managed list if they are added to the exclude list
// Adds them back to the managed list and start the inactivity listener if they are removed from the exclude list. In
// this case, we suppose that the connection status is connected or connecting.
// If the peer is not exists yet in the managed list then the responsibility is the upper layer to call the AddPeer function
func (m *Manager) ExcludePeer(ctx context.Context, peerConfigs []lazyconn.PeerConfig) []string {
	m.managedPeersMu.Lock()
	defer m.managedPeersMu.Unlock()

	added := make([]string, 0)
	excludes := make(map[string]lazyconn.PeerConfig, len(peerConfigs))

	for _, peerCfg := range peerConfigs {
		log.Infof("update excluded lazy connection list with peer: %s", peerCfg.PublicKey)
		excludes[peerCfg.PublicKey] = peerCfg
	}

	// if a peer is newly added to the exclude list, remove from the managed peers list
	for pubKey, peerCfg := range excludes {
		if _, wasExcluded := m.excludes[pubKey]; wasExcluded {
			continue
		}

		added = append(added, pubKey)
		peerCfg.Log.Infof("peer newly added to lazy connection exclude list")
		m.removePeer(pubKey)
	}

	// if a peer has been removed from exclude list then it should be added to the managed peers
	for pubKey, peerCfg := range m.excludes {
		if _, stillExcluded := excludes[pubKey]; stillExcluded {
			continue
		}

		peerCfg.Log.Infof("peer removed from lazy connection exclude list")

		if err := m.addActivePeer(ctx, peerCfg); err != nil {
			log.Errorf("failed to add peer to lazy connection manager: %s", err)
			continue
		}
	}

	m.excludes = excludes
	return added
}

func (m *Manager) AddPeer(ctx context.Context, peerCfg lazyconn.PeerConfig) (bool, error) {
	m.managedPeersMu.Lock()
	defer m.managedPeersMu.Unlock()

	peerCfg.Log.Debugf("adding peer to lazy connection manager")

	_, exists := m.excludes[peerCfg.PublicKey]
	if exists {
		return true, nil
	}

	if _, ok := m.managedPeers[peerCfg.PublicKey]; ok {
		peerCfg.Log.Warnf("peer already managed")
		return false, nil
	}

	if err := m.activityManager.MonitorPeerActivity(peerCfg); err != nil {
		return false, err
	}

	im := inactivity.NewInactivityMonitor(peerCfg.PeerConnID, m.inactivityThreshold)
	m.inactivityMonitors[peerCfg.PeerConnID] = im

	m.managedPeers[peerCfg.PublicKey] = &peerCfg
	m.managedPeersByConnID[peerCfg.PeerConnID] = &managedPeer{
		peerCfg:         &peerCfg,
		expectedWatcher: watcherActivity,
	}

	// Check if this peer should be activated because its HA group peers are active
	if group, ok := m.shouldActivateNewPeer(peerCfg.PublicKey); ok {
		peerCfg.Log.Debugf("peer belongs to active HA group %s, will activate immediately", group)
		m.activateNewPeerInActiveGroup(ctx, peerCfg)
	}

	return false, nil
}

// AddActivePeers adds a list of peers to the lazy connection manager
// suppose these peers was in connected or in connecting states
func (m *Manager) AddActivePeers(ctx context.Context, peerCfg []lazyconn.PeerConfig) error {
	m.managedPeersMu.Lock()
	defer m.managedPeersMu.Unlock()

	for _, cfg := range peerCfg {
		if _, ok := m.managedPeers[cfg.PublicKey]; ok {
			cfg.Log.Errorf("peer already managed")
			continue
		}

		if err := m.addActivePeer(ctx, cfg); err != nil {
			cfg.Log.Errorf("failed to add peer to lazy connection manager: %v", err)
			return err
		}
	}
	return nil
}

func (m *Manager) RemovePeer(peerID string) {
	m.managedPeersMu.Lock()
	defer m.managedPeersMu.Unlock()

	m.removePeer(peerID)
}

// ActivatePeer activates a peer connection when a signal message is received
// Also activates all peers in the same HA groups as this peer
func (m *Manager) ActivatePeer(ctx context.Context, peerID string) (found bool) {
	m.managedPeersMu.Lock()
	defer m.managedPeersMu.Unlock()
	cfg, mp := m.getPeerForActivation(peerID)
	if cfg == nil {
		return false
	}

	if !m.activateSinglePeer(ctx, cfg, mp) {
		return false
	}

	m.activateHAGroupPeers(ctx, peerID)

	return true
}

// getPeerForActivation checks if a peer can be activated and returns the necessary structs
// Returns nil values if the peer should be skipped
func (m *Manager) getPeerForActivation(peerID string) (*lazyconn.PeerConfig, *managedPeer) {
	cfg, ok := m.managedPeers[peerID]
	if !ok {
		return nil, nil
	}

	mp, ok := m.managedPeersByConnID[cfg.PeerConnID]
	if !ok {
		return nil, nil
	}

	// signal messages coming continuously after success activation, with this avoid the multiple activation
	if mp.expectedWatcher == watcherInactivity {
		return nil, nil
	}

	return cfg, mp
}

// activateSinglePeer activates a single peer (internal method)
func (m *Manager) activateSinglePeer(ctx context.Context, cfg *lazyconn.PeerConfig, mp *managedPeer) bool {
	mp.expectedWatcher = watcherInactivity

	m.activityManager.RemovePeer(cfg.Log, cfg.PeerConnID)

	im, ok := m.inactivityMonitors[cfg.PeerConnID]
	if !ok {
		cfg.Log.Errorf("inactivity monitor not found for peer")
		return false
	}

	cfg.Log.Infof("starting inactivity monitor")
	go im.Start(ctx, m.onInactive)

	return true
}

// activateHAGroupPeers activates all peers in HA groups that the given peer belongs to
func (m *Manager) activateHAGroupPeers(ctx context.Context, triggerPeerID string) {
	var peersToActivate []string

	m.routesMu.RLock()
	haGroups := m.peerToHAGroups[triggerPeerID]

	if len(haGroups) == 0 {
		m.routesMu.RUnlock()
		log.Debugf("peer %s is not part of any HA groups", triggerPeerID)
		return
	}

	for _, haGroup := range haGroups {
		peers := m.haGroupToPeers[haGroup]
		for _, peerID := range peers {
			if peerID != triggerPeerID {
				peersToActivate = append(peersToActivate, peerID)
			}
		}
	}
	m.routesMu.RUnlock()

	activatedCount := 0
	for _, peerID := range peersToActivate {
		cfg, mp := m.getPeerForActivation(peerID)
		if cfg == nil {
			continue
		}

		if m.activateSinglePeer(ctx, cfg, mp) {
			activatedCount++
			cfg.Log.Infof("activated peer as part of HA group (triggered by %s)", triggerPeerID)
			m.peerStore.PeerConnOpen(m.engineCtx, cfg.PublicKey)
		}
	}

	if activatedCount > 0 {
		log.Infof("activated %d additional peers in HA groups for peer %s (groups: %v)",
			activatedCount, triggerPeerID, haGroups)
	}
}

// shouldActivateNewPeer checks if a newly added peer should be activated
// because other peers in its HA groups are already active
func (m *Manager) shouldActivateNewPeer(peerID string) (route.HAUniqueID, bool) {
	m.routesMu.RLock()
	defer m.routesMu.RUnlock()

	haGroups := m.peerToHAGroups[peerID]
	if len(haGroups) == 0 {
		return "", false
	}

	for _, haGroup := range haGroups {
		peers := m.haGroupToPeers[haGroup]
		for _, groupPeerID := range peers {
			if groupPeerID == peerID {
				continue
			}

			cfg, ok := m.managedPeers[groupPeerID]
			if !ok {
				continue
			}
			if mp, ok := m.managedPeersByConnID[cfg.PeerConnID]; ok && mp.expectedWatcher == watcherInactivity {
				return haGroup, true
			}
		}
	}
	return "", false
}

// activateNewPeerInActiveGroup activates a newly added peer that should be active due to HA group
func (m *Manager) activateNewPeerInActiveGroup(ctx context.Context, peerCfg lazyconn.PeerConfig) {
	mp, ok := m.managedPeersByConnID[peerCfg.PeerConnID]
	if !ok {
		return
	}

	if !m.activateSinglePeer(ctx, &peerCfg, mp) {
		return
	}

	peerCfg.Log.Infof("activated newly added peer due to active HA group peers")
	m.peerStore.PeerConnOpen(m.engineCtx, peerCfg.PublicKey)
}

func (m *Manager) addActivePeer(ctx context.Context, peerCfg lazyconn.PeerConfig) error {
	if _, ok := m.managedPeers[peerCfg.PublicKey]; ok {
		peerCfg.Log.Warnf("peer already managed")
		return nil
	}

	im := inactivity.NewInactivityMonitor(peerCfg.PeerConnID, m.inactivityThreshold)
	m.inactivityMonitors[peerCfg.PeerConnID] = im

	m.managedPeers[peerCfg.PublicKey] = &peerCfg
	m.managedPeersByConnID[peerCfg.PeerConnID] = &managedPeer{
		peerCfg:         &peerCfg,
		expectedWatcher: watcherInactivity,
	}

	peerCfg.Log.Infof("starting inactivity monitor on peer that has been removed from exclude list")
	go im.Start(ctx, m.onInactive)
	return nil
}

func (m *Manager) removePeer(peerID string) {
	cfg, ok := m.managedPeers[peerID]
	if !ok {
		return
	}

	cfg.Log.Infof("removing lazy peer")

	if im, ok := m.inactivityMonitors[cfg.PeerConnID]; ok {
		im.Stop()
		delete(m.inactivityMonitors, cfg.PeerConnID)
		cfg.Log.Debugf("inactivity monitor stopped")
	}

	m.activityManager.RemovePeer(cfg.Log, cfg.PeerConnID)
	delete(m.managedPeers, peerID)
	delete(m.managedPeersByConnID, cfg.PeerConnID)
}

func (m *Manager) close() {
	m.managedPeersMu.Lock()
	defer m.managedPeersMu.Unlock()

	m.connStateDispatcher.RemoveListener(m.connStateListener)
	m.activityManager.Close()
	for _, iw := range m.inactivityMonitors {
		iw.Stop()
	}
	m.inactivityMonitors = make(map[peerid.ConnID]*inactivity.Monitor)
	m.managedPeers = make(map[string]*lazyconn.PeerConfig)
	m.managedPeersByConnID = make(map[peerid.ConnID]*managedPeer)

	// Clear route mappings
	m.routesMu.Lock()
	m.peerToHAGroups = make(map[string][]route.HAUniqueID)
	m.haGroupToPeers = make(map[route.HAUniqueID][]string)
	m.routesMu.Unlock()

	log.Infof("lazy connection manager closed")
}

// shouldDeferIdleForHA checks if peer should stay connected due to HA group requirements
func (m *Manager) shouldDeferIdleForHA(peerID string) bool {
	m.routesMu.RLock()
	haGroups := m.peerToHAGroups[peerID]
	m.routesMu.RUnlock()

	if len(haGroups) == 0 {
		return false
	}

	for _, haGroup := range haGroups {
		m.routesMu.RLock()
		groupPeers := m.haGroupToPeers[haGroup]
		m.routesMu.RUnlock()

		for _, groupPeerID := range groupPeers {
			if groupPeerID == peerID {
				continue
			}

			cfg, ok := m.managedPeers[groupPeerID]
			if !ok {
				continue
			}

			groupMp, ok := m.managedPeersByConnID[cfg.PeerConnID]
			if !ok {
				continue
			}

			if groupMp.expectedWatcher != watcherInactivity {
				continue
			}

			// Other member is still connected, defer idle
			if peer, ok := m.peerStore.PeerConn(groupPeerID); ok && peer.IsConnected() {
				return true
			}
		}
	}

	return false
}

func (m *Manager) onPeerActivity(ctx context.Context, peerConnID peerid.ConnID) {
	m.managedPeersMu.Lock()
	defer m.managedPeersMu.Unlock()

	mp, ok := m.managedPeersByConnID[peerConnID]
	if !ok {
		log.Errorf("peer not found by conn id: %v", peerConnID)
		return
	}

	if mp.expectedWatcher != watcherActivity {
		mp.peerCfg.Log.Warnf("ignore activity event")
		return
	}

	mp.peerCfg.Log.Infof("detected peer activity")

	if !m.activateSinglePeer(ctx, mp.peerCfg, mp) {
		return
	}

	m.activateHAGroupPeers(ctx, mp.peerCfg.PublicKey)

	m.peerStore.PeerConnOpen(m.engineCtx, mp.peerCfg.PublicKey)
}

func (m *Manager) onPeerInactivityTimedOut(peerConnID peerid.ConnID) {
	m.managedPeersMu.Lock()
	defer m.managedPeersMu.Unlock()

	mp, ok := m.managedPeersByConnID[peerConnID]
	if !ok {
		log.Errorf("peer not found by id: %v", peerConnID)
		return
	}

	if mp.expectedWatcher != watcherInactivity {
		mp.peerCfg.Log.Warnf("ignore inactivity event")
		return
	}

	mp.peerCfg.Log.Infof("connection timed out")

	if m.shouldDeferIdleForHA(mp.peerCfg.PublicKey) {
		iw, ok := m.inactivityMonitors[peerConnID]
		if ok {
			mp.peerCfg.Log.Debugf("resetting inactivity timer due to HA group requirements")
			iw.ResetMonitor(m.ctx, m.onInactive)
		} else {
			mp.peerCfg.Log.Errorf("inactivity monitor not found for HA defer reset")
		}
		return
	}

	// this is blocking operation, potentially can be optimized
	m.peerStore.PeerConnClose(mp.peerCfg.PublicKey)

	mp.peerCfg.Log.Infof("start activity monitor")

	mp.expectedWatcher = watcherActivity

	// just in case free up
	m.inactivityMonitors[peerConnID].PauseTimer()

	if err := m.activityManager.MonitorPeerActivity(*mp.peerCfg); err != nil {
		mp.peerCfg.Log.Errorf("failed to create activity monitor: %v", err)
		return
	}
}

func (m *Manager) onPeerConnected(peerConnID peerid.ConnID) {
	m.managedPeersMu.Lock()
	defer m.managedPeersMu.Unlock()

	mp, ok := m.managedPeersByConnID[peerConnID]
	if !ok {
		return
	}

	if mp.expectedWatcher != watcherInactivity {
		return
	}

	iw, ok := m.inactivityMonitors[mp.peerCfg.PeerConnID]
	if !ok {
		mp.peerCfg.Log.Warnf("inactivity monitor not found for peer")
		return
	}

	mp.peerCfg.Log.Infof("peer connected, pausing inactivity monitor while connection is not disconnected")
	iw.PauseTimer()
}

func (m *Manager) onPeerDisconnected(peerConnID peerid.ConnID) {
	m.managedPeersMu.Lock()
	defer m.managedPeersMu.Unlock()

	mp, ok := m.managedPeersByConnID[peerConnID]
	if !ok {
		return
	}

	if mp.expectedWatcher != watcherInactivity {
		return
	}

	iw, ok := m.inactivityMonitors[mp.peerCfg.PeerConnID]
	if !ok {
		return
	}

	mp.peerCfg.Log.Infof("reset inactivity monitor timer")
	iw.ResetTimer()
}<|MERGE_RESOLUTION|>--- conflicted
+++ resolved
@@ -60,11 +60,8 @@
 	haGroupToPeers map[route.HAUniqueID][]string // HA group -> peer IDs in the group
 	routesMu       sync.RWMutex
 
-<<<<<<< HEAD
 	ctx        context.Context
 	cancel     context.CancelFunc
-=======
->>>>>>> e98fcaa5
 	onInactive chan peerid.ConnID
 }
 
@@ -144,16 +141,12 @@
 func (m *Manager) Start(ctx context.Context) {
 	defer m.close()
 
-<<<<<<< HEAD
-	m.ctx, m.cancel = context.WithCancel(ctx)
-=======
->>>>>>> e98fcaa5
 	for {
 		select {
-		case <-m.ctx.Done():
+		case <-ctx.Done():
 			return
 		case peerConnID := <-m.activityManager.OnActivityChan:
-			m.onPeerActivity(m.ctx, peerConnID)
+			m.onPeerActivity(ctx, peerConnID)
 		case peerConnID := <-m.onInactive:
 			m.onPeerInactivityTimedOut(peerConnID)
 		}
