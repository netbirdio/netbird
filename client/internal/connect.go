--- conflicted
+++ resolved
@@ -58,11 +58,7 @@
 	ctx context.Context,
 	config *profilemanager.Config,
 	statusRecorder *peer.Status,
-<<<<<<< HEAD
-=======
 	doInitalAutoUpdate bool,
-
->>>>>>> a8604ef5
 ) *ConnectClient {
 	return &ConnectClient{
 		ctx:                 ctx,
@@ -311,11 +307,7 @@
 		checks := loginResp.GetChecks()
 
 		c.engineMutex.Lock()
-<<<<<<< HEAD
-		engine := NewEngine(engineCtx, cancel, signalClient, mgmClient, relayManager, engineConfig, mobileDependency, c.statusRecorder, checks, c.config)
-=======
 		engine := NewEngine(engineCtx, cancel, signalClient, mgmClient, relayManager, engineConfig, mobileDependency, c.statusRecorder, checks, stateManager)
->>>>>>> a8604ef5
 		engine.SetSyncResponsePersistence(c.persistSyncResponse)
 		c.engine = engine
 		c.engineMutex.Unlock()
