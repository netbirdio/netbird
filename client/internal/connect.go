package internal

import (
	"context"
	"errors"
	"fmt"
	"net"
	"net/netip"
	"runtime"
	"runtime/debug"
	"strings"
	"sync"
	"time"

	"github.com/cenkalti/backoff/v4"
	log "github.com/sirupsen/logrus"
	"golang.zx2c4.com/wireguard/wgctrl/wgtypes"
	"google.golang.org/grpc/codes"
	gstatus "google.golang.org/grpc/status"

	"github.com/netbirdio/netbird/client/iface"
	"github.com/netbirdio/netbird/client/iface/device"
	"github.com/netbirdio/netbird/client/internal/dns"
	"github.com/netbirdio/netbird/client/internal/listener"
	"github.com/netbirdio/netbird/client/internal/peer"
	"github.com/netbirdio/netbird/client/internal/profilemanager"
	"github.com/netbirdio/netbird/client/internal/stdnet"
	nbnet "github.com/netbirdio/netbird/client/net"
	cProto "github.com/netbirdio/netbird/client/proto"
	"github.com/netbirdio/netbird/client/ssh"
	"github.com/netbirdio/netbird/client/system"
	mgm "github.com/netbirdio/netbird/shared/management/client"
	mgmProto "github.com/netbirdio/netbird/shared/management/proto"
	"github.com/netbirdio/netbird/shared/relay/auth/hmac"
	relayClient "github.com/netbirdio/netbird/shared/relay/client"
	signal "github.com/netbirdio/netbird/shared/signal/client"
	"github.com/netbirdio/netbird/util"
	"github.com/netbirdio/netbird/version"
)

type ConnectClient struct {
	ctx            context.Context
	config         *profilemanager.Config
	statusRecorder *peer.Status
	engine         *Engine
	engineMutex    sync.Mutex

	persistSyncResponse bool
}

func NewConnectClient(
	ctx context.Context,
	config *profilemanager.Config,
	statusRecorder *peer.Status,
) *ConnectClient {
	return &ConnectClient{
		ctx:            ctx,
		config:         config,
		statusRecorder: statusRecorder,
		engineMutex:    sync.Mutex{},
	}
}

// Run with main logic.
func (c *ConnectClient) Run(runningChan chan struct{}, logPath string) error {
	return c.run(MobileDependency{}, runningChan, logPath)
}

// RunOnAndroid with main logic on mobile system
func (c *ConnectClient) RunOnAndroid(
	tunAdapter device.TunAdapter,
	iFaceDiscover stdnet.ExternalIFaceDiscover,
	networkChangeListener listener.NetworkChangeListener,
	dnsAddresses []netip.AddrPort,
	dnsReadyListener dns.ReadyListener,
	stateFilePath string,
) error {
	// in case of non Android os these variables will be nil
	mobileDependency := MobileDependency{
		TunAdapter:            tunAdapter,
		IFaceDiscover:         iFaceDiscover,
		NetworkChangeListener: networkChangeListener,
		HostDNSAddresses:      dnsAddresses,
		DnsReadyListener:      dnsReadyListener,
		StateFilePath:         stateFilePath,
	}
	return c.run(mobileDependency, nil, "")
}

func (c *ConnectClient) RunOniOS(
	fileDescriptor int32,
	networkChangeListener listener.NetworkChangeListener,
	dnsManager dns.IosDnsManager,
	stateFilePath string,
) error {
	// Set GC percent to 5% to reduce memory usage as iOS only allows 50MB of memory for the extension.
	debug.SetGCPercent(5)

	mobileDependency := MobileDependency{
		FileDescriptor:        fileDescriptor,
		NetworkChangeListener: networkChangeListener,
		DnsManager:            dnsManager,
		StateFilePath:         stateFilePath,
	}
	return c.run(mobileDependency, nil, "")
}

func (c *ConnectClient) run(mobileDependency MobileDependency, runningChan chan struct{}, logPath string) error {
	defer func() {
		if r := recover(); r != nil {
			rec := c.statusRecorder
			if rec != nil {
				rec.PublishEvent(
					cProto.SystemEvent_CRITICAL, cProto.SystemEvent_SYSTEM,
					"panic occurred",
					"The Netbird service panicked. Please restart the service and submit a bug report with the client logs.",
					nil,
				)
			}

			log.Panicf("Panic occurred: %v, stack trace: %s", r, string(debug.Stack()))
		}
	}()

	log.Infof("starting NetBird client version %s on %s/%s", version.NetbirdVersion(), runtime.GOOS, runtime.GOARCH)

	nbnet.Init()

	backOff := &backoff.ExponentialBackOff{
		InitialInterval:     time.Second,
		RandomizationFactor: 1,
		Multiplier:          1.7,
		MaxInterval:         15 * time.Second,
		MaxElapsedTime:      3 * 30 * 24 * time.Hour, // 3 months
		Stop:                backoff.Stop,
		Clock:               backoff.SystemClock,
	}

	state := CtxGetState(c.ctx)
	defer func() {
		s, err := state.Status()
		if err != nil || s != StatusNeedsLogin {
			state.Set(StatusIdle)
		}
	}()

	wrapErr := state.Wrap
	myPrivateKey, err := wgtypes.ParseKey(c.config.PrivateKey)
	if err != nil {
		log.Errorf("failed parsing Wireguard key %s: [%s]", c.config.PrivateKey, err.Error())
		return wrapErr(err)
	}

	var mgmTlsEnabled bool
	if c.config.ManagementURL.Scheme == "https" {
		mgmTlsEnabled = true
	}

	publicSSHKey, err := ssh.GeneratePublicKey([]byte(c.config.SSHKey))
	if err != nil {
		return err
	}

	defer c.statusRecorder.ClientStop()
	operation := func() error {
		// if context cancelled we not start new backoff cycle
		if c.ctx.Err() != nil {
			return nil
		}

		state.Set(StatusConnecting)

		engineCtx, cancel := context.WithCancel(c.ctx)
		defer func() {
			_, err := state.Status()
			c.statusRecorder.MarkManagementDisconnected(err)
			c.statusRecorder.CleanLocalPeerState()
			cancel()
		}()

		log.Debugf("connecting to the Management service %s", c.config.ManagementURL.Host)
		mgmClient, err := mgm.NewClient(engineCtx, c.config.ManagementURL.Host, myPrivateKey, mgmTlsEnabled)
		if err != nil {
			return wrapErr(gstatus.Errorf(codes.FailedPrecondition, "failed connecting to Management Service : %s", err))
		}
		mgmNotifier := statusRecorderToMgmConnStateNotifier(c.statusRecorder)
		mgmClient.SetConnStateListener(mgmNotifier)

		log.Debugf("connected to the Management service %s", c.config.ManagementURL.Host)
		defer func() {
			if err = mgmClient.Close(); err != nil {
				log.Warnf("failed to close the Management service client %v", err)
			}
		}()

		// connect (just a connection, no stream yet) and login to Management Service to get an initial global Netbird config
		loginResp, err := loginToManagement(engineCtx, mgmClient, publicSSHKey, c.config)
		if err != nil {
			log.Debug(err)
			if s, ok := gstatus.FromError(err); ok && (s.Code() == codes.PermissionDenied) {
				state.Set(StatusNeedsLogin)
				_ = c.Stop()
				return backoff.Permanent(wrapErr(err)) // unrecoverable error
			}
			return wrapErr(err)
		}
		c.statusRecorder.MarkManagementConnected()

		localPeerState := peer.LocalPeerState{
			IP:              loginResp.GetPeerConfig().GetAddress(),
			PubKey:          myPrivateKey.PublicKey().String(),
			KernelInterface: device.WireGuardModuleIsLoaded(),
			FQDN:            loginResp.GetPeerConfig().GetFqdn(),
		}
		c.statusRecorder.UpdateLocalPeerState(localPeerState)

		signalURL := fmt.Sprintf("%s://%s",
			strings.ToLower(loginResp.GetNetbirdConfig().GetSignal().GetProtocol().String()),
			loginResp.GetNetbirdConfig().GetSignal().GetUri(),
		)

		c.statusRecorder.UpdateSignalAddress(signalURL)

		c.statusRecorder.MarkSignalDisconnected(nil)
		defer func() {
			_, err := state.Status()
			c.statusRecorder.MarkSignalDisconnected(err)
		}()

		// with the global Netbird config in hand connect (just a connection, no stream yet) Signal
		signalClient, err := connectToSignal(engineCtx, loginResp.GetNetbirdConfig(), myPrivateKey)
		if err != nil {
			log.Error(err)
			return wrapErr(err)
		}
		defer func() {
			err = signalClient.Close()
			if err != nil {
				log.Warnf("failed closing Signal service client %v", err)
			}
		}()

		signalNotifier := statusRecorderToSignalConnStateNotifier(c.statusRecorder)
		signalClient.SetConnStateListener(signalNotifier)

		c.statusRecorder.MarkSignalConnected()

		relayURLs, token := parseRelayInfo(loginResp)
		peerConfig := loginResp.GetPeerConfig()

		engineConfig, err := createEngineConfig(myPrivateKey, c.config, peerConfig, logPath)
		if err != nil {
			log.Error(err)
			return wrapErr(err)
		}

		relayManager := relayClient.NewManager(engineCtx, relayURLs, myPrivateKey.PublicKey().String(), engineConfig.MTU)
		c.statusRecorder.SetRelayMgr(relayManager)
		if len(relayURLs) > 0 {
			if token != nil {
				if err := relayManager.UpdateToken(token); err != nil {
					log.Errorf("failed to update token: %s", err)
					return wrapErr(err)
				}
			}
			log.Infof("connecting to the Relay service(s): %s", strings.Join(relayURLs, ", "))
			if err = relayManager.Serve(); err != nil {
				log.Error(err)
			}
		}

		checks := loginResp.GetChecks()

		c.engineMutex.Lock()
<<<<<<< HEAD
		c.engine = NewEngine(engineCtx, cancel, signalClient, mgmClient, relayManager, engineConfig, mobileDependency, c.statusRecorder, checks, c.config)
		c.engine.SetSyncResponsePersistence(c.persistSyncResponse)
=======
		engine := NewEngine(engineCtx, cancel, signalClient, mgmClient, relayManager, engineConfig, mobileDependency, c.statusRecorder, checks)
		engine.SetSyncResponsePersistence(c.persistSyncResponse)
		c.engine = engine
>>>>>>> 3f4f825e
		c.engineMutex.Unlock()

		if err := engine.Start(loginResp.GetNetbirdConfig(), c.config.ManagementURL); err != nil {
			log.Errorf("error while starting Netbird Connection Engine: %s", err)
			return wrapErr(err)
		}

		log.Infof("Netbird engine started, the IP is: %s", peerConfig.GetAddress())
		state.Set(StatusConnected)

		if runningChan != nil {
			close(runningChan)
			runningChan = nil
		}

		<-engineCtx.Done()

		c.engineMutex.Lock()
		c.engine = nil
		c.engineMutex.Unlock()

		// todo: consider to remove this condition. Is not thread safe.
		// We should always call Stop(), but we need to verify that it is idempotent
		if engine.wgInterface != nil {
			log.Infof("ensuring %s is removed, Netbird engine context cancelled", engine.wgInterface.Name())

			if err := engine.Stop(); err != nil {
				log.Errorf("Failed to stop engine: %v", err)
			}
		}
		c.statusRecorder.ClientTeardown()

		backOff.Reset()

		log.Info("stopped NetBird client")

		if _, err := state.Status(); errors.Is(err, ErrResetConnection) {
			return err
		}

		return nil
	}

	c.statusRecorder.ClientStart()
	err = backoff.Retry(operation, backOff)
	if err != nil {
		log.Debugf("exiting client retry loop due to unrecoverable error: %s", err)
		if s, ok := gstatus.FromError(err); ok && (s.Code() == codes.PermissionDenied) {
			state.Set(StatusNeedsLogin)
			_ = c.Stop()
		}
		return err
	}
	return nil
}

func parseRelayInfo(loginResp *mgmProto.LoginResponse) ([]string, *hmac.Token) {
	relayCfg := loginResp.GetNetbirdConfig().GetRelay()
	if relayCfg == nil {
		return nil, nil
	}

	token := &hmac.Token{
		Payload:   relayCfg.GetTokenPayload(),
		Signature: relayCfg.GetTokenSignature(),
	}

	return relayCfg.GetUrls(), token
}

func (c *ConnectClient) Engine() *Engine {
	if c == nil {
		return nil
	}
	var e *Engine
	c.engineMutex.Lock()
	e = c.engine
	c.engineMutex.Unlock()
	return e
}

// GetLatestSyncResponse returns the latest sync response from the engine.
func (c *ConnectClient) GetLatestSyncResponse() (*mgmProto.SyncResponse, error) {
	engine := c.Engine()
	if engine == nil {
		return nil, errors.New("engine is not initialized")
	}

	syncResponse, err := engine.GetLatestSyncResponse()
	if err != nil {
		return nil, fmt.Errorf("get latest sync response: %w", err)
	}

	if syncResponse == nil {
		return nil, errors.New("sync response is not available")
	}

	return syncResponse, nil
}

// Status returns the current client status
func (c *ConnectClient) Status() StatusType {
	if c == nil {
		return StatusIdle
	}
	status, err := CtxGetState(c.ctx).Status()
	if err != nil {
		return StatusIdle
	}

	return status
}

func (c *ConnectClient) Stop() error {
	engine := c.Engine()
	if engine != nil {
		if err := engine.Stop(); err != nil {
			return fmt.Errorf("stop engine: %w", err)
		}
	}
	return nil
}

// SetSyncResponsePersistence enables or disables sync response persistence.
// When enabled, the last received sync response will be stored and can be retrieved
// through the Engine's GetLatestSyncResponse method. When disabled, any stored
// sync response will be cleared.
func (c *ConnectClient) SetSyncResponsePersistence(enabled bool) {
	c.engineMutex.Lock()
	c.persistSyncResponse = enabled
	c.engineMutex.Unlock()

	engine := c.Engine()
	if engine != nil {
		engine.SetSyncResponsePersistence(enabled)
	}
}

// createEngineConfig converts configuration received from Management Service to EngineConfig
func createEngineConfig(key wgtypes.Key, config *profilemanager.Config, peerConfig *mgmProto.PeerConfig, logPath string) (*EngineConfig, error) {
	nm := false
	if config.NetworkMonitor != nil {
		nm = *config.NetworkMonitor
	}
	engineConf := &EngineConfig{
		WgIfaceName:                   config.WgIface,
		WgAddr:                        peerConfig.Address,
		IFaceBlackList:                config.IFaceBlackList,
		DisableIPv6Discovery:          config.DisableIPv6Discovery,
		WgPrivateKey:                  key,
		WgPort:                        config.WgPort,
		NetworkMonitor:                nm,
		SSHKey:                        []byte(config.SSHKey),
		NATExternalIPs:                config.NATExternalIPs,
		CustomDNSAddress:              config.CustomDNSAddress,
		RosenpassEnabled:              config.RosenpassEnabled,
		RosenpassPermissive:           config.RosenpassPermissive,
		ServerSSHAllowed:              util.ReturnBoolWithDefaultTrue(config.ServerSSHAllowed),
		EnableSSHRoot:                 config.EnableSSHRoot,
		EnableSSHSFTP:                 config.EnableSSHSFTP,
		EnableSSHLocalPortForwarding:  config.EnableSSHLocalPortForwarding,
		EnableSSHRemotePortForwarding: config.EnableSSHRemotePortForwarding,
		DisableSSHAuth:                config.DisableSSHAuth,
		DNSRouteInterval:              config.DNSRouteInterval,

		DisableClientRoutes: config.DisableClientRoutes,
		DisableServerRoutes: config.DisableServerRoutes || config.BlockInbound,
		DisableDNS:          config.DisableDNS,
		DisableFirewall:     config.DisableFirewall,
		BlockLANAccess:      config.BlockLANAccess,
		BlockInbound:        config.BlockInbound,

		LazyConnectionEnabled: config.LazyConnectionEnabled,

		MTU:     selectMTU(config.MTU, peerConfig.Mtu),
		LogPath: logPath,

		ProfileConfig: config,
	}

	if config.PreSharedKey != "" {
		preSharedKey, err := wgtypes.ParseKey(config.PreSharedKey)
		if err != nil {
			return nil, err
		}
		engineConf.PreSharedKey = &preSharedKey
	}

	port, err := freePort(config.WgPort)
	if err != nil {
		return nil, err
	}
	if port != config.WgPort {
		log.Infof("using %d as wireguard port: %d is in use", port, config.WgPort)
	}
	engineConf.WgPort = port

	return engineConf, nil
}

func selectMTU(localMTU uint16, peerMTU int32) uint16 {
	var finalMTU uint16 = iface.DefaultMTU
	if localMTU > 0 {
		finalMTU = localMTU
	} else if peerMTU > 0 {
		finalMTU = uint16(peerMTU)
	}

	// Set global DNS MTU
	dns.SetCurrentMTU(finalMTU)

	return finalMTU
}

// connectToSignal creates Signal Service client and established a connection
func connectToSignal(ctx context.Context, wtConfig *mgmProto.NetbirdConfig, ourPrivateKey wgtypes.Key) (*signal.GrpcClient, error) {
	var sigTLSEnabled bool
	if wtConfig.Signal.Protocol == mgmProto.HostConfig_HTTPS {
		sigTLSEnabled = true
	} else {
		sigTLSEnabled = false
	}

	signalClient, err := signal.NewClient(ctx, wtConfig.Signal.Uri, ourPrivateKey, sigTLSEnabled)
	if err != nil {
		log.Errorf("error while connecting to the Signal Exchange Service %s: %s", wtConfig.Signal.Uri, err)
		return nil, gstatus.Errorf(codes.FailedPrecondition, "failed connecting to Signal Service : %s", err)
	}

	return signalClient, nil
}

// loginToManagement creates Management ServiceDependencies client, establishes a connection, logs-in and gets a global Netbird config (signal, turn, stun hosts, etc)
func loginToManagement(ctx context.Context, client mgm.Client, pubSSHKey []byte, config *profilemanager.Config) (*mgmProto.LoginResponse, error) {

	serverPublicKey, err := client.GetServerPublicKey()
	if err != nil {
		return nil, gstatus.Errorf(codes.FailedPrecondition, "failed while getting Management Service public key: %s", err)
	}

	sysInfo := system.GetInfo(ctx)
	sysInfo.SetFlags(
		config.RosenpassEnabled,
		config.RosenpassPermissive,
		config.ServerSSHAllowed,
		config.DisableClientRoutes,
		config.DisableServerRoutes,
		config.DisableDNS,
		config.DisableFirewall,
		config.BlockLANAccess,
		config.BlockInbound,
		config.LazyConnectionEnabled,
		config.EnableSSHRoot,
		config.EnableSSHSFTP,
		config.EnableSSHLocalPortForwarding,
		config.EnableSSHRemotePortForwarding,
		config.DisableSSHAuth,
	)
	loginResp, err := client.Login(*serverPublicKey, sysInfo, pubSSHKey, config.DNSLabels)
	if err != nil {
		return nil, err
	}

	return loginResp, nil
}

func statusRecorderToMgmConnStateNotifier(statusRecorder *peer.Status) mgm.ConnStateNotifier {
	var sri interface{} = statusRecorder
	mgmNotifier, _ := sri.(mgm.ConnStateNotifier)
	return mgmNotifier
}

func statusRecorderToSignalConnStateNotifier(statusRecorder *peer.Status) signal.ConnStateNotifier {
	var sri interface{} = statusRecorder
	notifier, _ := sri.(signal.ConnStateNotifier)
	return notifier
}

// freePort attempts to determine if the provided port is available, if not it will ask the system for a free port.
func freePort(initPort int) (int, error) {
	addr := net.UDPAddr{Port: initPort}

	conn, err := net.ListenUDP("udp", &addr)
	if err == nil {
		returnPort := conn.LocalAddr().(*net.UDPAddr).Port
		closeConnWithLog(conn)
		return returnPort, nil
	}

	// if the port is already in use, ask the system for a free port
	addr.Port = 0
	conn, err = net.ListenUDP("udp", &addr)
	if err != nil {
		return 0, fmt.Errorf("unable to get a free port: %v", err)
	}

	udpAddr, ok := conn.LocalAddr().(*net.UDPAddr)
	if !ok {
		return 0, errors.New("wrong address type when getting a free port")
	}
	closeConnWithLog(conn)
	return udpAddr.Port, nil
}

func closeConnWithLog(conn *net.UDPConn) {
	startClosing := time.Now()
	err := conn.Close()
	if err != nil {
		log.Warnf("closing probe port %d failed: %v. NetBird will still attempt to use this port for connection.", conn.LocalAddr().(*net.UDPAddr).Port, err)
	}
	if time.Since(startClosing) > time.Second {
		log.Warnf("closing the testing port %d took %s. Usually it is safe to ignore, but continuous warnings may indicate a problem.", conn.LocalAddr().(*net.UDPAddr).Port, time.Since(startClosing))
	}
}<|MERGE_RESOLUTION|>--- conflicted
+++ resolved
@@ -272,14 +272,9 @@
 		checks := loginResp.GetChecks()
 
 		c.engineMutex.Lock()
-<<<<<<< HEAD
-		c.engine = NewEngine(engineCtx, cancel, signalClient, mgmClient, relayManager, engineConfig, mobileDependency, c.statusRecorder, checks, c.config)
-		c.engine.SetSyncResponsePersistence(c.persistSyncResponse)
-=======
-		engine := NewEngine(engineCtx, cancel, signalClient, mgmClient, relayManager, engineConfig, mobileDependency, c.statusRecorder, checks)
+		engine := NewEngine(engineCtx, cancel, signalClient, mgmClient, relayManager, engineConfig, mobileDependency, c.statusRecorder, checks, c.config)
 		engine.SetSyncResponsePersistence(c.persistSyncResponse)
 		c.engine = engine
->>>>>>> 3f4f825e
 		c.engineMutex.Unlock()
 
 		if err := engine.Start(loginResp.GetNetbirdConfig(), c.config.ManagementURL); err != nil {
