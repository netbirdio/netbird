package internal

import (
	"github.com/netbirdio/netbird/client/internal/dns"
	"github.com/netbirdio/netbird/client/internal/listener"
	"github.com/netbirdio/netbird/client/internal/stdnet"
	"github.com/netbirdio/netbird/iface"
)

// MobileDependency collect all dependencies for mobile platform
type MobileDependency struct {
<<<<<<< HEAD
	TunAdapter       iface.TunAdapter
	IFaceDiscover    stdnet.ExternalIFaceDiscover
	RouteListener    routemanager.RouteListener
	HostDNSAddresses []string
	DnsReadyListener dns.ReadyListener
	DnsManager       dns.IosDnsManager
	FileDescriptor   int32
	InterfaceName    string
=======
	TunAdapter            iface.TunAdapter
	IFaceDiscover         stdnet.ExternalIFaceDiscover
	NetworkChangeListener listener.NetworkChangeListener
	HostDNSAddresses      []string
	DnsReadyListener      dns.ReadyListener
>>>>>>> 9b1a0c2d
}<|MERGE_RESOLUTION|>--- conflicted
+++ resolved
@@ -9,20 +9,12 @@
 
 // MobileDependency collect all dependencies for mobile platform
 type MobileDependency struct {
-<<<<<<< HEAD
-	TunAdapter       iface.TunAdapter
-	IFaceDiscover    stdnet.ExternalIFaceDiscover
-	RouteListener    routemanager.RouteListener
-	HostDNSAddresses []string
-	DnsReadyListener dns.ReadyListener
-	DnsManager       dns.IosDnsManager
-	FileDescriptor   int32
-	InterfaceName    string
-=======
 	TunAdapter            iface.TunAdapter
 	IFaceDiscover         stdnet.ExternalIFaceDiscover
 	NetworkChangeListener listener.NetworkChangeListener
 	HostDNSAddresses      []string
 	DnsReadyListener      dns.ReadyListener
->>>>>>> 9b1a0c2d
+	DnsManager            dns.IosDnsManager
+	FileDescriptor        int32
+	InterfaceName         string
 }