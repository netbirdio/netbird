--- conflicted
+++ resolved
@@ -23,20 +23,8 @@
 		}
 	}()
 
-<<<<<<< HEAD
-	interfaceMonitor, err := systemops.NewInterfaceMonitor(ctx)
-	if err != nil {
-		return fmt.Errorf("create interface monitor: %w", err)
-	}
-	defer func() {
-		if err := interfaceMonitor.Stop(); err != nil {
-			log.Errorf("Network monitor: failed to stop interface monitor: %v", err)
-		}
-	}()
-=======
 	downCheck := time.NewTicker(time.Second)
 	defer downCheck.Stop()
->>>>>>> 55b09c58
 
 	for {
 		select {
@@ -110,22 +98,6 @@
 	return strings.Contains(strings.ToLower(name), "isatap") || strings.Contains(strings.ToLower(name), "teredo")
 }
 
-<<<<<<< HEAD
-func defaultInterfaceDown(update systemops.InterfaceUpdate, nexthopv4, nexthopv6 systemops.Nexthop) bool {
-	if update.Interface == nil {
-		return false
-	}
-
-	for _, nexthop := range []systemops.Nexthop{nexthopv4, nexthopv6} {
-		if nexthop.Intf == nil {
-			continue
-		}
-
-		if nexthop.Intf.Index == update.Interface.Index && !update.Connected {
-			log.Infof("Network monitor: default route interface %s (index %d) is disconnected", update.Interface.Name, update.Interface.Index)
-			return true
-		}
-=======
 func interfaceDown(nexthop systemops.Nexthop) bool {
 	if nexthop.Intf == nil {
 		return false
@@ -140,7 +112,6 @@
 	if intf.Flags&net.FlagUp == 0 {
 		log.Infof("Network monitor: default route interface %s (index %d) is down", intf.Name, intf.Index)
 		return true
->>>>>>> 55b09c58
 	}
 
 	return false
