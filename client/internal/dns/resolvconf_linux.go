--- conflicted
+++ resolved
@@ -22,11 +22,7 @@
 
 // supported "openresolv" only
 func newResolvConfConfigurator(wgInterface WGIface) (hostManager, error) {
-<<<<<<< HEAD
-	originalSearchDomains, nameServers, others, err := originalDNSConfigs(defaultResolvConfPath)
-=======
 	resolvConfEntries, err := parseDefaultResolvConf()
->>>>>>> 4771fed6
 	if err != nil {
 		log.Errorf("could not read original search domains from %s: %s", defaultResolvConfPath, err)
 	}
