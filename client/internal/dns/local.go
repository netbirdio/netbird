package dns

import (
	"fmt"
	"sync"

	"github.com/miekg/dns"
	log "github.com/sirupsen/logrus"

	nbdns "github.com/netbirdio/netbird/dns"
)

type registrationMap map[string]struct{}

type localResolver struct {
	registeredMap registrationMap
	records       sync.Map // key: string (domain_class_type), value: []dns.RR
}

func (d *localResolver) MatchSubdomains() bool {
	return true
}

func (d *localResolver) stop() {
}

// String returns a string representation of the local resolver
func (d *localResolver) String() string {
	return fmt.Sprintf("local resolver [%d records]", len(d.registeredMap))
}

// ID returns the unique handler ID
func (d *localResolver) id() handlerID {
	return "local-resolver"
}

// ServeDNS handles a DNS request
func (d *localResolver) ServeDNS(w dns.ResponseWriter, r *dns.Msg) {
	if len(r.Question) > 0 {
<<<<<<< HEAD
		log.Tracef("received question: domain=%s type=%v class=%v",
			r.Question[0].Name, r.Question[0].Qtype, r.Question[0].Qclass)
=======
		log.Tracef("received local question: domain=%s type=%v class=%v", r.Question[0].Name, r.Question[0].Qtype, r.Question[0].Qclass)
>>>>>>> 18f84f0d
	}

	replyMessage := &dns.Msg{}
	replyMessage.SetReply(r)
	replyMessage.RecursionAvailable = true

	// lookup all records matching the question
	records := d.lookupRecords(r)
	if len(records) > 0 {
		replyMessage.Rcode = dns.RcodeSuccess
		replyMessage.Answer = append(replyMessage.Answer, records...)
	} else {
		replyMessage.Rcode = dns.RcodeNameError
	}

	err := w.WriteMsg(replyMessage)
	if err != nil {
		log.Debugf("got an error while writing the local resolver response, error: %v", err)
	}
}

// lookupRecords fetches *all* DNS records matching the first question in r.
func (d *localResolver) lookupRecords(r *dns.Msg) []dns.RR {
	if len(r.Question) == 0 {
		return nil
	}
	question := r.Question[0]
	key := buildRecordKey(question.Name, question.Qclass, question.Qtype)

	value, found := d.records.Load(key)
	if !found {
		return nil
	}

	records, ok := value.([]dns.RR)
	if !ok {
		log.Errorf("failed to cast records to []dns.RR, records: %v", value)
		return nil
	}

	// if there's more than one record, rotate them (round-robin)
	if len(records) > 1 {
		first := records[0]
		records = append(records[1:], first)
		d.records.Store(key, records)
	}

	return records
}

// registerRecord stores a new record by appending it to any existing list
func (d *localResolver) registerRecord(record nbdns.SimpleRecord) (string, error) {
	rr, err := dns.NewRR(record.String())
	if err != nil {
		return "", fmt.Errorf("register record: %w", err)
	}

	rr.Header().Rdlength = record.Len()
	header := rr.Header()
	key := buildRecordKey(header.Name, header.Class, header.Rrtype)

	// load any existing slice of records, then append
	existing, _ := d.records.LoadOrStore(key, []dns.RR{})
	records := existing.([]dns.RR)
	records = append(records, rr)

	// store updated slice
	d.records.Store(key, records)
	return key, nil
}

// deleteRecord removes *all* records under the recordKey.
func (d *localResolver) deleteRecord(recordKey string) {
	d.records.Delete(dns.Fqdn(recordKey))
}

// buildRecordKey consistently generates a key: name_class_type
func buildRecordKey(name string, class, qType uint16) string {
	return fmt.Sprintf("%s_%d_%d", dns.Fqdn(name), class, qType)
}

func (d *localResolver) probeAvailability() {}<|MERGE_RESOLUTION|>--- conflicted
+++ resolved
@@ -37,12 +37,7 @@
 // ServeDNS handles a DNS request
 func (d *localResolver) ServeDNS(w dns.ResponseWriter, r *dns.Msg) {
 	if len(r.Question) > 0 {
-<<<<<<< HEAD
-		log.Tracef("received question: domain=%s type=%v class=%v",
-			r.Question[0].Name, r.Question[0].Qtype, r.Question[0].Qclass)
-=======
 		log.Tracef("received local question: domain=%s type=%v class=%v", r.Question[0].Name, r.Question[0].Qtype, r.Question[0].Qclass)
->>>>>>> 18f84f0d
 	}
 
 	replyMessage := &dns.Msg{}
