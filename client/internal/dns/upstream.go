--- conflicted
+++ resolved
@@ -79,11 +79,7 @@
 
 // String returns a string representation of the upstream resolver
 func (u *upstreamResolverBase) String() string {
-<<<<<<< HEAD
-	return fmt.Sprintf("Upstream %v", u.upstreamServers)
-=======
-	return fmt.Sprintf("upstream %s", u.upstreamServers)
->>>>>>> 160b811e
+	return fmt.Sprintf("Upstream %s", u.upstreamServers)
 }
 
 // ID returns the unique handler ID
@@ -127,23 +123,14 @@
 		return
 	}
 
-<<<<<<< HEAD
 	u.writeErrorResponse(w, r, logger)
 }
-=======
-		func() {
-			ctx, cancel := context.WithTimeout(u.ctx, u.upstreamTimeout)
-			defer cancel()
-			rm, t, err = u.upstreamClient.exchange(ctx, upstream.String(), r)
-		}()
->>>>>>> 160b811e
 
 func (u *upstreamResolverBase) prepareRequest(r *dns.Msg) {
 	if r.Extra == nil {
 		r.MsgHdr.AuthenticatedData = true
 	}
 }
-
 
 func (u *upstreamResolverBase) tryUpstreamServers(w dns.ResponseWriter, r *dns.Msg, logger *log.Entry) bool {
 	timeout := u.upstreamTimeout
@@ -166,7 +153,7 @@
 	return false
 }
 
-func (u *upstreamResolverBase) queryUpstream(w dns.ResponseWriter, r *dns.Msg, upstream string, timeout time.Duration, logger *log.Entry) bool {
+func (u *upstreamResolverBase) queryUpstream(w dns.ResponseWriter, r *dns.Msg, upstream netip.AddrPort, timeout time.Duration, logger *log.Entry) bool {
 	var rm *dns.Msg
 	var t time.Duration
 	var err error
@@ -176,7 +163,7 @@
 		ctx, cancel := context.WithTimeout(u.ctx, timeout)
 		defer cancel()
 		startTime = time.Now()
-		rm, t, err = u.upstreamClient.exchange(ctx, upstream, r)
+		rm, t, err = u.upstreamClient.exchange(ctx, upstream.String(), r)
 	}()
 
 	if err != nil {
@@ -192,7 +179,7 @@
 	return u.writeSuccessResponse(w, rm, upstream, r.Question[0].Name, t, logger)
 }
 
-func (u *upstreamResolverBase) handleUpstreamError(err error, upstream, domain string, startTime time.Time, timeout time.Duration, logger *log.Entry) {
+func (u *upstreamResolverBase) handleUpstreamError(err error, upstream netip.AddrPort, domain string, startTime time.Time, timeout time.Duration, logger *log.Entry) {
 	if !errors.Is(err, context.DeadlineExceeded) && !isTimeout(err) {
 		logger.Warnf("failed to query upstream %s for question domain=%s: %s", upstream, domain, err)
 		return
@@ -207,7 +194,7 @@
 	logger.Warnf(timeoutMsg)
 }
 
-func (u *upstreamResolverBase) writeSuccessResponse(w dns.ResponseWriter, rm *dns.Msg, upstream, domain string, t time.Duration, logger *log.Entry) bool {
+func (u *upstreamResolverBase) writeSuccessResponse(w dns.ResponseWriter, rm *dns.Msg, upstream netip.AddrPort, domain string, t time.Duration, logger *log.Entry) bool {
 	u.successCount.Add(1)
 	logger.Tracef("took %s to query the upstream %s for question domain=%s", t, upstream, domain)
 
@@ -217,7 +204,6 @@
 	return true
 }
 
-<<<<<<< HEAD
 func (u *upstreamResolverBase) writeErrorResponse(w dns.ResponseWriter, r *dns.Msg, logger *log.Entry) {
 	logger.Errorf("all queries to the %s failed for question domain=%s", u, r.Question[0].Name)
 
@@ -226,16 +212,6 @@
 	if err := w.WriteMsg(m); err != nil {
 		logger.Errorf("failed to write error response for %s for question domain=%s: %s", u, r.Question[0].Name, err)
 	}
-=======
-	u.statusRecorder.PublishEvent(
-		proto.SystemEvent_WARNING,
-		proto.SystemEvent_DNS,
-		"All upstream servers failed (fail count exceeded)",
-		"Unable to reach one or more DNS servers. This might affect your ability to connect to some services.",
-		map[string]string{"upstreams": u.upstreamServersString()},
-		// TODO add domain meta
-	)
->>>>>>> 160b811e
 }
 
 // ProbeAvailability tests all upstream servers simultaneously and
@@ -337,12 +313,7 @@
 		return
 	}
 
-<<<<<<< HEAD
-	log.Infof("upstreams %s are responsive again. Adding them back to system", u.upstreamServers)
-=======
 	log.Infof("upstreams %s are responsive again. Adding them back to system", u.upstreamServersString())
-	u.failsCount.Store(0)
->>>>>>> 160b811e
 	u.successCount.Add(1)
 	u.reactivate()
 	u.disabled = false
@@ -523,17 +494,12 @@
 	return upstreamIP, nil
 }
 
-func (u *upstreamResolverBase) debugUpstreamTimeout(upstream string) string {
+func (u *upstreamResolverBase) debugUpstreamTimeout(upstream netip.AddrPort) string {
 	if u.statusRecorder == nil {
 		return ""
 	}
 
-	upstreamIP, err := parseUpstreamIP(upstream)
-	if err != nil {
-		return ""
-	}
-
-	peerInfo := findPeerForIP(upstreamIP, u.statusRecorder)
+	peerInfo := findPeerForIP(upstream.Addr(), u.statusRecorder)
 	if peerInfo == nil {
 		return ""
 	}
