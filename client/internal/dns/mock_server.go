--- conflicted
+++ resolved
@@ -2,11 +2,8 @@
 
 import (
 	"fmt"
-<<<<<<< HEAD
+	"net/netip"
 	"net/url"
-=======
-	"net/netip"
->>>>>>> 552dc605
 
 	"github.com/miekg/dns"
 
