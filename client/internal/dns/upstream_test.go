package dns

import (
	"context"
	"net/netip"
	"strings"
	"testing"
	"time"

	"github.com/miekg/dns"

	"github.com/netbirdio/netbird/client/internal/dns/test"
)

func TestUpstreamResolver_ServeDNS(t *testing.T) {

	testCases := []struct {
		name                string
		inputMSG            *dns.Msg
		responseShouldBeNil bool
		InputServers        []string
		timeout             time.Duration
		cancelCTX           bool
		expectedAnswer      string
		acceptNXDomain      bool
	}{
		{
			name:           "Should Resolve A Record",
			inputMSG:       new(dns.Msg).SetQuestion("one.one.one.one.", dns.TypeA),
			InputServers:   []string{"8.8.8.8:53", "8.8.4.4:53"},
			timeout:        UpstreamTimeout,
			expectedAnswer: "1.1.1.1",
		},
		{
			name:           "Should Resolve If First Upstream Times Out",
			inputMSG:       new(dns.Msg).SetQuestion("one.one.one.one.", dns.TypeA),
			InputServers:   []string{"8.0.0.0:53", "8.8.4.4:53"},
			timeout:        2 * time.Second,
			expectedAnswer: "1.1.1.1",
		},
		{
			name:           "Should Not Resolve If Can't Connect To Both Servers",
			inputMSG:       new(dns.Msg).SetQuestion("one.one.one.one.", dns.TypeA),
			InputServers:   []string{"8.0.0.0:53", "8.0.0.1:53"},
			timeout:        200 * time.Millisecond,
			acceptNXDomain: true,
		},
		{
			name:                "Should Not Resolve If Parent Context Is Canceled",
			inputMSG:            new(dns.Msg).SetQuestion("one.one.one.one.", dns.TypeA),
			InputServers:        []string{"8.0.0.0:53", "8.8.4.4:53"},
			cancelCTX:           true,
			timeout:             UpstreamTimeout,
			responseShouldBeNil: true,
		},
	}

	for _, testCase := range testCases {
		t.Run(testCase.name, func(t *testing.T) {
			ctx, cancel := context.WithCancel(context.TODO())
			resolver, _ := newUpstreamResolver(ctx, "", netip.Addr{}, netip.Prefix{}, nil, nil, ".")
			// Convert test servers to netip.AddrPort
			var servers []netip.AddrPort
			for _, server := range testCase.InputServers {
				if addrPort, err := netip.ParseAddrPort(server); err == nil {
					servers = append(servers, netip.AddrPortFrom(addrPort.Addr().Unmap(), addrPort.Port()))
				}
			}
			resolver.upstreamServers = servers
			resolver.upstreamTimeout = testCase.timeout
			if testCase.cancelCTX {
				cancel()
			} else {
				defer cancel()
			}

			var responseMSG *dns.Msg
			responseWriter := &test.MockResponseWriter{
				WriteMsgFunc: func(m *dns.Msg) error {
					responseMSG = m
					return nil
				},
			}

			resolver.ServeDNS(responseWriter, testCase.inputMSG)

			if responseMSG == nil {
				if testCase.responseShouldBeNil {
					return
				}
				t.Fatalf("should write a response message")
			}

			if testCase.acceptNXDomain && responseMSG.Rcode == dns.RcodeNameError {
				return
			}

			if testCase.expectedAnswer != "" {
				foundAnswer := false
				for _, answer := range responseMSG.Answer {
					if strings.Contains(answer.String(), testCase.expectedAnswer) {
						foundAnswer = true
						break
					}
				}

				if !foundAnswer {
					t.Errorf("couldn't find the required answer, %s, in the dns response", testCase.expectedAnswer)
				}
			}
		})
	}
}

type mockUpstreamResolver struct {
	r   *dns.Msg
	rtt time.Duration
	err error
}

// exchange mock implementation of exchange from upstreamResolver
func (c mockUpstreamResolver) exchange(_ context.Context, _ string, _ *dns.Msg) (*dns.Msg, time.Duration, error) {
	return c.r, c.rtt, c.err
}

func TestUpstreamResolver_DeactivationReactivation(t *testing.T) {
	mockClient := &mockUpstreamResolver{
		err: dns.ErrTime,
		r:   new(dns.Msg),
		rtt: time.Millisecond,
	}

	resolver := &upstreamResolverBase{
		ctx:              context.TODO(),
		upstreamClient:   mockClient,
		upstreamTimeout:  UpstreamTimeout,
		reactivatePeriod: time.Microsecond * 100,
	}
<<<<<<< HEAD
	resolver.upstreamServers = []string{"0.0.0.0:-1"}
=======
	addrPort, _ := netip.ParseAddrPort("0.0.0.0:1") // Use valid port for parsing, test will still fail on connection
	resolver.upstreamServers = []netip.AddrPort{netip.AddrPortFrom(addrPort.Addr().Unmap(), addrPort.Port())}
	resolver.failsTillDeact = 0
	resolver.reactivatePeriod = time.Microsecond * 100

	responseWriter := &test.MockResponseWriter{
		WriteMsgFunc: func(m *dns.Msg) error { return nil },
	}
>>>>>>> 160b811e

	failed := false
	resolver.deactivate = func(error) {
		failed = true
		// After deactivation, make the mock client work again
		mockClient.err = nil
	}

	reactivated := false
	resolver.reactivate = func() {
		reactivated = true
	}

	resolver.ProbeAvailability()

	if !failed {
		t.Errorf("expected that resolving was deactivated")
		return
	}

	if !resolver.disabled {
		t.Errorf("resolver should be Disabled")
		return
	}

	time.Sleep(time.Millisecond * 200)

	if !reactivated {
		t.Errorf("expected that resolving was reactivated")
		return
	}

	if resolver.disabled {
		t.Errorf("should be enabled")
	}
}<|MERGE_RESOLUTION|>--- conflicted
+++ resolved
@@ -136,18 +136,8 @@
 		upstreamTimeout:  UpstreamTimeout,
 		reactivatePeriod: time.Microsecond * 100,
 	}
-<<<<<<< HEAD
-	resolver.upstreamServers = []string{"0.0.0.0:-1"}
-=======
 	addrPort, _ := netip.ParseAddrPort("0.0.0.0:1") // Use valid port for parsing, test will still fail on connection
 	resolver.upstreamServers = []netip.AddrPort{netip.AddrPortFrom(addrPort.Addr().Unmap(), addrPort.Port())}
-	resolver.failsTillDeact = 0
-	resolver.reactivatePeriod = time.Microsecond * 100
-
-	responseWriter := &test.MockResponseWriter{
-		WriteMsgFunc: func(m *dns.Msg) error { return nil },
-	}
->>>>>>> 160b811e
 
 	failed := false
 	resolver.deactivate = func(error) {
