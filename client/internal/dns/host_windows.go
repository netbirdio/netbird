package dns

import (
	"context"
	"errors"
	"fmt"
	"io"
	"net/netip"
	"os/exec"
	"strings"
	"syscall"
	"time"

	"github.com/hashicorp/go-multierror"
	log "github.com/sirupsen/logrus"
	"golang.org/x/sys/windows/registry"

	nberrors "github.com/netbirdio/netbird/client/errors"
	"github.com/netbirdio/netbird/client/internal/statemanager"
)

var (
	userenv = syscall.NewLazyDLL("userenv.dll")
	dnsapi  = syscall.NewLazyDLL("dnsapi.dll")

	// https://learn.microsoft.com/en-us/windows/win32/api/userenv/nf-userenv-refreshpolicyex
	refreshPolicyExFn = userenv.NewProc("RefreshPolicyEx")

	dnsFlushResolverCacheFn = dnsapi.NewProc("DnsFlushResolverCache")
)

const (
	dnsPolicyConfigMatchPath    = `SYSTEM\CurrentControlSet\Services\Dnscache\Parameters\DnsPolicyConfig\NetBird-Match`
	gpoDnsPolicyRoot            = `SOFTWARE\Policies\Microsoft\Windows NT\DNSClient\DnsPolicyConfig`
	gpoDnsPolicyConfigMatchPath = gpoDnsPolicyRoot + `\NetBird-Match`

	dnsPolicyConfigVersionKey           = "Version"
	dnsPolicyConfigVersionValue         = 2
	dnsPolicyConfigNameKey              = "Name"
	dnsPolicyConfigGenericDNSServersKey = "GenericDNSServers"
	dnsPolicyConfigConfigOptionsKey     = "ConfigOptions"
	dnsPolicyConfigConfigOptionsValue   = 0x8

	interfaceConfigPath          = `SYSTEM\CurrentControlSet\Services\Tcpip\Parameters\Interfaces`
	interfaceConfigNameServerKey = "NameServer"
	interfaceConfigSearchListKey = "SearchList"

	// Network interface DNS registration settings
	disableDynamicUpdateKey           = "DisableDynamicUpdate"
	registrationEnabledKey            = "RegistrationEnabled"
	maxNumberOfAddressesToRegisterKey = "MaxNumberOfAddressesToRegister"

	// NetBIOS/WINS settings
	netbtInterfacePath = `SYSTEM\CurrentControlSet\Services\NetBT\Parameters\Interfaces`
	netbiosOptionsKey  = "NetbiosOptions"

	// NetBIOS option values: 0 = from DHCP, 1 = enabled, 2 = disabled
	netbiosFromDHCP = 0
	netbiosEnabled  = 1
	netbiosDisabled = 2

	// RP_FORCE: Reapply all policies even if no policy change was detected
	rpForce = 0x1
)

type registryConfigurator struct {
	guid           string
	routingAll     bool
	gpo            bool
	nrptEntryCount int
}

func newHostManager(wgInterface WGIface) (*registryConfigurator, error) {
	guid, err := wgInterface.GetInterfaceGUIDString()
	if err != nil {
		return nil, err
	}

	var useGPO bool
	k, err := registry.OpenKey(registry.LOCAL_MACHINE, gpoDnsPolicyRoot, registry.QUERY_VALUE)
	if err != nil {
		log.Debugf("failed to open GPO DNS policy root: %v", err)
	} else {
		closer(k)
		useGPO = true
		log.Infof("detected GPO DNS policy configuration, using policy store")
	}

	configurator := &registryConfigurator{
		guid: guid,
		gpo:  useGPO,
	}

	if err := configurator.configureInterface(); err != nil {
		log.Errorf("failed to configure interface settings: %v", err)
	}

	return configurator, nil
}

func (r *registryConfigurator) supportCustomPort() bool {
	return false
}

func (r *registryConfigurator) configureInterface() error {
	var merr *multierror.Error

	if err := r.disableDNSRegistrationForInterface(); err != nil {
		merr = multierror.Append(merr, fmt.Errorf("disable DNS registration: %w", err))
	}

	if err := r.disableWINSForInterface(); err != nil {
		merr = multierror.Append(merr, fmt.Errorf("disable WINS: %w", err))
	}

	return nberrors.FormatErrorOrNil(merr)
}

func (r *registryConfigurator) disableDNSRegistrationForInterface() error {
	regKey, err := r.getInterfaceRegistryKey()
	if err != nil {
		return fmt.Errorf("get interface registry key: %w", err)
	}
	defer closer(regKey)

	var merr *multierror.Error

	if err := regKey.SetDWordValue(disableDynamicUpdateKey, 1); err != nil {
		merr = multierror.Append(merr, fmt.Errorf("set %s: %w", disableDynamicUpdateKey, err))
	}

	if err := regKey.SetDWordValue(registrationEnabledKey, 0); err != nil {
		merr = multierror.Append(merr, fmt.Errorf("set %s: %w", registrationEnabledKey, err))
	}

	if err := regKey.SetDWordValue(maxNumberOfAddressesToRegisterKey, 0); err != nil {
		merr = multierror.Append(merr, fmt.Errorf("set %s: %w", maxNumberOfAddressesToRegisterKey, err))
	}

	if merr == nil || len(merr.Errors) == 0 {
		log.Infof("disabled DNS registration for interface %s", r.guid)
	}

	return nberrors.FormatErrorOrNil(merr)
}

func (r *registryConfigurator) disableWINSForInterface() error {
	netbtKeyPath := fmt.Sprintf(`%s\Tcpip_%s`, netbtInterfacePath, r.guid)

	regKey, err := registry.OpenKey(registry.LOCAL_MACHINE, netbtKeyPath, registry.SET_VALUE)
	if err != nil {
		regKey, _, err = registry.CreateKey(registry.LOCAL_MACHINE, netbtKeyPath, registry.SET_VALUE)
		if err != nil {
			return fmt.Errorf("create NetBT interface key %s: %w", netbtKeyPath, err)
		}
	}
	defer closer(regKey)

	// NetbiosOptions: 2 = disabled
	if err := regKey.SetDWordValue(netbiosOptionsKey, netbiosDisabled); err != nil {
		return fmt.Errorf("set %s: %w", netbiosOptionsKey, err)
	}

	log.Infof("disabled WINS/NetBIOS for interface %s", r.guid)
	return nil
}

func (r *registryConfigurator) applyDNSConfig(config HostDNSConfig, stateManager *statemanager.Manager) error {
	if config.RouteAll {
		if err := r.addDNSSetupForAll(config.ServerIP); err != nil {
			return fmt.Errorf("add dns setup: %w", err)
		}
	} else if r.routingAll {
		if err := r.deleteInterfaceRegistryKeyProperty(interfaceConfigNameServerKey); err != nil {
			return fmt.Errorf("delete interface registry key property: %w", err)
		}
		r.routingAll = false
		log.Infof("removed %s as main DNS forwarder for this peer", config.ServerIP)
	}

	if err := stateManager.UpdateState(&ShutdownState{
		Guid:           r.guid,
		GPO:            r.gpo,
		NRPTEntryCount: r.nrptEntryCount,
	}); err != nil {
		log.Errorf("failed to update shutdown state: %s", err)
	}

	var searchDomains, matchDomains []string
	for _, dConf := range config.Domains {
		if dConf.Disabled {
			continue
		}
		if !dConf.MatchOnly {
			searchDomains = append(searchDomains, strings.TrimSuffix(dConf.Domain, "."))
		}
		matchDomains = append(matchDomains, "."+strings.TrimSuffix(dConf.Domain, "."))
	}

	if len(matchDomains) != 0 {
		count, err := r.addDNSMatchPolicy(matchDomains, config.ServerIP)
		if err != nil {
			return fmt.Errorf("add dns match policy: %w", err)
		}
		r.nrptEntryCount = count
	} else {
		if err := r.removeDNSMatchPolicies(); err != nil {
			return fmt.Errorf("remove dns match policies: %w", err)
		}
		r.nrptEntryCount = 0
	}

	if err := stateManager.UpdateState(&ShutdownState{
		Guid:           r.guid,
		GPO:            r.gpo,
		NRPTEntryCount: r.nrptEntryCount,
	}); err != nil {
		log.Errorf("failed to update shutdown state: %s", err)
	}

	if err := r.updateSearchDomains(searchDomains); err != nil {
		return fmt.Errorf("update search domains: %w", err)
	}

	go r.flushDNSCache()

	return nil
}

func (r *registryConfigurator) addDNSSetupForAll(ip netip.Addr) error {
	if err := r.setInterfaceRegistryKeyStringValue(interfaceConfigNameServerKey, ip.String()); err != nil {
		return fmt.Errorf("adding dns setup for all failed: %w", err)
	}
	r.routingAll = true
	log.Infof("configured %s:%d as main DNS forwarder for this peer", ip, DefaultPort)
	return nil
}

func (r *registryConfigurator) addDNSMatchPolicy(domains []string, ip netip.Addr) (int, error) {
	// if the gpo key is present, we need to put our DNS settings there, otherwise our config might be ignored
	// see https://learn.microsoft.com/en-us/openspecs/windows_protocols/ms-gpnrpt/8cc31cb9-20cb-4140-9e85-3e08703b4745
	for i, domain := range domains {
<<<<<<< HEAD
		policyPath := fmt.Sprintf("%s-%d", dnsPolicyConfigMatchPath, i)
		if r.gpo {
			policyPath = fmt.Sprintf("%s-%d", gpoDnsPolicyConfigMatchPath, i)
		}

		singleDomain := []string{domain}

		if err := r.configureDNSPolicy(policyPath, singleDomain, ip); err != nil {
			return i, fmt.Errorf("configure DNS policy for domain %s: %w", domain, err)
=======
		localPath := fmt.Sprintf("%s-%d", dnsPolicyConfigMatchPath, i)
		gpoPath := fmt.Sprintf("%s-%d", gpoDnsPolicyConfigMatchPath, i)

		singleDomain := []string{domain}

		if err := r.configureDNSPolicy(localPath, singleDomain, ip); err != nil {
			return i, fmt.Errorf("configure DNS Local policy for domain %s: %w", domain, err)
		}

		if r.gpo {
			if err := r.configureDNSPolicy(gpoPath, singleDomain, ip); err != nil {
				return i, fmt.Errorf("configure gpo DNS policy: %w", err)
			}
>>>>>>> e7b5537d
		}

		log.Debugf("added NRPT entry for domain: %s", domain)
	}

	if r.gpo {
		if err := refreshGroupPolicy(); err != nil {
			log.Warnf("failed to refresh group policy: %v", err)
		}
	}

	log.Infof("added %d separate NRPT entries. Domain list: %s", len(domains), domains)
	return len(domains), nil
}

func (r *registryConfigurator) configureDNSPolicy(policyPath string, domains []string, ip netip.Addr) error {
	if err := removeRegistryKeyFromDNSPolicyConfig(policyPath); err != nil {
		return fmt.Errorf("remove existing dns policy: %w", err)
	}

	regKey, _, err := registry.CreateKey(registry.LOCAL_MACHINE, policyPath, registry.SET_VALUE)
	if err != nil {
		return fmt.Errorf("create registry key HKEY_LOCAL_MACHINE\\%s: %w", policyPath, err)
	}
	defer closer(regKey)

	if err := regKey.SetDWordValue(dnsPolicyConfigVersionKey, dnsPolicyConfigVersionValue); err != nil {
		return fmt.Errorf("set %s: %w", dnsPolicyConfigVersionKey, err)
	}

	if err := regKey.SetStringsValue(dnsPolicyConfigNameKey, domains); err != nil {
		return fmt.Errorf("set %s: %w", dnsPolicyConfigNameKey, err)
	}

	if err := regKey.SetStringValue(dnsPolicyConfigGenericDNSServersKey, ip.String()); err != nil {
		return fmt.Errorf("set %s: %w", dnsPolicyConfigGenericDNSServersKey, err)
	}

	if err := regKey.SetDWordValue(dnsPolicyConfigConfigOptionsKey, dnsPolicyConfigConfigOptionsValue); err != nil {
		return fmt.Errorf("set %s: %w", dnsPolicyConfigConfigOptionsKey, err)
	}

	return nil
}

func (r *registryConfigurator) string() string {
	return "registry"
}

func (r *registryConfigurator) registerDNS() {
	ctx, cancel := context.WithTimeout(context.Background(), 20*time.Second)
	defer cancel()

	// nolint:misspell
	cmd := exec.CommandContext(ctx, "ipconfig", "/registerdns")
	out, err := cmd.CombinedOutput()

	if err != nil {
		log.Errorf("failed to register DNS: %v, output: %s", err, out)
		return
	}

	log.Info("registered DNS names")
}

func (r *registryConfigurator) flushDNSCache() {
	r.registerDNS()

	// dnsFlushResolverCacheFn.Call() may panic if the func is not found
	defer func() {
		if rec := recover(); rec != nil {
			log.Errorf("Recovered from panic in flushDNSCache: %v", rec)
		}
	}()

	ret, _, err := dnsFlushResolverCacheFn.Call()
	if ret == 0 {
		if err != nil && !errors.Is(err, syscall.Errno(0)) {
			log.Errorf("DnsFlushResolverCache failed: %v", err)
			return
		}
		log.Errorf("DnsFlushResolverCache failed")
		return
	}

	log.Info("flushed DNS cache")
}

func (r *registryConfigurator) updateSearchDomains(domains []string) error {
	if err := r.setInterfaceRegistryKeyStringValue(interfaceConfigSearchListKey, strings.Join(domains, ",")); err != nil {
		return fmt.Errorf("update search domains: %w", err)
	}
	log.Infof("updated search domains: %s", domains)
	return nil
}

func (r *registryConfigurator) setInterfaceRegistryKeyStringValue(key, value string) error {
	regKey, err := r.getInterfaceRegistryKey()
	if err != nil {
		return fmt.Errorf("get interface registry key: %w", err)
	}
	defer closer(regKey)

	if err := regKey.SetStringValue(key, value); err != nil {
		return fmt.Errorf("set key %s=%s: %w", key, value, err)
	}
	return nil
}

func (r *registryConfigurator) deleteInterfaceRegistryKeyProperty(propertyKey string) error {
	regKey, err := r.getInterfaceRegistryKey()
	if err != nil {
		return fmt.Errorf("get interface registry key: %w", err)
	}
	defer closer(regKey)

	if err := regKey.DeleteValue(propertyKey); err != nil {
		return fmt.Errorf("delete registry key %s: %w", propertyKey, err)
	}
	return nil
}

func (r *registryConfigurator) getInterfaceRegistryKey() (registry.Key, error) {
	regKeyPath := interfaceConfigPath + "\\" + r.guid
	regKey, err := registry.OpenKey(registry.LOCAL_MACHINE, regKeyPath, registry.SET_VALUE)
	if err != nil {
		return regKey, fmt.Errorf("open HKEY_LOCAL_MACHINE\\%s: %w", regKeyPath, err)
	}
	return regKey, nil
}

func (r *registryConfigurator) restoreHostDNS() error {
	if err := r.removeDNSMatchPolicies(); err != nil {
		log.Errorf("remove dns match policies: %s", err)
	}

	if err := r.deleteInterfaceRegistryKeyProperty(interfaceConfigSearchListKey); err != nil {
		return fmt.Errorf("remove interface registry key: %w", err)
	}

	go r.flushDNSCache()

	return nil
}

func (r *registryConfigurator) removeDNSMatchPolicies() error {
	var merr *multierror.Error

	// Try to remove the base entries (for backward compatibility)
	if err := removeRegistryKeyFromDNSPolicyConfig(dnsPolicyConfigMatchPath); err != nil {
		merr = multierror.Append(merr, fmt.Errorf("remove local base entry: %w", err))
	}
	if err := removeRegistryKeyFromDNSPolicyConfig(gpoDnsPolicyConfigMatchPath); err != nil {
		merr = multierror.Append(merr, fmt.Errorf("remove GPO base entry: %w", err))
	}

	for i := 0; i < r.nrptEntryCount; i++ {
		localPath := fmt.Sprintf("%s-%d", dnsPolicyConfigMatchPath, i)
		gpoPath := fmt.Sprintf("%s-%d", gpoDnsPolicyConfigMatchPath, i)

		if err := removeRegistryKeyFromDNSPolicyConfig(localPath); err != nil {
			merr = multierror.Append(merr, fmt.Errorf("remove local entry %d: %w", i, err))
		}
		if err := removeRegistryKeyFromDNSPolicyConfig(gpoPath); err != nil {
			merr = multierror.Append(merr, fmt.Errorf("remove GPO entry %d: %w", i, err))
		}
	}

	if err := refreshGroupPolicy(); err != nil {
		merr = multierror.Append(merr, fmt.Errorf("refresh group policy: %w", err))
	}

	return nberrors.FormatErrorOrNil(merr)
}

func (r *registryConfigurator) restoreUncleanShutdownDNS() error {
	return r.restoreHostDNS()
}

func removeRegistryKeyFromDNSPolicyConfig(regKeyPath string) error {
	k, err := registry.OpenKey(registry.LOCAL_MACHINE, regKeyPath, registry.QUERY_VALUE)
	if err != nil {
		log.Debugf("failed to open HKEY_LOCAL_MACHINE\\%s: %v", regKeyPath, err)
		return nil
	}

	closer(k)
	if err := registry.DeleteKey(registry.LOCAL_MACHINE, regKeyPath); err != nil {
		return fmt.Errorf("delete HKEY_LOCAL_MACHINE\\%s: %w", regKeyPath, err)
	}

	return nil
}

func refreshGroupPolicy() error {
	// refreshPolicyExFn.Call() panics if the func is not found
	defer func() {
		if r := recover(); r != nil {
			log.Errorf("Recovered from panic: %v", r)
		}
	}()

	ret, _, err := refreshPolicyExFn.Call(
		// bMachine = TRUE (computer policy)
		uintptr(1),
		// dwOptions = RP_FORCE
		uintptr(rpForce),
	)

	if ret == 0 {
		if err != nil && !errors.Is(err, syscall.Errno(0)) {
			return fmt.Errorf("RefreshPolicyEx failed: %w", err)
		}
		return fmt.Errorf("RefreshPolicyEx failed")
	}

	return nil
}

func closer(closer io.Closer) {
	if err := closer.Close(); err != nil {
		log.Errorf("failed to close: %s", err)
	}
}<|MERGE_RESOLUTION|>--- conflicted
+++ resolved
@@ -240,17 +240,6 @@
 	// if the gpo key is present, we need to put our DNS settings there, otherwise our config might be ignored
 	// see https://learn.microsoft.com/en-us/openspecs/windows_protocols/ms-gpnrpt/8cc31cb9-20cb-4140-9e85-3e08703b4745
 	for i, domain := range domains {
-<<<<<<< HEAD
-		policyPath := fmt.Sprintf("%s-%d", dnsPolicyConfigMatchPath, i)
-		if r.gpo {
-			policyPath = fmt.Sprintf("%s-%d", gpoDnsPolicyConfigMatchPath, i)
-		}
-
-		singleDomain := []string{domain}
-
-		if err := r.configureDNSPolicy(policyPath, singleDomain, ip); err != nil {
-			return i, fmt.Errorf("configure DNS policy for domain %s: %w", domain, err)
-=======
 		localPath := fmt.Sprintf("%s-%d", dnsPolicyConfigMatchPath, i)
 		gpoPath := fmt.Sprintf("%s-%d", gpoDnsPolicyConfigMatchPath, i)
 
@@ -264,7 +253,6 @@
 			if err := r.configureDNSPolicy(gpoPath, singleDomain, ip); err != nil {
 				return i, fmt.Errorf("configure gpo DNS policy: %w", err)
 			}
->>>>>>> e7b5537d
 		}
 
 		log.Debugf("added NRPT entry for domain: %s", domain)
