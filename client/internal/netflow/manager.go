--- conflicted
+++ resolved
@@ -34,15 +34,11 @@
 
 // NewManager creates a new netflow manager
 func NewManager(ctx context.Context, iface nftypes.IFaceMapper, publicKey []byte, statusRecorder *peer.Status) *Manager {
-<<<<<<< HEAD
-	flowLogger := logger.New(ctx, statusRecorder)
-=======
 	var ipNet net.IPNet
 	if iface != nil {
 		ipNet = *iface.Address().Network
 	}
 	flowLogger := logger.New(ctx, statusRecorder, ipNet)
->>>>>>> 64f27aee
 
 	var ct nftypes.ConnTracker
 	if runtime.GOOS == "linux" && iface != nil && !iface.IsUserspaceBind() {
