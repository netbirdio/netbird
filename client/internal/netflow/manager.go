package netflow

import (
	"context"
	"errors"
	"fmt"
	"runtime"
	"sync"
	"time"

	"github.com/google/uuid"
	log "github.com/sirupsen/logrus"
	"google.golang.org/protobuf/types/known/timestamppb"

	"github.com/netbirdio/netbird/client/internal/netflow/conntrack"
	"github.com/netbirdio/netbird/client/internal/netflow/logger"
	nftypes "github.com/netbirdio/netbird/client/internal/netflow/types"
	"github.com/netbirdio/netbird/flow/client"
	"github.com/netbirdio/netbird/flow/proto"
)

// Manager handles netflow tracking and logging
type Manager struct {
	mux            sync.Mutex
	logger         nftypes.FlowLogger
	flowConfig     *nftypes.FlowConfig
	conntrack      nftypes.ConnTracker
	ctx            context.Context
	receiverClient *client.GRPCClient
	publicKey      []byte
}

// NewManager creates a new netflow manager
func NewManager(ctx context.Context, iface nftypes.IFaceMapper, publicKey []byte) *Manager {
	flowLogger := logger.New(ctx)

	var ct nftypes.ConnTracker
	if runtime.GOOS == "linux" && iface != nil && !iface.IsUserspaceBind() {
		ct = conntrack.New(flowLogger, iface)
	}

	return &Manager{
		logger:    flowLogger,
		conntrack: ct,
		ctx:       ctx,
		publicKey: publicKey,
	}
}

// Update applies new flow configuration settings
// needsNewClient checks if a new client needs to be created
func (m *Manager) needsNewClient(previous *nftypes.FlowConfig) bool {
	current := m.flowConfig
	return previous == nil ||
		!previous.Enabled ||
		previous.TokenPayload != current.TokenPayload ||
		previous.TokenSignature != current.TokenSignature ||
		previous.URL != current.URL
}

// enableFlow starts components for flow tracking
func (m *Manager) enableFlow(previous *nftypes.FlowConfig) error {
	// first make sender ready so events don't pile up
	if m.needsNewClient(previous) {
		if m.receiverClient != nil {
			if err := m.receiverClient.Close(); err != nil {
				log.Warnf("error closing previous flow client: %s", err)
			}
		}

		flowClient, err := client.NewClient(m.flowConfig.URL, m.flowConfig.TokenPayload, m.flowConfig.TokenSignature, m.flowConfig.Interval)
		if err != nil {
			return fmt.Errorf("create client: %w", err)
		}
		log.Infof("flow client configured to connect to %s", m.flowConfig.URL)

		m.receiverClient = flowClient
		go m.receiveACKs(flowClient)
		go m.startSender()
	}

	m.logger.Enable()

	if m.conntrack != nil {
		if err := m.conntrack.Start(m.flowConfig.Counters); err != nil {
			return fmt.Errorf("start conntrack: %w", err)
		}
	}

	return nil
}

// disableFlow stops components for flow tracking
func (m *Manager) disableFlow() error {
	if m.conntrack != nil {
		m.conntrack.Stop()
	}

	m.logger.Disable()

	if m.receiverClient != nil {
		return m.receiverClient.Close()
	}
	return nil
}

// Update applies new flow configuration settings
func (m *Manager) Update(update *nftypes.FlowConfig) error {
	if update == nil {
		return nil
	}

	m.mux.Lock()
	defer m.mux.Unlock()

	previous := m.flowConfig
	m.flowConfig = update

	if update.Enabled {
		return m.enableFlow(previous)
	}

	return m.disableFlow()
}

// Close cleans up all resources
func (m *Manager) Close() {
	m.mux.Lock()
	defer m.mux.Unlock()

	if m.conntrack != nil {
		m.conntrack.Close()
	}

	if m.receiverClient != nil {
		if err := m.receiverClient.Close(); err != nil {
			log.Warnf("failed to close receiver client: %s", err)
		}
	}

	m.logger.Close()
}

// GetLogger returns the flow logger
func (m *Manager) GetLogger() nftypes.FlowLogger {
	return m.logger
}

func (m *Manager) startSender() {
	ticker := time.NewTicker(m.flowConfig.Interval)
	defer ticker.Stop()

	for {
		select {
		case <-m.ctx.Done():
			return
		case <-ticker.C:
			events := m.logger.GetEvents()
			for _, event := range events {
				if err := m.send(event); err != nil {
					log.Errorf("failed to send flow event to server: %s", err)
					continue
				}
				log.Tracef("sent flow event: %s", event.ID)
			}
		}
	}
}

<<<<<<< HEAD
func (m *Manager) receiveACKs() {
	if m.receiverClient == nil {
		return
	}
	err := m.receiverClient.Receive(m.ctx, func(ack *proto.FlowEventAck) error {
		log.Infof("receive flow event ack: %s", ack.EventId)
		m.logger.DeleteEvents([]uuid.UUID{uuid.UUID(ack.EventId)})
=======
func (m *Manager) receiveACKs(client *client.GRPCClient) {
	err := client.Receive(m.ctx, m.flowConfig.Interval, func(ack *proto.FlowEventAck) error {
		log.Tracef("received flow event ack: %s", ack.EventId)
		m.logger.DeleteEvents([]string{ack.EventId})
>>>>>>> e8d8bd8f
		return nil
	})

	if err != nil && !errors.Is(err, context.Canceled) {
		log.Errorf("failed to receive flow event ack: %s", err)
	}
}

func (m *Manager) send(event *nftypes.Event) error {
	m.mux.Lock()
	client := m.receiverClient
	m.mux.Unlock()

	if client == nil {
		return nil
	}

	return client.Send(toProtoEvent(m.publicKey, event))
}

func toProtoEvent(publicKey []byte, event *nftypes.Event) *proto.FlowEvent {
	protoEvent := &proto.FlowEvent{
		EventId:   event.ID[:],
		Timestamp: timestamppb.New(event.Timestamp),
		PublicKey: publicKey,
		FlowFields: &proto.FlowFields{
			FlowId:    event.FlowID[:],
			RuleId:    event.RuleID,
			Type:      proto.Type(event.Type),
			Direction: proto.Direction(event.Direction),
			Protocol:  uint32(event.Protocol),
			SourceIp:  event.SourceIP.AsSlice(),
			DestIp:    event.DestIP.AsSlice(),
			RxPackets: event.RxPackets,
			TxPackets: event.TxPackets,
			RxBytes:   event.RxBytes,
			TxBytes:   event.TxBytes,
		},
	}

	if event.Protocol == nftypes.ICMP {
		protoEvent.FlowFields.ConnectionInfo = &proto.FlowFields_IcmpInfo{
			IcmpInfo: &proto.ICMPInfo{
				IcmpType: uint32(event.ICMPType),
				IcmpCode: uint32(event.ICMPCode),
			},
		}
		return protoEvent
	}

	protoEvent.FlowFields.ConnectionInfo = &proto.FlowFields_PortInfo{
		PortInfo: &proto.PortInfo{
			SourcePort: uint32(event.SourcePort),
			DestPort:   uint32(event.DestPort),
		},
	}

	return protoEvent
}<|MERGE_RESOLUTION|>--- conflicted
+++ resolved
@@ -167,20 +167,10 @@
 	}
 }
 
-<<<<<<< HEAD
-func (m *Manager) receiveACKs() {
-	if m.receiverClient == nil {
-		return
-	}
-	err := m.receiverClient.Receive(m.ctx, func(ack *proto.FlowEventAck) error {
-		log.Infof("receive flow event ack: %s", ack.EventId)
-		m.logger.DeleteEvents([]uuid.UUID{uuid.UUID(ack.EventId)})
-=======
 func (m *Manager) receiveACKs(client *client.GRPCClient) {
 	err := client.Receive(m.ctx, m.flowConfig.Interval, func(ack *proto.FlowEventAck) error {
 		log.Tracef("received flow event ack: %s", ack.EventId)
-		m.logger.DeleteEvents([]string{ack.EventId})
->>>>>>> e8d8bd8f
+		m.logger.DeleteEvents([]uuid.UUID{uuid.UUID(ack.EventId)})
 		return nil
 	})
 
