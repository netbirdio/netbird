--- conflicted
+++ resolved
@@ -19,15 +19,17 @@
 
 // Manager handles netflow tracking and logging
 type Manager struct {
-<<<<<<< HEAD
-	mux        sync.Mutex
-	logger     types.FlowLogger
-	flowConfig *types.FlowConfig
-	conntrack  types.ConnTracker
+	mux            sync.Mutex
+	logger         types.FlowLogger
+	flowConfig     *types.FlowConfig
+	conntrack      types.ConnTracker
+	ctx            context.Context
+	receiverClient *client.GRPCClient
+	publicKey      []byte
 }
 
 // NewManager creates a new netflow manager
-func NewManager(ctx context.Context, iface types.IFaceMapper) *Manager {
+func NewManager(ctx context.Context, iface types.IFaceMapper, publicKey []byte) *Manager {
 	flowLogger := logger.New(ctx)
 
 	var ct types.ConnTracker
@@ -38,32 +40,13 @@
 	return &Manager{
 		logger:    flowLogger,
 		conntrack: ct,
-=======
-	mux            sync.Mutex
-	logger         types.FlowLogger
-	flowConfig     *types.FlowConfig
-	ctx            context.Context
-	receiverClient *client.GRPCClient
-	publicKey      []byte
-}
-
-func NewManager(ctx context.Context, publicKey []byte) *Manager {
-	return &Manager{
-		logger:    logger.New(ctx),
 		ctx:       ctx,
 		publicKey: publicKey,
->>>>>>> f6d7bccf
 	}
 }
 
 // Update applies new flow configuration settings
 func (m *Manager) Update(update *types.FlowConfig) error {
-<<<<<<< HEAD
-	m.mux.Lock()
-	defer m.mux.Unlock()
-
-=======
->>>>>>> f6d7bccf
 	if update == nil {
 		return nil
 	}
