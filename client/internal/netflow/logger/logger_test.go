--- conflicted
+++ resolved
@@ -13,11 +13,7 @@
 )
 
 func TestStore(t *testing.T) {
-<<<<<<< HEAD
-	logger := logger.New(context.Background(), nil)
-=======
 	logger := logger.New(context.Background(), nil, net.IPNet{})
->>>>>>> 64f27aee
 	logger.Enable()
 
 	event := types.EventFields{
