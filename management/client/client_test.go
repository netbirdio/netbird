--- conflicted
+++ resolved
@@ -361,16 +361,13 @@
 		Core:               info.OSVersion,
 		OSVersion:          info.OSVersion,
 		WiretrusteeVersion: info.WiretrusteeVersion,
-<<<<<<< HEAD
-		Ipv6Supported:      info.Ipv6Supported,
-=======
 		KernelVersion:      info.KernelVersion,
 
 		NetworkAddresses:   protoNetAddr,
 		SysSerialNumber:    info.SystemSerialNumber,
 		SysProductName:     info.SystemProductName,
 		SysManufacturer:    info.SystemManufacturer,
->>>>>>> 52fd9a57
+		Ipv6Supported:      info.Ipv6Supported,
 	}
 
 	assert.Equal(t, ValidKey, actualValidKey)
