package management

// Account represents a unique account of the system
type Account struct {
	Id        string
	SetupKeys map[string]*SetupKey
	Peers     map[string]*Peer
}

// SetupKey represents a pre-authorized key used to register machines (peers)
// One key might have multiple machines
type SetupKey struct {
	Key string
}

// Peer represents a machine connected to the network.
// The Peer is a Wireguard peer identified by a public key
type Peer struct {
	// Wireguard public key
	Key string
	// A setup key this peer was registered with
	SetupKey *SetupKey
}

<<<<<<< HEAD
// Store represents an account storage
type Store struct {
	Accounts map[string]*Account

	// mutex to synchronise Store read/write operations
	mux       sync.Mutex `json:"-"`
	storeFile string     `json:"-"`
}

// NewStore restores a store from the file located in the datadir
func NewStore(dataDir string) (*Store, error) {
	return restore(filepath.Join(dataDir, storeFileName))
}

// restore restores the state of the store from the file.
// Creates a new empty store file if doesn't exist
func restore(file string) (*Store, error) {

	if _, err := os.Stat(file); os.IsNotExist(err) {
		// create a new Store if previously didn't exist (e.g. first run)
		s := &Store{
			Accounts:  make(map[string]*Account),
			mux:       sync.Mutex{},
			storeFile: file,
		}

		err = s.persist(file)
		if err != nil {
			return nil, err
		}

		return s, nil
	}

	read, err := util.ReadJson(file, &Store{})
	if err != nil {
		return nil, err
	}
	read.(*Store).storeFile = file

	return read.(*Store), nil
}

// persist persists account data to a file
// It is recommended to call it with locking Store,mux
func (s *Store) persist(file string) error {
	return util.WriteJson(file, s)
}

// AddPeer adds peer to the store and associates it with a Account and a SetupKey. Returns related Account
// Each Account has a list of pre-authorised SetupKey and if no Account has a given key nil will be returned, meaning the key is invalid
func (s *Store) AddPeer(setupKey string, peerKey string) error {
	s.mux.Lock()
	defer s.mux.Unlock()

	for _, a := range s.Accounts {
		for _, key := range a.SetupKeys {
			if key.Key == strings.ToLower(setupKey) {
				a.Peers[peerKey] = &Peer{Key: peerKey, SetupKey: key}
				err := s.persist(s.storeFile)
				if err != nil {
					return err
				}
				return nil
			}
		}
	}

	return fmt.Errorf("invalid setup key")
}

// AddAccount adds new account to the store.
func (s *Store) AddAccount(account *Account) error {
	s.mux.Lock()
	defer s.mux.Unlock()
	// todo will override, handle existing keys
	s.Accounts[account.Id] = account
	err := s.persist(s.storeFile)
	if err != nil {
		return err
	}

	return nil
}

// GetPeersForAPeer returns a list of peers available fr a given peer (key)
func (s *Store) GetPeersForAPeer(peerKey string) []string {
	s.mux.Lock()
	defer s.mux.Unlock()

	for _, a := range s.Accounts {
		if _, ok := a.Peers[peerKey]; ok {
			peers := make([]string, 0, len(a.Peers))
			for p := range a.Peers {
				if p != peerKey {
					peers = append(peers, p)
				}
			}
			return peers
		}
	}

	return nil
=======
type Store interface {
	AddPeer(setupKey string, peerKey string) error
>>>>>>> 4e178905
}<|MERGE_RESOLUTION|>--- conflicted
+++ resolved
@@ -22,112 +22,7 @@
 	SetupKey *SetupKey
 }
 
-<<<<<<< HEAD
-// Store represents an account storage
-type Store struct {
-	Accounts map[string]*Account
-
-	// mutex to synchronise Store read/write operations
-	mux       sync.Mutex `json:"-"`
-	storeFile string     `json:"-"`
-}
-
-// NewStore restores a store from the file located in the datadir
-func NewStore(dataDir string) (*Store, error) {
-	return restore(filepath.Join(dataDir, storeFileName))
-}
-
-// restore restores the state of the store from the file.
-// Creates a new empty store file if doesn't exist
-func restore(file string) (*Store, error) {
-
-	if _, err := os.Stat(file); os.IsNotExist(err) {
-		// create a new Store if previously didn't exist (e.g. first run)
-		s := &Store{
-			Accounts:  make(map[string]*Account),
-			mux:       sync.Mutex{},
-			storeFile: file,
-		}
-
-		err = s.persist(file)
-		if err != nil {
-			return nil, err
-		}
-
-		return s, nil
-	}
-
-	read, err := util.ReadJson(file, &Store{})
-	if err != nil {
-		return nil, err
-	}
-	read.(*Store).storeFile = file
-
-	return read.(*Store), nil
-}
-
-// persist persists account data to a file
-// It is recommended to call it with locking Store,mux
-func (s *Store) persist(file string) error {
-	return util.WriteJson(file, s)
-}
-
-// AddPeer adds peer to the store and associates it with a Account and a SetupKey. Returns related Account
-// Each Account has a list of pre-authorised SetupKey and if no Account has a given key nil will be returned, meaning the key is invalid
-func (s *Store) AddPeer(setupKey string, peerKey string) error {
-	s.mux.Lock()
-	defer s.mux.Unlock()
-
-	for _, a := range s.Accounts {
-		for _, key := range a.SetupKeys {
-			if key.Key == strings.ToLower(setupKey) {
-				a.Peers[peerKey] = &Peer{Key: peerKey, SetupKey: key}
-				err := s.persist(s.storeFile)
-				if err != nil {
-					return err
-				}
-				return nil
-			}
-		}
-	}
-
-	return fmt.Errorf("invalid setup key")
-}
-
-// AddAccount adds new account to the store.
-func (s *Store) AddAccount(account *Account) error {
-	s.mux.Lock()
-	defer s.mux.Unlock()
-	// todo will override, handle existing keys
-	s.Accounts[account.Id] = account
-	err := s.persist(s.storeFile)
-	if err != nil {
-		return err
-	}
-
-	return nil
-}
-
-// GetPeersForAPeer returns a list of peers available fr a given peer (key)
-func (s *Store) GetPeersForAPeer(peerKey string) []string {
-	s.mux.Lock()
-	defer s.mux.Unlock()
-
-	for _, a := range s.Accounts {
-		if _, ok := a.Peers[peerKey]; ok {
-			peers := make([]string, 0, len(a.Peers))
-			for p := range a.Peers {
-				if p != peerKey {
-					peers = append(peers, p)
-				}
-			}
-			return peers
-		}
-	}
-
-	return nil
-=======
 type Store interface {
 	AddPeer(setupKey string, peerKey string) error
->>>>>>> 4e178905
+    GetPeersForAPeer(peerKey string) []string
 }