package grpc

import (
	"context"
	"errors"
	"fmt"
	"io"
	"net"
	"net/netip"
	"os"
	"strconv"
	"strings"
	"sync"
	"sync/atomic"
	"time"

	pb "github.com/golang/protobuf/proto" // nolint
	"github.com/golang/protobuf/ptypes/timestamp"
	"github.com/grpc-ecosystem/go-grpc-middleware/v2/interceptors/realip"
	log "github.com/sirupsen/logrus"
	"golang.zx2c4.com/wireguard/wgctrl/wgtypes"
	"google.golang.org/grpc/codes"
	"google.golang.org/grpc/peer"
	"google.golang.org/grpc/status"

	"github.com/netbirdio/netbird/management/internals/controllers/network_map"
	nbconfig "github.com/netbirdio/netbird/management/internals/server/config"
<<<<<<< HEAD
	"github.com/netbirdio/netbird/management/server/job"
	"github.com/netbirdio/netbird/management/server/peers/ephemeral"
=======
>>>>>>> 27dd97c9

	"github.com/netbirdio/netbird/management/server/integrations/integrated_validator"
	"github.com/netbirdio/netbird/management/server/store"

	"github.com/netbirdio/netbird/encryption"
	"github.com/netbirdio/netbird/management/server/account"
	"github.com/netbirdio/netbird/management/server/activity"
	"github.com/netbirdio/netbird/management/server/auth"
	nbContext "github.com/netbirdio/netbird/management/server/context"
	nbpeer "github.com/netbirdio/netbird/management/server/peer"
	"github.com/netbirdio/netbird/management/server/posture"
	"github.com/netbirdio/netbird/management/server/settings"
	"github.com/netbirdio/netbird/management/server/telemetry"
	"github.com/netbirdio/netbird/management/server/types"
	"github.com/netbirdio/netbird/shared/management/proto"
	internalStatus "github.com/netbirdio/netbird/shared/management/status"
)

const (
	envLogBlockedPeers = "NB_LOG_BLOCKED_PEERS"
	envBlockPeers      = "NB_BLOCK_SAME_PEERS"
	envConcurrentSyncs = "NB_MAX_CONCURRENT_SYNCS"

	defaultSyncLim = 1000
)

// Server an instance of a Management gRPC API server
type Server struct {
	accountManager  account.Manager
	settingsManager settings.Manager
	proto.UnimplementedManagementServiceServer
<<<<<<< HEAD
	peersUpdateManager network_map.PeersUpdateManager
	jobManager         *job.Manager
	config             *nbconfig.Config
	secretsManager     SecretsManager
	appMetrics         telemetry.AppMetrics
	ephemeralManager   ephemeral.Manager
	peerLocks          sync.Map
	authManager        auth.Manager
=======
	config         *nbconfig.Config
	secretsManager SecretsManager
	appMetrics     telemetry.AppMetrics
	peerLocks      sync.Map
	authManager    auth.Manager
>>>>>>> 27dd97c9

	logBlockedPeers          bool
	blockPeersWithSameConfig bool
	integratedPeerValidator  integrated_validator.IntegratedValidator

	loginFilter *loginFilter

	networkMapController network_map.Controller

	syncSem atomic.Int32
	syncLim int32
}

// NewServer creates a new Management server
func NewServer(
	config *nbconfig.Config,
	accountManager account.Manager,
	settingsManager settings.Manager,
<<<<<<< HEAD
	peersUpdateManager network_map.PeersUpdateManager,
	jobManager *job.Manager,
=======
>>>>>>> 27dd97c9
	secretsManager SecretsManager,
	appMetrics telemetry.AppMetrics,
	authManager auth.Manager,
	integratedPeerValidator integrated_validator.IntegratedValidator,
	networkMapController network_map.Controller,
) (*Server, error) {
	if appMetrics != nil {
		// update gauge based on number of connected peers which is equal to open gRPC streams
		err := appMetrics.GRPCMetrics().RegisterConnectedStreams(func() int64 {
			return int64(networkMapController.CountStreams())
		})
		if err != nil {
			return nil, err
		}
	}

	logBlockedPeers := strings.ToLower(os.Getenv(envLogBlockedPeers)) == "true"
	blockPeersWithSameConfig := strings.ToLower(os.Getenv(envBlockPeers)) == "true"

	syncLim := int32(defaultSyncLim)
	if syncLimStr := os.Getenv(envConcurrentSyncs); syncLimStr != "" {
		syncLimParsed, err := strconv.Atoi(syncLimStr)
		if err != nil {
			log.Errorf("invalid value for %s: %v using %d", envConcurrentSyncs, err, defaultSyncLim)
		} else {
			//nolint:gosec
			syncLim = int32(syncLimParsed)
		}
	}

	return &Server{
<<<<<<< HEAD
		wgKey: key,
		// peerKey -> event channel
		peersUpdateManager:       peersUpdateManager,
		jobManager:               jobManager,
=======
>>>>>>> 27dd97c9
		accountManager:           accountManager,
		settingsManager:          settingsManager,
		config:                   config,
		secretsManager:           secretsManager,
		authManager:              authManager,
		appMetrics:               appMetrics,
		logBlockedPeers:          logBlockedPeers,
		blockPeersWithSameConfig: blockPeersWithSameConfig,
		integratedPeerValidator:  integratedPeerValidator,
		networkMapController:     networkMapController,

		loginFilter: newLoginFilter(),

		syncLim: syncLim,
	}, nil
}

func (s *Server) GetServerKey(ctx context.Context, req *proto.Empty) (*proto.ServerKeyResponse, error) {
	ip := ""
	p, ok := peer.FromContext(ctx)
	if ok {
		ip = p.Addr.String()
	}

	log.WithContext(ctx).Tracef("GetServerKey request from %s", ip)
	start := time.Now()
	defer func() {
		log.WithContext(ctx).Tracef("GetServerKey from %s took %v", ip, time.Since(start))
	}()

	// todo introduce something more meaningful with the key expiration/rotation
	if s.appMetrics != nil {
		s.appMetrics.GRPCMetrics().CountGetKeyRequest()
	}
	now := time.Now().Add(24 * time.Hour)
	secs := int64(now.Second())
	nanos := int32(now.Nanosecond())
	expiresAt := &timestamp.Timestamp{Seconds: secs, Nanos: nanos}

	key, err := s.secretsManager.GetWGKey()
	if err != nil {
		log.WithContext(ctx).Errorf("failed to get wireguard key: %v", err)
		return nil, errors.New("failed to get wireguard key")
	}

	return &proto.ServerKeyResponse{
		Key:       key.PublicKey().String(),
		ExpiresAt: expiresAt,
	}, nil
}

func getRealIP(ctx context.Context) net.IP {
	if addr, ok := realip.FromContext(ctx); ok {
		return net.IP(addr.AsSlice())
	}
	return nil
}

func (s *Server) Job(srv proto.ManagementService_JobServer) error {
	reqStart := time.Now()
	ctx := srv.Context()

	peerKey, err := s.handleHandshake(ctx, srv)
	if err != nil {
		return err
	}

	accountID, err := s.accountManager.GetAccountIDForPeerKey(ctx, peerKey.String())
	if err != nil {
		// nolint:staticcheck
		ctx = context.WithValue(ctx, nbContext.AccountIDKey, "UNKNOWN")
		log.WithContext(ctx).Tracef("peer %s is not registered", peerKey.String())
		if errStatus, ok := internalStatus.FromError(err); ok && errStatus.Type() == internalStatus.NotFound {
			return status.Errorf(codes.PermissionDenied, "peer is not registered")
		}
		return err
	}
	// nolint:staticcheck
	ctx = context.WithValue(ctx, nbContext.AccountIDKey, accountID)
	peer, err := s.accountManager.GetStore().GetPeerByPeerPubKey(ctx, store.LockingStrengthNone, peerKey.String())
	if err != nil {
		return status.Errorf(codes.Unauthenticated, "peer is not registered")
	}

	// Start background response handler
	s.startResponseReceiver(ctx, srv)

	// Prepare per-peer state
	updates := s.jobManager.CreateJobChannel(ctx, accountID, peer.ID)
	log.WithContext(ctx).Debugf("Job: took %v", time.Since(reqStart))

	// Main loop: forward jobs to client
	return s.sendJobsLoop(ctx, accountID, peerKey, peer, updates, srv)
}

// Sync validates the existence of a connecting peer, sends an initial state (all available for the connecting peers) and
// notifies the connected peer of any updates (e.g. new peers under the same account)
func (s *Server) Sync(req *proto.EncryptedMessage, srv proto.ManagementService_SyncServer) error {
	if s.syncSem.Load() >= s.syncLim {
		return status.Errorf(codes.ResourceExhausted, "too many concurrent sync requests, please try again later")
	}
	s.syncSem.Add(1)

	reqStart := time.Now()

	ctx := srv.Context()

	syncReq := &proto.SyncRequest{}
	peerKey, err := s.parseRequest(ctx, req, syncReq)
	if err != nil {
		s.syncSem.Add(-1)
		return err
	}
	realIP := getRealIP(ctx)
	sRealIP := realIP.String()
	peerMeta := extractPeerMeta(ctx, syncReq.GetMeta())
	metahashed := metaHash(peerMeta, sRealIP)
	if !s.loginFilter.allowLogin(peerKey.String(), metahashed) {
		if s.appMetrics != nil {
			s.appMetrics.GRPCMetrics().CountSyncRequestBlocked()
		}
		if s.logBlockedPeers {
			log.WithContext(ctx).Warnf("peer %s with meta hash %d is blocked from syncing", peerKey.String(), metahashed)
		}
		if s.blockPeersWithSameConfig {
			s.syncSem.Add(-1)
			return mapError(ctx, internalStatus.ErrPeerAlreadyLoggedIn)
		}
	}

	if s.appMetrics != nil {
		s.appMetrics.GRPCMetrics().CountSyncRequest()
	}

	// nolint:staticcheck
	ctx = context.WithValue(ctx, nbContext.PeerIDKey, peerKey.String())

	accountID, err := s.accountManager.GetAccountIDForPeerKey(ctx, peerKey.String())
	if err != nil {
		// nolint:staticcheck
		ctx = context.WithValue(ctx, nbContext.AccountIDKey, "UNKNOWN")
		log.WithContext(ctx).Tracef("peer %s is not registered", peerKey.String())
		if errStatus, ok := internalStatus.FromError(err); ok && errStatus.Type() == internalStatus.NotFound {
			s.syncSem.Add(-1)
			return status.Errorf(codes.PermissionDenied, "peer is not registered")
		}
		s.syncSem.Add(-1)
		return err
	}

	log.WithContext(ctx).Debugf("Sync: GetAccountIDForPeerKey since start %v", time.Since(reqStart))

	// nolint:staticcheck
	ctx = context.WithValue(ctx, nbContext.AccountIDKey, accountID)

	start := time.Now()
	unlock := s.acquirePeerLockByUID(ctx, peerKey.String())
	defer func() {
		if unlock != nil {
			unlock()
		}
	}()
	log.WithContext(ctx).Tracef("acquired peer lock for peer %s took %v", peerKey.String(), time.Since(start))
	log.WithContext(ctx).Debugf("Sync: acquirePeerLockByUID since start %v", time.Since(reqStart))

	log.WithContext(ctx).Debugf("Sync request from peer [%s] [%s]", req.WgPubKey, sRealIP)

	if syncReq.GetMeta() == nil {
		log.WithContext(ctx).Tracef("peer system meta has to be provided on sync. Peer %s, remote addr %s", peerKey.String(), realIP)
	}

	metahash := metaHash(peerMeta, realIP.String())
	s.loginFilter.addLogin(peerKey.String(), metahash)

	peer, netMap, postureChecks, dnsFwdPort, err := s.accountManager.SyncAndMarkPeer(ctx, accountID, peerKey.String(), peerMeta, realIP)
	if err != nil {
		log.WithContext(ctx).Debugf("error while syncing peer %s: %v", peerKey.String(), err)
		s.syncSem.Add(-1)
		return mapError(ctx, err)
	}

	err = s.sendInitialSync(ctx, peerKey, peer, netMap, postureChecks, srv, dnsFwdPort)
	if err != nil {
		log.WithContext(ctx).Debugf("error while sending initial sync for %s: %v", peerKey.String(), err)
		s.syncSem.Add(-1)
		return err
	}

<<<<<<< HEAD
	// Prepare per-peer state
	updates := s.peersUpdateManager.CreateChannel(ctx, peer.ID)

	s.ephemeralManager.OnPeerConnected(ctx, peer)
=======
	updates, err := s.networkMapController.OnPeerConnected(ctx, accountID, peer.ID)
	if err != nil {
		log.WithContext(ctx).Debugf("error while notify peer connected for %s: %v", peerKey.String(), err)
		s.syncSem.Add(-1)
		s.cancelPeerRoutines(ctx, accountID, peer)
		return err
	}
>>>>>>> 27dd97c9

	s.secretsManager.SetupRefresh(ctx, accountID, peer.ID)

	if s.appMetrics != nil {
		s.appMetrics.GRPCMetrics().CountSyncRequestDuration(time.Since(reqStart), accountID)
	}

	unlock()
	unlock = nil

	s.syncSem.Add(-1)

	return s.handleUpdates(ctx, accountID, peerKey, peer, updates, srv)
}

func (s *Server) handleHandshake(ctx context.Context, srv proto.ManagementService_JobServer) (wgtypes.Key, error) {
	hello, err := srv.Recv()
	if err != nil {
		return wgtypes.Key{}, status.Errorf(codes.InvalidArgument, "missing hello: %v", err)
	}

	jobReq := &proto.JobRequest{}
	peerKey, err := s.parseRequest(ctx, hello, jobReq)
	if err != nil {
		return wgtypes.Key{}, err
	}

	return peerKey, nil
}

func (s *Server) startResponseReceiver(ctx context.Context, srv proto.ManagementService_JobServer) {
	go func() {
		for {
			msg, err := srv.Recv()
			if err != nil {
				if errors.Is(err, io.EOF) || errors.Is(err, context.Canceled) {
					return
				}
				log.WithContext(ctx).Warnf("recv job response error: %v", err)
				return
			}

			jobResp := &proto.JobResponse{}
			if _, err := s.parseRequest(ctx, msg, jobResp); err != nil {
				log.WithContext(ctx).Warnf("invalid job response: %v", err)
				continue
			}

			if err := s.jobManager.HandleResponse(ctx, jobResp); err != nil {
				log.WithContext(ctx).Errorf("handle job response failed: %v", err)
			}

		}
	}()
}

func (s *Server) sendJobsLoop(ctx context.Context, accountID string, peerKey wgtypes.Key, peer *nbpeer.Peer, updates *job.Channel, srv proto.ManagementService_JobServer) error {
	// todo figure out better error handling strategy
	defer s.jobManager.CloseChannel(ctx, accountID, peer.ID)

	for {
		event, err := updates.Event(ctx)
		if err != nil {
			if errors.Is(err, job.ErrJobChannelClosed) {
				log.WithContext(ctx).Debugf("jobs channel for peer %s was closed", peerKey.String())
				return nil
			}

			// happens when connection drops, e.g. client disconnects
			log.WithContext(ctx).Debugf("stream of peer %s has been closed", peerKey.String())
			return ctx.Err()
		}

		if err := s.sendJob(ctx, peerKey, event, srv); err != nil {
			log.WithContext(ctx).Warnf("send job failed: %v", err)
			return nil
		}
	}
}

// handleUpdates sends updates to the connected peer until the updates channel is closed.
func (s *Server) handleUpdates(ctx context.Context, accountID string, peerKey wgtypes.Key, peer *nbpeer.Peer, updates chan *network_map.UpdateMessage, srv proto.ManagementService_SyncServer) error {
	log.WithContext(ctx).Tracef("starting to handle updates for peer %s", peerKey.String())
	for {
		select {
		// condition when there are some updates
		case update, open := <-updates:
			if s.appMetrics != nil {
				s.appMetrics.GRPCMetrics().UpdateChannelQueueLength(len(updates) + 1)
			}

			if !open {
				log.WithContext(ctx).Debugf("updates channel for peer %s was closed", peerKey.String())
				s.cancelPeerRoutines(ctx, accountID, peer)
				return nil
			}
			log.WithContext(ctx).Debugf("received an update for peer %s", peerKey.String())
			if err := s.sendUpdate(ctx, accountID, peerKey, peer, update, srv); err != nil {
				log.WithContext(ctx).Debugf("error while sending an update to peer %s: %v", peerKey.String(), err)
				return err
			}

		// condition when client <-> server connection has been terminated
		case <-srv.Context().Done():
			// happens when connection drops, e.g. client disconnects
			log.WithContext(ctx).Debugf("stream of peer %s has been closed", peerKey.String())
			s.cancelPeerRoutines(ctx, accountID, peer)
			return srv.Context().Err()
		}
	}
}

// sendUpdate encrypts the update message using the peer key and the server's wireguard key,
// then sends the encrypted message to the connected peer via the sync server.
func (s *Server) sendUpdate(ctx context.Context, accountID string, peerKey wgtypes.Key, peer *nbpeer.Peer, update *network_map.UpdateMessage, srv proto.ManagementService_SyncServer) error {
	key, err := s.secretsManager.GetWGKey()
	if err != nil {
		s.cancelPeerRoutines(ctx, accountID, peer)
		return status.Errorf(codes.Internal, "failed processing update message")
	}

	encryptedResp, err := encryption.EncryptMessage(peerKey, key, update.Update)
	if err != nil {
		s.cancelPeerRoutines(ctx, accountID, peer)
		return status.Errorf(codes.Internal, "failed processing update message")
	}
<<<<<<< HEAD
	err = srv.Send(&proto.EncryptedMessage{
		WgPubKey: s.wgKey.PublicKey().String(),
=======
	err = srv.SendMsg(&proto.EncryptedMessage{
		WgPubKey: key.PublicKey().String(),
>>>>>>> 27dd97c9
		Body:     encryptedResp,
	})
	if err != nil {
		s.cancelPeerRoutines(ctx, accountID, peer)
		return status.Errorf(codes.Internal, "failed sending update message")
	}
	log.WithContext(ctx).Debugf("sent an update to peer %s", peerKey.String())
	return nil
}

// sendJob encrypts the update message using the peer key and the server's wireguard key,
// then sends the encrypted message to the connected peer via the sync server.
func (s *Server) sendJob(ctx context.Context, peerKey wgtypes.Key, job *job.Event, srv proto.ManagementService_JobServer) error {
	encryptedResp, err := encryption.EncryptMessage(peerKey, s.wgKey, job.Request)
	if err != nil {
		log.WithContext(ctx).Errorf("failed to encrypt job for peer %s: %v", peerKey.String(), err)
		return status.Errorf(codes.Internal, "failed processing job message")
	}
	err = srv.Send(&proto.EncryptedMessage{
		WgPubKey: s.wgKey.PublicKey().String(),
		Body:     encryptedResp,
	})
	if err != nil {
		return status.Errorf(codes.Internal, "failed sending job message")
	}
	log.WithContext(ctx).Debugf("sent a job to peer: %s", peerKey.String())
	return nil
}

func (s *Server) cancelPeerRoutines(ctx context.Context, accountID string, peer *nbpeer.Peer) {
	unlock := s.acquirePeerLockByUID(ctx, peer.Key)
	defer unlock()

	err := s.accountManager.OnPeerDisconnected(ctx, accountID, peer.Key)
	if err != nil {
		log.WithContext(ctx).Errorf("failed to disconnect peer %s properly: %v", peer.Key, err)
	}
	s.networkMapController.OnPeerDisconnected(ctx, accountID, peer.ID)
	s.secretsManager.CancelRefresh(peer.ID)

	log.WithContext(ctx).Tracef("peer %s has been disconnected", peer.Key)
}

func (s *Server) validateToken(ctx context.Context, jwtToken string) (string, error) {
	if s.authManager == nil {
		return "", status.Errorf(codes.Internal, "missing auth manager")
	}

	userAuth, token, err := s.authManager.ValidateAndParseToken(ctx, jwtToken)
	if err != nil {
		return "", status.Errorf(codes.InvalidArgument, "invalid jwt token, err: %v", err)
	}

	// we need to call this method because if user is new, we will automatically add it to existing or create a new account
	accountId, _, err := s.accountManager.GetAccountIDFromUserAuth(ctx, userAuth)
	if err != nil {
		return "", status.Errorf(codes.Internal, "unable to fetch account with claims, err: %v", err)
	}

	if userAuth.AccountId != accountId {
		log.WithContext(ctx).Debugf("gRPC server sets accountId from ensure, before %s, now %s", userAuth.AccountId, accountId)
		userAuth.AccountId = accountId
	}

	userAuth, err = s.authManager.EnsureUserAccessByJWTGroups(ctx, userAuth, token)
	if err != nil {
		return "", status.Error(codes.PermissionDenied, err.Error())
	}

	err = s.accountManager.SyncUserJWTGroups(ctx, userAuth)
	if err != nil {
		log.WithContext(ctx).Errorf("gRPC server failed to sync user JWT groups: %s", err)
	}

	return userAuth.UserId, nil
}

func (s *Server) acquirePeerLockByUID(ctx context.Context, uniqueID string) (unlock func()) {
	log.WithContext(ctx).Tracef("acquiring peer lock for ID %s", uniqueID)

	start := time.Now()
	value, _ := s.peerLocks.LoadOrStore(uniqueID, &sync.RWMutex{})
	mtx := value.(*sync.RWMutex)
	mtx.Lock()
	log.WithContext(ctx).Tracef("acquired peer lock for ID %s in %v", uniqueID, time.Since(start))
	start = time.Now()

	unlock = func() {
		mtx.Unlock()
		log.WithContext(ctx).Tracef("released peer lock for ID %s in %v", uniqueID, time.Since(start))
	}

	return unlock
}

// maps internal internalStatus.Error to gRPC status.Error
func mapError(ctx context.Context, err error) error {
	if e, ok := internalStatus.FromError(err); ok {
		switch e.Type() {
		case internalStatus.PermissionDenied:
			return status.Error(codes.PermissionDenied, e.Message)
		case internalStatus.Unauthorized:
			return status.Error(codes.PermissionDenied, e.Message)
		case internalStatus.Unauthenticated:
			return status.Error(codes.PermissionDenied, e.Message)
		case internalStatus.PreconditionFailed:
			return status.Error(codes.FailedPrecondition, e.Message)
		case internalStatus.NotFound:
			return status.Error(codes.NotFound, e.Message)
		default:
		}
	}
	if errors.Is(err, internalStatus.ErrPeerAlreadyLoggedIn) {
		return status.Error(codes.PermissionDenied, internalStatus.ErrPeerAlreadyLoggedIn.Error())
	}
	log.WithContext(ctx).Errorf("got an unhandled error: %s", err)
	return status.Errorf(codes.Internal, "failed handling request")
}

func extractPeerMeta(ctx context.Context, meta *proto.PeerSystemMeta) nbpeer.PeerSystemMeta {
	if meta == nil {
		return nbpeer.PeerSystemMeta{}
	}

	osVersion := meta.GetOSVersion()
	if osVersion == "" {
		osVersion = meta.GetCore()
	}

	networkAddresses := make([]nbpeer.NetworkAddress, 0, len(meta.GetNetworkAddresses()))
	for _, addr := range meta.GetNetworkAddresses() {
		netAddr, err := netip.ParsePrefix(addr.GetNetIP())
		if err != nil {
			log.WithContext(ctx).Warnf("failed to parse netip address, %s: %v", addr.GetNetIP(), err)
			continue
		}
		networkAddresses = append(networkAddresses, nbpeer.NetworkAddress{
			NetIP: netAddr,
			Mac:   addr.GetMac(),
		})
	}

	files := make([]nbpeer.File, 0, len(meta.GetFiles()))
	for _, file := range meta.GetFiles() {
		files = append(files, nbpeer.File{
			Path:             file.GetPath(),
			Exist:            file.GetExist(),
			ProcessIsRunning: file.GetProcessIsRunning(),
		})
	}

	return nbpeer.PeerSystemMeta{
		Hostname:           meta.GetHostname(),
		GoOS:               meta.GetGoOS(),
		Kernel:             meta.GetKernel(),
		Platform:           meta.GetPlatform(),
		OS:                 meta.GetOS(),
		OSVersion:          osVersion,
		WtVersion:          meta.GetNetbirdVersion(),
		UIVersion:          meta.GetUiVersion(),
		KernelVersion:      meta.GetKernelVersion(),
		NetworkAddresses:   networkAddresses,
		SystemSerialNumber: meta.GetSysSerialNumber(),
		SystemProductName:  meta.GetSysProductName(),
		SystemManufacturer: meta.GetSysManufacturer(),
		Environment: nbpeer.Environment{
			Cloud:    meta.GetEnvironment().GetCloud(),
			Platform: meta.GetEnvironment().GetPlatform(),
		},
		Flags: nbpeer.Flags{
			RosenpassEnabled:      meta.GetFlags().GetRosenpassEnabled(),
			RosenpassPermissive:   meta.GetFlags().GetRosenpassPermissive(),
			ServerSSHAllowed:      meta.GetFlags().GetServerSSHAllowed(),
			DisableClientRoutes:   meta.GetFlags().GetDisableClientRoutes(),
			DisableServerRoutes:   meta.GetFlags().GetDisableServerRoutes(),
			DisableDNS:            meta.GetFlags().GetDisableDNS(),
			DisableFirewall:       meta.GetFlags().GetDisableFirewall(),
			BlockLANAccess:        meta.GetFlags().GetBlockLANAccess(),
			BlockInbound:          meta.GetFlags().GetBlockInbound(),
			LazyConnectionEnabled: meta.GetFlags().GetLazyConnectionEnabled(),
		},
		Files: files,
	}
}

func (s *Server) parseRequest(ctx context.Context, req *proto.EncryptedMessage, parsed pb.Message) (wgtypes.Key, error) {
	peerKey, err := wgtypes.ParseKey(req.GetWgPubKey())
	if err != nil {
		log.WithContext(ctx).Warnf("error while parsing peer's WireGuard public key %s.", req.WgPubKey)
		return wgtypes.Key{}, status.Errorf(codes.InvalidArgument, "provided wgPubKey %s is invalid", req.WgPubKey)
	}

	key, err := s.secretsManager.GetWGKey()
	if err != nil {
		return wgtypes.Key{}, status.Errorf(codes.Internal, "failed processing request")
	}

	err = encryption.DecryptMessage(peerKey, key, req.Body, parsed)
	if err != nil {
		return wgtypes.Key{}, status.Errorf(codes.InvalidArgument, "invalid request message")
	}

	return peerKey, nil
}

// Login endpoint first checks whether peer is registered under any account
// In case it is, the login is successful
// In case it isn't, the endpoint checks whether setup key is provided within the request and tries to register a peer.
// In case of the successful registration login is also successful
func (s *Server) Login(ctx context.Context, req *proto.EncryptedMessage) (*proto.EncryptedMessage, error) {
	reqStart := time.Now()
	realIP := getRealIP(ctx)
	sRealIP := realIP.String()
	log.WithContext(ctx).Debugf("Login request from peer [%s] [%s]", req.WgPubKey, sRealIP)

	loginReq := &proto.LoginRequest{}
	peerKey, err := s.parseRequest(ctx, req, loginReq)
	if err != nil {
		return nil, err
	}

	peerMeta := extractPeerMeta(ctx, loginReq.GetMeta())
	metahashed := metaHash(peerMeta, sRealIP)
	if !s.loginFilter.allowLogin(peerKey.String(), metahashed) {
		if s.logBlockedPeers {
			log.WithContext(ctx).Warnf("peer %s with meta hash %d is blocked from login", peerKey.String(), metahashed)
		}
		if s.appMetrics != nil {
			s.appMetrics.GRPCMetrics().CountLoginRequestBlocked()
		}
		if s.blockPeersWithSameConfig {
			return nil, internalStatus.ErrPeerAlreadyLoggedIn
		}
	}

	if s.appMetrics != nil {
		s.appMetrics.GRPCMetrics().CountLoginRequest()
	}

	//nolint
	ctx = context.WithValue(ctx, nbContext.PeerIDKey, peerKey.String())
	accountID, err := s.accountManager.GetAccountIDForPeerKey(ctx, peerKey.String())
	if err != nil {
		// this case should not happen and already indicates an issue but we don't want the system to fail due to being unable to log in detail
		accountID = "UNKNOWN"
	}
	//nolint
	ctx = context.WithValue(ctx, nbContext.AccountIDKey, accountID)

	log.WithContext(ctx).Debugf("Login: GetAccountIDForPeerKey since start %v", time.Since(reqStart))

	defer func() {
		if s.appMetrics != nil {
			s.appMetrics.GRPCMetrics().CountLoginRequestDuration(time.Since(reqStart), accountID)
		}
		took := time.Since(reqStart)
		if took > 7*time.Second {
			log.WithContext(ctx).Debugf("Login: took %v", time.Since(reqStart))
		}
	}()

	if loginReq.GetMeta() == nil {
		msg := status.Errorf(codes.FailedPrecondition,
			"peer system meta has to be provided to log in. Peer %s, remote addr %s", peerKey.String(), realIP)
		log.WithContext(ctx).Warn(msg)
		return nil, msg
	}

	userID, err := s.processJwtToken(ctx, loginReq, peerKey)
	if err != nil {
		return nil, err
	}

	var sshKey []byte
	if loginReq.GetPeerKeys() != nil {
		sshKey = loginReq.GetPeerKeys().GetSshPubKey()
	}

	peer, netMap, postureChecks, err := s.accountManager.LoginPeer(ctx, types.PeerLogin{
		WireGuardPubKey: peerKey.String(),
		SSHKey:          string(sshKey),
		Meta:            peerMeta,
		UserID:          userID,
		SetupKey:        loginReq.GetSetupKey(),
		ConnectionIP:    realIP,
		ExtraDNSLabels:  loginReq.GetDnsLabels(),
	})
	if err != nil {
		log.WithContext(ctx).Warnf("failed logging in peer %s: %s", peerKey, err)
		return nil, mapError(ctx, err)
	}

	log.WithContext(ctx).Debugf("Login: LoginPeer since start %v", time.Since(reqStart))

	loginResp, err := s.prepareLoginResponse(ctx, peer, netMap, postureChecks)
	if err != nil {
		log.WithContext(ctx).Warnf("failed preparing login response for peer %s: %s", peerKey, err)
		return nil, status.Errorf(codes.Internal, "failed logging in peer")
	}

	log.WithContext(ctx).Debugf("Login: prepareLoginResponse since start %v", time.Since(reqStart))

	key, err := s.secretsManager.GetWGKey()
	if err != nil {
		log.WithContext(ctx).Warnf("failed getting server's WireGuard private key: %s", err)
		return nil, status.Errorf(codes.Internal, "failed logging in peer")
	}

	encryptedResp, err := encryption.EncryptMessage(peerKey, key, loginResp)
	if err != nil {
		log.WithContext(ctx).Warnf("failed encrypting peer %s message", peer.ID)
		return nil, status.Errorf(codes.Internal, "failed logging in peer")
	}

	return &proto.EncryptedMessage{
		WgPubKey: key.PublicKey().String(),
		Body:     encryptedResp,
	}, nil
}

func (s *Server) prepareLoginResponse(ctx context.Context, peer *nbpeer.Peer, netMap *types.NetworkMap, postureChecks []*posture.Checks) (*proto.LoginResponse, error) {
	var relayToken *Token
	var err error
	if s.config.Relay != nil && len(s.config.Relay.Addresses) > 0 {
		relayToken, err = s.secretsManager.GenerateRelayToken()
		if err != nil {
			log.Errorf("failed generating Relay token: %v", err)
		}
	}

	settings, err := s.settingsManager.GetSettings(ctx, peer.AccountID, activity.SystemInitiator)
	if err != nil {
		log.WithContext(ctx).Warnf("failed getting settings for peer %s: %s", peer.Key, err)
		return nil, status.Errorf(codes.Internal, "failed getting settings")
	}

	// if peer has reached this point then it has logged in
	loginResp := &proto.LoginResponse{
		NetbirdConfig: toNetbirdConfig(s.config, nil, relayToken, nil),
		PeerConfig:    toPeerConfig(peer, netMap.Network, s.networkMapController.GetDNSDomain(settings), settings, s.config.HttpConfig, s.config.DeviceAuthorizationFlow),
		Checks:        toProtocolChecks(ctx, postureChecks),
	}

	return loginResp, nil
}

// processJwtToken validates the existence of a JWT token in the login request, and returns the corresponding user ID if
// the token is valid.
//
// The user ID can be empty if the token is not provided, which is acceptable if the peer is already
// registered or if it uses a setup key to register.
func (s *Server) processJwtToken(ctx context.Context, loginReq *proto.LoginRequest, peerKey wgtypes.Key) (string, error) {
	userID := ""
	if loginReq.GetJwtToken() != "" {
		var err error
		for i := 0; i < 3; i++ {
			userID, err = s.validateToken(ctx, loginReq.GetJwtToken())
			if err == nil {
				break
			}
			log.WithContext(ctx).Warnf("failed validating JWT token sent from peer %s with error %v. "+
				"Trying again as it may be due to the IdP cache issue", peerKey.String(), err)
			time.Sleep(200 * time.Millisecond)
		}
		if err != nil {
			return "", err
		}
	}
	return userID, nil
}

// IsHealthy indicates whether the service is healthy
func (s *Server) IsHealthy(ctx context.Context, req *proto.Empty) (*proto.Empty, error) {
	return &proto.Empty{}, nil
}

// sendInitialSync sends initial proto.SyncResponse to the peer requesting synchronization
func (s *Server) sendInitialSync(ctx context.Context, peerKey wgtypes.Key, peer *nbpeer.Peer, networkMap *types.NetworkMap, postureChecks []*posture.Checks, srv proto.ManagementService_SyncServer, dnsFwdPort int64) error {
	var err error
	var turnToken *Token

	if s.config.TURNConfig != nil && s.config.TURNConfig.TimeBasedCredentials {
		turnToken, err = s.secretsManager.GenerateTurnToken()
		if err != nil {
			log.Errorf("failed generating TURN token: %v", err)
		}
	}

	var relayToken *Token
	if s.config.Relay != nil && len(s.config.Relay.Addresses) > 0 {
		relayToken, err = s.secretsManager.GenerateRelayToken()
		if err != nil {
			log.Errorf("failed generating Relay token: %v", err)
		}
	}

	settings, err := s.settingsManager.GetSettings(ctx, peer.AccountID, activity.SystemInitiator)
	if err != nil {
		return status.Errorf(codes.Internal, "error handling request")
	}

	peerGroups, err := s.accountManager.GetStore().GetPeerGroupIDs(ctx, store.LockingStrengthNone, peer.AccountID, peer.ID)
	if err != nil {
		return status.Errorf(codes.Internal, "failed to get peer groups %s", err)
	}

	plainResp := ToSyncResponse(ctx, s.config, s.config.HttpConfig, s.config.DeviceAuthorizationFlow, peer, turnToken, relayToken, networkMap, s.networkMapController.GetDNSDomain(settings), postureChecks, nil, settings, settings.Extra, peerGroups, dnsFwdPort)

	key, err := s.secretsManager.GetWGKey()
	if err != nil {
		return status.Errorf(codes.Internal, "failed getting server key")
	}

	encryptedResp, err := encryption.EncryptMessage(peerKey, key, plainResp)
	if err != nil {
		return status.Errorf(codes.Internal, "error handling request")
	}

	sendStart := time.Now()
	err = srv.Send(&proto.EncryptedMessage{
		WgPubKey: key.PublicKey().String(),
		Body:     encryptedResp,
	})
	log.WithContext(ctx).Debugf("sendInitialSync: sending response took %s", time.Since(sendStart))

	if err != nil {
		log.WithContext(ctx).Errorf("failed sending SyncResponse %v", err)
		return status.Errorf(codes.Internal, "error handling request")
	}

	return nil
}

// GetDeviceAuthorizationFlow returns a device authorization flow information
// This is used for initiating an Oauth 2 device authorization grant flow
// which will be used by our clients to Login
func (s *Server) GetDeviceAuthorizationFlow(ctx context.Context, req *proto.EncryptedMessage) (*proto.EncryptedMessage, error) {
	log.WithContext(ctx).Tracef("GetDeviceAuthorizationFlow request for pubKey: %s", req.WgPubKey)
	start := time.Now()
	defer func() {
		log.WithContext(ctx).Tracef("GetDeviceAuthorizationFlow for pubKey: %s took %v", req.WgPubKey, time.Since(start))
	}()

	peerKey, err := wgtypes.ParseKey(req.GetWgPubKey())
	if err != nil {
		errMSG := fmt.Sprintf("error while parsing peer's Wireguard public key %s on GetDeviceAuthorizationFlow request.", req.WgPubKey)
		log.WithContext(ctx).Warn(errMSG)
		return nil, status.Error(codes.InvalidArgument, errMSG)
	}

	key, err := s.secretsManager.GetWGKey()
	if err != nil {
		return nil, status.Errorf(codes.Internal, "failed to get server key")
	}

	err = encryption.DecryptMessage(peerKey, key, req.Body, &proto.DeviceAuthorizationFlowRequest{})
	if err != nil {
		errMSG := fmt.Sprintf("error while decrypting peer's message with Wireguard public key %s.", req.WgPubKey)
		log.WithContext(ctx).Warn(errMSG)
		return nil, status.Error(codes.InvalidArgument, errMSG)
	}

	if s.config.DeviceAuthorizationFlow == nil || s.config.DeviceAuthorizationFlow.Provider == string(nbconfig.NONE) {
		return nil, status.Error(codes.NotFound, "no device authorization flow information available")
	}

	provider, ok := proto.DeviceAuthorizationFlowProvider_value[strings.ToUpper(s.config.DeviceAuthorizationFlow.Provider)]
	if !ok {
		return nil, status.Errorf(codes.InvalidArgument, "no provider found in the protocol for %s", s.config.DeviceAuthorizationFlow.Provider)
	}

	flowInfoResp := &proto.DeviceAuthorizationFlow{
		Provider: proto.DeviceAuthorizationFlowProvider(provider),
		ProviderConfig: &proto.ProviderConfig{
			ClientID:           s.config.DeviceAuthorizationFlow.ProviderConfig.ClientID,
			ClientSecret:       s.config.DeviceAuthorizationFlow.ProviderConfig.ClientSecret,
			Domain:             s.config.DeviceAuthorizationFlow.ProviderConfig.Domain,
			Audience:           s.config.DeviceAuthorizationFlow.ProviderConfig.Audience,
			DeviceAuthEndpoint: s.config.DeviceAuthorizationFlow.ProviderConfig.DeviceAuthEndpoint,
			TokenEndpoint:      s.config.DeviceAuthorizationFlow.ProviderConfig.TokenEndpoint,
			Scope:              s.config.DeviceAuthorizationFlow.ProviderConfig.Scope,
			UseIDToken:         s.config.DeviceAuthorizationFlow.ProviderConfig.UseIDToken,
		},
	}

	encryptedResp, err := encryption.EncryptMessage(peerKey, key, flowInfoResp)
	if err != nil {
		return nil, status.Error(codes.Internal, "failed to encrypt no device authorization flow information")
	}

	return &proto.EncryptedMessage{
		WgPubKey: key.PublicKey().String(),
		Body:     encryptedResp,
	}, nil
}

// GetPKCEAuthorizationFlow returns a pkce authorization flow information
// This is used for initiating an Oauth 2 pkce authorization grant flow
// which will be used by our clients to Login
func (s *Server) GetPKCEAuthorizationFlow(ctx context.Context, req *proto.EncryptedMessage) (*proto.EncryptedMessage, error) {
	log.WithContext(ctx).Tracef("GetPKCEAuthorizationFlow request for pubKey: %s", req.WgPubKey)
	start := time.Now()
	defer func() {
		log.WithContext(ctx).Tracef("GetPKCEAuthorizationFlow for pubKey %s took %v", req.WgPubKey, time.Since(start))
	}()

	peerKey, err := wgtypes.ParseKey(req.GetWgPubKey())
	if err != nil {
		errMSG := fmt.Sprintf("error while parsing peer's Wireguard public key %s on GetPKCEAuthorizationFlow request.", req.WgPubKey)
		log.WithContext(ctx).Warn(errMSG)
		return nil, status.Error(codes.InvalidArgument, errMSG)
	}

	key, err := s.secretsManager.GetWGKey()
	if err != nil {
		return nil, status.Errorf(codes.Internal, "failed to get server key")
	}

	err = encryption.DecryptMessage(peerKey, key, req.Body, &proto.PKCEAuthorizationFlowRequest{})
	if err != nil {
		errMSG := fmt.Sprintf("error while decrypting peer's message with Wireguard public key %s.", req.WgPubKey)
		log.WithContext(ctx).Warn(errMSG)
		return nil, status.Error(codes.InvalidArgument, errMSG)
	}

	if s.config.PKCEAuthorizationFlow == nil {
		return nil, status.Error(codes.NotFound, "no pkce authorization flow information available")
	}

	initInfoFlow := &proto.PKCEAuthorizationFlow{
		ProviderConfig: &proto.ProviderConfig{
			Audience:              s.config.PKCEAuthorizationFlow.ProviderConfig.Audience,
			ClientID:              s.config.PKCEAuthorizationFlow.ProviderConfig.ClientID,
			ClientSecret:          s.config.PKCEAuthorizationFlow.ProviderConfig.ClientSecret,
			TokenEndpoint:         s.config.PKCEAuthorizationFlow.ProviderConfig.TokenEndpoint,
			AuthorizationEndpoint: s.config.PKCEAuthorizationFlow.ProviderConfig.AuthorizationEndpoint,
			Scope:                 s.config.PKCEAuthorizationFlow.ProviderConfig.Scope,
			RedirectURLs:          s.config.PKCEAuthorizationFlow.ProviderConfig.RedirectURLs,
			UseIDToken:            s.config.PKCEAuthorizationFlow.ProviderConfig.UseIDToken,
			DisablePromptLogin:    s.config.PKCEAuthorizationFlow.ProviderConfig.DisablePromptLogin,
			LoginFlag:             uint32(s.config.PKCEAuthorizationFlow.ProviderConfig.LoginFlag),
		},
	}

	flowInfoResp := s.integratedPeerValidator.ValidateFlowResponse(ctx, peerKey.String(), initInfoFlow)

	encryptedResp, err := encryption.EncryptMessage(peerKey, key, flowInfoResp)
	if err != nil {
		return nil, status.Error(codes.Internal, "failed to encrypt no pkce authorization flow information")
	}

	return &proto.EncryptedMessage{
		WgPubKey: key.PublicKey().String(),
		Body:     encryptedResp,
	}, nil
}

// SyncMeta endpoint is used to synchronize peer's system metadata and notifies the connected,
// peer's under the same account of any updates.
func (s *Server) SyncMeta(ctx context.Context, req *proto.EncryptedMessage) (*proto.Empty, error) {
	realIP := getRealIP(ctx)
	log.WithContext(ctx).Debugf("Sync meta request from peer [%s] [%s]", req.WgPubKey, realIP.String())

	syncMetaReq := &proto.SyncMetaRequest{}
	peerKey, err := s.parseRequest(ctx, req, syncMetaReq)
	if err != nil {
		return nil, err
	}

	if syncMetaReq.GetMeta() == nil {
		msg := status.Errorf(codes.FailedPrecondition,
			"peer system meta has to be provided on sync. Peer %s, remote addr %s", peerKey.String(), realIP)
		log.WithContext(ctx).Warn(msg)
		return nil, msg
	}

	err = s.accountManager.SyncPeerMeta(ctx, peerKey.String(), extractPeerMeta(ctx, syncMetaReq.GetMeta()))
	if err != nil {
		return nil, mapError(ctx, err)
	}

	return &proto.Empty{}, nil
}

func (s *Server) Logout(ctx context.Context, req *proto.EncryptedMessage) (*proto.Empty, error) {
	log.WithContext(ctx).Debugf("Logout request from peer [%s]", req.WgPubKey)
	start := time.Now()

	empty := &proto.Empty{}
	peerKey, err := s.parseRequest(ctx, req, empty)
	if err != nil {
		return nil, err
	}

	peer, err := s.accountManager.GetStore().GetPeerByPeerPubKey(ctx, store.LockingStrengthNone, peerKey.String())
	if err != nil {
		log.WithContext(ctx).Debugf("peer %s is not registered for logout", peerKey.String())
		// TODO: consider idempotency
		return nil, mapError(ctx, err)
	}

	// nolint:staticcheck
	ctx = context.WithValue(ctx, nbContext.PeerIDKey, peer.ID)
	// nolint:staticcheck
	ctx = context.WithValue(ctx, nbContext.AccountIDKey, peer.AccountID)

	userID := peer.UserID
	if userID == "" {
		userID = activity.SystemInitiator
	}

	if err = s.accountManager.DeletePeer(ctx, peer.AccountID, peer.ID, userID); err != nil {
		log.WithContext(ctx).Errorf("failed to logout peer %s: %v", peerKey.String(), err)
		return nil, mapError(ctx, err)
	}

	log.WithContext(ctx).Debugf("peer %s logged out successfully after %s", peerKey.String(), time.Since(start))

	return &proto.Empty{}, nil
}

// toProtocolChecks converts posture checks to protocol checks.
func toProtocolChecks(ctx context.Context, postureChecks []*posture.Checks) []*proto.Checks {
	protoChecks := make([]*proto.Checks, 0, len(postureChecks))
	for _, postureCheck := range postureChecks {
		protoChecks = append(protoChecks, toProtocolCheck(postureCheck))
	}

	return protoChecks
}

// toProtocolCheck converts a posture.Checks to a proto.Checks.
func toProtocolCheck(postureCheck *posture.Checks) *proto.Checks {
	protoCheck := &proto.Checks{}

	if check := postureCheck.Checks.ProcessCheck; check != nil {
		for _, process := range check.Processes {
			if process.LinuxPath != "" {
				protoCheck.Files = append(protoCheck.Files, process.LinuxPath)
			}
			if process.MacPath != "" {
				protoCheck.Files = append(protoCheck.Files, process.MacPath)
			}
			if process.WindowsPath != "" {
				protoCheck.Files = append(protoCheck.Files, process.WindowsPath)
			}
		}
	}

	return protoCheck
}<|MERGE_RESOLUTION|>--- conflicted
+++ resolved
@@ -25,11 +25,7 @@
 
 	"github.com/netbirdio/netbird/management/internals/controllers/network_map"
 	nbconfig "github.com/netbirdio/netbird/management/internals/server/config"
-<<<<<<< HEAD
 	"github.com/netbirdio/netbird/management/server/job"
-	"github.com/netbirdio/netbird/management/server/peers/ephemeral"
-=======
->>>>>>> 27dd97c9
 
 	"github.com/netbirdio/netbird/management/server/integrations/integrated_validator"
 	"github.com/netbirdio/netbird/management/server/store"
@@ -61,22 +57,12 @@
 	accountManager  account.Manager
 	settingsManager settings.Manager
 	proto.UnimplementedManagementServiceServer
-<<<<<<< HEAD
-	peersUpdateManager network_map.PeersUpdateManager
-	jobManager         *job.Manager
-	config             *nbconfig.Config
-	secretsManager     SecretsManager
-	appMetrics         telemetry.AppMetrics
-	ephemeralManager   ephemeral.Manager
-	peerLocks          sync.Map
-	authManager        auth.Manager
-=======
+	jobManager     *job.Manager
 	config         *nbconfig.Config
 	secretsManager SecretsManager
 	appMetrics     telemetry.AppMetrics
 	peerLocks      sync.Map
 	authManager    auth.Manager
->>>>>>> 27dd97c9
 
 	logBlockedPeers          bool
 	blockPeersWithSameConfig bool
@@ -95,11 +81,7 @@
 	config *nbconfig.Config,
 	accountManager account.Manager,
 	settingsManager settings.Manager,
-<<<<<<< HEAD
-	peersUpdateManager network_map.PeersUpdateManager,
 	jobManager *job.Manager,
-=======
->>>>>>> 27dd97c9
 	secretsManager SecretsManager,
 	appMetrics telemetry.AppMetrics,
 	authManager auth.Manager,
@@ -131,13 +113,7 @@
 	}
 
 	return &Server{
-<<<<<<< HEAD
-		wgKey: key,
-		// peerKey -> event channel
-		peersUpdateManager:       peersUpdateManager,
 		jobManager:               jobManager,
-=======
->>>>>>> 27dd97c9
 		accountManager:           accountManager,
 		settingsManager:          settingsManager,
 		config:                   config,
@@ -326,12 +302,6 @@
 		return err
 	}
 
-<<<<<<< HEAD
-	// Prepare per-peer state
-	updates := s.peersUpdateManager.CreateChannel(ctx, peer.ID)
-
-	s.ephemeralManager.OnPeerConnected(ctx, peer)
-=======
 	updates, err := s.networkMapController.OnPeerConnected(ctx, accountID, peer.ID)
 	if err != nil {
 		log.WithContext(ctx).Debugf("error while notify peer connected for %s: %v", peerKey.String(), err)
@@ -339,7 +309,6 @@
 		s.cancelPeerRoutines(ctx, accountID, peer)
 		return err
 	}
->>>>>>> 27dd97c9
 
 	s.secretsManager.SetupRefresh(ctx, accountID, peer.ID)
 
@@ -466,13 +435,8 @@
 		s.cancelPeerRoutines(ctx, accountID, peer)
 		return status.Errorf(codes.Internal, "failed processing update message")
 	}
-<<<<<<< HEAD
 	err = srv.Send(&proto.EncryptedMessage{
-		WgPubKey: s.wgKey.PublicKey().String(),
-=======
-	err = srv.SendMsg(&proto.EncryptedMessage{
 		WgPubKey: key.PublicKey().String(),
->>>>>>> 27dd97c9
 		Body:     encryptedResp,
 	})
 	if err != nil {
@@ -486,13 +450,19 @@
 // sendJob encrypts the update message using the peer key and the server's wireguard key,
 // then sends the encrypted message to the connected peer via the sync server.
 func (s *Server) sendJob(ctx context.Context, peerKey wgtypes.Key, job *job.Event, srv proto.ManagementService_JobServer) error {
-	encryptedResp, err := encryption.EncryptMessage(peerKey, s.wgKey, job.Request)
+	wgKey, err := s.secretsManager.GetWGKey()
+	if err != nil {
+		log.WithContext(ctx).Errorf("failed to get wg key for peer %s: %v", peerKey.String(), err)
+		return status.Errorf(codes.Internal, "failed processing job message")
+	}
+
+	encryptedResp, err := encryption.EncryptMessage(peerKey, wgKey, job.Request)
 	if err != nil {
 		log.WithContext(ctx).Errorf("failed to encrypt job for peer %s: %v", peerKey.String(), err)
 		return status.Errorf(codes.Internal, "failed processing job message")
 	}
 	err = srv.Send(&proto.EncryptedMessage{
-		WgPubKey: s.wgKey.PublicKey().String(),
+		WgPubKey: wgKey.PublicKey().String(),
 		Body:     encryptedResp,
 	})
 	if err != nil {
