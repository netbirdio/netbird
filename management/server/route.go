package server

import (
	"context"
	"fmt"
	"net/netip"
	"slices"
	"strconv"
	"strings"
	"unicode/utf8"

	"github.com/rs/xid"
	log "github.com/sirupsen/logrus"

	nbpeer "github.com/netbirdio/netbird/management/server/peer"

	"github.com/netbirdio/netbird/management/domain"
	"github.com/netbirdio/netbird/management/proto"
	"github.com/netbirdio/netbird/management/server/activity"
	"github.com/netbirdio/netbird/management/server/status"
	"github.com/netbirdio/netbird/route"
)

// RouteFirewallRule a firewall rule applicable for a routed network.
type RouteFirewallRule struct {
	// SourceRanges IP ranges of the routing peers.
	SourceRanges []string

	// Action of the traffic when the rule is applicable
	Action string

	// Destination a network prefix for the routed traffic
	Destination string

	// Protocol of the traffic
	Protocol string

	// Port of the traffic
	Port uint16

	// PortRange represents the range of ports for a firewall rule
	PortRange RulePortRange

	// isDynamic indicates whether the rule is for DNS routing
	IsDynamic bool
}

// GetRoute gets a route object from account and route IDs
func (am *DefaultAccountManager) GetRoute(ctx context.Context, accountID string, routeID route.ID, userID string) (*route.Route, error) {
	user, err := am.Store.GetUserByUserID(ctx, LockingStrengthShare, userID)
	if err != nil {
		return nil, err
	}

	if !user.IsAdminOrServiceUser() {
		return nil, status.Errorf(status.PermissionDenied, "only users with admin power can view Network Routes")
	}

	if user.AccountID != accountID {
		return nil, status.Errorf(status.PermissionDenied, errUserNotPartOfAccountMsg)
	}

	return am.Store.GetRouteByID(ctx, LockingStrengthShare, accountID, string(routeID))
}

// GetRoutesByPrefixOrDomains return list of routes by account and route prefix
func (am *DefaultAccountManager) GetRoutesByPrefixOrDomains(ctx context.Context, accountID string, prefix netip.Prefix, domains domain.List) ([]*route.Route, error) {
	accountRoutes, err := am.Store.GetAccountRoutes(ctx, LockingStrengthShare, accountID)
	if err != nil {
		return nil, err
	}

	routes := make([]*route.Route, 0)
	for _, r := range accountRoutes {
		dynamic := r.IsDynamic()
		if dynamic && r.Domains.PunycodeString() == domains.PunycodeString() ||
			!dynamic && r.Network.String() == prefix.String() {
			routes = append(routes, r)
		}
	}

	return routes, nil
}

// checkRoutePrefixOrDomainsExistForPeers checks if a route with a given prefix exists for a single peer or multiple peer groups.
func (am *DefaultAccountManager) checkRoutePrefixOrDomainsExistForPeers(ctx context.Context, accountID, peerID string, routeID route.ID, peerGroupIDs []string, prefix netip.Prefix, domains domain.List) error {
	// routes can have both peer and peer_groups
	routesWithPrefix, err := am.GetRoutesByPrefixOrDomains(ctx, accountID, prefix, domains)
	if err != nil {
		return err
	}

	// lets remember all the peers and the peer groups from routesWithPrefix
	seenPeers := make(map[string]bool)
	seenPeerGroups := make(map[string]bool)

	for _, prefixRoute := range routesWithPrefix {
		// we skip route(s) with the same network ID as we want to allow updating of the existing route
		// when creating a new route routeID is newly generated so nothing will be skipped
		if routeID == prefixRoute.ID {
			continue
		}

		if prefixRoute.Peer != "" {
			seenPeers[string(prefixRoute.ID)] = true
		}
		for _, groupID := range prefixRoute.PeerGroups {
			seenPeerGroups[groupID] = true

			group, err := am.Store.GetGroupByID(context.Background(), LockingStrengthShare, accountID, groupID)
			if err != nil || group == nil {
				return status.Errorf(
					status.InvalidArgument, "failed to add route with %s - peer group %s doesn't exist",
					getRouteDescriptor(prefix, domains), groupID,
				)
			}

			for _, pID := range group.Peers {
				seenPeers[pID] = true
			}
		}
	}

	if peerID != "" {
		// check that peerID exists and is not in any route as single peer or part of the group
		peer, err := am.Store.GetPeerByID(context.Background(), LockingStrengthShare, accountID, peerID)
		if err != nil || peer == nil {
			return status.Errorf(status.InvalidArgument, "peer with ID %s not found", peerID)
		}

		if _, ok := seenPeers[peerID]; ok {
			return status.Errorf(status.AlreadyExists,
				"failed to add route with %s - peer %s already has this route", getRouteDescriptor(prefix, domains), peerID)
		}
	}

	// check that peerGroupIDs are not in any route peerGroups list
	for _, groupID := range peerGroupIDs {
		// we validated the group existence before entering this function, no need to check again.
		group, err := am.Store.GetGroupByID(context.Background(), LockingStrengthShare, groupID, accountID)
		if err != nil || group == nil {
			return status.Errorf(status.InvalidArgument, "group with ID %s not found", peerID)
		}

		if _, ok := seenPeerGroups[groupID]; ok {
			return status.Errorf(
				status.AlreadyExists, "failed to add route with %s - peer group %s already has this route",
				getRouteDescriptor(prefix, domains), group.Name)
		}

		// check that the peers from peerGroupIDs groups are not the same peers we saw in routesWithPrefix
		for _, id := range group.Peers {
			if _, ok := seenPeers[id]; ok {
				peer, err := am.Store.GetPeerByID(context.Background(), LockingStrengthShare, peerID, accountID)
				if err != nil {
					return status.Errorf(status.InvalidArgument, "peer with ID %s not found", peerID)
				}

				return status.Errorf(status.AlreadyExists,
					"failed to add route with %s - peer %s from the group %s already has this route",
					getRouteDescriptor(prefix, domains), peer.Name, group.Name)
			}
		}
	}

	return nil
}

func getRouteDescriptor(prefix netip.Prefix, domains domain.List) string {
	if len(domains) > 0 {
		return fmt.Sprintf("domains [%s]", domains.SafeString())
	}
	return fmt.Sprintf("prefix %s", prefix.String())
}

// CreateRoute creates and saves a new route
func (am *DefaultAccountManager) CreateRoute(ctx context.Context, accountID string, prefix netip.Prefix, networkType route.NetworkType, domains domain.List, peerID string, peerGroupIDs []string, description string, netID route.NetID, masquerade bool, metric int, groups, accessControlGroupIDs []string, enabled bool, userID string, keepRoute bool) (*route.Route, error) {
	user, err := am.Store.GetUserByUserID(ctx, LockingStrengthShare, userID)
	if err != nil {
		return nil, err
	}

	if user.AccountID != accountID {
		return nil, status.Errorf(status.PermissionDenied, errUserNotPartOfAccountMsg)
	}

	account, err := am.Store.GetAccount(ctx, accountID)
	if err != nil {
		return nil, err
	}

	// Do not allow non-Linux peers
	if peerID != "" {
		peer, err := am.Store.GetPeerByID(ctx, LockingStrengthShare, accountID, peerID)
		if err != nil {
			return nil, err
		}

		if peer.Meta.GoOS != "linux" {
			return nil, status.Errorf(status.InvalidArgument, "non-linux peers are not supported as network routes")
		}
	}

	if len(domains) > 0 && prefix.IsValid() {
		return nil, status.Errorf(status.InvalidArgument, "domains and network should not be provided at the same time")
	}

	if len(domains) == 0 && !prefix.IsValid() {
		return nil, status.Errorf(status.InvalidArgument, "invalid Prefix")
	}

	if len(domains) > 0 {
		prefix = getPlaceholderIP()
	}

	if peerID != "" && len(peerGroupIDs) != 0 {
		return nil, status.Errorf(
			status.InvalidArgument,
			"peer with ID %s and peers group %s should not be provided at the same time",
			peerID, peerGroupIDs)
	}

	var newRoute route.Route
	newRoute.ID = route.ID(xid.New().String())

	accountGroups, err := am.Store.GetAccountGroups(ctx, LockingStrengthShare, accountID)
	if err != nil {
		return nil, err
	}

	if len(peerGroupIDs) > 0 {
		err = validateGroups(peerGroupIDs, accountGroups)
		if err != nil {
			return nil, err
		}
	}

	if len(accessControlGroupIDs) > 0 {
		err = validateGroups(accessControlGroupIDs, accountGroups)
		if err != nil {
			return nil, err
		}
	}

	err = am.checkRoutePrefixOrDomainsExistForPeers(ctx, accountID, peerID, newRoute.ID, peerGroupIDs, prefix, domains)
	if err != nil {
		return nil, err
	}

	if metric < route.MinMetric || metric > route.MaxMetric {
		return nil, status.Errorf(status.InvalidArgument, "metric should be between %d and %d", route.MinMetric, route.MaxMetric)
	}

	if utf8.RuneCountInString(string(netID)) > route.MaxNetIDChar || netID == "" {
		return nil, status.Errorf(status.InvalidArgument, "identifier should be between 1 and %d", route.MaxNetIDChar)
	}

	err = validateGroups(groups, accountGroups)
	if err != nil {
		return nil, err
	}

	newRoute.Peer = peerID
	newRoute.PeerGroups = peerGroupIDs
	newRoute.Network = prefix
	newRoute.Domains = domains
	newRoute.NetworkType = networkType
	newRoute.Description = description
	newRoute.NetID = netID
	newRoute.Masquerade = masquerade
	newRoute.Metric = metric
	newRoute.Enabled = enabled
	newRoute.Groups = groups
	newRoute.KeepRoute = keepRoute
	newRoute.AccessControlGroups = accessControlGroupIDs

	err = am.Store.ExecuteInTransaction(ctx, func(transaction Store) error {
		if err = transaction.IncrementNetworkSerial(ctx, LockingStrengthUpdate, accountID); err != nil {
			return fmt.Errorf(errNetworkSerialIncrementFmt, err)
		}

		err = transaction.SaveRoute(ctx, LockingStrengthUpdate, &newRoute)
		if err != nil {
			return fmt.Errorf("failed to create route: %w", err)
		}

		return nil
	})
	if err != nil {
		return nil, err
	}

<<<<<<< HEAD
=======
	if isRouteChangeAffectPeers(account, &newRoute) {
		am.updateAccountPeers(ctx, account)
	}

>>>>>>> 39c99781
	am.StoreEvent(ctx, userID, string(newRoute.ID), accountID, activity.RouteCreated, newRoute.EventMeta())

	account, err = am.requestBuffer.GetAccountWithBackpressure(ctx, accountID)
	if err != nil {
		return nil, fmt.Errorf(errGetAccountFmt, err)
	}
	am.updateAccountPeers(ctx, account)

	return &newRoute, nil
}

// SaveRoute saves route
func (am *DefaultAccountManager) SaveRoute(ctx context.Context, accountID, userID string, routeToSave *route.Route) error {
	user, err := am.Store.GetUserByUserID(ctx, LockingStrengthShare, userID)
	if err != nil {
		return err
	}

	if user.AccountID != accountID {
		return status.Errorf(status.PermissionDenied, errUserNotPartOfAccountMsg)
	}

	if routeToSave == nil {
		return status.Errorf(status.InvalidArgument, "route provided is nil")
	}

	if routeToSave.Metric < route.MinMetric || routeToSave.Metric > route.MaxMetric {
		return status.Errorf(status.InvalidArgument, "metric should be between %d and %d", route.MinMetric, route.MaxMetric)
	}

	if utf8.RuneCountInString(string(routeToSave.NetID)) > route.MaxNetIDChar || routeToSave.NetID == "" {
		return status.Errorf(status.InvalidArgument, "identifier should be between 1 and %d", route.MaxNetIDChar)
	}

	_, err = am.Store.GetRouteByID(ctx, LockingStrengthShare, accountID, string(routeToSave.ID))
	if err != nil {
		return err
	}

	if len(routeToSave.Domains) > 0 && routeToSave.Network.IsValid() {
		return status.Errorf(status.InvalidArgument, "domains and network should not be provided at the same time")
	}

	if len(routeToSave.Domains) == 0 && !routeToSave.Network.IsValid() {
		return status.Errorf(status.InvalidArgument, "invalid Prefix")
	}

	if len(routeToSave.Domains) > 0 {
		routeToSave.Network = getPlaceholderIP()
	}

	if routeToSave.Peer != "" && len(routeToSave.PeerGroups) != 0 {
		return status.Errorf(status.InvalidArgument, "peer with ID and peer groups should not be provided at the same time")
	}

	// Do not allow non-Linux peers
	if routeToSave.Peer != "" {
		peer, err := am.Store.GetPeerByID(ctx, LockingStrengthShare, accountID, routeToSave.Peer)
		if err != nil {
			return err
		}

		if peer.Meta.GoOS != "linux" {
			return status.Errorf(status.InvalidArgument, "non-linux peers are not supported as network routes")
		}
	}

	groups, err := am.Store.GetAccountGroups(ctx, LockingStrengthShare, accountID)
	if err != nil {
		return err
	}

	if len(routeToSave.PeerGroups) > 0 {
		err = validateGroups(routeToSave.PeerGroups, groups)
		if err != nil {
			return err
		}
	}

	if len(routeToSave.AccessControlGroups) > 0 {
		err = validateGroups(routeToSave.AccessControlGroups, groups)
		if err != nil {
			return err
		}
	}

	err = am.checkRoutePrefixOrDomainsExistForPeers(ctx, accountID, routeToSave.Peer, routeToSave.ID, routeToSave.Copy().PeerGroups, routeToSave.Network, routeToSave.Domains)
	if err != nil {
		return err
	}

	err = validateGroups(routeToSave.Groups, groups)
	if err != nil {
		return err
	}

<<<<<<< HEAD
	err = am.Store.ExecuteInTransaction(ctx, func(transaction Store) error {
		if err = transaction.IncrementNetworkSerial(ctx, LockingStrengthUpdate, accountID); err != nil {
			return fmt.Errorf(errNetworkSerialIncrementFmt, err)
		}

		err = transaction.SaveRoute(ctx, LockingStrengthUpdate, routeToSave)
		if err != nil {
			return fmt.Errorf("failed to save route: %w", err)
		}
=======
	oldRoute := account.Routes[routeToSave.ID]
	account.Routes[routeToSave.ID] = routeToSave
>>>>>>> 39c99781

		return nil
	})
	if err != nil {
		return err
	}

<<<<<<< HEAD
=======
	if isRouteChangeAffectPeers(account, oldRoute) || isRouteChangeAffectPeers(account, routeToSave) {
		am.updateAccountPeers(ctx, account)
	}

>>>>>>> 39c99781
	am.StoreEvent(ctx, userID, string(routeToSave.ID), accountID, activity.RouteUpdated, routeToSave.EventMeta())

	account, err := am.requestBuffer.GetAccountWithBackpressure(ctx, accountID)
	if err != nil {
		return fmt.Errorf(errGetAccountFmt, err)
	}
	am.updateAccountPeers(ctx, account)

	return nil
}

// DeleteRoute deletes route with routeID
func (am *DefaultAccountManager) DeleteRoute(ctx context.Context, accountID string, routeID route.ID, userID string) error {
	user, err := am.Store.GetUserByUserID(ctx, LockingStrengthShare, userID)
	if err != nil {
		return err
	}

	if user.AccountID != accountID {
		return status.Errorf(status.PermissionDenied, errUserNotPartOfAccountMsg)
	}

	route, err := am.Store.GetRouteByID(ctx, LockingStrengthShare, accountID, string(routeID))
	if err != nil {
		return err
	}

	err = am.Store.ExecuteInTransaction(ctx, func(transaction Store) error {
		if err = transaction.IncrementNetworkSerial(ctx, LockingStrengthUpdate, accountID); err != nil {
			return fmt.Errorf(errNetworkSerialIncrementFmt, err)
		}

		if err = transaction.DeleteRoute(ctx, LockingStrengthUpdate, accountID, string(routeID)); err != nil {
			return fmt.Errorf("failed to delete route: %w", err)
		}
		return nil
	})

<<<<<<< HEAD
	am.StoreEvent(ctx, userID, string(route.ID), accountID, activity.RouteRemoved, route.EventMeta())

	account, err := am.requestBuffer.GetAccountWithBackpressure(ctx, accountID)
	if err != nil {
		return fmt.Errorf(errGetAccountFmt, err)
	}
	am.updateAccountPeers(ctx, account)
=======
	if isRouteChangeAffectPeers(account, routy) {
		am.updateAccountPeers(ctx, account)
	}
>>>>>>> 39c99781

	return nil
}

// ListRoutes returns a list of routes from account
func (am *DefaultAccountManager) ListRoutes(ctx context.Context, accountID, userID string) ([]*route.Route, error) {
	user, err := am.Store.GetUserByUserID(ctx, LockingStrengthShare, userID)
	if err != nil {
		return nil, err
	}

	if !user.IsAdminOrServiceUser() {
		return nil, status.Errorf(status.PermissionDenied, "only users with admin power can view Network Routes")
	}

	if user.AccountID != accountID {
		return nil, status.Errorf(status.PermissionDenied, errUserNotPartOfAccountMsg)
	}

	return am.Store.GetAccountRoutes(ctx, LockingStrengthShare, accountID)
}

func toProtocolRoute(route *route.Route) *proto.Route {
	return &proto.Route{
		ID:          string(route.ID),
		NetID:       string(route.NetID),
		Network:     route.Network.String(),
		Domains:     route.Domains.ToPunycodeList(),
		NetworkType: int64(route.NetworkType),
		Peer:        route.Peer,
		Metric:      int64(route.Metric),
		Masquerade:  route.Masquerade,
		KeepRoute:   route.KeepRoute,
	}
}

func toProtocolRoutes(routes []*route.Route) []*proto.Route {
	protoRoutes := make([]*proto.Route, 0)
	for _, r := range routes {
		protoRoutes = append(protoRoutes, toProtocolRoute(r))
	}
	return protoRoutes
}

// getPlaceholderIP returns a placeholder IP address for the route if domains are used
func getPlaceholderIP() netip.Prefix {
	// Using an IP from the documentation range to minimize impact in case older clients try to set a route
	return netip.PrefixFrom(netip.AddrFrom4([4]byte{192, 0, 2, 0}), 32)
}

// getPeerRoutesFirewallRules gets the routes firewall rules associated with a routing peer ID for the account.
func (a *Account) getPeerRoutesFirewallRules(ctx context.Context, peerID string, validatedPeersMap map[string]struct{}) []*RouteFirewallRule {
	routesFirewallRules := make([]*RouteFirewallRule, 0, len(a.Routes))

	enabledRoutes, _ := a.getRoutingPeerRoutes(ctx, peerID)
	for _, route := range enabledRoutes {
		// If no access control groups are specified, accept all traffic.
		if len(route.AccessControlGroups) == 0 {
			defaultPermit := getDefaultPermit(route)
			routesFirewallRules = append(routesFirewallRules, defaultPermit...)
			continue
		}

		policies := getAllRoutePoliciesFromGroups(a, route.AccessControlGroups)
		for _, policy := range policies {
			if !policy.Enabled {
				continue
			}

			for _, rule := range policy.Rules {
				if !rule.Enabled {
					continue
				}

				distributionGroupPeers, _ := a.getAllPeersFromGroups(ctx, route.Groups, peerID, nil, validatedPeersMap)
				rules := generateRouteFirewallRules(ctx, route, rule, distributionGroupPeers, firewallRuleDirectionIN)
				routesFirewallRules = append(routesFirewallRules, rules...)
			}
		}
	}

	return routesFirewallRules
}

func getDefaultPermit(route *route.Route) []*RouteFirewallRule {
	var rules []*RouteFirewallRule

	sources := []string{"0.0.0.0/0"}
	if route.Network.Addr().Is6() {
		sources = []string{"::/0"}
	}
	rule := RouteFirewallRule{
		SourceRanges: sources,
		Action:       string(PolicyTrafficActionAccept),
		Destination:  route.Network.String(),
		Protocol:     string(PolicyRuleProtocolALL),
		IsDynamic:    route.IsDynamic(),
	}

	rules = append(rules, &rule)

	// dynamic routes always contain an IPv4 placeholder as destination, hence we must add IPv6 rules additionally
	if route.IsDynamic() {
		ruleV6 := rule
		ruleV6.SourceRanges = []string{"::/0"}
		rules = append(rules, &ruleV6)
	}

	return rules
}

// getAllRoutePoliciesFromGroups retrieves route policies associated with the specified access control groups
// and returns a list of policies that have rules with destinations matching the specified groups.
func getAllRoutePoliciesFromGroups(account *Account, accessControlGroups []string) []*Policy {
	routePolicies := make([]*Policy, 0)
	for _, groupID := range accessControlGroups {
		group, ok := account.Groups[groupID]
		if !ok {
			continue
		}

		for _, policy := range account.Policies {
			for _, rule := range policy.Rules {
				exist := slices.ContainsFunc(rule.Destinations, func(groupID string) bool {
					return groupID == group.ID
				})
				if exist {
					routePolicies = append(routePolicies, policy)
					continue
				}
			}
		}
	}

	return routePolicies
}

// generateRouteFirewallRules generates a list of firewall rules for a given route.
func generateRouteFirewallRules(ctx context.Context, route *route.Route, rule *PolicyRule, groupPeers []*nbpeer.Peer, direction int) []*RouteFirewallRule {
	rulesExists := make(map[string]struct{})
	rules := make([]*RouteFirewallRule, 0)

	sourceRanges := make([]string, 0, len(groupPeers))
	for _, peer := range groupPeers {
		if peer == nil {
			continue
		}
		sourceRanges = append(sourceRanges, fmt.Sprintf(AllowedIPsFormat, peer.IP))
	}

	baseRule := RouteFirewallRule{
		SourceRanges: sourceRanges,
		Action:       string(rule.Action),
		Destination:  route.Network.String(),
		Protocol:     string(rule.Protocol),
		IsDynamic:    route.IsDynamic(),
	}

	// generate rule for port range
	if len(rule.Ports) == 0 {
		rules = append(rules, generateRulesWithPortRanges(baseRule, rule, rulesExists)...)
	} else {
		rules = append(rules, generateRulesWithPorts(ctx, baseRule, rule, rulesExists)...)

	}

	// TODO: generate IPv6 rules for dynamic routes

	return rules
}

// generateRuleIDBase generates the base rule ID for checking duplicates.
func generateRuleIDBase(rule *PolicyRule, baseRule RouteFirewallRule) string {
	return rule.ID + strings.Join(baseRule.SourceRanges, ",") + strconv.Itoa(firewallRuleDirectionIN) + baseRule.Protocol + baseRule.Action
}

// generateRulesForPeer generates rules for a given peer based on ports and port ranges.
func generateRulesWithPortRanges(baseRule RouteFirewallRule, rule *PolicyRule, rulesExists map[string]struct{}) []*RouteFirewallRule {
	rules := make([]*RouteFirewallRule, 0)

	ruleIDBase := generateRuleIDBase(rule, baseRule)
	if len(rule.Ports) == 0 {
		if len(rule.PortRanges) == 0 {
			if _, ok := rulesExists[ruleIDBase]; !ok {
				rulesExists[ruleIDBase] = struct{}{}
				rules = append(rules, &baseRule)
			}
		} else {
			for _, portRange := range rule.PortRanges {
				ruleID := fmt.Sprintf("%s%d-%d", ruleIDBase, portRange.Start, portRange.End)
				if _, ok := rulesExists[ruleID]; !ok {
					rulesExists[ruleID] = struct{}{}
					pr := baseRule
					pr.PortRange = portRange
					rules = append(rules, &pr)
				}
			}
		}
		return rules
	}

	return rules
}

// generateRulesWithPorts generates rules when specific ports are provided.
func generateRulesWithPorts(ctx context.Context, baseRule RouteFirewallRule, rule *PolicyRule, rulesExists map[string]struct{}) []*RouteFirewallRule {
	rules := make([]*RouteFirewallRule, 0)
	ruleIDBase := generateRuleIDBase(rule, baseRule)

	for _, port := range rule.Ports {
		ruleID := ruleIDBase + port
		if _, ok := rulesExists[ruleID]; ok {
			continue
		}
		rulesExists[ruleID] = struct{}{}

		pr := baseRule
		p, err := strconv.ParseUint(port, 10, 16)
		if err != nil {
			log.WithContext(ctx).Errorf("failed to parse port %s for rule: %s", port, rule.ID)
			continue
		}

		pr.Port = uint16(p)
		rules = append(rules, &pr)
	}

	return rules
}

func toProtocolRoutesFirewallRules(rules []*RouteFirewallRule) []*proto.RouteFirewallRule {
	result := make([]*proto.RouteFirewallRule, len(rules))
	for i := range rules {
		rule := rules[i]
		result[i] = &proto.RouteFirewallRule{
			SourceRanges: rule.SourceRanges,
			Action:       getProtoAction(rule.Action),
			Destination:  rule.Destination,
			Protocol:     getProtoProtocol(rule.Protocol),
			PortInfo:     getProtoPortInfo(rule),
			IsDynamic:    rule.IsDynamic,
		}
	}

	return result
}

// getProtoDirection converts the direction to proto.RuleDirection.
func getProtoDirection(direction int) proto.RuleDirection {
	if direction == firewallRuleDirectionOUT {
		return proto.RuleDirection_OUT
	}
	return proto.RuleDirection_IN
}

// getProtoAction converts the action to proto.RuleAction.
func getProtoAction(action string) proto.RuleAction {
	if action == string(PolicyTrafficActionDrop) {
		return proto.RuleAction_DROP
	}
	return proto.RuleAction_ACCEPT
}

// getProtoProtocol converts the protocol to proto.RuleProtocol.
func getProtoProtocol(protocol string) proto.RuleProtocol {
	switch PolicyRuleProtocolType(protocol) {
	case PolicyRuleProtocolALL:
		return proto.RuleProtocol_ALL
	case PolicyRuleProtocolTCP:
		return proto.RuleProtocol_TCP
	case PolicyRuleProtocolUDP:
		return proto.RuleProtocol_UDP
	case PolicyRuleProtocolICMP:
		return proto.RuleProtocol_ICMP
	default:
		return proto.RuleProtocol_UNKNOWN
	}
}

// getProtoPortInfo converts the port info to proto.PortInfo.
func getProtoPortInfo(rule *RouteFirewallRule) *proto.PortInfo {
	var portInfo proto.PortInfo
	if rule.Port != 0 {
		portInfo.PortSelection = &proto.PortInfo_Port{Port: uint32(rule.Port)}
	} else if portRange := rule.PortRange; portRange.Start != 0 && portRange.End != 0 {
		portInfo.PortSelection = &proto.PortInfo_Range_{
			Range: &proto.PortInfo_Range{
				Start: uint32(portRange.Start),
				End:   uint32(portRange.End),
			},
		}
	}
	return &portInfo
}

// isRouteChangeAffectPeers checks if a given route affects peers by determining
// if it has a routing peer, distribution, or peer groups that include peers
func isRouteChangeAffectPeers(account *Account, route *route.Route) bool {
	return anyGroupHasPeers(account, route.Groups) || anyGroupHasPeers(account, route.PeerGroups) || route.Peer != ""
}<|MERGE_RESOLUTION|>--- conflicted
+++ resolved
@@ -52,12 +52,12 @@
 		return nil, err
 	}
 
-	if !user.IsAdminOrServiceUser() {
-		return nil, status.Errorf(status.PermissionDenied, "only users with admin power can view Network Routes")
-	}
-
 	if user.AccountID != accountID {
-		return nil, status.Errorf(status.PermissionDenied, errUserNotPartOfAccountMsg)
+		return nil, status.NewUserNotPartOfAccountError()
+	}
+
+	if user.IsRegularUser() {
+		return nil, status.NewUnauthorizedToViewRoutesError()
 	}
 
 	return am.Store.GetRouteByID(ctx, LockingStrengthShare, accountID, string(routeID))
@@ -181,12 +181,7 @@
 	}
 
 	if user.AccountID != accountID {
-		return nil, status.Errorf(status.PermissionDenied, errUserNotPartOfAccountMsg)
-	}
-
-	account, err := am.Store.GetAccount(ctx, accountID)
-	if err != nil {
-		return nil, err
+		return nil, status.NewUserNotPartOfAccountError()
 	}
 
 	// Do not allow non-Linux peers
@@ -274,6 +269,11 @@
 	newRoute.KeepRoute = keepRoute
 	newRoute.AccessControlGroups = accessControlGroupIDs
 
+	updateAccountPeers, err := am.areRouteChangesAffectPeers(ctx, &newRoute)
+	if err != nil {
+		return nil, err
+	}
+
 	err = am.Store.ExecuteInTransaction(ctx, func(transaction Store) error {
 		if err = transaction.IncrementNetworkSerial(ctx, LockingStrengthUpdate, accountID); err != nil {
 			return fmt.Errorf(errNetworkSerialIncrementFmt, err)
@@ -290,20 +290,15 @@
 		return nil, err
 	}
 
-<<<<<<< HEAD
-=======
-	if isRouteChangeAffectPeers(account, &newRoute) {
+	am.StoreEvent(ctx, userID, string(newRoute.ID), accountID, activity.RouteCreated, newRoute.EventMeta())
+
+	if updateAccountPeers {
+		account, err := am.requestBuffer.GetAccountWithBackpressure(ctx, accountID)
+		if err != nil {
+			return nil, fmt.Errorf(errGetAccountFmt, err)
+		}
 		am.updateAccountPeers(ctx, account)
 	}
-
->>>>>>> 39c99781
-	am.StoreEvent(ctx, userID, string(newRoute.ID), accountID, activity.RouteCreated, newRoute.EventMeta())
-
-	account, err = am.requestBuffer.GetAccountWithBackpressure(ctx, accountID)
-	if err != nil {
-		return nil, fmt.Errorf(errGetAccountFmt, err)
-	}
-	am.updateAccountPeers(ctx, account)
 
 	return &newRoute, nil
 }
@@ -316,7 +311,7 @@
 	}
 
 	if user.AccountID != accountID {
-		return status.Errorf(status.PermissionDenied, errUserNotPartOfAccountMsg)
+		return status.NewUserNotPartOfAccountError()
 	}
 
 	if routeToSave == nil {
@@ -331,7 +326,7 @@
 		return status.Errorf(status.InvalidArgument, "identifier should be between 1 and %d", route.MaxNetIDChar)
 	}
 
-	_, err = am.Store.GetRouteByID(ctx, LockingStrengthShare, accountID, string(routeToSave.ID))
+	oldRoute, err := am.Store.GetRouteByID(ctx, LockingStrengthShare, accountID, string(routeToSave.ID))
 	if err != nil {
 		return err
 	}
@@ -393,7 +388,16 @@
 		return err
 	}
 
-<<<<<<< HEAD
+	oldRouteAffectsPeers, err := am.areRouteChangesAffectPeers(ctx, oldRoute)
+	if err != nil {
+		return err
+	}
+
+	newRouteAffectsPeers, err := am.areRouteChangesAffectPeers(ctx, routeToSave)
+	if err != nil {
+		return err
+	}
+
 	err = am.Store.ExecuteInTransaction(ctx, func(transaction Store) error {
 		if err = transaction.IncrementNetworkSerial(ctx, LockingStrengthUpdate, accountID); err != nil {
 			return fmt.Errorf(errNetworkSerialIncrementFmt, err)
@@ -403,10 +407,6 @@
 		if err != nil {
 			return fmt.Errorf("failed to save route: %w", err)
 		}
-=======
-	oldRoute := account.Routes[routeToSave.ID]
-	account.Routes[routeToSave.ID] = routeToSave
->>>>>>> 39c99781
 
 		return nil
 	})
@@ -414,20 +414,15 @@
 		return err
 	}
 
-<<<<<<< HEAD
-=======
-	if isRouteChangeAffectPeers(account, oldRoute) || isRouteChangeAffectPeers(account, routeToSave) {
+	am.StoreEvent(ctx, userID, string(routeToSave.ID), accountID, activity.RouteUpdated, routeToSave.EventMeta())
+
+	if oldRouteAffectsPeers || newRouteAffectsPeers {
+		account, err := am.requestBuffer.GetAccountWithBackpressure(ctx, accountID)
+		if err != nil {
+			return fmt.Errorf(errGetAccountFmt, err)
+		}
 		am.updateAccountPeers(ctx, account)
 	}
-
->>>>>>> 39c99781
-	am.StoreEvent(ctx, userID, string(routeToSave.ID), accountID, activity.RouteUpdated, routeToSave.EventMeta())
-
-	account, err := am.requestBuffer.GetAccountWithBackpressure(ctx, accountID)
-	if err != nil {
-		return fmt.Errorf(errGetAccountFmt, err)
-	}
-	am.updateAccountPeers(ctx, account)
 
 	return nil
 }
@@ -440,10 +435,15 @@
 	}
 
 	if user.AccountID != accountID {
-		return status.Errorf(status.PermissionDenied, errUserNotPartOfAccountMsg)
+		return status.NewUserNotPartOfAccountError()
 	}
 
 	route, err := am.Store.GetRouteByID(ctx, LockingStrengthShare, accountID, string(routeID))
+	if err != nil {
+		return err
+	}
+
+	updateAccountPeers, err := am.areRouteChangesAffectPeers(ctx, route)
 	if err != nil {
 		return err
 	}
@@ -459,19 +459,15 @@
 		return nil
 	})
 
-<<<<<<< HEAD
 	am.StoreEvent(ctx, userID, string(route.ID), accountID, activity.RouteRemoved, route.EventMeta())
 
-	account, err := am.requestBuffer.GetAccountWithBackpressure(ctx, accountID)
-	if err != nil {
-		return fmt.Errorf(errGetAccountFmt, err)
-	}
-	am.updateAccountPeers(ctx, account)
-=======
-	if isRouteChangeAffectPeers(account, routy) {
+	if updateAccountPeers {
+		account, err := am.requestBuffer.GetAccountWithBackpressure(ctx, accountID)
+		if err != nil {
+			return fmt.Errorf(errGetAccountFmt, err)
+		}
 		am.updateAccountPeers(ctx, account)
 	}
->>>>>>> 39c99781
 
 	return nil
 }
@@ -483,12 +479,12 @@
 		return nil, err
 	}
 
-	if !user.IsAdminOrServiceUser() {
-		return nil, status.Errorf(status.PermissionDenied, "only users with admin power can view Network Routes")
-	}
-
 	if user.AccountID != accountID {
-		return nil, status.Errorf(status.PermissionDenied, errUserNotPartOfAccountMsg)
+		return nil, status.NewUserNotPartOfAccountError()
+	}
+
+	if user.IsRegularUser() {
+		return nil, status.NewUnauthorizedToViewRoutesError()
 	}
 
 	return am.Store.GetAccountRoutes(ctx, LockingStrengthShare, accountID)
@@ -767,8 +763,21 @@
 	return &portInfo
 }
 
-// isRouteChangeAffectPeers checks if a given route affects peers by determining
-// if it has a routing peer, distribution, or peer groups that include peers
-func isRouteChangeAffectPeers(account *Account, route *route.Route) bool {
-	return anyGroupHasPeers(account, route.Groups) || anyGroupHasPeers(account, route.PeerGroups) || route.Peer != ""
+// areRouteChangesAffectPeers checks if a given route affects peers by determining
+// if it has a routing peer, distribution, or peer groups that include peers.
+func (am *DefaultAccountManager) areRouteChangesAffectPeers(ctx context.Context, route *route.Route) (bool, error) {
+	if route.Peer != "" {
+		return true, nil
+	}
+
+	hasPeers, err := am.anyGroupHasPeers(ctx, route.AccountID, route.Groups)
+	if err != nil {
+		return false, err
+	}
+
+	if hasPeers {
+		return true, nil
+	}
+
+	return am.anyGroupHasPeers(ctx, route.AccountID, route.PeerGroups)
 }