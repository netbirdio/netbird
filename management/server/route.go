package server

import (
	"context"
	"fmt"
	"net/netip"
	"slices"
	"strconv"
	"strings"
	"unicode/utf8"

	"github.com/rs/xid"
	log "github.com/sirupsen/logrus"

	nbpeer "github.com/netbirdio/netbird/management/server/peer"

	"github.com/netbirdio/netbird/management/domain"
	"github.com/netbirdio/netbird/management/proto"
	"github.com/netbirdio/netbird/management/server/activity"
	"github.com/netbirdio/netbird/management/server/status"
	"github.com/netbirdio/netbird/route"
)

// RouteFirewallRule a firewall rule applicable for a routed network.
type RouteFirewallRule struct {
	// SourceRanges IP ranges of the routing peers.
	SourceRanges []string

	// Direction of the traffic
	Direction int

	// Action of the traffic when the rule is applicable
	Action string

	// Destination a network prefix for the routed traffic
	Destination string

	// Protocol of the traffic
	Protocol string

	// NetworkType string
	NetworkType int

	// Port of the traffic
	Port uint16

	// PortRange represents the range of ports for a firewall rule
	PortRange RulePortRange

	// isDynamic indicates whether the rule is for DNS routing
	IsDynamic bool
}

// GetRoute gets a route object from account and route IDs
func (am *DefaultAccountManager) GetRoute(ctx context.Context, accountID string, routeID route.ID, userID string) (*route.Route, error) {
	unlock := am.Store.AcquireAccountWriteLock(ctx, accountID)
	defer unlock()

	account, err := am.Store.GetAccount(ctx, accountID)
	if err != nil {
		return nil, err
	}

	user, err := account.FindUser(userID)
	if err != nil {
		return nil, err
	}

	if !(user.HasAdminPower() || user.IsServiceUser) {
		return nil, status.Errorf(status.PermissionDenied, "only users with admin power can view Network Routes")
	}

	wantedRoute, found := account.Routes[routeID]
	if found {
		return wantedRoute, nil
	}

	return nil, status.Errorf(status.NotFound, "route with ID %s not found", routeID)
}

// checkRoutePrefixOrDomainsExistForPeers checks if a route with a given prefix exists for a single peer or multiple peer groups.
func (am *DefaultAccountManager) checkRoutePrefixOrDomainsExistForPeers(account *Account, peerID string, routeID route.ID, peerGroupIDs []string, prefix netip.Prefix, domains domain.List) error {
	// routes can have both peer and peer_groups
	routesWithPrefix := account.GetRoutesByPrefixOrDomains(prefix, domains)

	// lets remember all the peers and the peer groups from routesWithPrefix
	seenPeers := make(map[string]bool)
	seenPeerGroups := make(map[string]bool)

	for _, prefixRoute := range routesWithPrefix {
		// we skip route(s) with the same network ID as we want to allow updating of the existing route
		// when creating a new route routeID is newly generated so nothing will be skipped
		if routeID == prefixRoute.ID {
			continue
		}

		if prefixRoute.Peer != "" {
			seenPeers[string(prefixRoute.ID)] = true
		}
		for _, groupID := range prefixRoute.PeerGroups {
			seenPeerGroups[groupID] = true

			group := account.GetGroup(groupID)
			if group == nil {
				return status.Errorf(
					status.InvalidArgument, "failed to add route with %s - peer group %s doesn't exist",
					getRouteDescriptor(prefix, domains), groupID,
				)
			}

			for _, pID := range group.Peers {
				seenPeers[pID] = true
			}
		}
	}

	if peerID != "" {
		// check that peerID exists and is not in any route as single peer or part of the group
		peer := account.GetPeer(peerID)
		if peer == nil {
			return status.Errorf(status.InvalidArgument, "peer with ID %s not found", peerID)
		}
		if _, ok := seenPeers[peerID]; ok {
			return status.Errorf(status.AlreadyExists,
				"failed to add route with %s - peer %s already has this route", getRouteDescriptor(prefix, domains), peerID)
		}
	}

	// check that peerGroupIDs are not in any route peerGroups list
	for _, groupID := range peerGroupIDs {
		group := account.GetGroup(groupID) // we validated the group existence before entering this function, no need to check again.

		if _, ok := seenPeerGroups[groupID]; ok {
			return status.Errorf(
				status.AlreadyExists, "failed to add route with %s - peer group %s already has this route",
				getRouteDescriptor(prefix, domains), group.Name)
		}

		// check that the peers from peerGroupIDs groups are not the same peers we saw in routesWithPrefix
		for _, id := range group.Peers {
			if _, ok := seenPeers[id]; ok {
				peer := account.GetPeer(id)
				if peer == nil {
					return status.Errorf(status.InvalidArgument, "peer with ID %s not found", peerID)
				}
				return status.Errorf(status.AlreadyExists,
					"failed to add route with %s - peer %s from the group %s already has this route",
					getRouteDescriptor(prefix, domains), peer.Name, group.Name)
			}
		}
	}

	return nil
}

func getRouteDescriptor(prefix netip.Prefix, domains domain.List) string {
	if len(domains) > 0 {
		return fmt.Sprintf("domains [%s]", domains.SafeString())
	}
	return fmt.Sprintf("prefix %s", prefix.String())
}

// CreateRoute creates and saves a new route
func (am *DefaultAccountManager) CreateRoute(ctx context.Context, accountID string, prefix netip.Prefix, networkType route.NetworkType, domains domain.List, peerID string, peerGroupIDs []string, description string, netID route.NetID, masquerade bool, metric int, groups, accessControlGroupIDs []string, enabled bool, userID string, keepRoute bool) (*route.Route, error) {
	unlock := am.Store.AcquireAccountWriteLock(ctx, accountID)
	defer unlock()

	account, err := am.Store.GetAccount(ctx, accountID)
	if err != nil {
		return nil, err
	}

	if len(domains) > 0 && prefix.IsValid() {
		return nil, status.Errorf(status.InvalidArgument, "domains and network should not be provided at the same time")
	}

	if len(domains) == 0 && !prefix.IsValid() {
		return nil, status.Errorf(status.InvalidArgument, "invalid Prefix")
	}

	if len(domains) > 0 {
		prefix = getPlaceholderIP()
	}

	if peerID != "" && len(peerGroupIDs) != 0 {
		return nil, status.Errorf(
			status.InvalidArgument,
			"peer with ID %s and peers group %s should not be provided at the same time",
			peerID, peerGroupIDs)
	}

	var newRoute route.Route
	newRoute.ID = route.ID(xid.New().String())

	if len(peerGroupIDs) > 0 {
		err = validateGroups(peerGroupIDs, account.Groups)
		if err != nil {
			return nil, err
		}
	}

	if len(accessControlGroupIDs) > 0 {
		err = validateGroups(accessControlGroupIDs, account.Groups)
		if err != nil {
			return nil, err
		}
	}

	err = am.checkRoutePrefixOrDomainsExistForPeers(account, peerID, newRoute.ID, peerGroupIDs, prefix, domains)
	if err != nil {
		return nil, err
	}

	if metric < route.MinMetric || metric > route.MaxMetric {
		return nil, status.Errorf(status.InvalidArgument, "metric should be between %d and %d", route.MinMetric, route.MaxMetric)
	}

	if utf8.RuneCountInString(string(netID)) > route.MaxNetIDChar || netID == "" {
		return nil, status.Errorf(status.InvalidArgument, "identifier should be between 1 and %d", route.MaxNetIDChar)
	}

	err = validateGroups(groups, account.Groups)
	if err != nil {
		return nil, err
	}

	newRoute.Peer = peerID
	newRoute.PeerGroups = peerGroupIDs
	newRoute.Network = prefix
	newRoute.Domains = domains
	newRoute.NetworkType = networkType
	newRoute.Description = description
	newRoute.NetID = netID
	newRoute.Masquerade = masquerade
	newRoute.Metric = metric
	newRoute.Enabled = enabled
	newRoute.Groups = groups
	newRoute.KeepRoute = keepRoute
	newRoute.AccessControlGroups = accessControlGroupIDs

	if account.Routes == nil {
		account.Routes = make(map[route.ID]*route.Route)
	}

	account.Routes[newRoute.ID] = &newRoute

	account.Network.IncSerial()
	if err = am.Store.SaveAccount(ctx, account); err != nil {
		return nil, err
	}

	am.updateAccountPeers(ctx, account)

	am.StoreEvent(ctx, userID, string(newRoute.ID), accountID, activity.RouteCreated, newRoute.EventMeta())

	return &newRoute, nil
}

// SaveRoute saves route
func (am *DefaultAccountManager) SaveRoute(ctx context.Context, accountID, userID string, routeToSave *route.Route) error {
	unlock := am.Store.AcquireAccountWriteLock(ctx, accountID)
	defer unlock()

	if routeToSave == nil {
		return status.Errorf(status.InvalidArgument, "route provided is nil")
	}

	if routeToSave.Metric < route.MinMetric || routeToSave.Metric > route.MaxMetric {
		return status.Errorf(status.InvalidArgument, "metric should be between %d and %d", route.MinMetric, route.MaxMetric)
	}

	if utf8.RuneCountInString(string(routeToSave.NetID)) > route.MaxNetIDChar || routeToSave.NetID == "" {
		return status.Errorf(status.InvalidArgument, "identifier should be between 1 and %d", route.MaxNetIDChar)
	}

	account, err := am.Store.GetAccount(ctx, accountID)
	if err != nil {
		return err
	}

	if len(routeToSave.Domains) > 0 && routeToSave.Network.IsValid() {
		return status.Errorf(status.InvalidArgument, "domains and network should not be provided at the same time")
	}

	if len(routeToSave.Domains) == 0 && !routeToSave.Network.IsValid() {
		return status.Errorf(status.InvalidArgument, "invalid Prefix")
	}

	if len(routeToSave.Domains) > 0 {
		routeToSave.Network = getPlaceholderIP()
	}

	if routeToSave.Peer != "" && len(routeToSave.PeerGroups) != 0 {
		return status.Errorf(status.InvalidArgument, "peer with ID and peer groups should not be provided at the same time")
	}

	if len(routeToSave.PeerGroups) > 0 {
		err = validateGroups(routeToSave.PeerGroups, account.Groups)
		if err != nil {
			return err
		}
	}

	if len(routeToSave.AccessControlGroups) > 0 {
		err = validateGroups(routeToSave.AccessControlGroups, account.Groups)
		if err != nil {
			return err
		}
	}

	err = am.checkRoutePrefixOrDomainsExistForPeers(account, routeToSave.Peer, routeToSave.ID, routeToSave.Copy().PeerGroups, routeToSave.Network, routeToSave.Domains)
	if err != nil {
		return err
	}

	err = validateGroups(routeToSave.Groups, account.Groups)
	if err != nil {
		return err
	}

	account.Routes[routeToSave.ID] = routeToSave

	account.Network.IncSerial()
	if err = am.Store.SaveAccount(ctx, account); err != nil {
		return err
	}

	am.updateAccountPeers(ctx, account)

	am.StoreEvent(ctx, userID, string(routeToSave.ID), accountID, activity.RouteUpdated, routeToSave.EventMeta())

	return nil
}

// DeleteRoute deletes route with routeID
func (am *DefaultAccountManager) DeleteRoute(ctx context.Context, accountID string, routeID route.ID, userID string) error {
	unlock := am.Store.AcquireAccountWriteLock(ctx, accountID)
	defer unlock()

	account, err := am.Store.GetAccount(ctx, accountID)
	if err != nil {
		return err
	}

	routy := account.Routes[routeID]
	if routy == nil {
		return status.Errorf(status.NotFound, "route with ID %s doesn't exist", routeID)
	}
	delete(account.Routes, routeID)

	account.Network.IncSerial()
	if err = am.Store.SaveAccount(ctx, account); err != nil {
		return err
	}

	am.StoreEvent(ctx, userID, string(routy.ID), accountID, activity.RouteRemoved, routy.EventMeta())

	am.updateAccountPeers(ctx, account)

	return nil
}

// ListRoutes returns a list of routes from account
func (am *DefaultAccountManager) ListRoutes(ctx context.Context, accountID, userID string) ([]*route.Route, error) {
	unlock := am.Store.AcquireAccountWriteLock(ctx, accountID)
	defer unlock()

	account, err := am.Store.GetAccount(ctx, accountID)
	if err != nil {
		return nil, err
	}

	user, err := account.FindUser(userID)
	if err != nil {
		return nil, err
	}

	if !(user.HasAdminPower() || user.IsServiceUser) {
		return nil, status.Errorf(status.PermissionDenied, "only users with admin power can view Network Routes")
	}

	routes := make([]*route.Route, 0, len(account.Routes))
	for _, item := range account.Routes {
		routes = append(routes, item)
	}

	return routes, nil
}

func toProtocolRoute(route *route.Route) *proto.Route {
	return &proto.Route{
		ID:          string(route.ID),
		NetID:       string(route.NetID),
		Network:     route.Network.String(),
		Domains:     route.Domains.ToPunycodeList(),
		NetworkType: int64(route.NetworkType),
		Peer:        route.Peer,
		Metric:      int64(route.Metric),
		Masquerade:  route.Masquerade,
		KeepRoute:   route.KeepRoute,
	}
}

func toProtocolRoutes(routes []*route.Route) []*proto.Route {
	protoRoutes := make([]*proto.Route, 0)
	for _, r := range routes {
		protoRoutes = append(protoRoutes, toProtocolRoute(r))
	}
	return protoRoutes
}

// getPlaceholderIP returns a placeholder IP address for the route if domains are used
func getPlaceholderIP() netip.Prefix {
	// Using an IP from the documentation range to minimize impact in case older clients try to set a route
	return netip.PrefixFrom(netip.AddrFrom4([4]byte{192, 0, 2, 0}), 32)
}

// getPeerRoutesFirewallRules gets the routes firewall rules associated with a routing peer ID for the account.
func (a *Account) getPeerRoutesFirewallRules(ctx context.Context, peerID string, validatedPeersMap map[string]struct{}) []*RouteFirewallRule {
	routesFirewallRules := make([]*RouteFirewallRule, 0, len(a.Routes))

	enabledRoutes, _ := a.getRoutingPeerRoutes(ctx, peerID)
	for _, route := range enabledRoutes {
		// If no access control groups are specified, accept all traffic.
		if len(route.AccessControlGroups) == 0 {
			defaultPermit := getDefaultPermit(route)
			routesFirewallRules = append(routesFirewallRules, defaultPermit...)
			continue
		}

		policies := getAllRoutePoliciesFromGroups(a, route.AccessControlGroups)
		for _, policy := range policies {
			if !policy.Enabled {
				continue
			}

			for _, rule := range policy.Rules {
				if !rule.Enabled {
					continue
				}

				distributionGroupPeers, _ := getAllPeersFromGroups(ctx, a, route.Groups, peerID, nil, validatedPeersMap)
				rules := generateRouteFirewallRules(ctx, route, rule, distributionGroupPeers, firewallRuleDirectionIN)
				routesFirewallRules = append(routesFirewallRules, rules...)
			}
		}
	}

	return routesFirewallRules
}

func getDefaultPermit(route *route.Route) []*RouteFirewallRule {
	var rules []*RouteFirewallRule

	sources := []string{"0.0.0.0/0"}
	if route.Network.Addr().Is6() {
		sources = []string{"::/0"}
	}
	ruleIn := RouteFirewallRule{
		SourceRanges: sources,
		Direction:    firewallRuleDirectionIN,
		Action:       string(PolicyTrafficActionAccept),
		Destination:  route.Network.String(),
		Protocol:     string(PolicyRuleProtocolALL),
		NetworkType:  int(route.NetworkType),
		IsDynamic:    route.IsDynamic(),
	}

<<<<<<< HEAD
	rules = append(rules, &ruleIn)

	// dynamic routes always contain an IPv4 placeholder as destination, hence we must add IPv6 rules additionally
	if route.IsDynamic() {
		ruleIn6 := ruleIn
		ruleIn6.SourceRange = "::/0"

		rules = append(rules, &ruleIn6)
=======
	ruleOut := ruleIn
	ruleOut.Direction = firewallRuleDirectionOUT

	// dynamic routes always contain an IPv4 placeholder as destination, hence we must add IPv6 rules additionally
	if route.IsDynamic() {
		ruleIn.SourceRanges = append(ruleIn.SourceRanges, "::/0")
		ruleOut.SourceRanges = append(ruleOut.SourceRanges, "::/0")
>>>>>>> 3c538c64
	}
	rules = append(rules, &ruleIn, &ruleOut)

	return rules
}

// getAllRoutePoliciesFromGroups retrieves route policies associated with the specified access control groups
// and returns a list of policies that have rules with destinations matching the specified groups.
func getAllRoutePoliciesFromGroups(account *Account, accessControlGroups []string) []*Policy {
	routePolicies := make([]*Policy, 0)
	for _, groupID := range accessControlGroups {
		group, ok := account.Groups[groupID]
		if !ok {
			continue
		}

		for _, policy := range account.Policies {
			for _, rule := range policy.Rules {
				exist := slices.ContainsFunc(rule.Destinations, func(groupID string) bool {
					return groupID == group.ID
				})
				if exist {
					routePolicies = append(routePolicies, policy)
					continue
				}
			}
		}
	}

	return routePolicies
}

// generateRouteFirewallRules generates a list of firewall rules for a given route.
func generateRouteFirewallRules(ctx context.Context, route *route.Route, rule *PolicyRule, groupPeers []*nbpeer.Peer, direction int) []*RouteFirewallRule {
	rulesExists := make(map[string]struct{})
	rules := make([]*RouteFirewallRule, 0)

	sourceRanges := make([]string, 0, len(groupPeers))
	for _, peer := range groupPeers {
		if peer == nil {
			continue
		}
		sourceRanges = append(sourceRanges, fmt.Sprintf(AllowedIPsFormat, peer.IP))
	}

	baseRule := RouteFirewallRule{
		SourceRanges: sourceRanges,
		Direction:    direction,
		Action:       string(rule.Action),
		Destination:  route.Network.String(),
		Protocol:     string(rule.Protocol),
		NetworkType:  int(route.NetworkType),
		IsDynamic:    route.IsDynamic(),
	}

	// generate rule for port range
	if len(rule.Ports) == 0 {
		rules = append(rules, generateRulesWithPortRanges(baseRule, rule, rulesExists)...)
	} else {
		rules = append(rules, generateRulesWithPorts(ctx, baseRule, rule, rulesExists)...)

	}

	// TODO: generate IPv6 rules for dynamic routes

	return rules
}

// generateRuleIDBase generates the base rule ID for checking duplicates.
func generateRuleIDBase(rule *PolicyRule, baseRule RouteFirewallRule) string {
	return rule.ID + strings.Join(baseRule.SourceRanges, ",") + strconv.Itoa(firewallRuleDirectionIN) + baseRule.Protocol + baseRule.Action
}

// generateRulesForPeer generates rules for a given peer based on ports and port ranges.
func generateRulesWithPortRanges(baseRule RouteFirewallRule, rule *PolicyRule, rulesExists map[string]struct{}) []*RouteFirewallRule {
	rules := make([]*RouteFirewallRule, 0)

	ruleIDBase := generateRuleIDBase(rule, baseRule)
	if len(rule.Ports) == 0 {
		if len(rule.PortRanges) == 0 {
			if _, ok := rulesExists[ruleIDBase]; !ok {
				rulesExists[ruleIDBase] = struct{}{}
				rules = append(rules, &baseRule)
			}
		} else {
			for _, portRange := range rule.PortRanges {
				ruleID := fmt.Sprintf("%s%d-%d", ruleIDBase, portRange.Start, portRange.End)
				if _, ok := rulesExists[ruleID]; !ok {
					rulesExists[ruleID] = struct{}{}
					pr := baseRule
					pr.PortRange = portRange
					rules = append(rules, &pr)
				}
			}
		}
		return rules
	}

	return rules
}

// generateRulesWithPorts generates rules when specific ports are provided.
func generateRulesWithPorts(ctx context.Context, baseRule RouteFirewallRule, rule *PolicyRule, rulesExists map[string]struct{}) []*RouteFirewallRule {
	rules := make([]*RouteFirewallRule, 0)
	ruleIDBase := generateRuleIDBase(rule, baseRule)

	for _, port := range rule.Ports {
		ruleID := ruleIDBase + port
		if _, ok := rulesExists[ruleID]; ok {
			continue
		}
		rulesExists[ruleID] = struct{}{}

		pr := baseRule
		p, err := strconv.ParseUint(port, 10, 16)
		if err != nil {
			log.WithContext(ctx).Errorf("failed to parse port %s for rule: %s", port, rule.ID)
			continue
		}

		pr.Port = uint16(p)
		rules = append(rules, &pr)
	}

	return rules
}

func toProtocolRoutesFirewallRules(rules []*RouteFirewallRule) []*proto.RouteFirewallRule {
	result := make([]*proto.RouteFirewallRule, len(rules))
	for i := range rules {
		rule := rules[i]
		result[i] = &proto.RouteFirewallRule{
			SourceRanges: rule.SourceRanges,
			Direction:    getProtoDirection(rule.Direction),
			Action:       getProtoAction(rule.Action),
			NetworkType:  getProtoNetworkType(rule.NetworkType),
			Destination:  rule.Destination,
			Protocol:     getProtoProtocol(rule.Protocol),
			PortInfo:     getProtoPortInfo(rule),
			IsDynamic:    rule.IsDynamic,
		}
	}

	return result
}

// getProtoDirection converts the direction to proto.RuleDirection.
func getProtoDirection(direction int) proto.RuleDirection {
	if direction == firewallRuleDirectionOUT {
		return proto.RuleDirection_OUT
	}
	return proto.RuleDirection_IN
}

// getProtoAction converts the action to proto.RuleAction.
func getProtoAction(action string) proto.RuleAction {
	if action == string(PolicyTrafficActionDrop) {
		return proto.RuleAction_DROP
	}
	return proto.RuleAction_ACCEPT
}

// getProtoProtocol converts the protocol to proto.RuleProtocol.
func getProtoProtocol(protocol string) proto.RuleProtocol {
	switch PolicyRuleProtocolType(protocol) {
	case PolicyRuleProtocolALL:
		return proto.RuleProtocol_ALL
	case PolicyRuleProtocolTCP:
		return proto.RuleProtocol_TCP
	case PolicyRuleProtocolUDP:
		return proto.RuleProtocol_UDP
	case PolicyRuleProtocolICMP:
		return proto.RuleProtocol_ICMP
	default:
		return proto.RuleProtocol_UNKNOWN
	}
}

// getProtoNetworkType converts the network type to proto.RouteFirewallRule_NetworkType.
func getProtoNetworkType(networkType int) proto.RouteFirewallRule_NetworkType {
	switch route.NetworkType(networkType) {
	case route.IPv4Network:
		return proto.RouteFirewallRule_IPV4
	case route.IPv6Network:
		return proto.RouteFirewallRule_IPV6
	case route.DomainNetwork:
		return proto.RouteFirewallRule_Domain
	default:
		return proto.RouteFirewallRule_UNKNOWN
	}
}

// getProtoPortInfo converts the port info to proto.PortInfo.
func getProtoPortInfo(rule *RouteFirewallRule) *proto.PortInfo {
	var portInfo proto.PortInfo
	if rule.Port != 0 {
		portInfo.PortSelection = &proto.PortInfo_Port{Port: uint32(rule.Port)}
	} else if portRange := rule.PortRange; portRange.Start != 0 && portRange.End != 0 {
		portInfo.PortSelection = &proto.PortInfo_Range_{
			Range: &proto.PortInfo_Range{
				Start: uint32(portRange.Start),
				End:   uint32(portRange.End),
			},
		}
	}
	return &portInfo
}<|MERGE_RESOLUTION|>--- conflicted
+++ resolved
@@ -466,26 +466,11 @@
 		IsDynamic:    route.IsDynamic(),
 	}
 
-<<<<<<< HEAD
-	rules = append(rules, &ruleIn)
-
-	// dynamic routes always contain an IPv4 placeholder as destination, hence we must add IPv6 rules additionally
-	if route.IsDynamic() {
-		ruleIn6 := ruleIn
-		ruleIn6.SourceRange = "::/0"
-
-		rules = append(rules, &ruleIn6)
-=======
-	ruleOut := ruleIn
-	ruleOut.Direction = firewallRuleDirectionOUT
-
 	// dynamic routes always contain an IPv4 placeholder as destination, hence we must add IPv6 rules additionally
 	if route.IsDynamic() {
 		ruleIn.SourceRanges = append(ruleIn.SourceRanges, "::/0")
-		ruleOut.SourceRanges = append(ruleOut.SourceRanges, "::/0")
->>>>>>> 3c538c64
-	}
-	rules = append(rules, &ruleIn, &ruleOut)
+	}
+	rules = append(rules, &ruleIn)
 
 	return rules
 }
