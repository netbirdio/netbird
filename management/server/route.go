--- conflicted
+++ resolved
@@ -13,13 +13,8 @@
 )
 
 // GetRoute gets a route object from account and route IDs
-<<<<<<< HEAD
-func (am *DefaultAccountManager) GetRoute(accountID, routeID, userID string) (*route.Route, error) {
-	unlock := am.Store.AcquireAccountWriteLock(accountID)
-=======
 func (am *DefaultAccountManager) GetRoute(accountID string, routeID route.ID, userID string) (*route.Route, error) {
-	unlock := am.Store.AcquireAccountLock(accountID)
->>>>>>> 7357a995
+	unlock := am.Store.AcquireAccountWriteLock(accountID)
 	defer unlock()
 
 	account, err := am.Store.GetAccount(accountID)
@@ -61,7 +56,7 @@
 		}
 
 		if prefixRoute.Peer != "" {
-			seenPeers[string(prefixRoute.ID)] = true
+			seenPeers[prefixRoute.ID] = true
 		}
 		for _, groupID := range prefixRoute.PeerGroups {
 			seenPeerGroups[groupID] = true
@@ -119,13 +114,8 @@
 }
 
 // CreateRoute creates and saves a new route
-<<<<<<< HEAD
-func (am *DefaultAccountManager) CreateRoute(accountID, network, peerID string, peerGroupIDs []string, description, netID string, masquerade bool, metric int, groups []string, enabled bool, userID string) (*route.Route, error) {
-	unlock := am.Store.AcquireAccountWriteLock(accountID)
-=======
 func (am *DefaultAccountManager) CreateRoute(accountID, network, peerID string, peerGroupIDs []string, description string, netID route.NetID, masquerade bool, metric int, groups []string, enabled bool, userID string) (*route.Route, error) {
-	unlock := am.Store.AcquireAccountLock(accountID)
->>>>>>> 7357a995
+	unlock := am.Store.AcquireAccountWriteLock(accountID)
 	defer unlock()
 
 	account, err := am.Store.GetAccount(accountID)
@@ -264,13 +254,8 @@
 }
 
 // DeleteRoute deletes route with routeID
-<<<<<<< HEAD
-func (am *DefaultAccountManager) DeleteRoute(accountID, routeID, userID string) error {
-	unlock := am.Store.AcquireAccountWriteLock(accountID)
-=======
 func (am *DefaultAccountManager) DeleteRoute(accountID string, routeID route.ID, userID string) error {
-	unlock := am.Store.AcquireAccountLock(accountID)
->>>>>>> 7357a995
+	unlock := am.Store.AcquireAccountWriteLock(accountID)
 	defer unlock()
 
 	account, err := am.Store.GetAccount(accountID)
