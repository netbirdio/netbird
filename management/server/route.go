package server

import (
	"context"
	"fmt"
	"net/netip"
	"unicode/utf8"

	nbgroup "github.com/netbirdio/netbird/management/server/group"
	"github.com/rs/xid"

	"github.com/netbirdio/netbird/management/server/store"
	"github.com/netbirdio/netbird/management/server/types"

	"github.com/netbirdio/netbird/management/domain"
	"github.com/netbirdio/netbird/management/proto"
	"github.com/netbirdio/netbird/management/server/activity"
	"github.com/netbirdio/netbird/management/server/status"
	"github.com/netbirdio/netbird/route"
)

// GetRoute gets a route object from account and route IDs
func (am *DefaultAccountManager) GetRoute(ctx context.Context, accountID string, routeID route.ID, userID string) (*route.Route, error) {
	user, err := am.Store.GetUserByUserID(ctx, store.LockingStrengthShare, userID)
	if err != nil {
		return nil, err
	}

	if user.AccountID != accountID {
		return nil, status.NewUserNotPartOfAccountError()
	}

<<<<<<< HEAD
	if user.IsRegularUser() {
		return nil, status.NewAdminPermissionError()
	}

	return am.Store.GetRouteByID(ctx, LockingStrengthShare, accountID, string(routeID))
}

// GetRoutesByPrefixOrDomains return list of routes by account and route prefix
func getRoutesByPrefixOrDomains(ctx context.Context, transaction Store, accountID string, prefix netip.Prefix, domains domain.List) ([]*route.Route, error) {
	accountRoutes, err := transaction.GetAccountRoutes(ctx, LockingStrengthShare, accountID)
	if err != nil {
		return nil, err
	}

	routes := make([]*route.Route, 0)
	for _, r := range accountRoutes {
		dynamic := r.IsDynamic()
		if dynamic && r.Domains.PunycodeString() == domains.PunycodeString() ||
			!dynamic && r.Network.String() == prefix.String() {
			routes = append(routes, r)
		}
	}

	return routes, nil
}

// checkRoutePrefixOrDomainsExistForPeers checks if a route with a given prefix exists for a single peer or multiple peer groups.
func checkRoutePrefixOrDomainsExistForPeers(ctx context.Context, transaction Store, accountID string, checkRoute *route.Route, groupsMap map[string]*nbgroup.Group) error {
=======
	return am.Store.GetRouteByID(ctx, store.LockingStrengthShare, string(routeID), accountID)
}

// checkRoutePrefixOrDomainsExistForPeers checks if a route with a given prefix exists for a single peer or multiple peer groups.
func (am *DefaultAccountManager) checkRoutePrefixOrDomainsExistForPeers(account *types.Account, peerID string, routeID route.ID, peerGroupIDs []string, prefix netip.Prefix, domains domain.List) error {
>>>>>>> 62599c05
	// routes can have both peer and peer_groups
	prefix := checkRoute.Network
	domains := checkRoute.Domains

	routesWithPrefix, err := getRoutesByPrefixOrDomains(ctx, transaction, accountID, prefix, domains)
	if err != nil {
		return err
	}

	// lets remember all the peers and the peer groups from routesWithPrefix
	seenPeers := make(map[string]bool)
	seenPeerGroups := make(map[string]bool)

	for _, prefixRoute := range routesWithPrefix {
		// we skip route(s) with the same network ID as we want to allow updating of the existing route
		// when creating a new route routeID is newly generated so nothing will be skipped
		if checkRoute.ID == prefixRoute.ID {
			continue
		}

		if prefixRoute.Peer != "" {
			seenPeers[string(prefixRoute.ID)] = true
		}

		peerGroupsMap, err := transaction.GetGroupsByIDs(ctx, LockingStrengthShare, accountID, prefixRoute.PeerGroups)
		if err != nil {
			return err
		}

		for _, groupID := range prefixRoute.PeerGroups {
			seenPeerGroups[groupID] = true

			group, ok := peerGroupsMap[groupID]
			if !ok || group == nil {
				return status.Errorf(
					status.InvalidArgument, "failed to add route with %s - peer group %s doesn't exist",
					getRouteDescriptor(prefix, domains), groupID,
				)
			}

			for _, pID := range group.Peers {
				seenPeers[pID] = true
			}
		}
	}

	if peerID := checkRoute.Peer; peerID != "" {
		// check that peerID exists and is not in any route as single peer or part of the group
		_, err = transaction.GetPeerByID(context.Background(), LockingStrengthShare, accountID, peerID)
		if err != nil {
			return status.Errorf(status.InvalidArgument, "peer with ID %s not found", peerID)
		}

		if _, ok := seenPeers[peerID]; ok {
			return status.Errorf(status.AlreadyExists,
				"failed to add route with %s - peer %s already has this route", getRouteDescriptor(prefix, domains), peerID)
		}
	}

	// check that peerGroupIDs are not in any route peerGroups list
	for _, groupID := range checkRoute.PeerGroups {
		group := groupsMap[groupID] // we validated the group existence before entering this function, no need to check again.
		if _, ok := seenPeerGroups[groupID]; ok {
			return status.Errorf(
				status.AlreadyExists, "failed to add route with %s - peer group %s already has this route",
				getRouteDescriptor(prefix, domains), group.Name)
		}

		// check that the peers from peerGroupIDs groups are not the same peers we saw in routesWithPrefix
		peersMap, err := transaction.GetPeersByIDs(ctx, LockingStrengthShare, accountID, group.Peers)
		if err != nil {
			return err
		}

		for _, id := range group.Peers {
			if _, ok := seenPeers[id]; ok {
				peer, ok := peersMap[id]
				if !ok || peer == nil {
					return status.Errorf(status.InvalidArgument, "peer with ID %s not found", id)
				}

				return status.Errorf(status.AlreadyExists,
					"failed to add route with %s - peer %s from the group %s already has this route",
					getRouteDescriptor(prefix, domains), peer.Name, group.Name)
			}
		}
	}

	return nil
}

func getRouteDescriptor(prefix netip.Prefix, domains domain.List) string {
	if len(domains) > 0 {
		return fmt.Sprintf("domains [%s]", domains.SafeString())
	}
	return fmt.Sprintf("prefix %s", prefix.String())
}

// CreateRoute creates and saves a new route
func (am *DefaultAccountManager) CreateRoute(ctx context.Context, accountID string, prefix netip.Prefix, networkType route.NetworkType, domains domain.List, peerID string, peerGroupIDs []string, description string, netID route.NetID, masquerade bool, metric int, groups, accessControlGroupIDs []string, enabled bool, userID string, keepRoute bool) (*route.Route, error) {
	unlock := am.Store.AcquireWriteLockByUID(ctx, accountID)
	defer unlock()

	user, err := am.Store.GetUserByUserID(ctx, LockingStrengthShare, userID)
	if err != nil {
		return nil, err
	}

	if user.AccountID != accountID {
		return nil, status.NewUserNotPartOfAccountError()
	}

	var newRoute *route.Route
	var updateAccountPeers bool

	err = am.Store.ExecuteInTransaction(ctx, func(transaction Store) error {
		newRoute = &route.Route{
			ID:                  route.ID(xid.New().String()),
			AccountID:           accountID,
			Network:             prefix,
			Domains:             domains,
			KeepRoute:           keepRoute,
			NetID:               netID,
			Description:         description,
			Peer:                peerID,
			PeerGroups:          peerGroupIDs,
			NetworkType:         networkType,
			Masquerade:          masquerade,
			Metric:              metric,
			Enabled:             enabled,
			Groups:              groups,
			AccessControlGroups: accessControlGroupIDs,
		}

		if err = validateRoute(ctx, transaction, accountID, newRoute); err != nil {
			return err
		}

		updateAccountPeers, err = areRouteChangesAffectPeers(ctx, transaction, newRoute)
		if err != nil {
			return err
		}

		if err = transaction.IncrementNetworkSerial(ctx, LockingStrengthUpdate, accountID); err != nil {
			return err
		}

		return transaction.SaveRoute(ctx, LockingStrengthUpdate, newRoute)
	})
	if err != nil {
		return nil, err
	}

	am.StoreEvent(ctx, userID, string(newRoute.ID), accountID, activity.RouteCreated, newRoute.EventMeta())

<<<<<<< HEAD
	if updateAccountPeers {
		am.updateAccountPeers(ctx, accountID)
=======
	if am.isRouteChangeAffectPeers(account, &newRoute) {
		am.UpdateAccountPeers(ctx, accountID)
>>>>>>> 62599c05
	}

	return newRoute, nil
}

// SaveRoute saves route
func (am *DefaultAccountManager) SaveRoute(ctx context.Context, accountID, userID string, routeToSave *route.Route) error {
	unlock := am.Store.AcquireWriteLockByUID(ctx, accountID)
	defer unlock()

	user, err := am.Store.GetUserByUserID(ctx, LockingStrengthShare, userID)
	if err != nil {
		return err
	}

	if user.AccountID != accountID {
		return status.NewUserNotPartOfAccountError()
	}

	var oldRoute *route.Route
	var oldRouteAffectsPeers bool
	var newRouteAffectsPeers bool

	err = am.Store.ExecuteInTransaction(ctx, func(transaction Store) error {
		if err = validateRoute(ctx, transaction, accountID, routeToSave); err != nil {
			return err
		}

		oldRoute, err = transaction.GetRouteByID(ctx, LockingStrengthUpdate, accountID, string(routeToSave.ID))
		if err != nil {
			return err
		}

		oldRouteAffectsPeers, err = areRouteChangesAffectPeers(ctx, transaction, oldRoute)
		if err != nil {
			return err
		}

		newRouteAffectsPeers, err = areRouteChangesAffectPeers(ctx, transaction, routeToSave)
		if err != nil {
			return err
		}
		routeToSave.AccountID = accountID

		if err = transaction.IncrementNetworkSerial(ctx, LockingStrengthUpdate, accountID); err != nil {
			return err
		}

		return transaction.SaveRoute(ctx, LockingStrengthUpdate, routeToSave)
	})
	if err != nil {
		return err
	}

	am.StoreEvent(ctx, userID, string(routeToSave.ID), accountID, activity.RouteUpdated, routeToSave.EventMeta())

	if oldRouteAffectsPeers || newRouteAffectsPeers {
		am.updateAccountPeers(ctx, accountID)
	}

	return nil
}

// DeleteRoute deletes route with routeID
func (am *DefaultAccountManager) DeleteRoute(ctx context.Context, accountID string, routeID route.ID, userID string) error {
	unlock := am.Store.AcquireWriteLockByUID(ctx, accountID)
	defer unlock()

	user, err := am.Store.GetUserByUserID(ctx, LockingStrengthShare, userID)
	if err != nil {
		return err
	}

	if user.AccountID != accountID {
		return status.NewUserNotPartOfAccountError()
	}

	var route *route.Route
	var updateAccountPeers bool

	err = am.Store.ExecuteInTransaction(ctx, func(transaction Store) error {
		route, err = transaction.GetRouteByID(ctx, LockingStrengthUpdate, accountID, string(routeID))
		if err != nil {
			return err
		}

		updateAccountPeers, err = areRouteChangesAffectPeers(ctx, transaction, route)
		if err != nil {
			return err
		}

		if err = transaction.IncrementNetworkSerial(ctx, LockingStrengthUpdate, accountID); err != nil {
			return err
		}

		return transaction.DeleteRoute(ctx, LockingStrengthUpdate, accountID, string(routeID))
	})

	am.StoreEvent(ctx, userID, string(route.ID), accountID, activity.RouteRemoved, route.EventMeta())

	if updateAccountPeers {
		am.updateAccountPeers(ctx, accountID)
	}

	return nil
}

// ListRoutes returns a list of routes from account
func (am *DefaultAccountManager) ListRoutes(ctx context.Context, accountID, userID string) ([]*route.Route, error) {
	user, err := am.Store.GetUserByUserID(ctx, LockingStrengthShare, userID)
	if err != nil {
		return nil, err
	}

	if user.AccountID != accountID {
		return nil, status.NewUserNotPartOfAccountError()
	}

	if user.IsRegularUser() {
		return nil, status.NewAdminPermissionError()
	}

	return am.Store.GetAccountRoutes(ctx, LockingStrengthShare, accountID)
}

func validateRoute(ctx context.Context, transaction Store, accountID string, routeToSave *route.Route) error {
	if routeToSave == nil {
		return status.Errorf(status.InvalidArgument, "route provided is nil")
	}

	if err := validateRouteProperties(routeToSave); err != nil {
		return err
	}

<<<<<<< HEAD
	if routeToSave.Peer != "" {
		peer, err := transaction.GetPeerByID(ctx, LockingStrengthShare, accountID, routeToSave.Peer)
		if err != nil {
			return err
		}

		if peer.Meta.GoOS != "linux" {
			return status.Errorf(status.InvalidArgument, "non-linux peers are not supported as network routes")
		}
=======
	if am.isRouteChangeAffectPeers(account, oldRoute) || am.isRouteChangeAffectPeers(account, routeToSave) {
		am.UpdateAccountPeers(ctx, accountID)
>>>>>>> 62599c05
	}

	groupsMap, err := validateRouteGroups(ctx, transaction, accountID, routeToSave)
	if err != nil {
		return err
	}

	return checkRoutePrefixOrDomainsExistForPeers(ctx, transaction, accountID, routeToSave, groupsMap)
}

// Helper to validate route properties.
func validateRouteProperties(routeToSave *route.Route) error {
	if routeToSave.Metric < route.MinMetric || routeToSave.Metric > route.MaxMetric {
		return status.Errorf(status.InvalidArgument, "metric should be between %d and %d", route.MinMetric, route.MaxMetric)
	}

	if utf8.RuneCountInString(string(routeToSave.NetID)) > route.MaxNetIDChar || routeToSave.NetID == "" {
		return status.Errorf(status.InvalidArgument, "identifier should be between 1 and %d", route.MaxNetIDChar)
	}

	if len(routeToSave.Domains) > 0 && routeToSave.Network.IsValid() {
		return status.Errorf(status.InvalidArgument, "domains and network should not be provided at the same time")
	}

	if len(routeToSave.Domains) == 0 && !routeToSave.Network.IsValid() {
		return status.Errorf(status.InvalidArgument, "invalid Prefix")
	}

	if len(routeToSave.Domains) > 0 {
		routeToSave.Network = getPlaceholderIP()
	}

<<<<<<< HEAD
	if routeToSave.Peer != "" && len(routeToSave.PeerGroups) != 0 {
		return status.Errorf(status.InvalidArgument, "peer with ID and peer groups should not be provided at the same time")
=======
	if am.isRouteChangeAffectPeers(account, routy) {
		am.UpdateAccountPeers(ctx, accountID)
>>>>>>> 62599c05
	}

	return nil
}

<<<<<<< HEAD
// validateRouteGroups validates the route groups and returns the validated groups map.
func validateRouteGroups(ctx context.Context, transaction Store, accountID string, routeToSave *route.Route) (map[string]*nbgroup.Group, error) {
	groupsToValidate := slices.Concat(routeToSave.Groups, routeToSave.PeerGroups, routeToSave.AccessControlGroups)
	groupsMap, err := transaction.GetGroupsByIDs(ctx, LockingStrengthShare, accountID, groupsToValidate)
=======
// ListRoutes returns a list of routes from account
func (am *DefaultAccountManager) ListRoutes(ctx context.Context, accountID, userID string) ([]*route.Route, error) {
	user, err := am.Store.GetUserByUserID(ctx, store.LockingStrengthShare, userID)
>>>>>>> 62599c05
	if err != nil {
		return nil, err
	}

	if len(routeToSave.PeerGroups) > 0 {
		if err = validateGroups(routeToSave.PeerGroups, groupsMap); err != nil {
			return nil, err
		}
	}

<<<<<<< HEAD
	if len(routeToSave.AccessControlGroups) > 0 {
		if err = validateGroups(routeToSave.AccessControlGroups, groupsMap); err != nil {
			return nil, err
		}
	}

	if err = validateGroups(routeToSave.Groups, groupsMap); err != nil {
		return nil, err
	}

	return groupsMap, nil
=======
	return am.Store.GetAccountRoutes(ctx, store.LockingStrengthShare, accountID)
>>>>>>> 62599c05
}

func toProtocolRoute(route *route.Route) *proto.Route {
	return &proto.Route{
		ID:          string(route.ID),
		NetID:       string(route.NetID),
		Network:     route.Network.String(),
		Domains:     route.Domains.ToPunycodeList(),
		NetworkType: int64(route.NetworkType),
		Peer:        route.Peer,
		Metric:      int64(route.Metric),
		Masquerade:  route.Masquerade,
		KeepRoute:   route.KeepRoute,
	}
}

func toProtocolRoutes(routes []*route.Route) []*proto.Route {
	protoRoutes := make([]*proto.Route, 0, len(routes))
	for _, r := range routes {
		protoRoutes = append(protoRoutes, toProtocolRoute(r))
	}
	return protoRoutes
}

// getPlaceholderIP returns a placeholder IP address for the route if domains are used
func getPlaceholderIP() netip.Prefix {
	// Using an IP from the documentation range to minimize impact in case older clients try to set a route
	return netip.PrefixFrom(netip.AddrFrom4([4]byte{192, 0, 2, 0}), 32)
}

func toProtocolRoutesFirewallRules(rules []*types.RouteFirewallRule) []*proto.RouteFirewallRule {
	result := make([]*proto.RouteFirewallRule, len(rules))
	for i := range rules {
		rule := rules[i]
		result[i] = &proto.RouteFirewallRule{
			SourceRanges: rule.SourceRanges,
			Action:       getProtoAction(rule.Action),
			Destination:  rule.Destination,
			Protocol:     getProtoProtocol(rule.Protocol),
			PortInfo:     getProtoPortInfo(rule),
			IsDynamic:    rule.IsDynamic,
		}
	}

	return result
}

// getProtoDirection converts the direction to proto.RuleDirection.
func getProtoDirection(direction int) proto.RuleDirection {
	if direction == types.FirewallRuleDirectionOUT {
		return proto.RuleDirection_OUT
	}
	return proto.RuleDirection_IN
}

// getProtoAction converts the action to proto.RuleAction.
func getProtoAction(action string) proto.RuleAction {
	if action == string(types.PolicyTrafficActionDrop) {
		return proto.RuleAction_DROP
	}
	return proto.RuleAction_ACCEPT
}

// getProtoProtocol converts the protocol to proto.RuleProtocol.
func getProtoProtocol(protocol string) proto.RuleProtocol {
	switch types.PolicyRuleProtocolType(protocol) {
	case types.PolicyRuleProtocolALL:
		return proto.RuleProtocol_ALL
	case types.PolicyRuleProtocolTCP:
		return proto.RuleProtocol_TCP
	case types.PolicyRuleProtocolUDP:
		return proto.RuleProtocol_UDP
	case types.PolicyRuleProtocolICMP:
		return proto.RuleProtocol_ICMP
	default:
		return proto.RuleProtocol_UNKNOWN
	}
}

// getProtoPortInfo converts the port info to proto.PortInfo.
func getProtoPortInfo(rule *types.RouteFirewallRule) *proto.PortInfo {
	var portInfo proto.PortInfo
	if rule.Port != 0 {
		portInfo.PortSelection = &proto.PortInfo_Port{Port: uint32(rule.Port)}
	} else if portRange := rule.PortRange; portRange.Start != 0 && portRange.End != 0 {
		portInfo.PortSelection = &proto.PortInfo_Range_{
			Range: &proto.PortInfo_Range{
				Start: uint32(portRange.Start),
				End:   uint32(portRange.End),
			},
		}
	}
	return &portInfo
}

<<<<<<< HEAD
// areRouteChangesAffectPeers checks if a given route affects peers by determining
// if it has a routing peer, distribution, or peer groups that include peers.
func areRouteChangesAffectPeers(ctx context.Context, transaction Store, route *route.Route) (bool, error) {
	if route.Peer != "" {
		return true, nil
	}

	hasPeers, err := anyGroupHasPeers(ctx, transaction, route.AccountID, route.Groups)
	if err != nil {
		return false, err
	}

	if hasPeers {
		return true, nil
	}

	return anyGroupHasPeers(ctx, transaction, route.AccountID, route.PeerGroups)
=======
// isRouteChangeAffectPeers checks if a given route affects peers by determining
// if it has a routing peer, distribution, or peer groups that include peers
func (am *DefaultAccountManager) isRouteChangeAffectPeers(account *types.Account, route *route.Route) bool {
	return am.anyGroupHasPeers(account, route.Groups) || am.anyGroupHasPeers(account, route.PeerGroups) || route.Peer != ""
>>>>>>> 62599c05
}<|MERGE_RESOLUTION|>--- conflicted
+++ resolved
@@ -30,17 +30,16 @@
 		return nil, status.NewUserNotPartOfAccountError()
 	}
 
-<<<<<<< HEAD
 	if user.IsRegularUser() {
 		return nil, status.NewAdminPermissionError()
 	}
 
-	return am.Store.GetRouteByID(ctx, LockingStrengthShare, accountID, string(routeID))
+	return am.Store.GetRouteByID(ctx, store.LockingStrengthShare, accountID, string(routeID))
 }
 
 // GetRoutesByPrefixOrDomains return list of routes by account and route prefix
-func getRoutesByPrefixOrDomains(ctx context.Context, transaction Store, accountID string, prefix netip.Prefix, domains domain.List) ([]*route.Route, error) {
-	accountRoutes, err := transaction.GetAccountRoutes(ctx, LockingStrengthShare, accountID)
+func getRoutesByPrefixOrDomains(ctx context.Context, transaction store.Store, accountID string, prefix netip.Prefix, domains domain.List) ([]*route.Route, error) {
+	accountRoutes, err := transaction.GetAccountRoutes(ctx, store.LockingStrengthShare, accountID)
 	if err != nil {
 		return nil, err
 	}
@@ -58,14 +57,7 @@
 }
 
 // checkRoutePrefixOrDomainsExistForPeers checks if a route with a given prefix exists for a single peer or multiple peer groups.
-func checkRoutePrefixOrDomainsExistForPeers(ctx context.Context, transaction Store, accountID string, checkRoute *route.Route, groupsMap map[string]*nbgroup.Group) error {
-=======
-	return am.Store.GetRouteByID(ctx, store.LockingStrengthShare, string(routeID), accountID)
-}
-
-// checkRoutePrefixOrDomainsExistForPeers checks if a route with a given prefix exists for a single peer or multiple peer groups.
-func (am *DefaultAccountManager) checkRoutePrefixOrDomainsExistForPeers(account *types.Account, peerID string, routeID route.ID, peerGroupIDs []string, prefix netip.Prefix, domains domain.List) error {
->>>>>>> 62599c05
+func checkRoutePrefixOrDomainsExistForPeers(ctx context.Context, transaction store.Store, accountID string, checkRoute *route.Route, groupsMap map[string]*types.Group) error {
 	// routes can have both peer and peer_groups
 	prefix := checkRoute.Network
 	domains := checkRoute.Domains
@@ -90,7 +82,7 @@
 			seenPeers[string(prefixRoute.ID)] = true
 		}
 
-		peerGroupsMap, err := transaction.GetGroupsByIDs(ctx, LockingStrengthShare, accountID, prefixRoute.PeerGroups)
+		peerGroupsMap, err := transaction.GetGroupsByIDs(ctx, store.LockingStrengthShare, accountID, prefixRoute.PeerGroups)
 		if err != nil {
 			return err
 		}
@@ -114,7 +106,7 @@
 
 	if peerID := checkRoute.Peer; peerID != "" {
 		// check that peerID exists and is not in any route as single peer or part of the group
-		_, err = transaction.GetPeerByID(context.Background(), LockingStrengthShare, accountID, peerID)
+		_, err = transaction.GetPeerByID(context.Background(), store.LockingStrengthShare, accountID, peerID)
 		if err != nil {
 			return status.Errorf(status.InvalidArgument, "peer with ID %s not found", peerID)
 		}
@@ -135,7 +127,7 @@
 		}
 
 		// check that the peers from peerGroupIDs groups are not the same peers we saw in routesWithPrefix
-		peersMap, err := transaction.GetPeersByIDs(ctx, LockingStrengthShare, accountID, group.Peers)
+		peersMap, err := transaction.GetPeersByIDs(ctx, store.LockingStrengthShare, accountID, group.Peers)
 		if err != nil {
 			return err
 		}
@@ -169,7 +161,7 @@
 	unlock := am.Store.AcquireWriteLockByUID(ctx, accountID)
 	defer unlock()
 
-	user, err := am.Store.GetUserByUserID(ctx, LockingStrengthShare, userID)
+	user, err := am.Store.GetUserByUserID(ctx, store.LockingStrengthShare, userID)
 	if err != nil {
 		return nil, err
 	}
@@ -181,7 +173,7 @@
 	var newRoute *route.Route
 	var updateAccountPeers bool
 
-	err = am.Store.ExecuteInTransaction(ctx, func(transaction Store) error {
+	err = am.Store.ExecuteInTransaction(ctx, func(transaction store.Store) error {
 		newRoute = &route.Route{
 			ID:                  route.ID(xid.New().String()),
 			AccountID:           accountID,
@@ -209,11 +201,11 @@
 			return err
 		}
 
-		if err = transaction.IncrementNetworkSerial(ctx, LockingStrengthUpdate, accountID); err != nil {
-			return err
-		}
-
-		return transaction.SaveRoute(ctx, LockingStrengthUpdate, newRoute)
+		if err = transaction.IncrementNetworkSerial(ctx, store.LockingStrengthUpdate, accountID); err != nil {
+			return err
+		}
+
+		return transaction.SaveRoute(ctx, store.LockingStrengthUpdate, newRoute)
 	})
 	if err != nil {
 		return nil, err
@@ -221,13 +213,8 @@
 
 	am.StoreEvent(ctx, userID, string(newRoute.ID), accountID, activity.RouteCreated, newRoute.EventMeta())
 
-<<<<<<< HEAD
 	if updateAccountPeers {
-		am.updateAccountPeers(ctx, accountID)
-=======
-	if am.isRouteChangeAffectPeers(account, &newRoute) {
 		am.UpdateAccountPeers(ctx, accountID)
->>>>>>> 62599c05
 	}
 
 	return newRoute, nil
@@ -238,7 +225,7 @@
 	unlock := am.Store.AcquireWriteLockByUID(ctx, accountID)
 	defer unlock()
 
-	user, err := am.Store.GetUserByUserID(ctx, LockingStrengthShare, userID)
+	user, err := am.Store.GetUserByUserID(ctx, store.LockingStrengthShare, userID)
 	if err != nil {
 		return err
 	}
@@ -272,11 +259,11 @@
 		}
 		routeToSave.AccountID = accountID
 
-		if err = transaction.IncrementNetworkSerial(ctx, LockingStrengthUpdate, accountID); err != nil {
-			return err
-		}
-
-		return transaction.SaveRoute(ctx, LockingStrengthUpdate, routeToSave)
+		if err = transaction.IncrementNetworkSerial(ctx, store.LockingStrengthUpdate, accountID); err != nil {
+			return err
+		}
+
+		return transaction.SaveRoute(ctx, store.LockingStrengthUpdate, routeToSave)
 	})
 	if err != nil {
 		return err
@@ -308,8 +295,8 @@
 	var route *route.Route
 	var updateAccountPeers bool
 
-	err = am.Store.ExecuteInTransaction(ctx, func(transaction Store) error {
-		route, err = transaction.GetRouteByID(ctx, LockingStrengthUpdate, accountID, string(routeID))
+	err = am.Store.ExecuteInTransaction(ctx, func(transaction store.Store) error {
+		route, err = transaction.GetRouteByID(ctx, store.LockingStrengthUpdate, accountID, string(routeID))
 		if err != nil {
 			return err
 		}
@@ -323,13 +310,13 @@
 			return err
 		}
 
-		return transaction.DeleteRoute(ctx, LockingStrengthUpdate, accountID, string(routeID))
+		return transaction.DeleteRoute(ctx, store.LockingStrengthUpdate, accountID, string(routeID))
 	})
 
 	am.StoreEvent(ctx, userID, string(route.ID), accountID, activity.RouteRemoved, route.EventMeta())
 
 	if updateAccountPeers {
-		am.updateAccountPeers(ctx, accountID)
+		am.UpdateAccountPeers(ctx, accountID)
 	}
 
 	return nil
@@ -337,7 +324,7 @@
 
 // ListRoutes returns a list of routes from account
 func (am *DefaultAccountManager) ListRoutes(ctx context.Context, accountID, userID string) ([]*route.Route, error) {
-	user, err := am.Store.GetUserByUserID(ctx, LockingStrengthShare, userID)
+	user, err := am.Store.GetUserByUserID(ctx, store.LockingStrengthShare, userID)
 	if err != nil {
 		return nil, err
 	}
@@ -350,10 +337,10 @@
 		return nil, status.NewAdminPermissionError()
 	}
 
-	return am.Store.GetAccountRoutes(ctx, LockingStrengthShare, accountID)
-}
-
-func validateRoute(ctx context.Context, transaction Store, accountID string, routeToSave *route.Route) error {
+	return am.Store.GetAccountRoutes(ctx, store.LockingStrengthShare, accountID)
+}
+
+func validateRoute(ctx context.Context, transaction store.Store, accountID string, routeToSave *route.Route) error {
 	if routeToSave == nil {
 		return status.Errorf(status.InvalidArgument, "route provided is nil")
 	}
@@ -362,7 +349,6 @@
 		return err
 	}
 
-<<<<<<< HEAD
 	if routeToSave.Peer != "" {
 		peer, err := transaction.GetPeerByID(ctx, LockingStrengthShare, accountID, routeToSave.Peer)
 		if err != nil {
@@ -372,10 +358,6 @@
 		if peer.Meta.GoOS != "linux" {
 			return status.Errorf(status.InvalidArgument, "non-linux peers are not supported as network routes")
 		}
-=======
-	if am.isRouteChangeAffectPeers(account, oldRoute) || am.isRouteChangeAffectPeers(account, routeToSave) {
-		am.UpdateAccountPeers(ctx, accountID)
->>>>>>> 62599c05
 	}
 
 	groupsMap, err := validateRouteGroups(ctx, transaction, accountID, routeToSave)
@@ -408,28 +390,17 @@
 		routeToSave.Network = getPlaceholderIP()
 	}
 
-<<<<<<< HEAD
 	if routeToSave.Peer != "" && len(routeToSave.PeerGroups) != 0 {
 		return status.Errorf(status.InvalidArgument, "peer with ID and peer groups should not be provided at the same time")
-=======
-	if am.isRouteChangeAffectPeers(account, routy) {
-		am.UpdateAccountPeers(ctx, accountID)
->>>>>>> 62599c05
 	}
 
 	return nil
 }
 
-<<<<<<< HEAD
 // validateRouteGroups validates the route groups and returns the validated groups map.
-func validateRouteGroups(ctx context.Context, transaction Store, accountID string, routeToSave *route.Route) (map[string]*nbgroup.Group, error) {
+func validateRouteGroups(ctx context.Context, transaction store.Store, accountID string, routeToSave *route.Route) (map[string]*nbgroup.Group, error) {
 	groupsToValidate := slices.Concat(routeToSave.Groups, routeToSave.PeerGroups, routeToSave.AccessControlGroups)
-	groupsMap, err := transaction.GetGroupsByIDs(ctx, LockingStrengthShare, accountID, groupsToValidate)
-=======
-// ListRoutes returns a list of routes from account
-func (am *DefaultAccountManager) ListRoutes(ctx context.Context, accountID, userID string) ([]*route.Route, error) {
-	user, err := am.Store.GetUserByUserID(ctx, store.LockingStrengthShare, userID)
->>>>>>> 62599c05
+	groupsMap, err := transaction.GetGroupsByIDs(ctx, store.LockingStrengthShare, accountID, groupsToValidate)
 	if err != nil {
 		return nil, err
 	}
@@ -440,7 +411,6 @@
 		}
 	}
 
-<<<<<<< HEAD
 	if len(routeToSave.AccessControlGroups) > 0 {
 		if err = validateGroups(routeToSave.AccessControlGroups, groupsMap); err != nil {
 			return nil, err
@@ -452,9 +422,6 @@
 	}
 
 	return groupsMap, nil
-=======
-	return am.Store.GetAccountRoutes(ctx, store.LockingStrengthShare, accountID)
->>>>>>> 62599c05
 }
 
 func toProtocolRoute(route *route.Route) *proto.Route {
@@ -550,15 +517,14 @@
 	return &portInfo
 }
 
-<<<<<<< HEAD
 // areRouteChangesAffectPeers checks if a given route affects peers by determining
 // if it has a routing peer, distribution, or peer groups that include peers.
-func areRouteChangesAffectPeers(ctx context.Context, transaction Store, route *route.Route) (bool, error) {
+func areRouteChangesAffectPeers(ctx context.Context, transaction store.Store, route *route.Route) (bool, error) {
 	if route.Peer != "" {
 		return true, nil
 	}
 
-	hasPeers, err := anyGroupHasPeers(ctx, transaction, route.AccountID, route.Groups)
+	hasPeers, err := anyGroupHasPeersOrResources(ctx, transaction, route.AccountID, route.Groups)
 	if err != nil {
 		return false, err
 	}
@@ -567,11 +533,5 @@
 		return true, nil
 	}
 
-	return anyGroupHasPeers(ctx, transaction, route.AccountID, route.PeerGroups)
-=======
-// isRouteChangeAffectPeers checks if a given route affects peers by determining
-// if it has a routing peer, distribution, or peer groups that include peers
-func (am *DefaultAccountManager) isRouteChangeAffectPeers(account *types.Account, route *route.Route) bool {
-	return am.anyGroupHasPeers(account, route.Groups) || am.anyGroupHasPeers(account, route.PeerGroups) || route.Peer != ""
->>>>>>> 62599c05
+	return anyGroupHasPeersOrResources(ctx, transaction, route.AccountID, route.PeerGroups)
 }