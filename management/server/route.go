package server

import (
	"net/netip"
	"unicode/utf8"

	"github.com/rs/xid"

	"github.com/netbirdio/netbird/management/domain"
	"github.com/netbirdio/netbird/management/proto"
	"github.com/netbirdio/netbird/management/server/activity"
	"github.com/netbirdio/netbird/management/server/status"
	"github.com/netbirdio/netbird/route"
)

// GetRoute gets a route object from account and route IDs
func (am *DefaultAccountManager) GetRoute(accountID string, routeID route.ID, userID string) (*route.Route, error) {
	unlock := am.Store.AcquireAccountWriteLock(accountID)
	defer unlock()

	account, err := am.Store.GetAccount(accountID)
	if err != nil {
		return nil, err
	}

	user, err := account.FindUser(userID)
	if err != nil {
		return nil, err
	}

	if !(user.HasAdminPower() || user.IsServiceUser) {
		return nil, status.Errorf(status.PermissionDenied, "only users with admin power can view Network Routes")
	}

	wantedRoute, found := account.Routes[routeID]
	if found {
		return wantedRoute, nil
	}

	return nil, status.Errorf(status.NotFound, "route with ID %s not found", routeID)
}

// checkRoutePrefixOrDomainsExistForPeers checks if a route with a given prefix exists for a single peer or multiple peer groups.
func (am *DefaultAccountManager) checkRoutePrefixOrDomainsExistForPeers(account *Account, peerID string, routeID route.ID, peerGroupIDs []string, prefix netip.Prefix, domains domain.List) error {
	// routes can have both peer and peer_groups
	routesWithPrefix := account.GetRoutesByPrefixOrDomains(prefix, domains)

	// lets remember all the peers and the peer groups from routesWithPrefix
	seenPeers := make(map[string]bool)
	seenPeerGroups := make(map[string]bool)

	for _, prefixRoute := range routesWithPrefix {
		// we skip route(s) with the same network ID as we want to allow updating of the existing route
		// when create a new route routeID is newly generated so nothing will be skipped
		if routeID == prefixRoute.ID {
			continue
		}

		if prefixRoute.Peer != "" {
			seenPeers[string(prefixRoute.ID)] = true
		}
		for _, groupID := range prefixRoute.PeerGroups {
			seenPeerGroups[groupID] = true

			group := account.GetGroup(groupID)
			if group == nil {
				return status.Errorf(
					status.InvalidArgument, "failed to add route with prefix %s - peer group %s doesn't exist",
					prefix.String(), groupID)
			}

			for _, pID := range group.Peers {
				seenPeers[pID] = true
			}
		}
	}

	if peerID != "" {
		// check that peerID exists and is not in any route as single peer or part of the group
		peer := account.GetPeer(peerID)
		if peer == nil {
			return status.Errorf(status.InvalidArgument, "peer with ID %s not found", peerID)
		}
		if _, ok := seenPeers[peerID]; ok {
			return status.Errorf(status.AlreadyExists,
				"failed to add route with prefix %s - peer %s already has this route", prefix.String(), peerID)
		}
	}

	// check that peerGroupIDs are not in any route peerGroups list
	for _, groupID := range peerGroupIDs {
		group := account.GetGroup(groupID) // we validated the group existent before entering this function, o need to check again.

		if _, ok := seenPeerGroups[groupID]; ok {
			return status.Errorf(
				status.AlreadyExists, "failed to add route with prefix %s - peer group %s already has this route",
				prefix.String(), group.Name)
		}

		// check that the peers from peerGroupIDs groups are not the same peers we saw in routesWithPrefix
		for _, id := range group.Peers {
			if _, ok := seenPeers[id]; ok {
				peer := account.GetPeer(id)
				if peer == nil {
					return status.Errorf(status.InvalidArgument, "peer with ID %s not found", peerID)
				}
				return status.Errorf(status.AlreadyExists,
					"failed to add route with prefix %s - peer %s from the group %s already has this route",
					prefix.String(), peer.Name, group.Name)
			}
		}
	}

	return nil
}

// CreateRoute creates and saves a new route
<<<<<<< HEAD
func (am *DefaultAccountManager) CreateRoute(accountID, network, peerID string, peerGroupIDs []string, description string, netID route.NetID, masquerade bool, metric int, groups []string, accessControlGroupIDs []string, enabled bool, userID string) (*route.Route, error) {
=======
func (am *DefaultAccountManager) CreateRoute(accountID string, prefix netip.Prefix, networkType route.NetworkType, domains domain.List, peerID string, peerGroupIDs []string, description string, netID route.NetID, masquerade bool, metric int, groups []string, enabled bool, userID string, keepRoute bool) (*route.Route, error) {
>>>>>>> c347a4c2
	unlock := am.Store.AcquireAccountWriteLock(accountID)
	defer unlock()

	account, err := am.Store.GetAccount(accountID)
	if err != nil {
		return nil, err
	}

	if len(domains) > 0 && prefix.IsValid() {
		return nil, status.Errorf(status.InvalidArgument, "domains and network should not be provided at the same time")
	}

	if len(domains) == 0 && !prefix.IsValid() {
		return nil, status.Errorf(status.InvalidArgument, "invalid Prefix")
	}

	if len(domains) > 0 {
		prefix = getPlaceholderIP()
	}

	if peerID != "" && len(peerGroupIDs) != 0 {
		return nil, status.Errorf(
			status.InvalidArgument,
			"peer with ID %s and peers group %s should not be provided at the same time",
			peerID, peerGroupIDs)
	}

	var newRoute route.Route
	newRoute.ID = route.ID(xid.New().String())

	if len(peerGroupIDs) > 0 {
		err = validateGroups(peerGroupIDs, account.Groups)
		if err != nil {
			return nil, err
		}
	}

<<<<<<< HEAD
	if len(accessControlGroupIDs) > 0 {
		err = validateGroups(accessControlGroupIDs, account.Groups)
		if err != nil {
			return nil, err
		}
	}

	err = am.checkRoutePrefixExistsForPeers(account, peerID, newRoute.ID, peerGroupIDs, newPrefix)
=======
	err = am.checkRoutePrefixOrDomainsExistForPeers(account, peerID, newRoute.ID, peerGroupIDs, prefix, domains)
>>>>>>> c347a4c2
	if err != nil {
		return nil, err
	}

	if metric < route.MinMetric || metric > route.MaxMetric {
		return nil, status.Errorf(status.InvalidArgument, "metric should be between %d and %d", route.MinMetric, route.MaxMetric)
	}

	if utf8.RuneCountInString(string(netID)) > route.MaxNetIDChar || netID == "" {
		return nil, status.Errorf(status.InvalidArgument, "identifier should be between 1 and %d", route.MaxNetIDChar)
	}

	err = validateGroups(groups, account.Groups)
	if err != nil {
		return nil, err
	}

	newRoute.Peer = peerID
	newRoute.PeerGroups = peerGroupIDs
	newRoute.Network = prefix
	newRoute.Domains = domains
	newRoute.NetworkType = networkType
	newRoute.Description = description
	newRoute.NetID = netID
	newRoute.Masquerade = masquerade
	newRoute.Metric = metric
	newRoute.Enabled = enabled
	newRoute.Groups = groups
<<<<<<< HEAD
	newRoute.AccessControlGroups = accessControlGroupIDs
=======
	newRoute.KeepRoute = keepRoute
>>>>>>> c347a4c2

	if account.Routes == nil {
		account.Routes = make(map[route.ID]*route.Route)
	}

	account.Routes[newRoute.ID] = &newRoute

	account.Network.IncSerial()
	if err = am.Store.SaveAccount(account); err != nil {
		return nil, err
	}

	am.updateAccountPeers(account)

	am.StoreEvent(userID, string(newRoute.ID), accountID, activity.RouteCreated, newRoute.EventMeta())

	return &newRoute, nil
}

// SaveRoute saves route
func (am *DefaultAccountManager) SaveRoute(accountID, userID string, routeToSave *route.Route) error {
	unlock := am.Store.AcquireAccountWriteLock(accountID)
	defer unlock()

	if routeToSave == nil {
		return status.Errorf(status.InvalidArgument, "route provided is nil")
	}

	if routeToSave.Metric < route.MinMetric || routeToSave.Metric > route.MaxMetric {
		return status.Errorf(status.InvalidArgument, "metric should be between %d and %d", route.MinMetric, route.MaxMetric)
	}

	if utf8.RuneCountInString(string(routeToSave.NetID)) > route.MaxNetIDChar || routeToSave.NetID == "" {
		return status.Errorf(status.InvalidArgument, "identifier should be between 1 and %d", route.MaxNetIDChar)
	}

	account, err := am.Store.GetAccount(accountID)
	if err != nil {
		return err
	}

	if len(routeToSave.Domains) > 0 && routeToSave.Network.IsValid() {
		return status.Errorf(status.InvalidArgument, "domains and network should not be provided at the same time")
	}

	if len(routeToSave.Domains) == 0 && !routeToSave.Network.IsValid() {
		return status.Errorf(status.InvalidArgument, "invalid Prefix")
	}

	if len(routeToSave.Domains) > 0 {
		routeToSave.Network = getPlaceholderIP()
	}

	if routeToSave.Peer != "" && len(routeToSave.PeerGroups) != 0 {
		return status.Errorf(status.InvalidArgument, "peer with ID and peer groups should not be provided at the same time")
	}

	if len(routeToSave.PeerGroups) > 0 {
		err = validateGroups(routeToSave.PeerGroups, account.Groups)
		if err != nil {
			return err
		}
	}

<<<<<<< HEAD
	if len(routeToSave.AccessControlGroups) > 0 {
		err = validateGroups(routeToSave.AccessControlGroups, account.Groups)
		if err != nil {
			return err
		}
	}

	err = am.checkRoutePrefixExistsForPeers(account, routeToSave.Peer, routeToSave.ID, routeToSave.Copy().PeerGroups, routeToSave.Network)
=======
	err = am.checkRoutePrefixOrDomainsExistForPeers(account, routeToSave.Peer, routeToSave.ID, routeToSave.Copy().PeerGroups, routeToSave.Network, routeToSave.Domains)
>>>>>>> c347a4c2
	if err != nil {
		return err
	}

	err = validateGroups(routeToSave.Groups, account.Groups)
	if err != nil {
		return err
	}

	account.Routes[routeToSave.ID] = routeToSave

	account.Network.IncSerial()
	if err = am.Store.SaveAccount(account); err != nil {
		return err
	}

	am.updateAccountPeers(account)

	am.StoreEvent(userID, string(routeToSave.ID), accountID, activity.RouteUpdated, routeToSave.EventMeta())

	return nil
}

// DeleteRoute deletes route with routeID
func (am *DefaultAccountManager) DeleteRoute(accountID string, routeID route.ID, userID string) error {
	unlock := am.Store.AcquireAccountWriteLock(accountID)
	defer unlock()

	account, err := am.Store.GetAccount(accountID)
	if err != nil {
		return err
	}

	routy := account.Routes[routeID]
	if routy == nil {
		return status.Errorf(status.NotFound, "route with ID %s doesn't exist", routeID)
	}
	delete(account.Routes, routeID)

	account.Network.IncSerial()
	if err = am.Store.SaveAccount(account); err != nil {
		return err
	}

	am.StoreEvent(userID, string(routy.ID), accountID, activity.RouteRemoved, routy.EventMeta())

	am.updateAccountPeers(account)

	return nil
}

// ListRoutes returns a list of routes from account
func (am *DefaultAccountManager) ListRoutes(accountID, userID string) ([]*route.Route, error) {
	unlock := am.Store.AcquireAccountWriteLock(accountID)
	defer unlock()

	account, err := am.Store.GetAccount(accountID)
	if err != nil {
		return nil, err
	}

	user, err := account.FindUser(userID)
	if err != nil {
		return nil, err
	}

	if !(user.HasAdminPower() || user.IsServiceUser) {
		return nil, status.Errorf(status.PermissionDenied, "only users with admin power can view Network Routes")
	}

	routes := make([]*route.Route, 0, len(account.Routes))
	for _, item := range account.Routes {
		routes = append(routes, item)
	}

	return routes, nil
}

func toProtocolRoute(route *route.Route) *proto.Route {
	return &proto.Route{
		ID:          string(route.ID),
		NetID:       string(route.NetID),
		Network:     route.Network.String(),
		Domains:     route.Domains.ToPunycodeList(),
		NetworkType: int64(route.NetworkType),
		Peer:        route.Peer,
		Metric:      int64(route.Metric),
		Masquerade:  route.Masquerade,
		KeepRoute:   route.KeepRoute,
	}
}

func toProtocolRoutes(routes []*route.Route) []*proto.Route {
	protoRoutes := make([]*proto.Route, 0)
	for _, r := range routes {
		protoRoutes = append(protoRoutes, toProtocolRoute(r))
	}
	return protoRoutes
}

// getPlaceholderIP returns a placeholder IP address for the route if domains are used
func getPlaceholderIP() netip.Prefix {
	// Using an IP from the documentation range to minimize impact in case older clients try to set a route
	return netip.PrefixFrom(netip.AddrFrom4([4]byte{192, 0, 2, 0}), 32)
}<|MERGE_RESOLUTION|>--- conflicted
+++ resolved
@@ -115,11 +115,7 @@
 }
 
 // CreateRoute creates and saves a new route
-<<<<<<< HEAD
-func (am *DefaultAccountManager) CreateRoute(accountID, network, peerID string, peerGroupIDs []string, description string, netID route.NetID, masquerade bool, metric int, groups []string, accessControlGroupIDs []string, enabled bool, userID string) (*route.Route, error) {
-=======
-func (am *DefaultAccountManager) CreateRoute(accountID string, prefix netip.Prefix, networkType route.NetworkType, domains domain.List, peerID string, peerGroupIDs []string, description string, netID route.NetID, masquerade bool, metric int, groups []string, enabled bool, userID string, keepRoute bool) (*route.Route, error) {
->>>>>>> c347a4c2
+func (am *DefaultAccountManager) CreateRoute(accountID string, prefix netip.Prefix, networkType route.NetworkType, domains domain.List, peerID string, peerGroupIDs []string, description string, netID route.NetID, masquerade bool, metric int, groups []string, accessControlGroupIDs []string, enabled bool, userID string, keepRoute bool) (*route.Route, error) {
 	unlock := am.Store.AcquireAccountWriteLock(accountID)
 	defer unlock()
 
@@ -157,7 +153,6 @@
 		}
 	}
 
-<<<<<<< HEAD
 	if len(accessControlGroupIDs) > 0 {
 		err = validateGroups(accessControlGroupIDs, account.Groups)
 		if err != nil {
@@ -165,10 +160,7 @@
 		}
 	}
 
-	err = am.checkRoutePrefixExistsForPeers(account, peerID, newRoute.ID, peerGroupIDs, newPrefix)
-=======
 	err = am.checkRoutePrefixOrDomainsExistForPeers(account, peerID, newRoute.ID, peerGroupIDs, prefix, domains)
->>>>>>> c347a4c2
 	if err != nil {
 		return nil, err
 	}
@@ -197,11 +189,8 @@
 	newRoute.Metric = metric
 	newRoute.Enabled = enabled
 	newRoute.Groups = groups
-<<<<<<< HEAD
+	newRoute.KeepRoute = keepRoute
 	newRoute.AccessControlGroups = accessControlGroupIDs
-=======
-	newRoute.KeepRoute = keepRoute
->>>>>>> c347a4c2
 
 	if account.Routes == nil {
 		account.Routes = make(map[route.ID]*route.Route)
@@ -266,7 +255,6 @@
 		}
 	}
 
-<<<<<<< HEAD
 	if len(routeToSave.AccessControlGroups) > 0 {
 		err = validateGroups(routeToSave.AccessControlGroups, account.Groups)
 		if err != nil {
@@ -274,10 +262,7 @@
 		}
 	}
 
-	err = am.checkRoutePrefixExistsForPeers(account, routeToSave.Peer, routeToSave.ID, routeToSave.Copy().PeerGroups, routeToSave.Network)
-=======
 	err = am.checkRoutePrefixOrDomainsExistForPeers(account, routeToSave.Peer, routeToSave.ID, routeToSave.Copy().PeerGroups, routeToSave.Network, routeToSave.Domains)
->>>>>>> c347a4c2
 	if err != nil {
 		return err
 	}
