package server

import (
	"context"
	"errors"
	"fmt"
	"net"
	"net/netip"
	"os"
	"strings"
	"sync"
	"time"

	pb "github.com/golang/protobuf/proto" // nolint
	"github.com/golang/protobuf/ptypes/timestamp"
	"github.com/grpc-ecosystem/go-grpc-middleware/v2/interceptors/realip"
	log "github.com/sirupsen/logrus"
	"golang.zx2c4.com/wireguard/wgctrl/wgtypes"
	"google.golang.org/grpc/codes"
	"google.golang.org/grpc/peer"
	"google.golang.org/grpc/status"

	integrationsConfig "github.com/netbirdio/management-integrations/integrations/config"
	nbconfig "github.com/netbirdio/netbird/management/internals/server/config"
	"github.com/netbirdio/netbird/management/server/peers/ephemeral"

	"github.com/netbirdio/netbird/management/server/integrations/integrated_validator"
	"github.com/netbirdio/netbird/management/server/store"

	"github.com/netbirdio/netbird/encryption"
	"github.com/netbirdio/netbird/management/server/account"
	"github.com/netbirdio/netbird/management/server/activity"
	"github.com/netbirdio/netbird/management/server/auth"
	nbContext "github.com/netbirdio/netbird/management/server/context"
	nbpeer "github.com/netbirdio/netbird/management/server/peer"
	"github.com/netbirdio/netbird/management/server/posture"
	"github.com/netbirdio/netbird/management/server/settings"
	"github.com/netbirdio/netbird/management/server/telemetry"
	"github.com/netbirdio/netbird/management/server/types"
	"github.com/netbirdio/netbird/shared/management/proto"
	internalStatus "github.com/netbirdio/netbird/shared/management/status"
)

const (
	envLogBlockedPeers = "NB_LOG_BLOCKED_PEERS"
	envBlockPeers      = "NB_BLOCK_SAME_PEERS"
)

// GRPCServer an instance of a Management gRPC API server
type GRPCServer struct {
	accountManager  account.Manager
	settingsManager settings.Manager
	wgKey           wgtypes.Key
	proto.UnimplementedManagementServiceServer
	peersUpdateManager *PeersUpdateManager
	config             *nbconfig.Config
	secretsManager     SecretsManager
	appMetrics         telemetry.AppMetrics
	ephemeralManager   ephemeral.Manager
	peerLocks          sync.Map
	authManager        auth.Manager

	logBlockedPeers          bool
	blockPeersWithSameConfig bool
	integratedPeerValidator  integrated_validator.IntegratedValidator
}

// NewServer creates a new Management server
func NewServer(
	ctx context.Context,
	config *nbconfig.Config,
	accountManager account.Manager,
	settingsManager settings.Manager,
	peersUpdateManager *PeersUpdateManager,
	secretsManager SecretsManager,
	appMetrics telemetry.AppMetrics,
	ephemeralManager ephemeral.Manager,
	authManager auth.Manager,
	integratedPeerValidator integrated_validator.IntegratedValidator,
) (*GRPCServer, error) {
	key, err := wgtypes.GeneratePrivateKey()
	if err != nil {
		return nil, err
	}

	if appMetrics != nil {
		// update gauge based on number of connected peers which is equal to open gRPC streams
		err = appMetrics.GRPCMetrics().RegisterConnectedStreams(func() int64 {
			return int64(len(peersUpdateManager.peerChannels))
		})
		if err != nil {
			return nil, err
		}
	}

	logBlockedPeers := strings.ToLower(os.Getenv(envLogBlockedPeers)) == "true"
	blockPeersWithSameConfig := strings.ToLower(os.Getenv(envBlockPeers)) == "true"

	return &GRPCServer{
		wgKey: key,
		// peerKey -> event channel
		peersUpdateManager:       peersUpdateManager,
		accountManager:           accountManager,
		settingsManager:          settingsManager,
		config:                   config,
		secretsManager:           secretsManager,
		authManager:              authManager,
		appMetrics:               appMetrics,
		ephemeralManager:         ephemeralManager,
		logBlockedPeers:          logBlockedPeers,
		blockPeersWithSameConfig: blockPeersWithSameConfig,
		integratedPeerValidator:  integratedPeerValidator,
	}, nil
}

func (s *GRPCServer) GetServerKey(ctx context.Context, req *proto.Empty) (*proto.ServerKeyResponse, error) {
	ip := ""
	p, ok := peer.FromContext(ctx)
	if ok {
		ip = p.Addr.String()
	}

	log.WithContext(ctx).Tracef("GetServerKey request from %s", ip)
	start := time.Now()
	defer func() {
		log.WithContext(ctx).Tracef("GetServerKey from %s took %v", ip, time.Since(start))
	}()

	// todo introduce something more meaningful with the key expiration/rotation
	if s.appMetrics != nil {
		s.appMetrics.GRPCMetrics().CountGetKeyRequest()
	}
	now := time.Now().Add(24 * time.Hour)
	secs := int64(now.Second())
	nanos := int32(now.Nanosecond())
	expiresAt := &timestamp.Timestamp{Seconds: secs, Nanos: nanos}

	return &proto.ServerKeyResponse{
		Key:       s.wgKey.PublicKey().String(),
		ExpiresAt: expiresAt,
	}, nil
}

func getRealIP(ctx context.Context) net.IP {
	if addr, ok := realip.FromContext(ctx); ok {
		return net.IP(addr.AsSlice())
	}
	return nil
}

// Sync validates the existence of a connecting peer, sends an initial state (all available for the connecting peers) and
// notifies the connected peer of any updates (e.g. new peers under the same account)
func (s *GRPCServer) Sync(req *proto.EncryptedMessage, srv proto.ManagementService_SyncServer) error {
	reqStart := time.Now()

	ctx := srv.Context()

	syncReq := &proto.SyncRequest{}
	peerKey, err := s.parseRequest(ctx, req, syncReq)
	if err != nil {
		return err
	}
	realIP := getRealIP(ctx)
	sRealIP := realIP.String()
	peerMeta := extractPeerMeta(ctx, syncReq.GetMeta())
	metahashed := metaHash(peerMeta, sRealIP)
	if !s.accountManager.AllowSync(peerKey.String(), metahashed) {
		if s.appMetrics != nil {
			s.appMetrics.GRPCMetrics().CountSyncRequestBlocked()
		}
		if s.logBlockedPeers {
			log.WithContext(ctx).Warnf("peer %s with meta hash %d is blocked from syncing", peerKey.String(), metahashed)
		}
		if s.blockPeersWithSameConfig {
			return mapError(ctx, internalStatus.ErrPeerAlreadyLoggedIn)
		}
	}

	if s.appMetrics != nil {
		s.appMetrics.GRPCMetrics().CountSyncRequest()
	}

	// nolint:staticcheck
	ctx = context.WithValue(ctx, nbContext.PeerIDKey, peerKey.String())

	unlock := s.acquirePeerLockByUID(ctx, peerKey.String())
	defer func() {
		if unlock != nil {
			unlock()
		}
	}()

	accountID, err := s.accountManager.GetAccountIDForPeerKey(ctx, peerKey.String())
	if err != nil {
		// nolint:staticcheck
		ctx = context.WithValue(ctx, nbContext.AccountIDKey, "UNKNOWN")
		log.WithContext(ctx).Tracef("peer %s is not registered", peerKey.String())
		if errStatus, ok := internalStatus.FromError(err); ok && errStatus.Type() == internalStatus.NotFound {
			return status.Errorf(codes.PermissionDenied, "peer is not registered")
		}
		return err
	}

	// nolint:staticcheck
	ctx = context.WithValue(ctx, nbContext.AccountIDKey, accountID)

	log.WithContext(ctx).Debugf("Sync request from peer [%s] [%s]", req.WgPubKey, sRealIP)

	if syncReq.GetMeta() == nil {
		log.WithContext(ctx).Tracef("peer system meta has to be provided on sync. Peer %s, remote addr %s", peerKey.String(), realIP)
	}

	peer, netMap, postureChecks, err := s.accountManager.SyncAndMarkPeer(ctx, accountID, peerKey.String(), peerMeta, realIP)
	if err != nil {
		log.WithContext(ctx).Debugf("error while syncing peer %s: %v", peerKey.String(), err)
		return mapError(ctx, err)
	}

	err = s.sendInitialSync(ctx, peerKey, peer, netMap, postureChecks, srv)
	if err != nil {
		log.WithContext(ctx).Debugf("error while sending initial sync for %s: %v", peerKey.String(), err)
		return err
	}

	updates := s.peersUpdateManager.CreateChannel(ctx, peer.ID)

	s.ephemeralManager.OnPeerConnected(ctx, peer)

	s.secretsManager.SetupRefresh(ctx, accountID, peer.ID)

	if s.appMetrics != nil {
		s.appMetrics.GRPCMetrics().CountSyncRequestDuration(time.Since(reqStart), accountID)
	}

	unlock()
	unlock = nil

	log.WithContext(ctx).Debugf("Sync: took %v", time.Since(reqStart))

	return s.handleUpdates(ctx, accountID, peerKey, peer, updates, srv)
}

// handleUpdates sends updates to the connected peer until the updates channel is closed.
func (s *GRPCServer) handleUpdates(ctx context.Context, accountID string, peerKey wgtypes.Key, peer *nbpeer.Peer, updates chan *UpdateMessage, srv proto.ManagementService_SyncServer) error {
	log.WithContext(ctx).Tracef("starting to handle updates for peer %s", peerKey.String())
	for {
		select {
		// condition when there are some updates
		case update, open := <-updates:
			if s.appMetrics != nil {
				s.appMetrics.GRPCMetrics().UpdateChannelQueueLength(len(updates) + 1)
			}

			if !open {
				log.WithContext(ctx).Debugf("updates channel for peer %s was closed", peerKey.String())
				s.cancelPeerRoutines(ctx, accountID, peer)
				return nil
			}
			log.WithContext(ctx).Debugf("received an update for peer %s", peerKey.String())

			if err := s.sendUpdate(ctx, accountID, peerKey, peer, update, srv); err != nil {
				log.WithContext(ctx).Debugf("error while sending an update to peer %s: %v", peerKey.String(), err)
				return err
			}

		// condition when client <-> server connection has been terminated
		case <-srv.Context().Done():
			// happens when connection drops, e.g. client disconnects
			log.WithContext(ctx).Debugf("stream of peer %s has been closed", peerKey.String())
			s.cancelPeerRoutines(ctx, accountID, peer)
			return srv.Context().Err()
		}
	}
}

// sendUpdate encrypts the update message using the peer key and the server's wireguard key,
// then sends the encrypted message to the connected peer via the sync server.
func (s *GRPCServer) sendUpdate(ctx context.Context, accountID string, peerKey wgtypes.Key, peer *nbpeer.Peer, update *UpdateMessage, srv proto.ManagementService_SyncServer) error {
	encryptedResp, err := encryption.EncryptMessage(peerKey, s.wgKey, update.Update)
	if err != nil {
		s.cancelPeerRoutines(ctx, accountID, peer)
		return status.Errorf(codes.Internal, "failed processing update message")
	}
	err = srv.SendMsg(&proto.EncryptedMessage{
		WgPubKey: s.wgKey.PublicKey().String(),
		Body:     encryptedResp,
	})
	if err != nil {
		s.cancelPeerRoutines(ctx, accountID, peer)
		return status.Errorf(codes.Internal, "failed sending update message")
	}
	log.WithContext(ctx).Debugf("sent an update to peer %s", peerKey.String())
	return nil
}

func (s *GRPCServer) cancelPeerRoutines(ctx context.Context, accountID string, peer *nbpeer.Peer) {
	unlock := s.acquirePeerLockByUID(ctx, peer.Key)
	defer unlock()

	err := s.accountManager.OnPeerDisconnected(ctx, accountID, peer.Key)
	if err != nil {
		log.WithContext(ctx).Errorf("failed to disconnect peer %s properly: %v", peer.Key, err)
	}
	s.peersUpdateManager.CloseChannel(ctx, peer.ID)
	s.secretsManager.CancelRefresh(peer.ID)
	s.ephemeralManager.OnPeerDisconnected(ctx, peer)

	log.WithContext(ctx).Tracef("peer %s has been disconnected", peer.Key)
}

func (s *GRPCServer) validateToken(ctx context.Context, jwtToken string) (string, error) {
	if s.authManager == nil {
		return "", status.Errorf(codes.Internal, "missing auth manager")
	}

	userAuth, token, err := s.authManager.ValidateAndParseToken(ctx, jwtToken)
	if err != nil {
		return "", status.Errorf(codes.InvalidArgument, "invalid jwt token, err: %v", err)
	}

	// we need to call this method because if user is new, we will automatically add it to existing or create a new account
	accountId, _, err := s.accountManager.GetAccountIDFromUserAuth(ctx, userAuth)
	if err != nil {
		return "", status.Errorf(codes.Internal, "unable to fetch account with claims, err: %v", err)
	}

	if userAuth.AccountId != accountId {
		log.WithContext(ctx).Debugf("gRPC server sets accountId from ensure, before %s, now %s", userAuth.AccountId, accountId)
		userAuth.AccountId = accountId
	}

	userAuth, err = s.authManager.EnsureUserAccessByJWTGroups(ctx, userAuth, token)
	if err != nil {
		return "", status.Error(codes.PermissionDenied, err.Error())
	}

	err = s.accountManager.SyncUserJWTGroups(ctx, userAuth)
	if err != nil {
		log.WithContext(ctx).Errorf("gRPC server failed to sync user JWT groups: %s", err)
	}

	return userAuth.UserId, nil
}

func (s *GRPCServer) acquirePeerLockByUID(ctx context.Context, uniqueID string) (unlock func()) {
	log.WithContext(ctx).Tracef("acquiring peer lock for ID %s", uniqueID)

	start := time.Now()
	value, _ := s.peerLocks.LoadOrStore(uniqueID, &sync.RWMutex{})
	mtx := value.(*sync.RWMutex)
	mtx.Lock()
	log.WithContext(ctx).Tracef("acquired peer lock for ID %s in %v", uniqueID, time.Since(start))
	start = time.Now()

	unlock = func() {
		mtx.Unlock()
		log.WithContext(ctx).Tracef("released peer lock for ID %s in %v", uniqueID, time.Since(start))
	}

	return unlock
}

// maps internal internalStatus.Error to gRPC status.Error
func mapError(ctx context.Context, err error) error {
	if e, ok := internalStatus.FromError(err); ok {
		switch e.Type() {
		case internalStatus.PermissionDenied:
			return status.Error(codes.PermissionDenied, e.Message)
		case internalStatus.Unauthorized:
			return status.Error(codes.PermissionDenied, e.Message)
		case internalStatus.Unauthenticated:
			return status.Error(codes.PermissionDenied, e.Message)
		case internalStatus.PreconditionFailed:
			return status.Error(codes.FailedPrecondition, e.Message)
		case internalStatus.NotFound:
			return status.Error(codes.NotFound, e.Message)
		default:
		}
	}
	if errors.Is(err, internalStatus.ErrPeerAlreadyLoggedIn) {
		return status.Error(codes.PermissionDenied, internalStatus.ErrPeerAlreadyLoggedIn.Error())
	}
	log.WithContext(ctx).Errorf("got an unhandled error: %s", err)
	return status.Errorf(codes.Internal, "failed handling request")
}

func extractPeerMeta(ctx context.Context, meta *proto.PeerSystemMeta) nbpeer.PeerSystemMeta {
	if meta == nil {
		return nbpeer.PeerSystemMeta{}
	}

	osVersion := meta.GetOSVersion()
	if osVersion == "" {
		osVersion = meta.GetCore()
	}

	networkAddresses := make([]nbpeer.NetworkAddress, 0, len(meta.GetNetworkAddresses()))
	for _, addr := range meta.GetNetworkAddresses() {
		netAddr, err := netip.ParsePrefix(addr.GetNetIP())
		if err != nil {
			log.WithContext(ctx).Warnf("failed to parse netip address, %s: %v", addr.GetNetIP(), err)
			continue
		}
		networkAddresses = append(networkAddresses, nbpeer.NetworkAddress{
			NetIP: netAddr,
			Mac:   addr.GetMac(),
		})
	}

	files := make([]nbpeer.File, 0, len(meta.GetFiles()))
	for _, file := range meta.GetFiles() {
		files = append(files, nbpeer.File{
			Path:             file.GetPath(),
			Exist:            file.GetExist(),
			ProcessIsRunning: file.GetProcessIsRunning(),
		})
	}

	return nbpeer.PeerSystemMeta{
		Hostname:           meta.GetHostname(),
		GoOS:               meta.GetGoOS(),
		Kernel:             meta.GetKernel(),
		Platform:           meta.GetPlatform(),
		OS:                 meta.GetOS(),
		OSVersion:          osVersion,
		WtVersion:          meta.GetNetbirdVersion(),
		UIVersion:          meta.GetUiVersion(),
		KernelVersion:      meta.GetKernelVersion(),
		NetworkAddresses:   networkAddresses,
		SystemSerialNumber: meta.GetSysSerialNumber(),
		SystemProductName:  meta.GetSysProductName(),
		SystemManufacturer: meta.GetSysManufacturer(),
		Environment: nbpeer.Environment{
			Cloud:    meta.GetEnvironment().GetCloud(),
			Platform: meta.GetEnvironment().GetPlatform(),
		},
		Flags: nbpeer.Flags{
			RosenpassEnabled:      meta.GetFlags().GetRosenpassEnabled(),
			RosenpassPermissive:   meta.GetFlags().GetRosenpassPermissive(),
			ServerSSHAllowed:      meta.GetFlags().GetServerSSHAllowed(),
			DisableClientRoutes:   meta.GetFlags().GetDisableClientRoutes(),
			DisableServerRoutes:   meta.GetFlags().GetDisableServerRoutes(),
			DisableDNS:            meta.GetFlags().GetDisableDNS(),
			DisableFirewall:       meta.GetFlags().GetDisableFirewall(),
			BlockLANAccess:        meta.GetFlags().GetBlockLANAccess(),
			BlockInbound:          meta.GetFlags().GetBlockInbound(),
			LazyConnectionEnabled: meta.GetFlags().GetLazyConnectionEnabled(),
		},
		Files: files,
	}
}

func (s *GRPCServer) parseRequest(ctx context.Context, req *proto.EncryptedMessage, parsed pb.Message) (wgtypes.Key, error) {
	peerKey, err := wgtypes.ParseKey(req.GetWgPubKey())
	if err != nil {
		log.WithContext(ctx).Warnf("error while parsing peer's WireGuard public key %s.", req.WgPubKey)
		return wgtypes.Key{}, status.Errorf(codes.InvalidArgument, "provided wgPubKey %s is invalid", req.WgPubKey)
	}

	err = encryption.DecryptMessage(peerKey, s.wgKey, req.Body, parsed)
	if err != nil {
		return wgtypes.Key{}, status.Errorf(codes.InvalidArgument, "invalid request message")
	}

	return peerKey, nil
}

// Login endpoint first checks whether peer is registered under any account
// In case it is, the login is successful
// In case it isn't, the endpoint checks whether setup key is provided within the request and tries to register a peer.
// In case of the successful registration login is also successful
func (s *GRPCServer) Login(ctx context.Context, req *proto.EncryptedMessage) (*proto.EncryptedMessage, error) {
	reqStart := time.Now()
	realIP := getRealIP(ctx)
	sRealIP := realIP.String()
	log.WithContext(ctx).Debugf("Login request from peer [%s] [%s]", req.WgPubKey, sRealIP)

	loginReq := &proto.LoginRequest{}
	peerKey, err := s.parseRequest(ctx, req, loginReq)
	if err != nil {
		return nil, err
	}

	peerMeta := extractPeerMeta(ctx, loginReq.GetMeta())
	metahashed := metaHash(peerMeta, sRealIP)
	if !s.accountManager.AllowSync(peerKey.String(), metahashed) {
		if s.logBlockedPeers {
			log.WithContext(ctx).Warnf("peer %s with meta hash %d is blocked from login", peerKey.String(), metahashed)
		}
		if s.appMetrics != nil {
			s.appMetrics.GRPCMetrics().CountLoginRequestBlocked()
		}
		if s.blockPeersWithSameConfig {
			return nil, internalStatus.ErrPeerAlreadyLoggedIn
		}
	}

	if s.appMetrics != nil {
		s.appMetrics.GRPCMetrics().CountLoginRequest()
	}

	//nolint
	ctx = context.WithValue(ctx, nbContext.PeerIDKey, peerKey.String())
	accountID, err := s.accountManager.GetAccountIDForPeerKey(ctx, peerKey.String())
	if err != nil {
		// this case should not happen and already indicates an issue but we don't want the system to fail due to being unable to log in detail
		accountID = "UNKNOWN"
	}
	//nolint
	ctx = context.WithValue(ctx, nbContext.AccountIDKey, accountID)

	defer func() {
		if s.appMetrics != nil {
			s.appMetrics.GRPCMetrics().CountLoginRequestDuration(time.Since(reqStart), accountID)
		}
	}()

	if loginReq.GetMeta() == nil {
		msg := status.Errorf(codes.FailedPrecondition,
			"peer system meta has to be provided to log in. Peer %s, remote addr %s", peerKey.String(), realIP)
		log.WithContext(ctx).Warn(msg)
		return nil, msg
	}

	userID, err := s.processJwtToken(ctx, loginReq, peerKey)
	if err != nil {
		return nil, err
	}

	var sshKey []byte
	if loginReq.GetPeerKeys() != nil {
		sshKey = loginReq.GetPeerKeys().GetSshPubKey()
	}

	peer, netMap, postureChecks, err := s.accountManager.LoginPeer(ctx, types.PeerLogin{
		WireGuardPubKey: peerKey.String(),
		SSHKey:          string(sshKey),
		Meta:            peerMeta,
		UserID:          userID,
		SetupKey:        loginReq.GetSetupKey(),
		ConnectionIP:    realIP,
		ExtraDNSLabels:  loginReq.GetDnsLabels(),
	})
	if err != nil {
		log.WithContext(ctx).Warnf("failed logging in peer %s: %s", peerKey, err)
		return nil, mapError(ctx, err)
	}

	// if the login request contains setup key then it is a registration request
	if loginReq.GetSetupKey() != "" {
		s.ephemeralManager.OnPeerDisconnected(ctx, peer)
	}

	loginResp, err := s.prepareLoginResponse(ctx, peer, netMap, postureChecks)
	if err != nil {
		log.WithContext(ctx).Warnf("failed preparing login response for peer %s: %s", peerKey, err)
		return nil, status.Errorf(codes.Internal, "failed logging in peer")
	}

	encryptedResp, err := encryption.EncryptMessage(peerKey, s.wgKey, loginResp)
	if err != nil {
		log.WithContext(ctx).Warnf("failed encrypting peer %s message", peer.ID)
		return nil, status.Errorf(codes.Internal, "failed logging in peer")
	}

	return &proto.EncryptedMessage{
		WgPubKey: s.wgKey.PublicKey().String(),
		Body:     encryptedResp,
	}, nil
}

func (s *GRPCServer) prepareLoginResponse(ctx context.Context, peer *nbpeer.Peer, netMap *types.NetworkMap, postureChecks []*posture.Checks) (*proto.LoginResponse, error) {
	var relayToken *Token
	var err error
	if s.config.Relay != nil && len(s.config.Relay.Addresses) > 0 {
		relayToken, err = s.secretsManager.GenerateRelayToken()
		if err != nil {
			log.Errorf("failed generating Relay token: %v", err)
		}
	}

	settings, err := s.settingsManager.GetSettings(ctx, peer.AccountID, activity.SystemInitiator)
	if err != nil {
		log.WithContext(ctx).Warnf("failed getting settings for peer %s: %s", peer.Key, err)
		return nil, status.Errorf(codes.Internal, "failed getting settings")
	}

	// if peer has reached this point then it has logged in
	loginResp := &proto.LoginResponse{
		NetbirdConfig: toNetbirdConfig(s.config, nil, relayToken, nil),
		PeerConfig:    toPeerConfig(peer, netMap.Network, s.accountManager.GetDNSDomain(settings), settings),
		Checks:        toProtocolChecks(ctx, postureChecks),
	}

	return loginResp, nil
}

// processJwtToken validates the existence of a JWT token in the login request, and returns the corresponding user ID if
// the token is valid.
//
// The user ID can be empty if the token is not provided, which is acceptable if the peer is already
// registered or if it uses a setup key to register.
func (s *GRPCServer) processJwtToken(ctx context.Context, loginReq *proto.LoginRequest, peerKey wgtypes.Key) (string, error) {
	userID := ""
	if loginReq.GetJwtToken() != "" {
		var err error
		for i := 0; i < 3; i++ {
			userID, err = s.validateToken(ctx, loginReq.GetJwtToken())
			if err == nil {
				break
			}
			log.WithContext(ctx).Warnf("failed validating JWT token sent from peer %s with error %v. "+
				"Trying again as it may be due to the IdP cache issue", peerKey.String(), err)
			time.Sleep(200 * time.Millisecond)
		}
		if err != nil {
			return "", err
		}
	}
	return userID, nil
}

func ToResponseProto(configProto nbconfig.Protocol) proto.HostConfig_Protocol {
	switch configProto {
	case nbconfig.UDP:
		return proto.HostConfig_UDP
	case nbconfig.DTLS:
		return proto.HostConfig_DTLS
	case nbconfig.HTTP:
		return proto.HostConfig_HTTP
	case nbconfig.HTTPS:
		return proto.HostConfig_HTTPS
	case nbconfig.TCP:
		return proto.HostConfig_TCP
	default:
		panic(fmt.Errorf("unexpected config protocol type %v", configProto))
	}
}

func toNetbirdConfig(config *nbconfig.Config, turnCredentials *Token, relayToken *Token, extraSettings *types.ExtraSettings) *proto.NetbirdConfig {
	if config == nil {
		return nil
	}

	var stuns []*proto.HostConfig
	for _, stun := range config.Stuns {
		stuns = append(stuns, &proto.HostConfig{
			Uri:      stun.URI,
			Protocol: ToResponseProto(stun.Proto),
		})
	}

	var turns []*proto.ProtectedHostConfig
	if config.TURNConfig != nil {
		for _, turn := range config.TURNConfig.Turns {
			var username string
			var password string
			if turnCredentials != nil {
				username = turnCredentials.Payload
				password = turnCredentials.Signature
			} else {
				username = turn.Username
				password = turn.Password
			}
			turns = append(turns, &proto.ProtectedHostConfig{
				HostConfig: &proto.HostConfig{
					Uri:      turn.URI,
					Protocol: ToResponseProto(turn.Proto),
				},
				User:     username,
				Password: password,
			})
		}
	}

	var relayCfg *proto.RelayConfig
	if config.Relay != nil && len(config.Relay.Addresses) > 0 {
		relayCfg = &proto.RelayConfig{
			Urls: config.Relay.Addresses,
		}

		if relayToken != nil {
			relayCfg.TokenPayload = relayToken.Payload
			relayCfg.TokenSignature = relayToken.Signature
		}
	}

	var signalCfg *proto.HostConfig
	if config.Signal != nil {
		signalCfg = &proto.HostConfig{
			Uri:      config.Signal.URI,
			Protocol: ToResponseProto(config.Signal.Proto),
		}
	}

	nbConfig := &proto.NetbirdConfig{
		Stuns:  stuns,
		Turns:  turns,
		Signal: signalCfg,
		Relay:  relayCfg,
	}

	return nbConfig
}

func toPeerConfig(peer *nbpeer.Peer, network *types.Network, dnsName string, settings *types.Settings) *proto.PeerConfig {
	netmask, _ := network.Net.Mask.Size()
	fqdn := peer.FQDN(dnsName)
	return &proto.PeerConfig{
		Address:                         fmt.Sprintf("%s/%d", peer.IP.String(), netmask), // take it from the network
		SshConfig:                       &proto.SSHConfig{SshEnabled: peer.SSHEnabled},
		Fqdn:                            fqdn,
		RoutingPeerDnsResolutionEnabled: settings.RoutingPeerDNSResolutionEnabled,
		LazyConnectionEnabled:           settings.LazyConnectionEnabled,
		AutoUpdateVersion:               settings.AutoUpdateVersion,
	}
}

func toSyncResponse(ctx context.Context, config *nbconfig.Config, peer *nbpeer.Peer, turnCredentials *Token, relayCredentials *Token, networkMap *types.NetworkMap, dnsName string, checks []*posture.Checks, dnsCache *DNSConfigCache, settings *types.Settings, extraSettings *types.ExtraSettings, peerGroups []string, dnsFwdPort int64) *proto.SyncResponse {
	response := &proto.SyncResponse{
		PeerConfig: toPeerConfig(peer, networkMap.Network, dnsName, settings),
		NetworkMap: &proto.NetworkMap{
<<<<<<< HEAD
			Serial:     networkMap.Network.CurrentSerial(),
			Routes:     toProtocolRoutes(networkMap.Routes),
			DNSConfig:  toProtocolDNSConfig(networkMap.DNSConfig, dnsCache),
			PeerConfig: toPeerConfig(peer, networkMap.Network, dnsName, settings),
=======
			Serial:    networkMap.Network.CurrentSerial(),
			Routes:    toProtocolRoutes(networkMap.Routes),
			DNSConfig: toProtocolDNSConfig(networkMap.DNSConfig, dnsCache, dnsFwdPort),
>>>>>>> e7b5537d
		},
		Checks: toProtocolChecks(ctx, checks),
	}

	nbConfig := toNetbirdConfig(config, turnCredentials, relayCredentials, extraSettings)
	extendedConfig := integrationsConfig.ExtendNetBirdConfig(peer.ID, peerGroups, nbConfig, extraSettings)
	response.NetbirdConfig = extendedConfig

	response.NetworkMap.PeerConfig = response.PeerConfig

	remotePeers := make([]*proto.RemotePeerConfig, 0, len(networkMap.Peers)+len(networkMap.OfflinePeers))
	remotePeers = appendRemotePeerConfig(remotePeers, networkMap.Peers, dnsName)
	response.RemotePeers = remotePeers
	response.NetworkMap.RemotePeers = remotePeers
	response.RemotePeersIsEmpty = len(remotePeers) == 0
	response.NetworkMap.RemotePeersIsEmpty = response.RemotePeersIsEmpty

	response.NetworkMap.OfflinePeers = appendRemotePeerConfig(nil, networkMap.OfflinePeers, dnsName)

	firewallRules := toProtocolFirewallRules(networkMap.FirewallRules)
	response.NetworkMap.FirewallRules = firewallRules
	response.NetworkMap.FirewallRulesIsEmpty = len(firewallRules) == 0

	routesFirewallRules := toProtocolRoutesFirewallRules(networkMap.RoutesFirewallRules)
	response.NetworkMap.RoutesFirewallRules = routesFirewallRules
	response.NetworkMap.RoutesFirewallRulesIsEmpty = len(routesFirewallRules) == 0

	if networkMap.ForwardingRules != nil {
		forwardingRules := make([]*proto.ForwardingRule, 0, len(networkMap.ForwardingRules))
		for _, rule := range networkMap.ForwardingRules {
			forwardingRules = append(forwardingRules, rule.ToProto())
		}
		response.NetworkMap.ForwardingRules = forwardingRules
	}

	return response
}

func appendRemotePeerConfig(dst []*proto.RemotePeerConfig, peers []*nbpeer.Peer, dnsName string) []*proto.RemotePeerConfig {
	for _, rPeer := range peers {
		dst = append(dst, &proto.RemotePeerConfig{
			WgPubKey:     rPeer.Key,
			AllowedIps:   []string{rPeer.IP.String() + "/32"},
			SshConfig:    &proto.SSHConfig{SshPubKey: []byte(rPeer.SSHKey)},
			Fqdn:         rPeer.FQDN(dnsName),
			AgentVersion: rPeer.Meta.WtVersion,
		})
	}
	return dst
}

// IsHealthy indicates whether the service is healthy
func (s *GRPCServer) IsHealthy(ctx context.Context, req *proto.Empty) (*proto.Empty, error) {
	return &proto.Empty{}, nil
}

// sendInitialSync sends initial proto.SyncResponse to the peer requesting synchronization
func (s *GRPCServer) sendInitialSync(ctx context.Context, peerKey wgtypes.Key, peer *nbpeer.Peer, networkMap *types.NetworkMap, postureChecks []*posture.Checks, srv proto.ManagementService_SyncServer) error {
	var err error

	var turnToken *Token
	if s.config.TURNConfig != nil && s.config.TURNConfig.TimeBasedCredentials {
		turnToken, err = s.secretsManager.GenerateTurnToken()
		if err != nil {
			log.Errorf("failed generating TURN token: %v", err)
		}
	}

	var relayToken *Token
	if s.config.Relay != nil && len(s.config.Relay.Addresses) > 0 {
		relayToken, err = s.secretsManager.GenerateRelayToken()
		if err != nil {
			log.Errorf("failed generating Relay token: %v", err)
		}
	}

	settings, err := s.settingsManager.GetSettings(ctx, peer.AccountID, activity.SystemInitiator)
	if err != nil {
		return status.Errorf(codes.Internal, "error handling request")
	}

	peerGroups, err := getPeerGroupIDs(ctx, s.accountManager.GetStore(), peer.AccountID, peer.ID)
	if err != nil {
		return status.Errorf(codes.Internal, "failed to get peer groups %s", err)
	}

	// Get all peers in the account for forwarder port computation
	allPeers, err := s.accountManager.GetStore().GetAccountPeers(ctx, store.LockingStrengthNone, peer.AccountID, "", "")
	if err != nil {
		return fmt.Errorf("get account peers: %w", err)
	}
	dnsFwdPort := computeForwarderPort(allPeers, dnsForwarderPortMinVersion)

	plainResp := toSyncResponse(ctx, s.config, peer, turnToken, relayToken, networkMap, s.accountManager.GetDNSDomain(settings), postureChecks, nil, settings, settings.Extra, peerGroups, dnsFwdPort)

	encryptedResp, err := encryption.EncryptMessage(peerKey, s.wgKey, plainResp)
	if err != nil {
		return status.Errorf(codes.Internal, "error handling request")
	}

	err = srv.Send(&proto.EncryptedMessage{
		WgPubKey: s.wgKey.PublicKey().String(),
		Body:     encryptedResp,
	})

	if err != nil {
		log.WithContext(ctx).Errorf("failed sending SyncResponse %v", err)
		return status.Errorf(codes.Internal, "error handling request")
	}

	return nil
}

// GetDeviceAuthorizationFlow returns a device authorization flow information
// This is used for initiating an Oauth 2 device authorization grant flow
// which will be used by our clients to Login
func (s *GRPCServer) GetDeviceAuthorizationFlow(ctx context.Context, req *proto.EncryptedMessage) (*proto.EncryptedMessage, error) {
	log.WithContext(ctx).Tracef("GetDeviceAuthorizationFlow request for pubKey: %s", req.WgPubKey)
	start := time.Now()
	defer func() {
		log.WithContext(ctx).Tracef("GetDeviceAuthorizationFlow for pubKey: %s took %v", req.WgPubKey, time.Since(start))
	}()

	peerKey, err := wgtypes.ParseKey(req.GetWgPubKey())
	if err != nil {
		errMSG := fmt.Sprintf("error while parsing peer's Wireguard public key %s on GetDeviceAuthorizationFlow request.", req.WgPubKey)
		log.WithContext(ctx).Warn(errMSG)
		return nil, status.Error(codes.InvalidArgument, errMSG)
	}

	err = encryption.DecryptMessage(peerKey, s.wgKey, req.Body, &proto.DeviceAuthorizationFlowRequest{})
	if err != nil {
		errMSG := fmt.Sprintf("error while decrypting peer's message with Wireguard public key %s.", req.WgPubKey)
		log.WithContext(ctx).Warn(errMSG)
		return nil, status.Error(codes.InvalidArgument, errMSG)
	}

	if s.config.DeviceAuthorizationFlow == nil || s.config.DeviceAuthorizationFlow.Provider == string(nbconfig.NONE) {
		return nil, status.Error(codes.NotFound, "no device authorization flow information available")
	}

	provider, ok := proto.DeviceAuthorizationFlowProvider_value[strings.ToUpper(s.config.DeviceAuthorizationFlow.Provider)]
	if !ok {
		return nil, status.Errorf(codes.InvalidArgument, "no provider found in the protocol for %s", s.config.DeviceAuthorizationFlow.Provider)
	}

	flowInfoResp := &proto.DeviceAuthorizationFlow{
		Provider: proto.DeviceAuthorizationFlowProvider(provider),
		ProviderConfig: &proto.ProviderConfig{
			ClientID:           s.config.DeviceAuthorizationFlow.ProviderConfig.ClientID,
			ClientSecret:       s.config.DeviceAuthorizationFlow.ProviderConfig.ClientSecret,
			Domain:             s.config.DeviceAuthorizationFlow.ProviderConfig.Domain,
			Audience:           s.config.DeviceAuthorizationFlow.ProviderConfig.Audience,
			DeviceAuthEndpoint: s.config.DeviceAuthorizationFlow.ProviderConfig.DeviceAuthEndpoint,
			TokenEndpoint:      s.config.DeviceAuthorizationFlow.ProviderConfig.TokenEndpoint,
			Scope:              s.config.DeviceAuthorizationFlow.ProviderConfig.Scope,
			UseIDToken:         s.config.DeviceAuthorizationFlow.ProviderConfig.UseIDToken,
		},
	}

	encryptedResp, err := encryption.EncryptMessage(peerKey, s.wgKey, flowInfoResp)
	if err != nil {
		return nil, status.Error(codes.Internal, "failed to encrypt no device authorization flow information")
	}

	return &proto.EncryptedMessage{
		WgPubKey: s.wgKey.PublicKey().String(),
		Body:     encryptedResp,
	}, nil
}

// GetPKCEAuthorizationFlow returns a pkce authorization flow information
// This is used for initiating an Oauth 2 pkce authorization grant flow
// which will be used by our clients to Login
func (s *GRPCServer) GetPKCEAuthorizationFlow(ctx context.Context, req *proto.EncryptedMessage) (*proto.EncryptedMessage, error) {
	log.WithContext(ctx).Tracef("GetPKCEAuthorizationFlow request for pubKey: %s", req.WgPubKey)
	start := time.Now()
	defer func() {
		log.WithContext(ctx).Tracef("GetPKCEAuthorizationFlow for pubKey %s took %v", req.WgPubKey, time.Since(start))
	}()

	peerKey, err := wgtypes.ParseKey(req.GetWgPubKey())
	if err != nil {
		errMSG := fmt.Sprintf("error while parsing peer's Wireguard public key %s on GetPKCEAuthorizationFlow request.", req.WgPubKey)
		log.WithContext(ctx).Warn(errMSG)
		return nil, status.Error(codes.InvalidArgument, errMSG)
	}

	err = encryption.DecryptMessage(peerKey, s.wgKey, req.Body, &proto.PKCEAuthorizationFlowRequest{})
	if err != nil {
		errMSG := fmt.Sprintf("error while decrypting peer's message with Wireguard public key %s.", req.WgPubKey)
		log.WithContext(ctx).Warn(errMSG)
		return nil, status.Error(codes.InvalidArgument, errMSG)
	}

	if s.config.PKCEAuthorizationFlow == nil {
		return nil, status.Error(codes.NotFound, "no pkce authorization flow information available")
	}

	initInfoFlow := &proto.PKCEAuthorizationFlow{
		ProviderConfig: &proto.ProviderConfig{
			Audience:              s.config.PKCEAuthorizationFlow.ProviderConfig.Audience,
			ClientID:              s.config.PKCEAuthorizationFlow.ProviderConfig.ClientID,
			ClientSecret:          s.config.PKCEAuthorizationFlow.ProviderConfig.ClientSecret,
			TokenEndpoint:         s.config.PKCEAuthorizationFlow.ProviderConfig.TokenEndpoint,
			AuthorizationEndpoint: s.config.PKCEAuthorizationFlow.ProviderConfig.AuthorizationEndpoint,
			Scope:                 s.config.PKCEAuthorizationFlow.ProviderConfig.Scope,
			RedirectURLs:          s.config.PKCEAuthorizationFlow.ProviderConfig.RedirectURLs,
			UseIDToken:            s.config.PKCEAuthorizationFlow.ProviderConfig.UseIDToken,
			DisablePromptLogin:    s.config.PKCEAuthorizationFlow.ProviderConfig.DisablePromptLogin,
			LoginFlag:             uint32(s.config.PKCEAuthorizationFlow.ProviderConfig.LoginFlag),
		},
	}

	flowInfoResp := s.integratedPeerValidator.ValidateFlowResponse(ctx, peerKey.String(), initInfoFlow)

	encryptedResp, err := encryption.EncryptMessage(peerKey, s.wgKey, flowInfoResp)
	if err != nil {
		return nil, status.Error(codes.Internal, "failed to encrypt no pkce authorization flow information")
	}

	return &proto.EncryptedMessage{
		WgPubKey: s.wgKey.PublicKey().String(),
		Body:     encryptedResp,
	}, nil
}

// SyncMeta endpoint is used to synchronize peer's system metadata and notifies the connected,
// peer's under the same account of any updates.
func (s *GRPCServer) SyncMeta(ctx context.Context, req *proto.EncryptedMessage) (*proto.Empty, error) {
	realIP := getRealIP(ctx)
	log.WithContext(ctx).Debugf("Sync meta request from peer [%s] [%s]", req.WgPubKey, realIP.String())

	syncMetaReq := &proto.SyncMetaRequest{}
	peerKey, err := s.parseRequest(ctx, req, syncMetaReq)
	if err != nil {
		return nil, err
	}

	if syncMetaReq.GetMeta() == nil {
		msg := status.Errorf(codes.FailedPrecondition,
			"peer system meta has to be provided on sync. Peer %s, remote addr %s", peerKey.String(), realIP)
		log.WithContext(ctx).Warn(msg)
		return nil, msg
	}

	err = s.accountManager.SyncPeerMeta(ctx, peerKey.String(), extractPeerMeta(ctx, syncMetaReq.GetMeta()))
	if err != nil {
		return nil, mapError(ctx, err)
	}

	return &proto.Empty{}, nil
}

func (s *GRPCServer) Logout(ctx context.Context, req *proto.EncryptedMessage) (*proto.Empty, error) {
	log.WithContext(ctx).Debugf("Logout request from peer [%s]", req.WgPubKey)
	start := time.Now()

	empty := &proto.Empty{}
	peerKey, err := s.parseRequest(ctx, req, empty)
	if err != nil {
		return nil, err
	}

	peer, err := s.accountManager.GetStore().GetPeerByPeerPubKey(ctx, store.LockingStrengthNone, peerKey.String())
	if err != nil {
		log.WithContext(ctx).Debugf("peer %s is not registered for logout", peerKey.String())
		// TODO: consider idempotency
		return nil, mapError(ctx, err)
	}

	// nolint:staticcheck
	ctx = context.WithValue(ctx, nbContext.PeerIDKey, peer.ID)
	// nolint:staticcheck
	ctx = context.WithValue(ctx, nbContext.AccountIDKey, peer.AccountID)

	userID := peer.UserID
	if userID == "" {
		userID = activity.SystemInitiator
	}

	if err = s.accountManager.DeletePeer(ctx, peer.AccountID, peer.ID, userID); err != nil {
		log.WithContext(ctx).Errorf("failed to logout peer %s: %v", peerKey.String(), err)
		return nil, mapError(ctx, err)
	}

	log.WithContext(ctx).Debugf("peer %s logged out successfully after %s", peerKey.String(), time.Since(start))

	return &proto.Empty{}, nil
}

// toProtocolChecks converts posture checks to protocol checks.
func toProtocolChecks(ctx context.Context, postureChecks []*posture.Checks) []*proto.Checks {
	protoChecks := make([]*proto.Checks, 0, len(postureChecks))
	for _, postureCheck := range postureChecks {
		protoChecks = append(protoChecks, toProtocolCheck(postureCheck))
	}

	return protoChecks
}

// toProtocolCheck converts a posture.Checks to a proto.Checks.
func toProtocolCheck(postureCheck *posture.Checks) *proto.Checks {
	protoCheck := &proto.Checks{}

	if check := postureCheck.Checks.ProcessCheck; check != nil {
		for _, process := range check.Processes {
			if process.LinuxPath != "" {
				protoCheck.Files = append(protoCheck.Files, process.LinuxPath)
			}
			if process.MacPath != "" {
				protoCheck.Files = append(protoCheck.Files, process.MacPath)
			}
			if process.WindowsPath != "" {
				protoCheck.Files = append(protoCheck.Files, process.WindowsPath)
			}
		}
	}

	return protoCheck
}<|MERGE_RESOLUTION|>--- conflicted
+++ resolved
@@ -720,16 +720,10 @@
 	response := &proto.SyncResponse{
 		PeerConfig: toPeerConfig(peer, networkMap.Network, dnsName, settings),
 		NetworkMap: &proto.NetworkMap{
-<<<<<<< HEAD
 			Serial:     networkMap.Network.CurrentSerial(),
 			Routes:     toProtocolRoutes(networkMap.Routes),
-			DNSConfig:  toProtocolDNSConfig(networkMap.DNSConfig, dnsCache),
+			DNSConfig:  toProtocolDNSConfig(networkMap.DNSConfig, dnsCache, dnsFwdPort),
 			PeerConfig: toPeerConfig(peer, networkMap.Network, dnsName, settings),
-=======
-			Serial:    networkMap.Network.CurrentSerial(),
-			Routes:    toProtocolRoutes(networkMap.Routes),
-			DNSConfig: toProtocolDNSConfig(networkMap.DNSConfig, dnsCache, dnsFwdPort),
->>>>>>> e7b5537d
 		},
 		Checks: toProtocolChecks(ctx, checks),
 	}
