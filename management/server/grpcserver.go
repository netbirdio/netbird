--- conflicted
+++ resolved
@@ -52,18 +52,9 @@
 	settingsManager settings.Manager
 	wgKey           wgtypes.Key
 	proto.UnimplementedManagementServiceServer
-<<<<<<< HEAD
-	peersUpdateManager      *PeersUpdateManager
-	jobManager              *JobManager
-	config                  *nbconfig.Config
-	secretsManager          SecretsManager
-	appMetrics              telemetry.AppMetrics
-	ephemeralManager        *EphemeralManager
-	peerLocks               sync.Map
-	authManager             auth.Manager
-	integratedPeerValidator integrated_validator.IntegratedValidator
-=======
+
 	peersUpdateManager *PeersUpdateManager
+  jobManager         *JobManager
 	config             *nbconfig.Config
 	secretsManager     SecretsManager
 	appMetrics         telemetry.AppMetrics
@@ -74,7 +65,6 @@
 	logBlockedPeers          bool
 	blockPeersWithSameConfig bool
 	integratedPeerValidator  integrated_validator.IntegratedValidator
->>>>>>> e8d301fd
 }
 
 // NewServer creates a new Management server
@@ -111,19 +101,8 @@
 	return &GRPCServer{
 		wgKey: key,
 		// peerKey -> event channel
-<<<<<<< HEAD
-		peersUpdateManager:      peersUpdateManager,
-		jobManager:              jobManager,
-		accountManager:          accountManager,
-		settingsManager:         settingsManager,
-		config:                  config,
-		secretsManager:          secretsManager,
-		authManager:             authManager,
-		appMetrics:              appMetrics,
-		ephemeralManager:        ephemeralManager,
-		integratedPeerValidator: integratedPeerValidator,
-=======
 		peersUpdateManager:       peersUpdateManager,
+    jobManager:              jobManager,
 		accountManager:           accountManager,
 		settingsManager:          settingsManager,
 		config:                   config,
@@ -134,7 +113,6 @@
 		logBlockedPeers:          logBlockedPeers,
 		blockPeersWithSameConfig: blockPeersWithSameConfig,
 		integratedPeerValidator:  integratedPeerValidator,
->>>>>>> e8d301fd
 	}, nil
 }
 
@@ -222,8 +200,7 @@
 	if err != nil {
 		return err
 	}
-<<<<<<< HEAD
-=======
+
 	realIP := getRealIP(ctx)
 	sRealIP := realIP.String()
 	peerMeta := extractPeerMeta(ctx, syncReq.GetMeta())
@@ -244,7 +221,6 @@
 		s.appMetrics.GRPCMetrics().CountSyncRequest()
 	}
 
->>>>>>> e8d301fd
 	// nolint:staticcheck
 	ctx = context.WithValue(ctx, nbContext.PeerIDKey, peerKey.String())
 
@@ -268,14 +244,7 @@
 
 	// nolint:staticcheck
 	ctx = context.WithValue(ctx, nbContext.AccountIDKey, accountID)
-<<<<<<< HEAD
-	realIP := getRealIP(ctx)
-	log.WithContext(ctx).Debugf("Sync request from peer [%s] [%s]", req.WgPubKey, realIP.String())
-=======
-
 	log.WithContext(ctx).Debugf("Sync request from peer [%s] [%s]", req.WgPubKey, sRealIP)
->>>>>>> e8d301fd
-
 	if syncReq.GetMeta() == nil {
 		log.WithContext(ctx).Tracef("peer system meta has to be provided on sync. Peer %s, remote addr %s", peerKey.String(), realIP)
 	}
