package server

import (
	"context"
	"fmt"
	"math/rand"
	"net"
	"net/netip"
	"os"
	"path/filepath"
	"runtime"
	"testing"
	"time"

	nbdns "github.com/netbirdio/netbird/dns"
	nbgroup "github.com/netbirdio/netbird/management/server/group"
	"github.com/netbirdio/netbird/management/server/testutil"

	"github.com/google/uuid"
	"github.com/stretchr/testify/assert"
	"github.com/stretchr/testify/require"

	route2 "github.com/netbirdio/netbird/route"

	"github.com/netbirdio/netbird/management/server/status"

	nbpeer "github.com/netbirdio/netbird/management/server/peer"
	"github.com/netbirdio/netbird/util"
)

func TestSqlite_NewStore(t *testing.T) {
	if runtime.GOOS == "windows" {
		t.Skip("The SQLite store is not properly supported by Windows yet")
	}

	store := newSqliteStore(t)

	if len(store.GetAllAccounts(context.Background())) != 0 {
		t.Errorf("expected to create a new empty Accounts map when creating a new FileStore")
	}
}

func TestSqlite_SaveAccount_Large(t *testing.T) {
<<<<<<< HEAD
	if runtime.GOOS == "windows" {
		t.Skip("The SQLite store is not properly supported by Windows yet")
=======
	if runtime.GOOS != "linux" && os.Getenv("CI") == "true" || runtime.GOOS == "windows" {
		t.Skip("skip large test on non-linux OS due to environment restrictions")
>>>>>>> 1537b0f5
	}
	t.Run("SQLite", func(t *testing.T) {
		store := newSqliteStore(t)
		runLargeTest(t, store)
	})
<<<<<<< HEAD
=======
	// create store outside to have a better time counter for the test
>>>>>>> 1537b0f5
	store := newPostgresqlStore(t)
	t.Run("PostgreSQL", func(t *testing.T) {
		runLargeTest(t, store)
	})
}

func runLargeTest(t *testing.T, store Store) {
	t.Helper()

	account := newAccountWithId(context.Background(), "account_id", "testuser", "")
	groupALL, err := account.GetGroupAll()
	if err != nil {
		t.Fatal(err)
	}
	setupKey := GenerateDefaultSetupKey()
	account.SetupKeys[setupKey.Key] = setupKey
	const numPerAccount = 6000
	for n := 0; n < numPerAccount; n++ {
		netIP := randomIPv4()
		peerID := fmt.Sprintf("%s-peer-%d", account.Id, n)

		peer := &nbpeer.Peer{
			ID:         peerID,
			Key:        peerID,
			SetupKey:   "",
			IP:         netIP,
			Name:       peerID,
			DNSLabel:   peerID,
			UserID:     userID,
			Status:     &nbpeer.PeerStatus{Connected: false, LastSeen: time.Now()},
			SSHEnabled: false,
		}
		account.Peers[peerID] = peer
		group, _ := account.GetGroupAll()
		group.Peers = append(group.Peers, peerID)
		user := &User{
			Id:        fmt.Sprintf("%s-user-%d", account.Id, n),
			AccountID: account.Id,
		}
		account.Users[user.Id] = user
		route := &route2.Route{
			ID:          route2.ID(fmt.Sprintf("network-id-%d", n)),
			Description: "base route",
			NetID:       route2.NetID(fmt.Sprintf("network-id-%d", n)),
			Network:     netip.MustParsePrefix(netIP.String() + "/24"),
			NetworkType: route2.IPv4Network,
			Metric:      9999,
			Masquerade:  false,
			Enabled:     true,
			Groups:      []string{groupALL.ID},
		}
		account.Routes[route.ID] = route

		group = &nbgroup.Group{
			ID:        fmt.Sprintf("group-id-%d", n),
			AccountID: account.Id,
			Name:      fmt.Sprintf("group-id-%d", n),
			Issued:    "api",
			Peers:     nil,
		}
		account.Groups[group.ID] = group

		nameserver := &nbdns.NameServerGroup{
			ID:                   fmt.Sprintf("nameserver-id-%d", n),
			AccountID:            account.Id,
			Name:                 fmt.Sprintf("nameserver-id-%d", n),
			Description:          "",
			NameServers:          []nbdns.NameServer{{IP: netip.MustParseAddr(netIP.String()), NSType: nbdns.UDPNameServerType}},
			Groups:               []string{group.ID},
			Primary:              false,
			Domains:              nil,
			Enabled:              false,
			SearchDomainsEnabled: false,
		}
		account.NameServerGroups[nameserver.ID] = nameserver

		setupKey := GenerateDefaultSetupKey()
		account.SetupKeys[setupKey.Key] = setupKey
	}

	err = store.SaveAccount(context.Background(), account)
	require.NoError(t, err)

	if len(store.GetAllAccounts(context.Background())) != 1 {
		t.Errorf("expecting 1 Accounts to be stored after SaveAccount()")
	}

	a, err := store.GetAccount(context.Background(), account.Id)
	if a == nil {
		t.Errorf("expecting Account to be stored after SaveAccount(): %v", err)
	}

	if a != nil && len(a.Policies) != 1 {
		t.Errorf("expecting Account to have one policy stored after SaveAccount(), got %d", len(a.Policies))
	}

	if a != nil && len(a.Policies[0].Rules) != 1 {
		t.Errorf("expecting Account to have one policy rule stored after SaveAccount(), got %d", len(a.Policies[0].Rules))
		return
	}

	if a != nil && len(a.Peers) != numPerAccount {
		t.Errorf("expecting Account to have %d peers stored after SaveAccount(), got %d",
			numPerAccount, len(a.Peers))
		return
	}

	if a != nil && len(a.Users) != numPerAccount+1 {
		t.Errorf("expecting Account to have %d users stored after SaveAccount(), got %d",
			numPerAccount+1, len(a.Users))
		return
	}

	if a != nil && len(a.Routes) != numPerAccount {
		t.Errorf("expecting Account to have %d routes stored after SaveAccount(), got %d",
			numPerAccount, len(a.Routes))
		return
	}

	if a != nil && len(a.NameServerGroups) != numPerAccount {
		t.Errorf("expecting Account to have %d NameServerGroups stored after SaveAccount(), got %d",
			numPerAccount, len(a.NameServerGroups))
		return
	}

	if a != nil && len(a.NameServerGroups) != numPerAccount {
		t.Errorf("expecting Account to have %d NameServerGroups stored after SaveAccount(), got %d",
			numPerAccount, len(a.NameServerGroups))
		return
	}

	if a != nil && len(a.SetupKeys) != numPerAccount+1 {
		t.Errorf("expecting Account to have %d SetupKeys stored after SaveAccount(), got %d",
			numPerAccount+1, len(a.SetupKeys))
		return
	}
}

func randomIPv4() net.IP {
	rand.New(rand.NewSource(time.Now().UnixNano()))
	b := make([]byte, 4)
	for i := range b {
		b[i] = byte(rand.Intn(256))
	}
	return net.IP(b)
}

func TestSqlite_SaveAccount(t *testing.T) {
	if runtime.GOOS == "windows" {
		t.Skip("The SQLite store is not properly supported by Windows yet")
	}

	store := newSqliteStore(t)

	account := newAccountWithId(context.Background(), "account_id", "testuser", "")
	setupKey := GenerateDefaultSetupKey()
	account.SetupKeys[setupKey.Key] = setupKey
	account.Peers["testpeer"] = &nbpeer.Peer{
		Key:      "peerkey",
		SetupKey: "peerkeysetupkey",
		IP:       net.IP{127, 0, 0, 1},
		Meta:     nbpeer.PeerSystemMeta{},
		Name:     "peer name",
		Status:   &nbpeer.PeerStatus{Connected: true, LastSeen: time.Now().UTC()},
	}

	err := store.SaveAccount(context.Background(), account)
	require.NoError(t, err)

	account2 := newAccountWithId(context.Background(), "account_id2", "testuser2", "")
	setupKey = GenerateDefaultSetupKey()
	account2.SetupKeys[setupKey.Key] = setupKey
	account2.Peers["testpeer2"] = &nbpeer.Peer{
		Key:      "peerkey2",
		SetupKey: "peerkeysetupkey2",
		IP:       net.IP{127, 0, 0, 2},
		Meta:     nbpeer.PeerSystemMeta{},
		Name:     "peer name 2",
		Status:   &nbpeer.PeerStatus{Connected: true, LastSeen: time.Now().UTC()},
	}

	err = store.SaveAccount(context.Background(), account2)
	require.NoError(t, err)

	if len(store.GetAllAccounts(context.Background())) != 2 {
		t.Errorf("expecting 2 Accounts to be stored after SaveAccount()")
	}

	a, err := store.GetAccount(context.Background(), account.Id)
	if a == nil {
		t.Errorf("expecting Account to be stored after SaveAccount(): %v", err)
	}

	if a != nil && len(a.Policies) != 1 {
		t.Errorf("expecting Account to have one policy stored after SaveAccount(), got %d", len(a.Policies))
	}

	if a != nil && len(a.Policies[0].Rules) != 1 {
		t.Errorf("expecting Account to have one policy rule stored after SaveAccount(), got %d", len(a.Policies[0].Rules))
		return
	}

	if a, err := store.GetAccountByPeerPubKey(context.Background(), "peerkey"); a == nil {
		t.Errorf("expecting PeerKeyID2AccountID index updated after SaveAccount(): %v", err)
	}

	if a, err := store.GetAccountByUser(context.Background(), "testuser"); a == nil {
		t.Errorf("expecting UserID2AccountID index updated after SaveAccount(): %v", err)
	}

	if a, err := store.GetAccountByPeerID(context.Background(), "testpeer"); a == nil {
		t.Errorf("expecting PeerID2AccountID index updated after SaveAccount(): %v", err)
	}

	if a, err := store.GetAccountBySetupKey(context.Background(), setupKey.Key); a == nil {
		t.Errorf("expecting SetupKeyID2AccountID index updated after SaveAccount(): %v", err)
	}
}

func TestSqlite_DeleteAccount(t *testing.T) {
	if runtime.GOOS == "windows" {
		t.Skip("The SQLite store is not properly supported by Windows yet")
	}

	store := newSqliteStore(t)

	testUserID := "testuser"
	user := NewAdminUser(testUserID)
	user.PATs = map[string]*PersonalAccessToken{"testtoken": {
		ID:   "testtoken",
		Name: "test token",
	}}

	account := newAccountWithId(context.Background(), "account_id", testUserID, "")
	setupKey := GenerateDefaultSetupKey()
	account.SetupKeys[setupKey.Key] = setupKey
	account.Peers["testpeer"] = &nbpeer.Peer{
		Key:      "peerkey",
		SetupKey: "peerkeysetupkey",
		IP:       net.IP{127, 0, 0, 1},
		Meta:     nbpeer.PeerSystemMeta{},
		Name:     "peer name",
		Status:   &nbpeer.PeerStatus{Connected: true, LastSeen: time.Now().UTC()},
	}
	account.Users[testUserID] = user

	err := store.SaveAccount(context.Background(), account)
	require.NoError(t, err)

	if len(store.GetAllAccounts(context.Background())) != 1 {
		t.Errorf("expecting 1 Accounts to be stored after SaveAccount()")
	}

	err = store.DeleteAccount(context.Background(), account)
	require.NoError(t, err)

	if len(store.GetAllAccounts(context.Background())) != 0 {
		t.Errorf("expecting 0 Accounts to be stored after DeleteAccount()")
	}

	_, err = store.GetAccountByPeerPubKey(context.Background(), "peerkey")
	require.Error(t, err, "expecting error after removing DeleteAccount when getting account by peer public key")

	_, err = store.GetAccountByUser(context.Background(), "testuser")
	require.Error(t, err, "expecting error after removing DeleteAccount when getting account by user")

	_, err = store.GetAccountByPeerID(context.Background(), "testpeer")
	require.Error(t, err, "expecting error after removing DeleteAccount when getting account by peer id")

	_, err = store.GetAccountBySetupKey(context.Background(), setupKey.Key)
	require.Error(t, err, "expecting error after removing DeleteAccount when getting account by setup key")

	_, err = store.GetAccount(context.Background(), account.Id)
	require.Error(t, err, "expecting error after removing DeleteAccount when getting account by id")

	for _, policy := range account.Policies {
		var rules []*PolicyRule
		err = store.db.Model(&PolicyRule{}).Find(&rules, "policy_id = ?", policy.ID).Error
		require.NoError(t, err, "expecting no error after removing DeleteAccount when searching for policy rules")
		require.Len(t, rules, 0, "expecting no policy rules to be found after removing DeleteAccount")

	}

	for _, accountUser := range account.Users {
		var pats []*PersonalAccessToken
		err = store.db.Model(&PersonalAccessToken{}).Find(&pats, "user_id = ?", accountUser.Id).Error
		require.NoError(t, err, "expecting no error after removing DeleteAccount when searching for personal access token")
		require.Len(t, pats, 0, "expecting no personal access token to be found after removing DeleteAccount")

	}

}

func TestSqlite_GetAccount(t *testing.T) {
	if runtime.GOOS == "windows" {
		t.Skip("The SQLite store is not properly supported by Windows yet")
	}

	store := newSqliteStoreFromFile(t, "testdata/store.json")

	id := "bf1c8084-ba50-4ce7-9439-34653001fc3b"

	account, err := store.GetAccount(context.Background(), id)
	require.NoError(t, err)
	require.Equal(t, id, account.Id, "account id should match")

	_, err = store.GetAccount(context.Background(), "non-existing-account")
	assert.Error(t, err)
	parsedErr, ok := status.FromError(err)
	require.True(t, ok)
	require.Equal(t, status.NotFound, parsedErr.Type(), "should return not found error")
}

func TestSqlite_SavePeerStatus(t *testing.T) {
	if runtime.GOOS == "windows" {
		t.Skip("The SQLite store is not properly supported by Windows yet")
	}

	store := newSqliteStoreFromFile(t, "testdata/store.json")

	account, err := store.GetAccount(context.Background(), "bf1c8084-ba50-4ce7-9439-34653001fc3b")
	require.NoError(t, err)

	// save status of non-existing peer
	newStatus := nbpeer.PeerStatus{Connected: true, LastSeen: time.Now().UTC()}
	err = store.SavePeerStatus(account.Id, "non-existing-peer", newStatus)
	assert.Error(t, err)
	parsedErr, ok := status.FromError(err)
	require.True(t, ok)
	require.Equal(t, status.NotFound, parsedErr.Type(), "should return not found error")

	// save new status of existing peer
	account.Peers["testpeer"] = &nbpeer.Peer{
		Key:      "peerkey",
		ID:       "testpeer",
		SetupKey: "peerkeysetupkey",
		IP:       net.IP{127, 0, 0, 1},
		Meta:     nbpeer.PeerSystemMeta{},
		Name:     "peer name",
		Status:   &nbpeer.PeerStatus{Connected: false, LastSeen: time.Now().UTC()},
	}

	err = store.SaveAccount(context.Background(), account)
	require.NoError(t, err)

	err = store.SavePeerStatus(account.Id, "testpeer", newStatus)
	require.NoError(t, err)

	account, err = store.GetAccount(context.Background(), account.Id)
	require.NoError(t, err)

	actual := account.Peers["testpeer"].Status
	assert.Equal(t, newStatus, *actual)
}
func TestSqlite_SavePeerLocation(t *testing.T) {
	if runtime.GOOS == "windows" {
		t.Skip("The SQLite store is not properly supported by Windows yet")
	}

	store := newSqliteStoreFromFile(t, "testdata/store.json")

	account, err := store.GetAccount(context.Background(), "bf1c8084-ba50-4ce7-9439-34653001fc3b")
	require.NoError(t, err)

	peer := &nbpeer.Peer{
		AccountID: account.Id,
		ID:        "testpeer",
		Location: nbpeer.Location{
			ConnectionIP: net.ParseIP("0.0.0.0"),
			CountryCode:  "YY",
			CityName:     "City",
			GeoNameID:    1,
		},
		Meta: nbpeer.PeerSystemMeta{},
	}
	// error is expected as peer is not in store yet
	err = store.SavePeerLocation(account.Id, peer)
	assert.Error(t, err)

	account.Peers[peer.ID] = peer
	err = store.SaveAccount(context.Background(), account)
	require.NoError(t, err)

	peer.Location.ConnectionIP = net.ParseIP("35.1.1.1")
	peer.Location.CountryCode = "DE"
	peer.Location.CityName = "Berlin"
	peer.Location.GeoNameID = 2950159

	err = store.SavePeerLocation(account.Id, account.Peers[peer.ID])
	assert.NoError(t, err)

	account, err = store.GetAccount(context.Background(), account.Id)
	require.NoError(t, err)

	actual := account.Peers[peer.ID].Location
	assert.Equal(t, peer.Location, actual)

	peer.ID = "non-existing-peer"
	err = store.SavePeerLocation(account.Id, peer)
	assert.Error(t, err)
	parsedErr, ok := status.FromError(err)
	require.True(t, ok)
	require.Equal(t, status.NotFound, parsedErr.Type(), "should return not found error")
}

func TestSqlite_TestGetAccountByPrivateDomain(t *testing.T) {
	if runtime.GOOS == "windows" {
		t.Skip("The SQLite store is not properly supported by Windows yet")
	}

	store := newSqliteStoreFromFile(t, "testdata/store.json")

	existingDomain := "test.com"

	account, err := store.GetAccountByPrivateDomain(context.Background(), existingDomain)
	require.NoError(t, err, "should found account")
	require.Equal(t, existingDomain, account.Domain, "domains should match")

	_, err = store.GetAccountByPrivateDomain(context.Background(), "missing-domain.com")
	require.Error(t, err, "should return error on domain lookup")
	parsedErr, ok := status.FromError(err)
	require.True(t, ok)
	require.Equal(t, status.NotFound, parsedErr.Type(), "should return not found error")
}

func TestSqlite_GetTokenIDByHashedToken(t *testing.T) {
	if runtime.GOOS == "windows" {
		t.Skip("The SQLite store is not properly supported by Windows yet")
	}

	store := newSqliteStoreFromFile(t, "testdata/store.json")

	hashed := "SoMeHaShEdToKeN"
	id := "9dj38s35-63fb-11ec-90d6-0242ac120003"

	token, err := store.GetTokenIDByHashedToken(context.Background(), hashed)
	require.NoError(t, err)
	require.Equal(t, id, token)

	_, err = store.GetTokenIDByHashedToken(context.Background(), "non-existing-hash")
	require.Error(t, err)
	parsedErr, ok := status.FromError(err)
	require.True(t, ok)
	require.Equal(t, status.NotFound, parsedErr.Type(), "should return not found error")
}

func TestSqlite_GetUserByTokenID(t *testing.T) {
	if runtime.GOOS == "windows" {
		t.Skip("The SQLite store is not properly supported by Windows yet")
	}

	store := newSqliteStoreFromFile(t, "testdata/store.json")

	id := "9dj38s35-63fb-11ec-90d6-0242ac120003"

	user, err := store.GetUserByTokenID(context.Background(), id)
	require.NoError(t, err)
	require.Equal(t, id, user.PATs[id].ID)

	_, err = store.GetUserByTokenID(context.Background(), "non-existing-id")
	require.Error(t, err)
	parsedErr, ok := status.FromError(err)
	require.True(t, ok)
	require.Equal(t, status.NotFound, parsedErr.Type(), "should return not found error")
}

func TestMigrate(t *testing.T) {
	if runtime.GOOS == "windows" {
		t.Skip("The SQLite store is not properly supported by Windows yet")
	}

	store := newSqliteStore(t)

	err := migrate(context.Background(), store.db)
	require.NoError(t, err, "Migration should not fail on empty db")

	_, ipnet, err := net.ParseCIDR("10.0.0.0/24")
	require.NoError(t, err, "Failed to parse CIDR")

	type network struct {
		Network
		Net net.IPNet `gorm:"serializer:gob"`
	}

	type location struct {
		nbpeer.Location
		ConnectionIP net.IP
	}

	type peer struct {
		nbpeer.Peer
		Location location `gorm:"embedded;embeddedPrefix:location_"`
	}

	type account struct {
		Account
		Network *network `gorm:"embedded;embeddedPrefix:network_"`
		Peers   []peer   `gorm:"foreignKey:AccountID;references:id"`
	}

	act := &account{
		Network: &network{
			Net: *ipnet,
		},
		Peers: []peer{
			{Location: location{ConnectionIP: net.IP{10, 0, 0, 1}}},
		},
	}

	err = store.db.Save(act).Error
	require.NoError(t, err, "Failed to insert Gob data")

	type route struct {
		route2.Route
		Network    netip.Prefix `gorm:"serializer:gob"`
		PeerGroups []string     `gorm:"serializer:gob"`
	}

	prefix := netip.MustParsePrefix("11.0.0.0/24")
	rt := &route{
		Network:    prefix,
		PeerGroups: []string{"group1", "group2"},
		Route:      route2.Route{ID: "route1"},
	}

	err = store.db.Save(rt).Error
	require.NoError(t, err, "Failed to insert Gob data")

	err = migrate(context.Background(), store.db)
	require.NoError(t, err, "Migration should not fail on gob populated db")

	err = migrate(context.Background(), store.db)
	require.NoError(t, err, "Migration should not fail on migrated db")

	err = store.db.Delete(rt).Where("id = ?", "route1").Error
	require.NoError(t, err, "Failed to delete Gob data")

	prefix = netip.MustParsePrefix("12.0.0.0/24")
	nRT := &route2.Route{
		Network: prefix,
		ID:      "route2",
		Peer:    "peer-id",
	}

	err = store.db.Save(nRT).Error
	require.NoError(t, err, "Failed to insert json nil slice data")

	err = migrate(context.Background(), store.db)
	require.NoError(t, err, "Migration should not fail on json nil slice populated db")

	err = migrate(context.Background(), store.db)
	require.NoError(t, err, "Migration should not fail on migrated db")

}

func newSqliteStore(t *testing.T) *SqlStore {
	t.Helper()

	store, err := NewSqliteStore(context.Background(), t.TempDir(), nil)
	require.NoError(t, err)
	require.NotNil(t, store)

	return store
}

func newSqliteStoreFromFile(t *testing.T, filename string) *SqlStore {
	t.Helper()

	storeDir := t.TempDir()

	err := util.CopyFileContents(filename, filepath.Join(storeDir, "store.json"))
	require.NoError(t, err)

	fStore, err := NewFileStore(context.Background(), storeDir, nil)
	require.NoError(t, err)

	store, err := NewSqliteStoreFromFileStore(context.Background(), fStore, storeDir, nil)
	require.NoError(t, err)
	require.NotNil(t, store)

	return store
}

func newAccount(store Store, id int) error {
	str := fmt.Sprintf("%s-%d", uuid.New().String(), id)
	account := newAccountWithId(context.Background(), str, str+"-testuser", "example.com")
	setupKey := GenerateDefaultSetupKey()
	account.SetupKeys[setupKey.Key] = setupKey
	account.Peers["p"+str] = &nbpeer.Peer{
		Key:      "peerkey" + str,
		SetupKey: "peerkeysetupkey",
		IP:       net.IP{127, 0, 0, 1},
		Meta:     nbpeer.PeerSystemMeta{},
		Name:     "peer name",
		Status:   &nbpeer.PeerStatus{Connected: true, LastSeen: time.Now().UTC()},
	}

	return store.SaveAccount(context.Background(), account)
}

func newPostgresqlStore(t *testing.T) *SqlStore {
	t.Helper()

	cleanUp, err := testutil.CreatePGDB()
	if err != nil {
		t.Fatal(err)
	}
	t.Cleanup(cleanUp)

	postgresDsn, ok := os.LookupEnv(postgresDsnEnv)
	if !ok {
		t.Fatalf("could not initialize postgresql store: %s is not set", postgresDsnEnv)
	}

	store, err := NewPostgresqlStore(context.Background(), postgresDsn, nil)
	if err != nil {
		t.Fatalf("could not initialize postgresql store: %s", err)
	}
	require.NoError(t, err)
	require.NotNil(t, store)

	return store
}

func newPostgresqlStoreFromFile(t *testing.T, filename string) *SqlStore {
	t.Helper()

	storeDir := t.TempDir()
	err := util.CopyFileContents(filename, filepath.Join(storeDir, "store.json"))
	require.NoError(t, err)

	fStore, err := NewFileStore(context.Background(), storeDir, nil)
	require.NoError(t, err)

	cleanUp, err := testutil.CreatePGDB()
	if err != nil {
		t.Fatal(err)
	}
	t.Cleanup(cleanUp)

	postgresDsn, ok := os.LookupEnv(postgresDsnEnv)
	if !ok {
		t.Fatalf("could not initialize postgresql store: %s is not set", postgresDsnEnv)
	}

	store, err := NewPostgresqlStoreFromFileStore(context.Background(), fStore, postgresDsn, nil)
	require.NoError(t, err)
	require.NotNil(t, store)

	return store
}

func TestPostgresql_NewStore(t *testing.T) {
	if runtime.GOOS != "linux" {
		t.Skipf("The PostgreSQL store is not properly supported by %s yet", runtime.GOOS)
	}

	store := newPostgresqlStore(t)

	if len(store.GetAllAccounts(context.Background())) != 0 {
		t.Errorf("expected to create a new empty Accounts map when creating a new FileStore")
	}
}

func TestPostgresql_SaveAccount(t *testing.T) {
	if runtime.GOOS != "linux" {
		t.Skipf("The PostgreSQL store is not properly supported by %s yet", runtime.GOOS)
	}

	store := newPostgresqlStore(t)

	account := newAccountWithId(context.Background(), "account_id", "testuser", "")
	setupKey := GenerateDefaultSetupKey()
	account.SetupKeys[setupKey.Key] = setupKey
	account.Peers["testpeer"] = &nbpeer.Peer{
		Key:      "peerkey",
		SetupKey: "peerkeysetupkey",
		IP:       net.IP{127, 0, 0, 1},
		Meta:     nbpeer.PeerSystemMeta{},
		Name:     "peer name",
		Status:   &nbpeer.PeerStatus{Connected: true, LastSeen: time.Now().UTC()},
	}

	err := store.SaveAccount(context.Background(), account)
	require.NoError(t, err)

	account2 := newAccountWithId(context.Background(), "account_id2", "testuser2", "")
	setupKey = GenerateDefaultSetupKey()
	account2.SetupKeys[setupKey.Key] = setupKey
	account2.Peers["testpeer2"] = &nbpeer.Peer{
		Key:      "peerkey2",
		SetupKey: "peerkeysetupkey2",
		IP:       net.IP{127, 0, 0, 2},
		Meta:     nbpeer.PeerSystemMeta{},
		Name:     "peer name 2",
		Status:   &nbpeer.PeerStatus{Connected: true, LastSeen: time.Now().UTC()},
	}

	err = store.SaveAccount(context.Background(), account2)
	require.NoError(t, err)

	if len(store.GetAllAccounts(context.Background())) != 2 {
		t.Errorf("expecting 2 Accounts to be stored after SaveAccount()")
	}

	a, err := store.GetAccount(context.Background(), account.Id)
	if a == nil {
		t.Errorf("expecting Account to be stored after SaveAccount(): %v", err)
	}

	if a != nil && len(a.Policies) != 1 {
		t.Errorf("expecting Account to have one policy stored after SaveAccount(), got %d", len(a.Policies))
	}

	if a != nil && len(a.Policies[0].Rules) != 1 {
		t.Errorf("expecting Account to have one policy rule stored after SaveAccount(), got %d", len(a.Policies[0].Rules))
		return
	}

	if a, err := store.GetAccountByPeerPubKey(context.Background(), "peerkey"); a == nil {
		t.Errorf("expecting PeerKeyID2AccountID index updated after SaveAccount(): %v", err)
	}

	if a, err := store.GetAccountByUser(context.Background(), "testuser"); a == nil {
		t.Errorf("expecting UserID2AccountID index updated after SaveAccount(): %v", err)
	}

	if a, err := store.GetAccountByPeerID(context.Background(), "testpeer"); a == nil {
		t.Errorf("expecting PeerID2AccountID index updated after SaveAccount(): %v", err)
	}

	if a, err := store.GetAccountBySetupKey(context.Background(), setupKey.Key); a == nil {
		t.Errorf("expecting SetupKeyID2AccountID index updated after SaveAccount(): %v", err)
	}
}

func TestPostgresql_DeleteAccount(t *testing.T) {
	if runtime.GOOS != "linux" {
		t.Skipf("The PostgreSQL store is not properly supported by %s yet", runtime.GOOS)
	}

	store := newPostgresqlStore(t)

	testUserID := "testuser"
	user := NewAdminUser(testUserID)
	user.PATs = map[string]*PersonalAccessToken{"testtoken": {
		ID:   "testtoken",
		Name: "test token",
	}}

	account := newAccountWithId(context.Background(), "account_id", testUserID, "")
	setupKey := GenerateDefaultSetupKey()
	account.SetupKeys[setupKey.Key] = setupKey
	account.Peers["testpeer"] = &nbpeer.Peer{
		Key:      "peerkey",
		SetupKey: "peerkeysetupkey",
		IP:       net.IP{127, 0, 0, 1},
		Meta:     nbpeer.PeerSystemMeta{},
		Name:     "peer name",
		Status:   &nbpeer.PeerStatus{Connected: true, LastSeen: time.Now().UTC()},
	}
	account.Users[testUserID] = user

	err := store.SaveAccount(context.Background(), account)
	require.NoError(t, err)

	if len(store.GetAllAccounts(context.Background())) != 1 {
		t.Errorf("expecting 1 Accounts to be stored after SaveAccount()")
	}

	err = store.DeleteAccount(context.Background(), account)
	require.NoError(t, err)

	if len(store.GetAllAccounts(context.Background())) != 0 {
		t.Errorf("expecting 0 Accounts to be stored after DeleteAccount()")
	}

	_, err = store.GetAccountByPeerPubKey(context.Background(), "peerkey")
	require.Error(t, err, "expecting error after removing DeleteAccount when getting account by peer public key")

	_, err = store.GetAccountByUser(context.Background(), "testuser")
	require.Error(t, err, "expecting error after removing DeleteAccount when getting account by user")

	_, err = store.GetAccountByPeerID(context.Background(), "testpeer")
	require.Error(t, err, "expecting error after removing DeleteAccount when getting account by peer id")

	_, err = store.GetAccountBySetupKey(context.Background(), setupKey.Key)
	require.Error(t, err, "expecting error after removing DeleteAccount when getting account by setup key")

	_, err = store.GetAccount(context.Background(), account.Id)
	require.Error(t, err, "expecting error after removing DeleteAccount when getting account by id")

	for _, policy := range account.Policies {
		var rules []*PolicyRule
		err = store.db.Model(&PolicyRule{}).Find(&rules, "policy_id = ?", policy.ID).Error
		require.NoError(t, err, "expecting no error after removing DeleteAccount when searching for policy rules")
		require.Len(t, rules, 0, "expecting no policy rules to be found after removing DeleteAccount")

	}

	for _, accountUser := range account.Users {
		var pats []*PersonalAccessToken
		err = store.db.Model(&PersonalAccessToken{}).Find(&pats, "user_id = ?", accountUser.Id).Error
		require.NoError(t, err, "expecting no error after removing DeleteAccount when searching for personal access token")
		require.Len(t, pats, 0, "expecting no personal access token to be found after removing DeleteAccount")

	}

}

func TestPostgresql_SavePeerStatus(t *testing.T) {
	if runtime.GOOS != "linux" {
		t.Skipf("The PostgreSQL store is not properly supported by %s yet", runtime.GOOS)
	}

	store := newPostgresqlStoreFromFile(t, "testdata/store.json")

	account, err := store.GetAccount(context.Background(), "bf1c8084-ba50-4ce7-9439-34653001fc3b")
	require.NoError(t, err)

	// save status of non-existing peer
	newStatus := nbpeer.PeerStatus{Connected: true, LastSeen: time.Now().UTC()}
	err = store.SavePeerStatus(account.Id, "non-existing-peer", newStatus)
	assert.Error(t, err)

	// save new status of existing peer
	account.Peers["testpeer"] = &nbpeer.Peer{
		Key:      "peerkey",
		ID:       "testpeer",
		SetupKey: "peerkeysetupkey",
		IP:       net.IP{127, 0, 0, 1},
		Meta:     nbpeer.PeerSystemMeta{},
		Name:     "peer name",
		Status:   &nbpeer.PeerStatus{Connected: false, LastSeen: time.Now().UTC()},
	}

	err = store.SaveAccount(context.Background(), account)
	require.NoError(t, err)

	err = store.SavePeerStatus(account.Id, "testpeer", newStatus)
	require.NoError(t, err)

	account, err = store.GetAccount(context.Background(), account.Id)
	require.NoError(t, err)

	actual := account.Peers["testpeer"].Status
	assert.Equal(t, newStatus.Connected, actual.Connected)
}

func TestPostgresql_TestGetAccountByPrivateDomain(t *testing.T) {
	if runtime.GOOS != "linux" {
		t.Skipf("The PostgreSQL store is not properly supported by %s yet", runtime.GOOS)
	}

	store := newPostgresqlStoreFromFile(t, "testdata/store.json")

	existingDomain := "test.com"

	account, err := store.GetAccountByPrivateDomain(context.Background(), existingDomain)
	require.NoError(t, err, "should found account")
	require.Equal(t, existingDomain, account.Domain, "domains should match")

	_, err = store.GetAccountByPrivateDomain(context.Background(), "missing-domain.com")
	require.Error(t, err, "should return error on domain lookup")
}

func TestPostgresql_GetTokenIDByHashedToken(t *testing.T) {
	if runtime.GOOS != "linux" {
		t.Skipf("The PostgreSQL store is not properly supported by %s yet", runtime.GOOS)
	}

	store := newPostgresqlStoreFromFile(t, "testdata/store.json")

	hashed := "SoMeHaShEdToKeN"
	id := "9dj38s35-63fb-11ec-90d6-0242ac120003"

	token, err := store.GetTokenIDByHashedToken(context.Background(), hashed)
	require.NoError(t, err)
	require.Equal(t, id, token)
}

func TestPostgresql_GetUserByTokenID(t *testing.T) {
	if runtime.GOOS != "linux" {
		t.Skipf("The PostgreSQL store is not properly supported by %s yet", runtime.GOOS)
	}

	store := newPostgresqlStoreFromFile(t, "testdata/store.json")

	id := "9dj38s35-63fb-11ec-90d6-0242ac120003"

	user, err := store.GetUserByTokenID(context.Background(), id)
	require.NoError(t, err)
	require.Equal(t, id, user.PATs[id].ID)
}<|MERGE_RESOLUTION|>--- conflicted
+++ resolved
@@ -41,22 +41,14 @@
 }
 
 func TestSqlite_SaveAccount_Large(t *testing.T) {
-<<<<<<< HEAD
-	if runtime.GOOS == "windows" {
-		t.Skip("The SQLite store is not properly supported by Windows yet")
-=======
 	if runtime.GOOS != "linux" && os.Getenv("CI") == "true" || runtime.GOOS == "windows" {
 		t.Skip("skip large test on non-linux OS due to environment restrictions")
->>>>>>> 1537b0f5
 	}
 	t.Run("SQLite", func(t *testing.T) {
 		store := newSqliteStore(t)
 		runLargeTest(t, store)
 	})
-<<<<<<< HEAD
-=======
 	// create store outside to have a better time counter for the test
->>>>>>> 1537b0f5
 	store := newPostgresqlStore(t)
 	t.Run("PostgreSQL", func(t *testing.T) {
 		runLargeTest(t, store)
