package server

import (
	"net/netip"
	"testing"

	"github.com/rs/xid"
	"github.com/stretchr/testify/assert"
	"github.com/stretchr/testify/require"

	"github.com/netbirdio/netbird/management/domain"
	"github.com/netbirdio/netbird/management/server/activity"
	nbgroup "github.com/netbirdio/netbird/management/server/group"
	nbpeer "github.com/netbirdio/netbird/management/server/peer"
	"github.com/netbirdio/netbird/route"
)

const (
	peer1Key           = "BhRPtynAAYRDy08+q4HTMsos8fs4plTP4NOSh7C1ry8="
	peer2Key           = "/yF0+vCfv+mRR5k0dca0TrGdO/oiNeAI58gToZm5NyI="
	peer3Key           = "ayF0+vCfv+mRR5k0dca0TrGdO/oiNeAI58gToZm5NaF="
	peer4Key           = "ayF0+vCfv+mRR5k0dca0TrGdO/oiNeAI58gToZm5acc="
	peer5Key           = "ayF0+vCfv+mRR5k0dca0TrGdO/oiNeAI58gToZm5a55="
	peer1ID            = "peer-1-id"
	peer2ID            = "peer-2-id"
	peer3ID            = "peer-3-id"
	peer4ID            = "peer-4-id"
	peer5ID            = "peer-5-id"
	routeGroup1        = "routeGroup1"
	routeGroup2        = "routeGroup2"
	routeGroup3        = "routeGroup3" // for existing route
	routeGroup4        = "routeGroup4" // for existing route
	routeGroupHA1      = "routeGroupHA1"
	routeGroupHA2      = "routeGroupHA2"
	routeInvalidGroup1 = "routeInvalidGroup1"
	userID             = "testingUser"
	existingRouteID    = "random-id"
)

var existingNetwork = netip.MustParsePrefix("10.10.10.0/24")
var existingDomains = domain.List{"example.com"}

func TestCreateRoute(t *testing.T) {
	type input struct {
<<<<<<< HEAD
		network             string
		netID               route.NetID
		peerKey             string
		peerGroupIDs        []string
		description         string
		masquerade          bool
		metric              int
		enabled             bool
		groups              []string
		accessControlGroups []string
=======
		network      netip.Prefix
		domains      domain.List
		keepRoute    bool
		networkType  route.NetworkType
		netID        route.NetID
		peerKey      string
		peerGroupIDs []string
		description  string
		masquerade   bool
		metric       int
		enabled      bool
		groups       []string
>>>>>>> c347a4c2
	}

	testCases := []struct {
		name            string
		inputArgs       input
		createInitRoute bool
		shouldCreate    bool
		errFunc         require.ErrorAssertionFunc
		expectedRoute   *route.Route
	}{
		{
			name: "Happy Path Network",
			inputArgs: input{
<<<<<<< HEAD
				network:             "192.168.0.0/16",
				netID:               "happy",
				peerKey:             peer1ID,
				description:         "super",
				masquerade:          false,
				metric:              9999,
				enabled:             true,
				groups:              []string{routeGroup1},
				accessControlGroups: []string{routeGroup1},
=======
				network:     netip.MustParsePrefix("192.168.0.0/16"),
				networkType: route.IPv4Network,
				netID:       "happy",
				peerKey:     peer1ID,
				description: "super",
				masquerade:  false,
				metric:      9999,
				enabled:     true,
				groups:      []string{routeGroup1},
>>>>>>> c347a4c2
			},
			errFunc:      require.NoError,
			shouldCreate: true,
			expectedRoute: &route.Route{
				Network:             netip.MustParsePrefix("192.168.0.0/16"),
				NetworkType:         route.IPv4Network,
				NetID:               "happy",
				Peer:                peer1ID,
				Description:         "super",
				Masquerade:          false,
				Metric:              9999,
				Enabled:             true,
				Groups:              []string{routeGroup1},
				AccessControlGroups: []string{routeGroup1},
			},
		},
		{
			name: "Happy Path Domains",
			inputArgs: input{
				domains:     domain.List{"domain1", "domain2"},
				keepRoute:   true,
				networkType: route.DomainNetwork,
				netID:       "happy",
				peerKey:     peer1ID,
				description: "super",
				masquerade:  false,
				metric:      9999,
				enabled:     true,
				groups:      []string{routeGroup1},
			},
			errFunc:      require.NoError,
			shouldCreate: true,
			expectedRoute: &route.Route{
				Network:     netip.MustParsePrefix("192.0.2.0/32"),
				Domains:     domain.List{"domain1", "domain2"},
				NetworkType: route.DomainNetwork,
				NetID:       "happy",
				Peer:        peer1ID,
				Description: "super",
				Masquerade:  false,
				Metric:      9999,
				Enabled:     true,
				Groups:      []string{routeGroup1},
				KeepRoute:   true,
			},
		},
		{
			name: "Happy Path Peer Groups",
			inputArgs: input{
<<<<<<< HEAD
				network:             "192.168.0.0/16",
				netID:               "happy",
				peerGroupIDs:        []string{routeGroupHA1, routeGroupHA2},
				description:         "super",
				masquerade:          false,
				metric:              9999,
				enabled:             true,
				groups:              []string{routeGroup1, routeGroup2},
				accessControlGroups: []string{routeGroup1, routeGroup2},
=======
				network:      netip.MustParsePrefix("192.168.0.0/16"),
				networkType:  route.IPv4Network,
				netID:        "happy",
				peerGroupIDs: []string{routeGroupHA1, routeGroupHA2},
				description:  "super",
				masquerade:   false,
				metric:       9999,
				enabled:      true,
				groups:       []string{routeGroup1, routeGroup2},
>>>>>>> c347a4c2
			},
			errFunc:      require.NoError,
			shouldCreate: true,
			expectedRoute: &route.Route{
				Network:             netip.MustParsePrefix("192.168.0.0/16"),
				NetworkType:         route.IPv4Network,
				NetID:               "happy",
				PeerGroups:          []string{routeGroupHA1, routeGroupHA2},
				Description:         "super",
				Masquerade:          false,
				Metric:              9999,
				Enabled:             true,
				Groups:              []string{routeGroup1, routeGroup2},
				AccessControlGroups: []string{routeGroup1, routeGroup2},
			},
		},
		{
			name: "Both network and domains provided should fail",
			inputArgs: input{
				network:      netip.MustParsePrefix("192.168.0.0/16"),
				domains:      domain.List{"domain1", "domain2"},
				netID:        "happy",
				peerKey:      peer1ID,
				peerGroupIDs: []string{routeGroupHA1},
				description:  "super",
				masquerade:   false,
				metric:       9999,
				enabled:      true,
				groups:       []string{routeGroup1},
			},
			errFunc:      require.Error,
			shouldCreate: false,
		},
		{
			name: "Both peer and peer_groups Provided Should Fail",
			inputArgs: input{
<<<<<<< HEAD
				network:             "192.168.0.0/16",
				netID:               "happy",
				peerKey:             peer1ID,
				peerGroupIDs:        []string{routeGroupHA1},
				description:         "super",
				masquerade:          false,
				metric:              9999,
				enabled:             true,
				groups:              []string{routeGroup1},
				accessControlGroups: []string{routeGroup2},
=======
				network:      netip.MustParsePrefix("192.168.0.0/16"),
				networkType:  route.IPv4Network,
				netID:        "happy",
				peerKey:      peer1ID,
				peerGroupIDs: []string{routeGroupHA1},
				description:  "super",
				masquerade:   false,
				metric:       9999,
				enabled:      true,
				groups:       []string{routeGroup1},
>>>>>>> c347a4c2
			},
			errFunc:      require.Error,
			shouldCreate: false,
		},
		{
			name: "Bad Peer Should Fail",
			inputArgs: input{
<<<<<<< HEAD
				network:             "192.168.0.0/34",
				netID:               "happy",
				peerKey:             peer1ID,
				description:         "super",
				masquerade:          false,
				metric:              9999,
				enabled:             true,
				groups:              []string{routeGroup1},
				accessControlGroups: []string{routeGroup2},
=======
				network:     netip.MustParsePrefix("192.168.0.0/16"),
				networkType: route.IPv4Network,
				netID:       "happy",
				peerKey:     "notExistingPeer",
				description: "super",
				masquerade:  false,
				metric:      9999,
				enabled:     true,
				groups:      []string{routeGroup1},
>>>>>>> c347a4c2
			},
			errFunc:      require.Error,
			shouldCreate: false,
		},
		{
			name: "Bad Peer already has this network route",
			inputArgs: input{
				network:     existingNetwork,
				networkType: route.IPv4Network,
				netID:       "bad",
				peerKey:     peer5ID,
				description: "super",
				masquerade:  false,
				metric:      9999,
				enabled:     true,
				groups:      []string{routeGroup1},
			},
			createInitRoute: true,
			errFunc:         require.Error,
			shouldCreate:    false,
		},
		{
			name: "Bad Peer already has this domains route",
			inputArgs: input{
				domains:     existingDomains,
				networkType: route.DomainNetwork,
				netID:       "bad",
				peerKey:     peer5ID,
				description: "super",
				masquerade:  false,
				metric:      9999,
				enabled:     true,
				groups:      []string{routeGroup1},
			},
			createInitRoute: true,
			errFunc:         require.Error,
			shouldCreate:    false,
		},
		{
			name: "Bad Peers Group already has this network route",
			inputArgs: input{
				network:      existingNetwork,
				networkType:  route.IPv4Network,
				netID:        "bad",
				peerGroupIDs: []string{routeGroup1, routeGroup3},
				description:  "super",
				masquerade:   false,
				metric:       9999,
				enabled:      true,
				groups:       []string{routeGroup1},
			},
			createInitRoute: true,
			errFunc:         require.Error,
			shouldCreate:    false,
		},
		{
			name: "Bad Peers Group already has this domains route",
			inputArgs: input{
				domains:      existingDomains,
				networkType:  route.DomainNetwork,
				netID:        "bad",
				peerGroupIDs: []string{routeGroup1, routeGroup3},
				description:  "super",
				masquerade:   false,
				metric:       9999,
				enabled:      true,
				groups:       []string{routeGroup1},
			},
			createInitRoute: true,
			errFunc:         require.Error,
			shouldCreate:    false,
		},
		{
			name: "Empty Peer Should Create",
			inputArgs: input{
				network:     netip.MustParsePrefix("192.168.0.0/16"),
				networkType: route.IPv4Network,
				netID:       "happy",
				peerKey:     "",
				description: "super",
				masquerade:  false,
				metric:      9999,
				enabled:     false,
				groups:      []string{routeGroup1},
			},
			errFunc:      require.NoError,
			shouldCreate: true,
			expectedRoute: &route.Route{
				Network:     netip.MustParsePrefix("192.168.0.0/16"),
				NetworkType: route.IPv4Network,
				NetID:       "happy",
				Peer:        "",
				Description: "super",
				Masquerade:  false,
				Metric:      9999,
				Enabled:     false,
				Groups:      []string{routeGroup1},
			},
		},
		{
			name: "Large Metric Should Fail",
			inputArgs: input{
				network:     netip.MustParsePrefix("192.168.0.0/16"),
				networkType: route.IPv4Network,
				peerKey:     peer1ID,
				netID:       "happy",
				description: "super",
				masquerade:  false,
				metric:      99999,
				enabled:     true,
				groups:      []string{routeGroup1},
			},
			errFunc:      require.Error,
			shouldCreate: false,
		},
		{
			name: "Small Metric Should Fail",
			inputArgs: input{
				network:     netip.MustParsePrefix("192.168.0.0/16"),
				networkType: route.IPv4Network,
				netID:       "happy",
				peerKey:     peer1ID,
				description: "super",
				masquerade:  false,
				metric:      0,
				enabled:     true,
				groups:      []string{routeGroup1},
			},
			errFunc:      require.Error,
			shouldCreate: false,
		},
		{
			name: "Large NetID Should Fail",
			inputArgs: input{
				network:     netip.MustParsePrefix("192.168.0.0/16"),
				networkType: route.IPv4Network,
				peerKey:     peer1ID,
				netID:       "12345678901234567890qwertyuiopqwertyuiop1",
				description: "super",
				masquerade:  false,
				metric:      9999,
				enabled:     true,
				groups:      []string{routeGroup1},
			},
			errFunc:      require.Error,
			shouldCreate: false,
		},
		{
			name: "Small NetID Should Fail",
			inputArgs: input{
				network:     netip.MustParsePrefix("192.168.0.0/16"),
				networkType: route.IPv4Network,
				netID:       "",
				peerKey:     peer1ID,
				description: "",
				masquerade:  false,
				metric:      9999,
				enabled:     true,
				groups:      []string{routeGroup1},
			},
			errFunc:      require.Error,
			shouldCreate: false,
		},
		{
			name: "Empty Group List Should Fail",
			inputArgs: input{
				network:     netip.MustParsePrefix("192.168.0.0/16"),
				networkType: route.IPv4Network,
				netID:       "NewId",
				peerKey:     peer1ID,
				description: "",
				masquerade:  false,
				metric:      9999,
				enabled:     true,
				groups:      []string{},
			},
			errFunc:      require.Error,
			shouldCreate: false,
		},
		{
			name: "Empty Group ID string Should Fail",
			inputArgs: input{
				network:     netip.MustParsePrefix("192.168.0.0/16"),
				networkType: route.IPv4Network,
				netID:       "NewId",
				peerKey:     peer1ID,
				description: "",
				masquerade:  false,
				metric:      9999,
				enabled:     true,
				groups:      []string{""},
			},
			errFunc:      require.Error,
			shouldCreate: false,
		},
		{
			name: "Invalid Group Should Fail",
			inputArgs: input{
				network:     netip.MustParsePrefix("192.168.0.0/16"),
				networkType: route.IPv4Network,
				netID:       "NewId",
				peerKey:     peer1ID,
				description: "",
				masquerade:  false,
				metric:      9999,
				enabled:     true,
				groups:      []string{routeInvalidGroup1},
			},
			errFunc:      require.Error,
			shouldCreate: false,
		},
	}
	for _, testCase := range testCases {
		t.Run(testCase.name, func(t *testing.T) {
			am, err := createRouterManager(t)
			if err != nil {
				t.Error("failed to create account manager")
			}

			account, err := initTestRouteAccount(t, am)
			if err != nil {
				t.Errorf("failed to init testing account: %s", err)
			}

			if testCase.createInitRoute {
				groupAll, errInit := account.GetGroupAll()
<<<<<<< HEAD
				if errInit != nil {
					t.Errorf("failed to get group all: %s", errInit)
				}
				_, errInit = am.CreateRoute(account.Id, existingNetwork, "", []string{routeGroup3, routeGroup4},
					"", existingRouteID, false, 1000, []string{groupAll.ID}, []string{groupAll.ID}, true, userID)
				if errInit != nil {
					t.Errorf("failed to create init route: %s", errInit)
				}
			}

			outRoute, err := am.CreateRoute(
				account.Id,
				testCase.inputArgs.network,
				testCase.inputArgs.peerKey,
				testCase.inputArgs.peerGroupIDs,
				testCase.inputArgs.description,
				testCase.inputArgs.netID,
				testCase.inputArgs.masquerade,
				testCase.inputArgs.metric,
				testCase.inputArgs.groups,
				testCase.inputArgs.accessControlGroups,
				testCase.inputArgs.enabled,
				userID,
			)
=======
				require.NoError(t, errInit)
				_, errInit = am.CreateRoute(account.Id, existingNetwork, 1, nil, "", []string{routeGroup3, routeGroup4}, "", existingRouteID, false, 1000, []string{groupAll.ID}, true, userID, false)
				require.NoError(t, errInit)
				_, errInit = am.CreateRoute(account.Id, netip.Prefix{}, 3, existingDomains, "", []string{routeGroup3, routeGroup4}, "", existingRouteID, false, 1000, []string{groupAll.ID}, true, userID, false)
				require.NoError(t, errInit)
			}

			outRoute, err := am.CreateRoute(account.Id, testCase.inputArgs.network, testCase.inputArgs.networkType, testCase.inputArgs.domains, testCase.inputArgs.peerKey, testCase.inputArgs.peerGroupIDs, testCase.inputArgs.description, testCase.inputArgs.netID, testCase.inputArgs.masquerade, testCase.inputArgs.metric, testCase.inputArgs.groups, testCase.inputArgs.enabled, userID, testCase.inputArgs.keepRoute)
>>>>>>> c347a4c2

			testCase.errFunc(t, err)

			if !testCase.shouldCreate {
				return
			}

			// assign generated ID
			testCase.expectedRoute.ID = outRoute.ID

			if !testCase.expectedRoute.IsEqual(outRoute) {
				t.Errorf("new route didn't match expected route:\nGot %#v\nExpected:%#v\n", outRoute, testCase.expectedRoute)
			}
		})
	}
}

func TestSaveRoute(t *testing.T) {
	validPeer := peer2ID
	validUsedPeer := peer5ID
	invalidPeer := "nonExisting"
	validPrefix := netip.MustParsePrefix("192.168.0.0/24")
	placeholderPrefix := netip.MustParsePrefix("192.0.2.0/32")
	invalidPrefix, _ := netip.ParsePrefix("192.168.0.0/34")
	validMetric := 1000
	trueKeepRoute := true
	falseKeepRoute := false
	ipv4networkType := route.IPv4Network
	domainNetworkType := route.DomainNetwork
	invalidMetric := 99999
	validNetID := route.NetID("12345678901234567890qw")
	invalidNetID := route.NetID("12345678901234567890qwertyuiopqwertyuiop1")
	validGroupHA1 := routeGroupHA1
	validGroupHA2 := routeGroupHA2

	testCases := []struct {
		name            string
		existingRoute   *route.Route
		createInitRoute bool
		newPeer         *string
		newPeerGroups   []string
		newMetric       *int
		newPrefix       *netip.Prefix
		newDomains      domain.List
		newNetworkType  *route.NetworkType
		newKeepRoute    *bool
		newGroups       []string
		skipCopying     bool
		shouldCreate    bool
		errFunc         require.ErrorAssertionFunc
		expectedRoute   *route.Route
	}{
		{
			name: "Happy Path Network",
			existingRoute: &route.Route{
				ID:          "testingRoute",
				Network:     netip.MustParsePrefix("192.168.0.0/16"),
				NetID:       validNetID,
				NetworkType: route.IPv4Network,
				Peer:        peer1ID,
				Description: "super",
				Masquerade:  false,
				Metric:      9999,
				Enabled:     true,
				Groups:      []string{routeGroup1},
			},
			newPeer:      &validPeer,
			newMetric:    &validMetric,
			newPrefix:    &validPrefix,
			newGroups:    []string{routeGroup2},
			errFunc:      require.NoError,
			shouldCreate: true,
			expectedRoute: &route.Route{
				ID:          "testingRoute",
				Network:     validPrefix,
				NetID:       validNetID,
				NetworkType: route.IPv4Network,
				Peer:        validPeer,
				Description: "super",
				Masquerade:  false,
				Metric:      validMetric,
				Enabled:     true,
				Groups:      []string{routeGroup2},
			},
		},
		{
			name: "Happy Path Domains",
			existingRoute: &route.Route{
				ID:          "testingRoute",
				Network:     netip.Prefix{},
				Domains:     domain.List{"example.com"},
				KeepRoute:   false,
				NetID:       validNetID,
				NetworkType: route.DomainNetwork,
				Peer:        peer1ID,
				Description: "super",
				Masquerade:  false,
				Metric:      9999,
				Enabled:     true,
				Groups:      []string{routeGroup1},
			},
			newPeer:      &validPeer,
			newMetric:    &validMetric,
			newPrefix:    &netip.Prefix{},
			newDomains:   domain.List{"example.com", "example2.com"},
			newKeepRoute: &trueKeepRoute,
			newGroups:    []string{routeGroup1},
			errFunc:      require.NoError,
			shouldCreate: true,
			expectedRoute: &route.Route{
				ID:          "testingRoute",
				Network:     placeholderPrefix,
				Domains:     domain.List{"example.com", "example2.com"},
				KeepRoute:   true,
				NetID:       validNetID,
				NetworkType: route.DomainNetwork,
				Peer:        validPeer,
				Description: "super",
				Masquerade:  false,
				Metric:      validMetric,
				Enabled:     true,
				Groups:      []string{routeGroup1},
			},
		},
		{
			name: "Happy Path Peer Groups",
			existingRoute: &route.Route{
				ID:          "testingRoute",
				Network:     netip.MustParsePrefix("192.168.0.0/16"),
				NetID:       validNetID,
				NetworkType: route.IPv4Network,
				Description: "super",
				Masquerade:  false,
				Metric:      9999,
				Enabled:     true,
				Groups:      []string{routeGroup1},
			},
			newPeerGroups: []string{validGroupHA1, validGroupHA2},
			newMetric:     &validMetric,
			newPrefix:     &validPrefix,
			newGroups:     []string{routeGroup2},
			errFunc:       require.NoError,
			shouldCreate:  true,
			expectedRoute: &route.Route{
				ID:          "testingRoute",
				Network:     validPrefix,
				NetID:       validNetID,
				NetworkType: route.IPv4Network,
				PeerGroups:  []string{validGroupHA1, validGroupHA2},
				Description: "super",
				Masquerade:  false,
				Metric:      validMetric,
				Enabled:     true,
				Groups:      []string{routeGroup2},
			},
		},
		{
			name: "Both network and domains provided should fail",
			existingRoute: &route.Route{
				ID:          "testingRoute",
				Network:     netip.MustParsePrefix("192.168.0.0/16"),
				NetID:       validNetID,
				NetworkType: route.IPv4Network,
				Description: "super",
				Masquerade:  false,
				Metric:      9999,
				Enabled:     true,
				Groups:      []string{routeGroup1},
			},
			newPrefix:  &validPrefix,
			newDomains: domain.List{"example.com"},
			errFunc:    require.Error,
		},
		{
			name: "Both peer and peers_roup Provided Should Fail",
			existingRoute: &route.Route{
				ID:          "testingRoute",
				Network:     netip.MustParsePrefix("192.168.0.0/16"),
				NetID:       validNetID,
				NetworkType: route.IPv4Network,
				Description: "super",
				Masquerade:  false,
				Metric:      9999,
				Enabled:     true,
				Groups:      []string{routeGroup1},
			},
			newPeer:       &validPeer,
			newPeerGroups: []string{validGroupHA1},
			errFunc:       require.Error,
		},
		{
			name: "Bad Prefix Should Fail",
			existingRoute: &route.Route{
				ID:          "testingRoute",
				Network:     netip.MustParsePrefix("192.168.0.0/16"),
				NetID:       validNetID,
				NetworkType: route.IPv4Network,
				Peer:        peer1ID,
				Description: "super",
				Masquerade:  false,
				Metric:      9999,
				Enabled:     true,
				Groups:      []string{routeGroup1},
			},
			newPrefix: &invalidPrefix,
			errFunc:   require.Error,
		},
		{
			name: "Bad Peer Should Fail",
			existingRoute: &route.Route{
				ID:          "testingRoute",
				Network:     netip.MustParsePrefix("192.168.0.0/16"),
				NetID:       validNetID,
				NetworkType: route.IPv4Network,
				Peer:        peer1ID,
				Description: "super",
				Masquerade:  false,
				Metric:      9999,
				Enabled:     true,
				Groups:      []string{routeGroup1},
			},
			newPeer: &invalidPeer,
			errFunc: require.Error,
		},
		{
			name: "Invalid Metric Should Fail",
			existingRoute: &route.Route{
				ID:          "testingRoute",
				Network:     netip.MustParsePrefix("192.168.0.0/16"),
				NetID:       validNetID,
				NetworkType: route.IPv4Network,
				Peer:        peer1ID,
				Description: "super",
				Masquerade:  false,
				Metric:      9999,
				Enabled:     true,
				Groups:      []string{routeGroup1},
			},
			newMetric: &invalidMetric,
			errFunc:   require.Error,
		},
		{
			name: "Invalid NetID Should Fail",
			existingRoute: &route.Route{
				ID:          "testingRoute",
				Network:     netip.MustParsePrefix("192.168.0.0/16"),
				NetID:       invalidNetID,
				NetworkType: route.IPv4Network,
				Peer:        peer1ID,
				Description: "super",
				Masquerade:  false,
				Metric:      9999,
				Enabled:     true,
				Groups:      []string{routeGroup1},
			},
			newMetric: &invalidMetric,
			errFunc:   require.Error,
		},
		{
			name: "Nil Route Should Fail",
			existingRoute: &route.Route{
				ID:          "testingRoute",
				Network:     netip.MustParsePrefix("192.168.0.0/16"),
				NetID:       validNetID,
				NetworkType: route.IPv4Network,
				Peer:        peer1ID,
				Description: "super",
				Masquerade:  false,
				Metric:      9999,
				Enabled:     true,
				Groups:      []string{routeGroup1},
			},
			skipCopying: true,
			errFunc:     require.Error,
		},
		{
			name: "Empty Group List Should Fail",
			existingRoute: &route.Route{
				ID:          "testingRoute",
				Network:     netip.MustParsePrefix("192.168.0.0/16"),
				NetID:       validNetID,
				NetworkType: route.IPv4Network,
				Peer:        peer1ID,
				Description: "super",
				Masquerade:  false,
				Metric:      9999,
				Enabled:     true,
				Groups:      []string{routeGroup1},
			},
			newGroups: []string{},
			errFunc:   require.Error,
		},
		{
			name: "Empty Group ID String Should Fail",
			existingRoute: &route.Route{
				ID:          "testingRoute",
				Network:     netip.MustParsePrefix("192.168.0.0/16"),
				NetID:       validNetID,
				NetworkType: route.IPv4Network,
				Peer:        peer1ID,
				Description: "super",
				Masquerade:  false,
				Metric:      9999,
				Enabled:     true,
				Groups:      []string{routeGroup1},
			},
			newGroups: []string{""},
			errFunc:   require.Error,
		},
		{
			name: "Invalid Group Should Fail",
			existingRoute: &route.Route{
				ID:          "testingRoute",
				Network:     netip.MustParsePrefix("192.168.0.0/16"),
				NetID:       validNetID,
				NetworkType: route.IPv4Network,
				Peer:        peer1ID,
				Description: "super",
				Masquerade:  false,
				Metric:      9999,
				Enabled:     true,
				Groups:      []string{routeGroup1},
			},
			newGroups: []string{routeInvalidGroup1},
			errFunc:   require.Error,
		},
		{
			name: "Allow to modify existing route with new peer",
			existingRoute: &route.Route{
				ID:          "testingRoute",
				Network:     existingNetwork,
				NetID:       validNetID,
				NetworkType: route.IPv4Network,
				Peer:        peer1ID,
				Description: "super",
				Masquerade:  false,
				Metric:      9999,
				Enabled:     true,
				Groups:      []string{routeGroup1},
			},
			newPeer:      &validPeer,
			errFunc:      require.NoError,
			shouldCreate: true,
			expectedRoute: &route.Route{
				ID:          "testingRoute",
				Network:     existingNetwork,
				NetID:       validNetID,
				NetworkType: route.IPv4Network,
				Peer:        validPeer,
				PeerGroups:  []string{},
				Description: "super",
				Masquerade:  false,
				Metric:      9999,
				Enabled:     true,
				Groups:      []string{routeGroup1},
			},
		},
		{
			name: "Do not allow to modify existing route with a peer from another route",
			existingRoute: &route.Route{
				ID:          "testingRoute",
				Network:     existingNetwork,
				NetID:       validNetID,
				NetworkType: route.IPv4Network,
				Peer:        peer1ID,
				Description: "super",
				Masquerade:  false,
				Metric:      9999,
				Enabled:     true,
				Groups:      []string{routeGroup1},
			},
			createInitRoute: true,
			newPeer:         &validUsedPeer,
			errFunc:         require.Error,
		},
		{
			name: "Do not allow to modify existing route with a peers group from another route",
			existingRoute: &route.Route{
				ID:          "testingRoute",
				Network:     existingNetwork,
				NetID:       validNetID,
				NetworkType: route.IPv4Network,
				PeerGroups:  []string{routeGroup3},
				Description: "super",
				Masquerade:  false,
				Metric:      9999,
				Enabled:     true,
				Groups:      []string{routeGroup1},
			},
			createInitRoute: true,
			newPeerGroups:   []string{routeGroup4},
			errFunc:         require.Error,
		},
		{
			name: "Allow switching from network route to domains route",
			existingRoute: &route.Route{
				ID:          "testingRoute",
				Network:     validPrefix,
				Domains:     nil,
				KeepRoute:   false,
				NetID:       validNetID,
				NetworkType: route.IPv4Network,
				Peer:        peer1ID,
				Description: "super",
				Masquerade:  false,
				Metric:      9999,
				Enabled:     true,
				Groups:      []string{routeGroup1},
			},
			newPrefix:      &netip.Prefix{},
			newDomains:     domain.List{"example.com"},
			newNetworkType: &domainNetworkType,
			newKeepRoute:   &trueKeepRoute,
			errFunc:        require.NoError,
			shouldCreate:   true,
			expectedRoute: &route.Route{
				ID:          "testingRoute",
				Network:     placeholderPrefix,
				NetworkType: route.DomainNetwork,
				Domains:     domain.List{"example.com"},
				KeepRoute:   true,
				NetID:       validNetID,
				Peer:        peer1ID,
				Description: "super",
				Masquerade:  false,
				Metric:      9999,
				Enabled:     true,
				Groups:      []string{routeGroup1},
			},
		},
		{
			name: "Allow switching from domains route to network route",
			existingRoute: &route.Route{
				ID:          "testingRoute",
				Network:     placeholderPrefix,
				Domains:     domain.List{"example.com"},
				KeepRoute:   true,
				NetID:       validNetID,
				NetworkType: route.DomainNetwork,
				Peer:        peer1ID,
				Description: "super",
				Masquerade:  false,
				Metric:      9999,
				Enabled:     true,
				Groups:      []string{routeGroup1},
			},
			newPrefix:      &validPrefix,
			newDomains:     nil,
			newKeepRoute:   &falseKeepRoute,
			newNetworkType: &ipv4networkType,
			errFunc:        require.NoError,
			shouldCreate:   true,
			expectedRoute: &route.Route{
				ID:          "testingRoute",
				Network:     validPrefix,
				NetworkType: route.IPv4Network,
				KeepRoute:   false,
				Domains:     nil,
				NetID:       validNetID,
				Peer:        peer1ID,
				Description: "super",
				Masquerade:  false,
				Metric:      9999,
				Enabled:     true,
				Groups:      []string{routeGroup1},
			},
		},
	}
	for _, testCase := range testCases {
		t.Run(testCase.name, func(t *testing.T) {
			am, err := createRouterManager(t)
			if err != nil {
				t.Error("failed to create account manager")
			}

			account, err := initTestRouteAccount(t, am)
			if err != nil {
				t.Error("failed to init testing account")
			}

			if testCase.createInitRoute {
				account.Routes["initRoute"] = &route.Route{
					ID:          "initRoute",
					Network:     existingNetwork,
					NetID:       existingRouteID,
					NetworkType: route.IPv4Network,
					PeerGroups:  []string{routeGroup4},
					Description: "super",
					Masquerade:  false,
					Metric:      9999,
					Enabled:     true,
					Groups:      []string{routeGroup1},
				}
			}

			account.Routes[testCase.existingRoute.ID] = testCase.existingRoute

			err = am.Store.SaveAccount(account)
			if err != nil {
				t.Error("account should be saved")
			}

			var routeToSave *route.Route

			if !testCase.skipCopying {
				routeToSave = testCase.existingRoute.Copy()
				if testCase.newPeer != nil {
					routeToSave.Peer = *testCase.newPeer
				}
				if len(testCase.newPeerGroups) != 0 {
					routeToSave.PeerGroups = testCase.newPeerGroups
				}
				if testCase.newMetric != nil {
					routeToSave.Metric = *testCase.newMetric
				}

				if testCase.newPrefix != nil {
					routeToSave.Network = *testCase.newPrefix
				}

				routeToSave.Domains = testCase.newDomains

				if testCase.newNetworkType != nil {
					routeToSave.NetworkType = *testCase.newNetworkType
				}

				if testCase.newKeepRoute != nil {
					routeToSave.KeepRoute = *testCase.newKeepRoute
				}

				if testCase.newGroups != nil {
					routeToSave.Groups = testCase.newGroups
				}
			}

			err = am.SaveRoute(account.Id, userID, routeToSave)

			testCase.errFunc(t, err)

			if !testCase.shouldCreate {
				return
			}

			account, err = am.Store.GetAccount(account.Id)
			if err != nil {
				t.Fatal(err)
			}

			savedRoute, saved := account.Routes[testCase.expectedRoute.ID]
			require.True(t, saved)

			if !testCase.expectedRoute.IsEqual(savedRoute) {
				t.Errorf("new route didn't match expected route:\nGot %#v\nExpected:%#v\n", savedRoute, testCase.expectedRoute)
			}
		})
	}
}

func TestDeleteRoute(t *testing.T) {
	testingRoute := &route.Route{
		ID:          "testingRoute",
		Network:     netip.MustParsePrefix("192.168.0.0/16"),
		Domains:     domain.List{"domain1", "domain2"},
		KeepRoute:   true,
		NetworkType: route.IPv4Network,
		Peer:        peer1Key,
		Description: "super",
		Masquerade:  false,
		Metric:      9999,
		Enabled:     true,
	}

	am, err := createRouterManager(t)
	if err != nil {
		t.Error("failed to create account manager")
	}

	account, err := initTestRouteAccount(t, am)
	if err != nil {
		t.Error("failed to init testing account")
	}

	account.Routes[testingRoute.ID] = testingRoute

	err = am.Store.SaveAccount(account)
	if err != nil {
		t.Error("failed to save account")
	}

	err = am.DeleteRoute(account.Id, testingRoute.ID, userID)
	if err != nil {
		t.Error("deleting route failed with error: ", err)
	}

	savedAccount, err := am.Store.GetAccount(account.Id)
	if err != nil {
		t.Error("failed to retrieve saved account with error: ", err)
	}

	_, found := savedAccount.Routes[testingRoute.ID]
	if found {
		t.Error("route shouldn't be found after delete")
	}
}

func TestGetNetworkMap_RouteSyncPeerGroups(t *testing.T) {
	baseRoute := &route.Route{
		Network:             netip.MustParsePrefix("192.168.0.0/16"),
		NetID:               "superNet",
		NetworkType:         route.IPv4Network,
		PeerGroups:          []string{routeGroupHA1, routeGroupHA2},
		Description:         "ha route",
		Masquerade:          false,
		Metric:              9999,
		Enabled:             true,
		Groups:              []string{routeGroup1, routeGroup2},
		AccessControlGroups: []string{routeGroup1},
	}

	am, err := createRouterManager(t)
	if err != nil {
		t.Error("failed to create account manager")
	}

	account, err := initTestRouteAccount(t, am)
	if err != nil {
		t.Error("failed to init testing account")
	}

	newAccountRoutes, err := am.GetNetworkMap(peer1ID)
	require.NoError(t, err)
	require.Len(t, newAccountRoutes.Routes, 0, "new accounts should have no routes")

<<<<<<< HEAD
	newRoute, err := am.CreateRoute(
		account.Id, baseRoute.Network.String(), baseRoute.Peer, baseRoute.PeerGroups, baseRoute.Description,
		baseRoute.NetID, baseRoute.Masquerade, baseRoute.Metric, baseRoute.Groups, baseRoute.AccessControlGroups,
		baseRoute.Enabled, userID)
=======
	newRoute, err := am.CreateRoute(account.Id, baseRoute.Network, baseRoute.NetworkType, baseRoute.Domains, baseRoute.Peer, baseRoute.PeerGroups, baseRoute.Description, baseRoute.NetID, baseRoute.Masquerade, baseRoute.Metric, baseRoute.Groups, baseRoute.Enabled, userID, baseRoute.KeepRoute)
>>>>>>> c347a4c2
	require.NoError(t, err)
	require.Equal(t, newRoute.Enabled, true)

	peer1Routes, err := am.GetNetworkMap(peer1ID)
	require.NoError(t, err)
	assert.Len(t, peer1Routes.Routes, 1, "HA route should have 1 server route")

	peer2Routes, err := am.GetNetworkMap(peer2ID)
	require.NoError(t, err)
	assert.Len(t, peer2Routes.Routes, 1, "HA route should have 1 server route")

	peer4Routes, err := am.GetNetworkMap(peer4ID)
	require.NoError(t, err)
	assert.Len(t, peer4Routes.Routes, 1, "HA route should have 1 server route")

	groups, err := am.ListGroups(account.Id)
	require.NoError(t, err)
	var groupHA1, groupHA2 *nbgroup.Group
	for _, group := range groups {
		switch group.Name {
		case routeGroupHA1:
			groupHA1 = group
		case routeGroupHA2:
			groupHA2 = group
		}
	}

	err = am.GroupDeletePeer(account.Id, groupHA1.ID, peer2ID)
	require.NoError(t, err)

	peer2RoutesAfterDelete, err := am.GetNetworkMap(peer2ID)
	require.NoError(t, err)
	assert.Len(t, peer2RoutesAfterDelete.Routes, 2, "after peer deletion group should have 2 client routes")

	err = am.GroupDeletePeer(account.Id, groupHA2.ID, peer4ID)
	require.NoError(t, err)

	peer2RoutesAfterDelete, err = am.GetNetworkMap(peer2ID)
	require.NoError(t, err)
	assert.Len(t, peer2RoutesAfterDelete.Routes, 1, "after peer deletion group should have only 1 route")

	err = am.GroupAddPeer(account.Id, groupHA2.ID, peer4ID)
	require.NoError(t, err)

	peer1RoutesAfterAdd, err := am.GetNetworkMap(peer1ID)
	require.NoError(t, err)
	assert.Len(t, peer1RoutesAfterAdd.Routes, 1, "HA route should have more than 1 route")

	peer2RoutesAfterAdd, err := am.GetNetworkMap(peer2ID)
	require.NoError(t, err)
	assert.Len(t, peer2RoutesAfterAdd.Routes, 2, "HA route should have 2 client routes")

	err = am.DeleteRoute(account.Id, newRoute.ID, userID)
	require.NoError(t, err)

	peer1DeletedRoute, err := am.GetNetworkMap(peer1ID)
	require.NoError(t, err)
	assert.Len(t, peer1DeletedRoute.Routes, 0, "we should receive one route for peer1")
}

func TestGetNetworkMap_RouteSync(t *testing.T) {
	// no routes for peer in different groups
	// no routes when route is deleted
	baseRoute := &route.Route{
		ID:                  "testingRoute",
		Network:             netip.MustParsePrefix("192.168.0.0/16"),
		NetID:               "superNet",
		NetworkType:         route.IPv4Network,
		Peer:                peer1ID,
		Description:         "super",
		Masquerade:          false,
		Metric:              9999,
		Enabled:             true,
		Groups:              []string{routeGroup1},
		AccessControlGroups: []string{routeGroup1},
	}

	am, err := createRouterManager(t)
	if err != nil {
		t.Error("failed to create account manager")
	}

	account, err := initTestRouteAccount(t, am)
	if err != nil {
		t.Error("failed to init testing account")
	}

	newAccountRoutes, err := am.GetNetworkMap(peer1ID)
	require.NoError(t, err)
	require.Len(t, newAccountRoutes.Routes, 0, "new accounts should have no routes")

<<<<<<< HEAD
	createdRoute, err := am.CreateRoute(account.Id, baseRoute.Network.String(), peer1ID, []string{},
		baseRoute.Description, baseRoute.NetID, baseRoute.Masquerade, baseRoute.Metric, baseRoute.Groups,
		baseRoute.AccessControlGroups, false, userID)
=======
	createdRoute, err := am.CreateRoute(account.Id, baseRoute.Network, baseRoute.NetworkType, baseRoute.Domains, peer1ID, []string{}, baseRoute.Description, baseRoute.NetID, baseRoute.Masquerade, baseRoute.Metric, baseRoute.Groups, false, userID, baseRoute.KeepRoute)
>>>>>>> c347a4c2
	require.NoError(t, err)

	noDisabledRoutes, err := am.GetNetworkMap(peer1ID)
	require.NoError(t, err)
	require.Len(t, noDisabledRoutes.Routes, 0, "no routes for disabled routes")

	enabledRoute := createdRoute.Copy()
	enabledRoute.Enabled = true

	// network map contains route.Route objects that have Route.Peer field filled with Peer.Key instead of Peer.ID
	expectedRoute := enabledRoute.Copy()
	expectedRoute.Peer = peer1Key

	err = am.SaveRoute(account.Id, userID, enabledRoute)
	require.NoError(t, err)

	peer1Routes, err := am.GetNetworkMap(peer1ID)
	require.NoError(t, err)
	require.Len(t, peer1Routes.Routes, 1, "we should receive one route for peer1")
	require.True(t, expectedRoute.IsEqual(peer1Routes.Routes[0]), "received route should be equal")

	peer2Routes, err := am.GetNetworkMap(peer2ID)
	require.NoError(t, err)
	require.Len(t, peer2Routes.Routes, 0, "no routes for peers not in the distribution group")

	err = am.GroupAddPeer(account.Id, routeGroup1, peer2ID)
	require.NoError(t, err)

	peer2Routes, err = am.GetNetworkMap(peer2ID)
	require.NoError(t, err)
	require.Len(t, peer2Routes.Routes, 1, "we should receive one route")
	require.True(t, peer1Routes.Routes[0].IsEqual(peer2Routes.Routes[0]), "routes should be the same for peers in the same group")

	newGroup := &nbgroup.Group{
		ID:    xid.New().String(),
		Name:  "peer1 group",
		Peers: []string{peer1ID},
	}
	err = am.SaveGroup(account.Id, userID, newGroup)
	require.NoError(t, err)

	rules, err := am.ListPolicies(account.Id, "testingUser")
	require.NoError(t, err)

	defaultRule := rules[0]
	newPolicy := defaultRule.Copy()
	newPolicy.ID = xid.New().String()
	newPolicy.Name = "peer1 only"
	newPolicy.Rules[0].Sources = []string{newGroup.ID}
	newPolicy.Rules[0].Destinations = []string{newGroup.ID}

	err = am.SavePolicy(account.Id, userID, newPolicy)
	require.NoError(t, err)

	err = am.DeletePolicy(account.Id, defaultRule.ID, userID)
	require.NoError(t, err)

	peer1GroupRoutes, err := am.GetNetworkMap(peer1ID)
	require.NoError(t, err)
	require.Len(t, peer1GroupRoutes.Routes, 1, "we should receive one route for peer1")

	peer2GroupRoutes, err := am.GetNetworkMap(peer2ID)
	require.NoError(t, err)
	require.Len(t, peer2GroupRoutes.Routes, 0, "we should not receive routes for peer2")

	err = am.DeleteRoute(account.Id, enabledRoute.ID, userID)
	require.NoError(t, err)

	peer1DeletedRoute, err := am.GetNetworkMap(peer1ID)
	require.NoError(t, err)
	require.Len(t, peer1DeletedRoute.Routes, 0, "we should receive one route for peer1")
}

func createRouterManager(t *testing.T) (*DefaultAccountManager, error) {
	t.Helper()
	store, err := createRouterStore(t)
	if err != nil {
		return nil, err
	}
	eventStore := &activity.InMemoryEventStore{}
	return BuildManager(store, NewPeersUpdateManager(nil), nil, "", "netbird.selfhosted", eventStore, nil, false, MocIntegratedValidator{})
}

func createRouterStore(t *testing.T) (Store, error) {
	t.Helper()
	dataDir := t.TempDir()
	store, cleanUp, err := NewTestStoreFromJson(dataDir)
	if err != nil {
		return nil, err
	}
	t.Cleanup(cleanUp)

	return store, nil
}

func initTestRouteAccount(t *testing.T, am *DefaultAccountManager) (*Account, error) {
	t.Helper()

	accountID := "testingAcc"
	domain := "example.com"

	account := newAccountWithId(accountID, userID, domain)
	err := am.Store.SaveAccount(account)
	if err != nil {
		return nil, err
	}

	ips := account.getTakenIPs()
	peer1IP, err := AllocatePeerIP(account.Network.Net, ips)
	if err != nil {
		return nil, err
	}

	peer1 := &nbpeer.Peer{
		IP:     peer1IP,
		ID:     peer1ID,
		Key:    peer1Key,
		Name:   "test-host1@netbird.io",
		UserID: userID,
		Meta: nbpeer.PeerSystemMeta{
			Hostname:  "test-host1@netbird.io",
			GoOS:      "linux",
			Kernel:    "Linux",
			Core:      "21.04",
			Platform:  "x86_64",
			OS:        "Ubuntu",
			WtVersion: "development",
			UIVersion: "development",
		},
		Status: &nbpeer.PeerStatus{},
	}
	account.Peers[peer1.ID] = peer1

	ips = account.getTakenIPs()
	peer2IP, err := AllocatePeerIP(account.Network.Net, ips)
	if err != nil {
		return nil, err
	}

	peer2 := &nbpeer.Peer{
		IP:     peer2IP,
		ID:     peer2ID,
		Key:    peer2Key,
		Name:   "test-host2@netbird.io",
		UserID: userID,
		Meta: nbpeer.PeerSystemMeta{
			Hostname:  "test-host2@netbird.io",
			GoOS:      "linux",
			Kernel:    "Linux",
			Core:      "21.04",
			Platform:  "x86_64",
			OS:        "Ubuntu",
			WtVersion: "development",
			UIVersion: "development",
		},
		Status: &nbpeer.PeerStatus{},
	}
	account.Peers[peer2.ID] = peer2

	ips = account.getTakenIPs()
	peer3IP, err := AllocatePeerIP(account.Network.Net, ips)
	if err != nil {
		return nil, err
	}

	peer3 := &nbpeer.Peer{
		IP:     peer3IP,
		ID:     peer3ID,
		Key:    peer3Key,
		Name:   "test-host3@netbird.io",
		UserID: userID,
		Meta: nbpeer.PeerSystemMeta{
			Hostname:  "test-host3@netbird.io",
			GoOS:      "darwin",
			Kernel:    "Darwin",
			Core:      "13.4.1",
			Platform:  "arm64",
			OS:        "darwin",
			WtVersion: "development",
			UIVersion: "development",
		},
		Status: &nbpeer.PeerStatus{},
	}
	account.Peers[peer3.ID] = peer3

	ips = account.getTakenIPs()
	peer4IP, err := AllocatePeerIP(account.Network.Net, ips)
	if err != nil {
		return nil, err
	}

	peer4 := &nbpeer.Peer{
		IP:     peer4IP,
		ID:     peer4ID,
		Key:    peer4Key,
		Name:   "test-host4@netbird.io",
		UserID: userID,
		Meta: nbpeer.PeerSystemMeta{
			Hostname:  "test-host4@netbird.io",
			GoOS:      "linux",
			Kernel:    "Linux",
			Core:      "21.04",
			Platform:  "x86_64",
			OS:        "Ubuntu",
			WtVersion: "development",
			UIVersion: "development",
		},
		Status: &nbpeer.PeerStatus{},
	}
	account.Peers[peer4.ID] = peer4

	ips = account.getTakenIPs()
	peer5IP, err := AllocatePeerIP(account.Network.Net, ips)
	if err != nil {
		return nil, err
	}

	peer5 := &nbpeer.Peer{
		IP:     peer5IP,
		ID:     peer5ID,
		Key:    peer5Key,
		Name:   "test-host4@netbird.io",
		UserID: userID,
		Meta: nbpeer.PeerSystemMeta{
			Hostname:  "test-host4@netbird.io",
			GoOS:      "linux",
			Kernel:    "Linux",
			Core:      "21.04",
			Platform:  "x86_64",
			OS:        "Ubuntu",
			WtVersion: "development",
			UIVersion: "development",
		},
		Status: &nbpeer.PeerStatus{},
	}
	account.Peers[peer5.ID] = peer5

	err = am.Store.SaveAccount(account)
	if err != nil {
		return nil, err
	}
	groupAll, err := account.GetGroupAll()
	if err != nil {
		return nil, err
	}
	err = am.GroupAddPeer(accountID, groupAll.ID, peer1ID)
	if err != nil {
		return nil, err
	}
	err = am.GroupAddPeer(accountID, groupAll.ID, peer2ID)
	if err != nil {
		return nil, err
	}
	err = am.GroupAddPeer(accountID, groupAll.ID, peer3ID)
	if err != nil {
		return nil, err
	}
	err = am.GroupAddPeer(accountID, groupAll.ID, peer4ID)
	if err != nil {
		return nil, err
	}

	newGroup := []*nbgroup.Group{
		{
			ID:    routeGroup1,
			Name:  routeGroup1,
			Peers: []string{peer1.ID},
		},
		{
			ID:    routeGroup2,
			Name:  routeGroup2,
			Peers: []string{peer2.ID},
		},
		{
			ID:    routeGroup3,
			Name:  routeGroup3,
			Peers: []string{peer5.ID},
		},
		{
			ID:    routeGroup4,
			Name:  routeGroup4,
			Peers: []string{peer5.ID},
		},
		{
			ID:    routeGroupHA1,
			Name:  routeGroupHA1,
			Peers: []string{peer1.ID, peer2.ID, peer3.ID}, // we have one non Linux peer, see peer3
		},
		{
			ID:    routeGroupHA2,
			Name:  routeGroupHA2,
			Peers: []string{peer1.ID, peer4.ID},
		},
	}

	for _, group := range newGroup {
		err = am.SaveGroup(accountID, userID, group)
		if err != nil {
			return nil, err
		}
	}

	return am.Store.GetAccount(account.Id)
}<|MERGE_RESOLUTION|>--- conflicted
+++ resolved
@@ -42,18 +42,6 @@
 
 func TestCreateRoute(t *testing.T) {
 	type input struct {
-<<<<<<< HEAD
-		network             string
-		netID               route.NetID
-		peerKey             string
-		peerGroupIDs        []string
-		description         string
-		masquerade          bool
-		metric              int
-		enabled             bool
-		groups              []string
-		accessControlGroups []string
-=======
 		network      netip.Prefix
 		domains      domain.List
 		keepRoute    bool
@@ -66,7 +54,7 @@
 		metric       int
 		enabled      bool
 		groups       []string
->>>>>>> c347a4c2
+		accessControlGroups []string
 	}
 
 	testCases := []struct {
@@ -80,17 +68,6 @@
 		{
 			name: "Happy Path Network",
 			inputArgs: input{
-<<<<<<< HEAD
-				network:             "192.168.0.0/16",
-				netID:               "happy",
-				peerKey:             peer1ID,
-				description:         "super",
-				masquerade:          false,
-				metric:              9999,
-				enabled:             true,
-				groups:              []string{routeGroup1},
-				accessControlGroups: []string{routeGroup1},
-=======
 				network:     netip.MustParsePrefix("192.168.0.0/16"),
 				networkType: route.IPv4Network,
 				netID:       "happy",
@@ -100,7 +77,7 @@
 				metric:      9999,
 				enabled:     true,
 				groups:      []string{routeGroup1},
->>>>>>> c347a4c2
+				accessControlGroups: []string{routeGroup1},
 			},
 			errFunc:      require.NoError,
 			shouldCreate: true,
@@ -130,6 +107,7 @@
 				metric:      9999,
 				enabled:     true,
 				groups:      []string{routeGroup1},
+				accessControlGroups: []string{routeGroup1},
 			},
 			errFunc:      require.NoError,
 			shouldCreate: true,
@@ -150,17 +128,6 @@
 		{
 			name: "Happy Path Peer Groups",
 			inputArgs: input{
-<<<<<<< HEAD
-				network:             "192.168.0.0/16",
-				netID:               "happy",
-				peerGroupIDs:        []string{routeGroupHA1, routeGroupHA2},
-				description:         "super",
-				masquerade:          false,
-				metric:              9999,
-				enabled:             true,
-				groups:              []string{routeGroup1, routeGroup2},
-				accessControlGroups: []string{routeGroup1, routeGroup2},
-=======
 				network:      netip.MustParsePrefix("192.168.0.0/16"),
 				networkType:  route.IPv4Network,
 				netID:        "happy",
@@ -170,7 +137,7 @@
 				metric:       9999,
 				enabled:      true,
 				groups:       []string{routeGroup1, routeGroup2},
->>>>>>> c347a4c2
+				accessControlGroups: []string{routeGroup1, routeGroup2},
 			},
 			errFunc:      require.NoError,
 			shouldCreate: true,
@@ -200,6 +167,7 @@
 				metric:       9999,
 				enabled:      true,
 				groups:       []string{routeGroup1},
+				accessControlGroups: []string{routeGroup2},
 			},
 			errFunc:      require.Error,
 			shouldCreate: false,
@@ -207,18 +175,6 @@
 		{
 			name: "Both peer and peer_groups Provided Should Fail",
 			inputArgs: input{
-<<<<<<< HEAD
-				network:             "192.168.0.0/16",
-				netID:               "happy",
-				peerKey:             peer1ID,
-				peerGroupIDs:        []string{routeGroupHA1},
-				description:         "super",
-				masquerade:          false,
-				metric:              9999,
-				enabled:             true,
-				groups:              []string{routeGroup1},
-				accessControlGroups: []string{routeGroup2},
-=======
 				network:      netip.MustParsePrefix("192.168.0.0/16"),
 				networkType:  route.IPv4Network,
 				netID:        "happy",
@@ -229,7 +185,7 @@
 				metric:       9999,
 				enabled:      true,
 				groups:       []string{routeGroup1},
->>>>>>> c347a4c2
+				accessControlGroups: []string{routeGroup2},
 			},
 			errFunc:      require.Error,
 			shouldCreate: false,
@@ -237,17 +193,6 @@
 		{
 			name: "Bad Peer Should Fail",
 			inputArgs: input{
-<<<<<<< HEAD
-				network:             "192.168.0.0/34",
-				netID:               "happy",
-				peerKey:             peer1ID,
-				description:         "super",
-				masquerade:          false,
-				metric:              9999,
-				enabled:             true,
-				groups:              []string{routeGroup1},
-				accessControlGroups: []string{routeGroup2},
-=======
 				network:     netip.MustParsePrefix("192.168.0.0/16"),
 				networkType: route.IPv4Network,
 				netID:       "happy",
@@ -257,7 +202,6 @@
 				metric:      9999,
 				enabled:     true,
 				groups:      []string{routeGroup1},
->>>>>>> c347a4c2
 			},
 			errFunc:      require.Error,
 			shouldCreate: false,
@@ -484,41 +428,14 @@
 
 			if testCase.createInitRoute {
 				groupAll, errInit := account.GetGroupAll()
-<<<<<<< HEAD
-				if errInit != nil {
-					t.Errorf("failed to get group all: %s", errInit)
-				}
-				_, errInit = am.CreateRoute(account.Id, existingNetwork, "", []string{routeGroup3, routeGroup4},
-					"", existingRouteID, false, 1000, []string{groupAll.ID}, []string{groupAll.ID}, true, userID)
-				if errInit != nil {
-					t.Errorf("failed to create init route: %s", errInit)
-				}
-			}
-
-			outRoute, err := am.CreateRoute(
-				account.Id,
-				testCase.inputArgs.network,
-				testCase.inputArgs.peerKey,
-				testCase.inputArgs.peerGroupIDs,
-				testCase.inputArgs.description,
-				testCase.inputArgs.netID,
-				testCase.inputArgs.masquerade,
-				testCase.inputArgs.metric,
-				testCase.inputArgs.groups,
-				testCase.inputArgs.accessControlGroups,
-				testCase.inputArgs.enabled,
-				userID,
-			)
-=======
 				require.NoError(t, errInit)
-				_, errInit = am.CreateRoute(account.Id, existingNetwork, 1, nil, "", []string{routeGroup3, routeGroup4}, "", existingRouteID, false, 1000, []string{groupAll.ID}, true, userID, false)
+				_, errInit = am.CreateRoute(account.Id, existingNetwork, 1, nil, "", []string{routeGroup3, routeGroup4}, "", existingRouteID, false, 1000, []string{groupAll.ID}, []string{}, true, userID, false)
 				require.NoError(t, errInit)
-				_, errInit = am.CreateRoute(account.Id, netip.Prefix{}, 3, existingDomains, "", []string{routeGroup3, routeGroup4}, "", existingRouteID, false, 1000, []string{groupAll.ID}, true, userID, false)
+				_, errInit = am.CreateRoute(account.Id, netip.Prefix{}, 3, existingDomains, "", []string{routeGroup3, routeGroup4}, "", existingRouteID, false, 1000, []string{groupAll.ID},[]string{groupAll.ID}, true, userID, false)
 				require.NoError(t, errInit)
 			}
 
-			outRoute, err := am.CreateRoute(account.Id, testCase.inputArgs.network, testCase.inputArgs.networkType, testCase.inputArgs.domains, testCase.inputArgs.peerKey, testCase.inputArgs.peerGroupIDs, testCase.inputArgs.description, testCase.inputArgs.netID, testCase.inputArgs.masquerade, testCase.inputArgs.metric, testCase.inputArgs.groups, testCase.inputArgs.enabled, userID, testCase.inputArgs.keepRoute)
->>>>>>> c347a4c2
+			outRoute, err := am.CreateRoute(account.Id, testCase.inputArgs.network, testCase.inputArgs.networkType, testCase.inputArgs.domains, testCase.inputArgs.peerKey, testCase.inputArgs.peerGroupIDs, testCase.inputArgs.description, testCase.inputArgs.netID, testCase.inputArgs.masquerade, testCase.inputArgs.metric, testCase.inputArgs.groups, testCase.inputArgs.accessControlGroups,testCase.inputArgs.enabled, userID, testCase.inputArgs.keepRoute)
 
 			testCase.errFunc(t, err)
 
@@ -1152,14 +1069,7 @@
 	require.NoError(t, err)
 	require.Len(t, newAccountRoutes.Routes, 0, "new accounts should have no routes")
 
-<<<<<<< HEAD
-	newRoute, err := am.CreateRoute(
-		account.Id, baseRoute.Network.String(), baseRoute.Peer, baseRoute.PeerGroups, baseRoute.Description,
-		baseRoute.NetID, baseRoute.Masquerade, baseRoute.Metric, baseRoute.Groups, baseRoute.AccessControlGroups,
-		baseRoute.Enabled, userID)
-=======
-	newRoute, err := am.CreateRoute(account.Id, baseRoute.Network, baseRoute.NetworkType, baseRoute.Domains, baseRoute.Peer, baseRoute.PeerGroups, baseRoute.Description, baseRoute.NetID, baseRoute.Masquerade, baseRoute.Metric, baseRoute.Groups, baseRoute.Enabled, userID, baseRoute.KeepRoute)
->>>>>>> c347a4c2
+	newRoute, err := am.CreateRoute(account.Id, baseRoute.Network, baseRoute.NetworkType, baseRoute.Domains, baseRoute.Peer, baseRoute.PeerGroups, baseRoute.Description, baseRoute.NetID, baseRoute.Masquerade, baseRoute.Metric, baseRoute.Groups, baseRoute.AccessControlGroups, baseRoute.Enabled, userID, baseRoute.KeepRoute)
 	require.NoError(t, err)
 	require.Equal(t, newRoute.Enabled, true)
 
@@ -1251,13 +1161,7 @@
 	require.NoError(t, err)
 	require.Len(t, newAccountRoutes.Routes, 0, "new accounts should have no routes")
 
-<<<<<<< HEAD
-	createdRoute, err := am.CreateRoute(account.Id, baseRoute.Network.String(), peer1ID, []string{},
-		baseRoute.Description, baseRoute.NetID, baseRoute.Masquerade, baseRoute.Metric, baseRoute.Groups,
-		baseRoute.AccessControlGroups, false, userID)
-=======
-	createdRoute, err := am.CreateRoute(account.Id, baseRoute.Network, baseRoute.NetworkType, baseRoute.Domains, peer1ID, []string{}, baseRoute.Description, baseRoute.NetID, baseRoute.Masquerade, baseRoute.Metric, baseRoute.Groups, false, userID, baseRoute.KeepRoute)
->>>>>>> c347a4c2
+	createdRoute, err := am.CreateRoute(account.Id, baseRoute.Network, baseRoute.NetworkType, baseRoute.Domains, peer1ID, []string{}, baseRoute.Description, baseRoute.NetID, baseRoute.Masquerade, baseRoute.Metric, baseRoute.Groups,baseRoute.AccessControlGroups, false, userID, baseRoute.KeepRoute)
 	require.NoError(t, err)
 
 	noDisabledRoutes, err := am.GetNetworkMap(peer1ID)
