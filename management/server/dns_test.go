--- conflicted
+++ resolved
@@ -257,19 +257,11 @@
 		return nil, err
 	}
 
-<<<<<<< HEAD
-	savedPeer1, _, err := am.AddPeer(context.Background(), "", dnsAdminUserID, peer1)
-	if err != nil {
-		return nil, err
-	}
-	_, _, err = am.AddPeer(context.Background(), "", dnsAdminUserID, peer2)
-=======
-	savedPeer1, _, _, err := am.AddPeer("", dnsAdminUserID, peer1)
-	if err != nil {
-		return nil, err
-	}
-	_, _, _, err = am.AddPeer("", dnsAdminUserID, peer2)
->>>>>>> 7cb81f1d
+	savedPeer1, _, _, err := am.AddPeer(context.Background(), "", dnsAdminUserID, peer1)
+	if err != nil {
+		return nil, err
+	}
+	_, _, _, err = am.AddPeer(context.Background(), "", dnsAdminUserID, peer2)
 	if err != nil {
 		return nil, err
 	}
