package server

import (
	"net/netip"
	"testing"

	"github.com/stretchr/testify/require"

	"github.com/netbirdio/netbird/dns"
	"github.com/netbirdio/netbird/management/server/activity"
	nbpeer "github.com/netbirdio/netbird/management/server/peer"
	"github.com/netbirdio/netbird/management/server/status"
)

const (
	dnsGroup1ID      = "group1"
	dnsGroup2ID      = "group2"
	dnsPeer1Key      = "BhRPtynAAYRDy08+q4HTMsos8fs4plTP4NOSh7C1ry8="
	dnsPeer2Key      = "/yF0+vCfv+mRR5k0dca0TrGdO/oiNeAI58gToZm5NyI="
	dnsAccountID     = "testingAcc"
	dnsAdminUserID   = "testingAdminUser"
	dnsRegularUserID = "testingRegularUser"
	dnsNSGroup1      = "ns1"
)

func TestGetDNSSettings(t *testing.T) {
	am, err := createDNSManager(t)
	if err != nil {
		t.Error("failed to create account manager")
	}

	account, err := initTestDNSAccount(t, am)
	if err != nil {
		t.Error("failed to init testing account")
	}

	dnsSettings, err := am.GetDNSSettings(account.Id, dnsAdminUserID)
	if err != nil {
		t.Fatalf("Got an error when trying to retrieve the DNS settings with an admin user, err: %s", err)
	}

	if dnsSettings == nil {
		t.Fatal("DNS settings for new accounts shouldn't return nil")
	}

	account.DNSSettings = DNSSettings{
		DisabledManagementGroups: []string{group1ID},
	}

	err = am.Store.SaveAccount(account)
	if err != nil {
		t.Error("failed to save testing account with new DNS settings")
	}

	dnsSettings, err = am.GetDNSSettings(account.Id, dnsAdminUserID)
	if err != nil {
		t.Errorf("Got an error when trying to retrieve the DNS settings with an admin user, err: %s", err)
	}

	if len(dnsSettings.DisabledManagementGroups) != 1 {
		t.Errorf("DNS settings should have one disabled mgmt group, groups: %s", dnsSettings.DisabledManagementGroups)
	}

	_, err = am.GetDNSSettings(account.Id, dnsRegularUserID)
	if err == nil {
		t.Errorf("An error should be returned when getting the DNS settings with a regular user")
	}

	s, ok := status.FromError(err)
	if !ok && s.Type() != status.PermissionDenied {
		t.Errorf("returned error should be Permission Denied, got err: %s", err)
	}
}

func TestSaveDNSSettings(t *testing.T) {
	testCases := []struct {
		name          string
		userID        string
		inputSettings *DNSSettings
		shouldFail    bool
	}{
		{
			name:   "Saving As Admin Should Be OK",
			userID: dnsAdminUserID,
			inputSettings: &DNSSettings{
				DisabledManagementGroups: []string{dnsGroup1ID},
			},
		},
		{
			name:   "Should Not Update Settings As Regular User",
			userID: dnsRegularUserID,
			inputSettings: &DNSSettings{
				DisabledManagementGroups: []string{dnsGroup1ID},
			},
			shouldFail: true,
		},
		{
			name:          "Should Not Update Settings If Input is Nil",
			userID:        dnsAdminUserID,
			inputSettings: nil,
			shouldFail:    true,
		},
		{
			name:   "Should Not Update Settings If Group Is Invalid",
			userID: dnsAdminUserID,
			inputSettings: &DNSSettings{
				DisabledManagementGroups: []string{"non-existing-group"},
			},
			shouldFail: true,
		},
	}
	for _, testCase := range testCases {
		t.Run(testCase.name, func(t *testing.T) {
			am, err := createDNSManager(t)
			if err != nil {
				t.Error("failed to create account manager")
			}

			account, err := initTestDNSAccount(t, am)
			if err != nil {
				t.Error("failed to init testing account")
			}

			err = am.SaveDNSSettings(account.Id, testCase.userID, testCase.inputSettings)
			if err != nil {
				if testCase.shouldFail {
					return
				}
				t.Error(err)
			}

			updatedAccount, err := am.Store.GetAccount(account.Id)
			if err != nil {
				t.Errorf("should be able to retrieve updated account, got err: %s", err)
			}

			require.ElementsMatchf(t, testCase.inputSettings.DisabledManagementGroups, updatedAccount.DNSSettings.DisabledManagementGroups,
				"resulting DNS settings should match input")

		})
	}
}

func TestGetNetworkMap_DNSConfigSync(t *testing.T) {

	am, err := createDNSManager(t)
	if err != nil {
		t.Error("failed to create account manager")
	}

	account, err := initTestDNSAccount(t, am)
	if err != nil {
		t.Error("failed to init testing account")
	}

	peer1, err := account.FindPeerByPubKey(dnsPeer1Key)
	if err != nil {
		t.Error("failed to init testing account")
	}

	peer2, err := account.FindPeerByPubKey(dnsPeer2Key)
	if err != nil {
		t.Error("failed to init testing account")
	}

	newAccountDNSConfig, err := am.GetNetworkMap(peer1.ID)
	require.NoError(t, err)
	require.Len(t, newAccountDNSConfig.DNSConfig.CustomZones, 1, "default DNS config should have one custom zone for peers")
	require.True(t, newAccountDNSConfig.DNSConfig.ServiceEnable, "default DNS config should have local DNS service enabled")
	require.Len(t, newAccountDNSConfig.DNSConfig.NameServerGroups, 0, "updated DNS config should have no nameserver groups since peer 1 is NS for the only existing NS group")

	dnsSettings := account.DNSSettings.Copy()
	dnsSettings.DisabledManagementGroups = append(dnsSettings.DisabledManagementGroups, dnsGroup1ID)
	account.DNSSettings = dnsSettings
	err = am.Store.SaveAccount(account)
	require.NoError(t, err)

	updatedAccountDNSConfig, err := am.GetNetworkMap(peer1.ID)
	require.NoError(t, err)
	require.Len(t, updatedAccountDNSConfig.DNSConfig.CustomZones, 0, "updated DNS config should have no custom zone when peer belongs to a disabled group")
	require.False(t, updatedAccountDNSConfig.DNSConfig.ServiceEnable, "updated DNS config should have local DNS service disabled when peer belongs to a disabled group")
	peer2AccountDNSConfig, err := am.GetNetworkMap(peer2.ID)
	require.NoError(t, err)
	require.Len(t, peer2AccountDNSConfig.DNSConfig.CustomZones, 1, "DNS config should have one custom zone for peers not in the disabled group")
	require.True(t, peer2AccountDNSConfig.DNSConfig.ServiceEnable, "DNS config should have DNS service enabled for peers not in the disabled group")
	require.Len(t, peer2AccountDNSConfig.DNSConfig.NameServerGroups, 1, "updated DNS config should have 1 nameserver groups since peer 2 is part of the group All")
}

func createDNSManager(t *testing.T) (*DefaultAccountManager, error) {
	t.Helper()
	store, err := createDNSStore(t)
	if err != nil {
		return nil, err
	}
	eventStore := &activity.InMemoryEventStore{}
	return BuildManager(store, NewPeersUpdateManager(nil), nil, "", "netbird.test", eventStore, false)
}

func createDNSStore(t *testing.T) (Store, error) {
	t.Helper()
	dataDir := t.TempDir()
	store, err := NewStoreFromJson(dataDir, nil)
	if err != nil {
		return nil, err
	}

	return store, nil
}

func initTestDNSAccount(t *testing.T, am *DefaultAccountManager) (*Account, error) {
	t.Helper()
	peer1 := &nbpeer.Peer{
		Key:  dnsPeer1Key,
		Name: "test-host1@netbird.io",
<<<<<<< HEAD
		Meta: PeerSystemMeta{
			Hostname:      "test-host1@netbird.io",
			GoOS:          "linux",
			Kernel:        "Linux",
			Core:          "21.04",
			Platform:      "x86_64",
			OS:            "Ubuntu",
			WtVersion:     "development",
			UIVersion:     "development",
			Ipv6Supported: false,
=======
		Meta: nbpeer.PeerSystemMeta{
			Hostname:  "test-host1@netbird.io",
			GoOS:      "linux",
			Kernel:    "Linux",
			Core:      "21.04",
			Platform:  "x86_64",
			OS:        "Ubuntu",
			WtVersion: "development",
			UIVersion: "development",
>>>>>>> cba3c549
		},
		DNSLabel: dnsPeer1Key,
	}
	peer2 := &nbpeer.Peer{
		Key:  dnsPeer2Key,
		Name: "test-host2@netbird.io",
<<<<<<< HEAD
		Meta: PeerSystemMeta{
			Hostname:      "test-host2@netbird.io",
			GoOS:          "linux",
			Kernel:        "Linux",
			Core:          "21.04",
			Platform:      "x86_64",
			OS:            "Ubuntu",
			WtVersion:     "development",
			UIVersion:     "development",
			Ipv6Supported: false,
=======
		Meta: nbpeer.PeerSystemMeta{
			Hostname:  "test-host2@netbird.io",
			GoOS:      "linux",
			Kernel:    "Linux",
			Core:      "21.04",
			Platform:  "x86_64",
			OS:        "Ubuntu",
			WtVersion: "development",
			UIVersion: "development",
>>>>>>> cba3c549
		},
		DNSLabel: dnsPeer2Key,
	}

	domain := "example.com"

	account := newAccountWithId(dnsAccountID, dnsAdminUserID, domain)

	account.Users[dnsRegularUserID] = &User{
		Id:   dnsRegularUserID,
		Role: UserRoleUser,
	}

	err := am.Store.SaveAccount(account)
	if err != nil {
		return nil, err
	}

	savedPeer1, _, err := am.AddPeer("", dnsAdminUserID, peer1)
	if err != nil {
		return nil, err
	}
	_, _, err = am.AddPeer("", dnsAdminUserID, peer2)
	if err != nil {
		return nil, err
	}

	account, err = am.Store.GetAccount(account.Id)
	if err != nil {
		return nil, err
	}

	peer1, err = account.FindPeerByPubKey(peer1.Key)
	if err != nil {
		return nil, err
	}

	_, err = account.FindPeerByPubKey(peer2.Key)
	if err != nil {
		return nil, err
	}

	newGroup1 := &Group{
		ID:    dnsGroup1ID,
		Peers: []string{peer1.ID},
		Name:  dnsGroup1ID,
	}

	newGroup2 := &Group{
		ID:   dnsGroup2ID,
		Name: dnsGroup2ID,
	}

	account.Groups[newGroup1.ID] = newGroup1
	account.Groups[newGroup2.ID] = newGroup2

	allGroup, err := account.GetGroupAll()
	if err != nil {
		return nil, err
	}

	account.NameServerGroups[dnsNSGroup1] = &dns.NameServerGroup{
		ID:   dnsNSGroup1,
		Name: "ns-group-1",
		NameServers: []dns.NameServer{{
			IP:     netip.MustParseAddr(savedPeer1.IP.String()),
			NSType: dns.UDPNameServerType,
			Port:   dns.DefaultDNSPort,
		}},
		Primary: true,
		Enabled: true,
		Groups:  []string{allGroup.ID},
	}

	err = am.Store.SaveAccount(account)
	if err != nil {
		return nil, err
	}

	return am.Store.GetAccount(account.Id)
}<|MERGE_RESOLUTION|>--- conflicted
+++ resolved
@@ -212,18 +212,6 @@
 	peer1 := &nbpeer.Peer{
 		Key:  dnsPeer1Key,
 		Name: "test-host1@netbird.io",
-<<<<<<< HEAD
-		Meta: PeerSystemMeta{
-			Hostname:      "test-host1@netbird.io",
-			GoOS:          "linux",
-			Kernel:        "Linux",
-			Core:          "21.04",
-			Platform:      "x86_64",
-			OS:            "Ubuntu",
-			WtVersion:     "development",
-			UIVersion:     "development",
-			Ipv6Supported: false,
-=======
 		Meta: nbpeer.PeerSystemMeta{
 			Hostname:  "test-host1@netbird.io",
 			GoOS:      "linux",
@@ -233,25 +221,13 @@
 			OS:        "Ubuntu",
 			WtVersion: "development",
 			UIVersion: "development",
->>>>>>> cba3c549
+			Ipv6Supported: false,
 		},
 		DNSLabel: dnsPeer1Key,
 	}
 	peer2 := &nbpeer.Peer{
 		Key:  dnsPeer2Key,
 		Name: "test-host2@netbird.io",
-<<<<<<< HEAD
-		Meta: PeerSystemMeta{
-			Hostname:      "test-host2@netbird.io",
-			GoOS:          "linux",
-			Kernel:        "Linux",
-			Core:          "21.04",
-			Platform:      "x86_64",
-			OS:            "Ubuntu",
-			WtVersion:     "development",
-			UIVersion:     "development",
-			Ipv6Supported: false,
-=======
 		Meta: nbpeer.PeerSystemMeta{
 			Hostname:  "test-host2@netbird.io",
 			GoOS:      "linux",
@@ -261,7 +237,7 @@
 			OS:        "Ubuntu",
 			WtVersion: "development",
 			UIVersion: "development",
->>>>>>> cba3c549
+			Ipv6Supported: false,
 		},
 		DNSLabel: dnsPeer2Key,
 	}
