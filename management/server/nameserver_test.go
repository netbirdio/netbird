--- conflicted
+++ resolved
@@ -853,19 +853,11 @@
 		return nil, err
 	}
 
-<<<<<<< HEAD
-	_, _, err = am.AddPeer(context.Background(), "", userID, peer1)
+	_, _, _, err = am.AddPeer(context.Background(), "", userID, peer1)
 	if err != nil {
 		return nil, err
 	}
-	_, _, err = am.AddPeer(context.Background(), "", userID, peer2)
-=======
-	_, _, _, err = am.AddPeer("", userID, peer1)
-	if err != nil {
-		return nil, err
-	}
-	_, _, _, err = am.AddPeer("", userID, peer2)
->>>>>>> 7cb81f1d
+	_, _, _, err = am.AddPeer(context.Background(), "", userID, peer2)
 	if err != nil {
 		return nil, err
 	}
