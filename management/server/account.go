--- conflicted
+++ resolved
@@ -104,9 +104,8 @@
 	accountUpdateLocks               sync.Map
 	updateAccountPeersBufferInterval atomic.Int64
 
-<<<<<<< HEAD
 	loginFilter *loginFilter
-=======
+
 	disableDefaultPolicy bool
 }
 
@@ -120,7 +119,6 @@
 	default:
 		return false
 	}
->>>>>>> dbefa8bd
 }
 
 // getJWTGroupsChanges calculates the changes needed to sync a user's JWT groups.
@@ -215,11 +213,8 @@
 		proxyController:          proxyController,
 		settingsManager:          settingsManager,
 		permissionsManager:       permissionsManager,
-<<<<<<< HEAD
 		loginFilter:              newLoginFilter(),
-=======
 		disableDefaultPolicy:     disableDefaultPolicy,
->>>>>>> dbefa8bd
 	}
 
 	am.startWarmup(ctx)
