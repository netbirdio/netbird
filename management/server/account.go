package server

import (
	"context"
	"errors"
	"fmt"
	"math/rand"
	"net"
	"net/netip"
	"os"
	"reflect"
	"regexp"
	"slices"
	"strings"
	"sync"
	"time"

	"github.com/netbirdio/netbird/shared/auth"

	cacheStore "github.com/eko/gocache/lib/v4/store"
	"github.com/eko/gocache/store/redis/v4"
	"github.com/rs/xid"
	log "github.com/sirupsen/logrus"
	"github.com/vmihailenco/msgpack/v5"
	"golang.org/x/exp/maps"

	nbdns "github.com/netbirdio/netbird/dns"
	"github.com/netbirdio/netbird/formatter/hook"
	"github.com/netbirdio/netbird/management/internals/controllers/network_map"
	nbconfig "github.com/netbirdio/netbird/management/internals/server/config"
	"github.com/netbirdio/netbird/management/server/account"
	"github.com/netbirdio/netbird/management/server/activity"
	nbcache "github.com/netbirdio/netbird/management/server/cache"
	nbcontext "github.com/netbirdio/netbird/management/server/context"
	"github.com/netbirdio/netbird/management/server/geolocation"
	"github.com/netbirdio/netbird/management/server/idp"
	"github.com/netbirdio/netbird/management/server/integrations/integrated_validator"
	"github.com/netbirdio/netbird/management/server/integrations/port_forwarding"
	nbpeer "github.com/netbirdio/netbird/management/server/peer"
	"github.com/netbirdio/netbird/management/server/peers/ephemeral"
	"github.com/netbirdio/netbird/management/server/permissions"
	"github.com/netbirdio/netbird/management/server/permissions/modules"
	"github.com/netbirdio/netbird/management/server/permissions/operations"
	"github.com/netbirdio/netbird/management/server/posture"
	"github.com/netbirdio/netbird/management/server/settings"
	"github.com/netbirdio/netbird/management/server/store"
	"github.com/netbirdio/netbird/management/server/telemetry"
	"github.com/netbirdio/netbird/management/server/types"
	"github.com/netbirdio/netbird/management/server/util"
	"github.com/netbirdio/netbird/route"
	"github.com/netbirdio/netbird/shared/management/status"
)

const (
	peerSchedulerRetryInterval = 3 * time.Second
	emptyUserID                = "empty user ID in claims"
	errorGettingDomainAccIDFmt = "error getting account ID by private domain: %v"
)

type userLoggedInOnce bool

func cacheEntryExpiration() time.Duration {
	r := rand.Intn(int(nbcache.DefaultIDPCacheExpirationMax.Milliseconds()-nbcache.DefaultIDPCacheExpirationMin.Milliseconds())) + int(nbcache.DefaultIDPCacheExpirationMin.Milliseconds())
	return time.Duration(r) * time.Millisecond
}

type DefaultAccountManager struct {
	Store store.Store
	// cacheMux and cacheLoading helps to make sure that only a single cache reload runs at a time per accountID
	cacheMux sync.Mutex
	// cacheLoading keeps the accountIDs that are currently reloading. The accountID has to be removed once cache has been reloaded
	cacheLoading         map[string]chan struct{}
<<<<<<< HEAD
	peersUpdateManager   *PeersUpdateManager
	jobManager           *JobManager
=======
	networkMapController network_map.Controller
>>>>>>> 60f4d5f9
	idpManager           idp.Manager
	cacheManager         *nbcache.AccountUserDataCache
	externalCacheManager nbcache.UserDataCache
	ctx                  context.Context
	eventStore           activity.Store
	geo                  geolocation.Geolocation
	ephemeralManager     ephemeral.Manager

	requestBuffer *AccountRequestBuffer

	proxyController port_forwarding.Controller
	settingsManager settings.Manager

	// config contains the management server configuration
	config *nbconfig.Config

	// singleAccountMode indicates whether the instance has a single account.
	// If true, then every new user will end up under the same account.
	// This value will be set to false if management service has more than one account.
	singleAccountMode bool
	// singleAccountModeDomain is a domain to use in singleAccountMode setup
	singleAccountModeDomain string

	peerLoginExpiry Scheduler

	peerInactivityExpiry Scheduler

	// userDeleteFromIDPEnabled allows to delete user from IDP when user is deleted from account
	userDeleteFromIDPEnabled bool

	integratedPeerValidator integrated_validator.IntegratedValidator

	metrics telemetry.AppMetrics

	permissionsManager permissions.Manager

	disableDefaultPolicy bool
}

var _ account.Manager = (*DefaultAccountManager)(nil)

func isUniqueConstraintError(err error) bool {
	switch {
	case strings.Contains(err.Error(), "(SQLSTATE 23505)"),
		strings.Contains(err.Error(), "Error 1062 (23000)"),
		strings.Contains(err.Error(), "UNIQUE constraint failed"):
		return true

	default:
		return false
	}
}

// getJWTGroupsChanges calculates the changes needed to sync a user's JWT groups.
// Returns a bool indicating if there are changes in the JWT group membership, the updated user AutoGroups,
// newly groups to create and an error if any occurred.
func (am *DefaultAccountManager) getJWTGroupsChanges(user *types.User, groups []*types.Group, groupNames []string) (bool, []string, []*types.Group, error) {
	existedGroupsByName := make(map[string]*types.Group)
	for _, group := range groups {
		existedGroupsByName[group.Name] = group
	}

	newUserAutoGroups, jwtGroupsMap := separateGroups(user.AutoGroups, groups)

	groupsToAdd := util.Difference(groupNames, maps.Keys(jwtGroupsMap))
	groupsToRemove := util.Difference(maps.Keys(jwtGroupsMap), groupNames)

	// If no groups are added or removed, we should not sync account
	if len(groupsToAdd) == 0 && len(groupsToRemove) == 0 {
		return false, nil, nil, nil
	}

	newGroupsToCreate := make([]*types.Group, 0)

	var modified bool
	for _, name := range groupsToAdd {
		group, exists := existedGroupsByName[name]
		if !exists {
			group = &types.Group{
				ID:        xid.New().String(),
				AccountID: user.AccountID,
				Name:      name,
				Issued:    types.GroupIssuedJWT,
			}
			newGroupsToCreate = append(newGroupsToCreate, group)
		}
		if group.Issued == types.GroupIssuedJWT {
			newUserAutoGroups = append(newUserAutoGroups, group.ID)
			modified = true
		}
	}

	for name, id := range jwtGroupsMap {
		if !slices.Contains(groupsToRemove, name) {
			newUserAutoGroups = append(newUserAutoGroups, id)
			continue
		}
		modified = true
	}

	return modified, newUserAutoGroups, newGroupsToCreate, nil
}

// BuildManager creates a new DefaultAccountManager with a provided Store
func BuildManager(
	ctx context.Context,
	config *nbconfig.Config,
	store store.Store,
<<<<<<< HEAD
	peersUpdateManager *PeersUpdateManager,
	jobManager *JobManager,
=======
	networkMapController network_map.Controller,
>>>>>>> 60f4d5f9
	idpManager idp.Manager,
	singleAccountModeDomain string,
	eventStore activity.Store,
	geo geolocation.Geolocation,
	userDeleteFromIDPEnabled bool,
	integratedPeerValidator integrated_validator.IntegratedValidator,
	metrics telemetry.AppMetrics,
	proxyController port_forwarding.Controller,
	settingsManager settings.Manager,
	permissionsManager permissions.Manager,
	disableDefaultPolicy bool,
) (*DefaultAccountManager, error) {
	start := time.Now()
	defer func() {
		log.WithContext(ctx).Debugf("took %v to instantiate account manager", time.Since(start))
	}()

	am := &DefaultAccountManager{
		Store:                    store,
		config:                   config,
		geo:                      geo,
<<<<<<< HEAD
		peersUpdateManager:       peersUpdateManager,
		jobManager:               jobManager,
=======
		networkMapController:     networkMapController,
>>>>>>> 60f4d5f9
		idpManager:               idpManager,
		ctx:                      context.Background(),
		cacheMux:                 sync.Mutex{},
		cacheLoading:             map[string]chan struct{}{},
		eventStore:               eventStore,
		peerLoginExpiry:          NewDefaultScheduler(),
		peerInactivityExpiry:     NewDefaultScheduler(),
		userDeleteFromIDPEnabled: userDeleteFromIDPEnabled,
		integratedPeerValidator:  integratedPeerValidator,
		metrics:                  metrics,
		requestBuffer:            NewAccountRequestBuffer(ctx, store),
		proxyController:          proxyController,
		settingsManager:          settingsManager,
		permissionsManager:       permissionsManager,
		disableDefaultPolicy:     disableDefaultPolicy,
	}

	am.networkMapController.StartWarmup(ctx)

	accountsCounter, err := store.GetAccountsCounter(ctx)
	if err != nil {
		log.WithContext(ctx).Error(err)
	}

	// enable single account mode only if configured by user and number of existing accounts is not grater than 1
	am.singleAccountMode = singleAccountModeDomain != "" && accountsCounter <= 1
	if am.singleAccountMode {
		if !isDomainValid(singleAccountModeDomain) {
			return nil, status.Errorf(status.InvalidArgument, "invalid domain \"%s\" provided for a single account mode. Please review your input for --single-account-mode-domain", singleAccountModeDomain)
		}
		am.singleAccountModeDomain = singleAccountModeDomain
		log.WithContext(ctx).Infof("single account mode enabled, accounts number %d", accountsCounter)
	} else {
		log.WithContext(ctx).Infof("single account mode disabled, accounts number %d", accountsCounter)
	}

	cacheStore, err := nbcache.NewStore(ctx, nbcache.DefaultIDPCacheExpirationMax, nbcache.DefaultIDPCacheCleanupInterval)
	if err != nil {
		return nil, fmt.Errorf("getting cache store: %s", err)
	}
	am.externalCacheManager = nbcache.NewUserDataCache(cacheStore)
	am.cacheManager = nbcache.NewAccountUserDataCache(am.loadAccount, cacheStore)

	if !isNil(am.idpManager) {
		go func() {
			err := am.warmupIDPCache(ctx, cacheStore)
			if err != nil {
				log.WithContext(ctx).Warnf("failed warming up cache due to error: %v", err)
				// todo retry?
				return
			}
		}()
	}

	am.integratedPeerValidator.SetPeerInvalidationListener(func(accountID string, peerIDs []string) {
		am.onPeersInvalidated(ctx, accountID, peerIDs)
	})

	return am, nil
}

func (am *DefaultAccountManager) SetEphemeralManager(em ephemeral.Manager) {
	am.ephemeralManager = em
}

func (am *DefaultAccountManager) GetExternalCacheManager() account.ExternalCacheManager {
	return am.externalCacheManager
}

func (am *DefaultAccountManager) GetIdpManager() idp.Manager {
	return am.idpManager
}

// UpdateAccountSettings updates Account settings.
// Only users with role UserRoleAdmin can update the account.
// User that performs the update has to belong to the account.
// Returns an updated Settings
func (am *DefaultAccountManager) UpdateAccountSettings(ctx context.Context, accountID, userID string, newSettings *types.Settings) (*types.Settings, error) {
	allowed, err := am.permissionsManager.ValidateUserPermissions(ctx, accountID, userID, modules.Settings, operations.Update)
	if err != nil {
		return nil, fmt.Errorf("failed to validate user permissions: %w", err)
	}

	if !allowed {
		return nil, status.NewPermissionDeniedError()
	}

	var oldSettings *types.Settings
	var updateAccountPeers bool
	var groupChangesAffectPeers bool

	err = am.Store.ExecuteInTransaction(ctx, func(transaction store.Store) error {
		var groupsUpdated bool

		oldSettings, err = transaction.GetAccountSettings(ctx, store.LockingStrengthUpdate, accountID)
		if err != nil {
			return err
		}

		if err = am.validateSettingsUpdate(ctx, transaction, newSettings, oldSettings, userID, accountID); err != nil {
			return err
		}

		if oldSettings.NetworkRange != newSettings.NetworkRange {
			if err = am.reallocateAccountPeerIPs(ctx, transaction, accountID, newSettings.NetworkRange); err != nil {
				return err
			}
			updateAccountPeers = true
		}

		if oldSettings.RoutingPeerDNSResolutionEnabled != newSettings.RoutingPeerDNSResolutionEnabled ||
			oldSettings.LazyConnectionEnabled != newSettings.LazyConnectionEnabled ||
			oldSettings.DNSDomain != newSettings.DNSDomain {
			updateAccountPeers = true
		}

		if oldSettings.GroupsPropagationEnabled != newSettings.GroupsPropagationEnabled && newSettings.GroupsPropagationEnabled {
			groupsUpdated, groupChangesAffectPeers, err = propagateUserGroupMemberships(ctx, transaction, accountID)
			if err != nil {
				return err
			}
		}

		if err = transaction.SaveAccountSettings(ctx, accountID, newSettings); err != nil {
			return err
		}

		if updateAccountPeers || groupsUpdated {
			if err = transaction.IncrementNetworkSerial(ctx, accountID); err != nil {
				return err
			}
		}

		return nil
	})
	if err != nil {
		return nil, err
	}

	extraSettingsChanged, err := am.settingsManager.UpdateExtraSettings(ctx, accountID, userID, newSettings.Extra)
	if err != nil {
		return nil, err
	}

	am.handleRoutingPeerDNSResolutionSettings(ctx, oldSettings, newSettings, userID, accountID)
	am.handleLazyConnectionSettings(ctx, oldSettings, newSettings, userID, accountID)
	am.handlePeerLoginExpirationSettings(ctx, oldSettings, newSettings, userID, accountID)
	am.handleGroupsPropagationSettings(ctx, oldSettings, newSettings, userID, accountID)
	if err = am.handleInactivityExpirationSettings(ctx, oldSettings, newSettings, userID, accountID); err != nil {
		return nil, err
	}
	if oldSettings.DNSDomain != newSettings.DNSDomain {
		eventMeta := map[string]any{
			"old_dns_domain": oldSettings.DNSDomain,
			"new_dns_domain": newSettings.DNSDomain,
		}
		am.StoreEvent(ctx, userID, accountID, accountID, activity.AccountDNSDomainUpdated, eventMeta)
	}
	if oldSettings.NetworkRange != newSettings.NetworkRange {
		eventMeta := map[string]any{
			"old_network_range": oldSettings.NetworkRange.String(),
			"new_network_range": newSettings.NetworkRange.String(),
		}
		am.StoreEvent(ctx, userID, accountID, accountID, activity.AccountNetworkRangeUpdated, eventMeta)
	}

	if updateAccountPeers || extraSettingsChanged || groupChangesAffectPeers {
		go am.UpdateAccountPeers(ctx, accountID)
	}

	return newSettings, nil
}

func (am *DefaultAccountManager) validateSettingsUpdate(ctx context.Context, transaction store.Store, newSettings, oldSettings *types.Settings, userID, accountID string) error {
	halfYearLimit := 180 * 24 * time.Hour
	if newSettings.PeerLoginExpiration > halfYearLimit {
		return status.Errorf(status.InvalidArgument, "peer login expiration can't be larger than 180 days")
	}

	if newSettings.PeerLoginExpiration < time.Hour {
		return status.Errorf(status.InvalidArgument, "peer login expiration can't be smaller than one hour")
	}

	if newSettings.DNSDomain != "" && !isDomainValid(newSettings.DNSDomain) {
		return status.Errorf(status.InvalidArgument, "invalid domain \"%s\" provided for DNS domain", newSettings.DNSDomain)
	}

	peers, err := transaction.GetAccountPeers(ctx, store.LockingStrengthNone, accountID, "", "")
	if err != nil {
		return err
	}

	peersMap := make(map[string]*nbpeer.Peer, len(peers))
	for _, peer := range peers {
		peersMap[peer.ID] = peer
	}

	return am.integratedPeerValidator.ValidateExtraSettings(ctx, newSettings.Extra, oldSettings.Extra, peersMap, userID, accountID)
}

func (am *DefaultAccountManager) handleRoutingPeerDNSResolutionSettings(ctx context.Context, oldSettings, newSettings *types.Settings, userID, accountID string) {
	if oldSettings.RoutingPeerDNSResolutionEnabled != newSettings.RoutingPeerDNSResolutionEnabled {
		if newSettings.RoutingPeerDNSResolutionEnabled {
			am.StoreEvent(ctx, userID, accountID, accountID, activity.AccountRoutingPeerDNSResolutionEnabled, nil)
		} else {
			am.StoreEvent(ctx, userID, accountID, accountID, activity.AccountRoutingPeerDNSResolutionDisabled, nil)
		}
	}
}

func (am *DefaultAccountManager) handleLazyConnectionSettings(ctx context.Context, oldSettings, newSettings *types.Settings, userID, accountID string) {
	if oldSettings.LazyConnectionEnabled != newSettings.LazyConnectionEnabled {
		if newSettings.LazyConnectionEnabled {
			am.StoreEvent(ctx, userID, accountID, accountID, activity.AccountLazyConnectionEnabled, nil)
		} else {
			am.StoreEvent(ctx, userID, accountID, accountID, activity.AccountLazyConnectionDisabled, nil)
		}
	}
}

func (am *DefaultAccountManager) handlePeerLoginExpirationSettings(ctx context.Context, oldSettings, newSettings *types.Settings, userID, accountID string) {
	if oldSettings.PeerLoginExpirationEnabled != newSettings.PeerLoginExpirationEnabled {
		event := activity.AccountPeerLoginExpirationEnabled
		if !newSettings.PeerLoginExpirationEnabled {
			event = activity.AccountPeerLoginExpirationDisabled
			am.peerLoginExpiry.Cancel(ctx, []string{accountID})
		} else {
			am.schedulePeerLoginExpiration(ctx, accountID)
		}
		am.StoreEvent(ctx, userID, accountID, accountID, event, nil)
	}

	if oldSettings.PeerLoginExpiration != newSettings.PeerLoginExpiration {
		am.StoreEvent(ctx, userID, accountID, accountID, activity.AccountPeerLoginExpirationDurationUpdated, nil)
		am.peerLoginExpiry.Cancel(ctx, []string{accountID})
		am.schedulePeerLoginExpiration(ctx, accountID)
	}
}

func (am *DefaultAccountManager) handleGroupsPropagationSettings(ctx context.Context, oldSettings, newSettings *types.Settings, userID, accountID string) {
	if oldSettings.GroupsPropagationEnabled != newSettings.GroupsPropagationEnabled {
		if newSettings.GroupsPropagationEnabled {
			am.StoreEvent(ctx, userID, accountID, accountID, activity.UserGroupPropagationEnabled, nil)
		} else {
			am.StoreEvent(ctx, userID, accountID, accountID, activity.UserGroupPropagationDisabled, nil)
		}
	}
}

func (am *DefaultAccountManager) handleInactivityExpirationSettings(ctx context.Context, oldSettings, newSettings *types.Settings, userID, accountID string) error {
	if newSettings.PeerInactivityExpirationEnabled {
		if oldSettings.PeerInactivityExpiration != newSettings.PeerInactivityExpiration {
			am.StoreEvent(ctx, userID, accountID, accountID, activity.AccountPeerInactivityExpirationDurationUpdated, nil)
			am.checkAndSchedulePeerInactivityExpiration(ctx, accountID)
		}
	} else {
		if oldSettings.PeerInactivityExpirationEnabled != newSettings.PeerInactivityExpirationEnabled {
			event := activity.AccountPeerInactivityExpirationEnabled
			if !newSettings.PeerInactivityExpirationEnabled {
				event = activity.AccountPeerInactivityExpirationDisabled
				am.peerInactivityExpiry.Cancel(ctx, []string{accountID})
			} else {
				am.checkAndSchedulePeerInactivityExpiration(ctx, accountID)
			}
			am.StoreEvent(ctx, userID, accountID, accountID, event, nil)
		}
	}

	return nil
}

func (am *DefaultAccountManager) peerLoginExpirationJob(ctx context.Context, accountID string) func() (time.Duration, bool) {
	return func() (time.Duration, bool) {
		//nolint
		ctx := context.WithValue(ctx, nbcontext.AccountIDKey, accountID)
		//nolint
		ctx = context.WithValue(ctx, hook.ExecutionContextKey, fmt.Sprintf("%s-PEER-EXPIRATION", hook.SystemSource))

		expiredPeers, err := am.getExpiredPeers(ctx, accountID)
		if err != nil {
			return peerSchedulerRetryInterval, true
		}

		var peerIDs []string
		for _, peer := range expiredPeers {
			peerIDs = append(peerIDs, peer.ID)
		}

		log.WithContext(ctx).Debugf("discovered %d peers to expire for account %s", len(peerIDs), accountID)

		if err := am.expireAndUpdatePeers(ctx, accountID, expiredPeers); err != nil {
			log.WithContext(ctx).Errorf("failed updating account peers while expiring peers for account %s", accountID)
			return peerSchedulerRetryInterval, true
		}

		return am.getNextPeerExpiration(ctx, accountID)
	}
}

func (am *DefaultAccountManager) schedulePeerLoginExpiration(ctx context.Context, accountID string) {
	if am.peerLoginExpiry.IsSchedulerRunning(accountID) {
		log.WithContext(ctx).Tracef("peer login expiration job for account %s is already scheduled", accountID)
		return
	}
	if nextRun, ok := am.getNextPeerExpiration(ctx, accountID); ok {
		go am.peerLoginExpiry.Schedule(ctx, nextRun, accountID, am.peerLoginExpirationJob(ctx, accountID))
	}
}

// peerInactivityExpirationJob marks login expired for all inactive peers and returns the minimum duration in which the next peer of the account will expire by inactivity if found
func (am *DefaultAccountManager) peerInactivityExpirationJob(ctx context.Context, accountID string) func() (time.Duration, bool) {
	return func() (time.Duration, bool) {
		inactivePeers, err := am.getInactivePeers(ctx, accountID)
		if err != nil {
			log.WithContext(ctx).Errorf("failed getting inactive peers for account %s", accountID)
			return peerSchedulerRetryInterval, true
		}

		var peerIDs []string
		for _, peer := range inactivePeers {
			peerIDs = append(peerIDs, peer.ID)
		}

		log.Debugf("discovered %d peers to expire for account %s", len(peerIDs), accountID)

		if err := am.expireAndUpdatePeers(ctx, accountID, inactivePeers); err != nil {
			log.Errorf("failed updating account peers while expiring peers for account %s", accountID)
			return peerSchedulerRetryInterval, true
		}

		return am.getNextInactivePeerExpiration(ctx, accountID)
	}
}

// checkAndSchedulePeerInactivityExpiration periodically checks for inactive peers to end their sessions
func (am *DefaultAccountManager) checkAndSchedulePeerInactivityExpiration(ctx context.Context, accountID string) {
	am.peerInactivityExpiry.Cancel(ctx, []string{accountID})
	if nextRun, ok := am.getNextInactivePeerExpiration(ctx, accountID); ok {
		go am.peerInactivityExpiry.Schedule(ctx, nextRun, accountID, am.peerInactivityExpirationJob(ctx, accountID))
	}
}

// newAccount creates a new Account with a generated ID and generated default setup keys.
// If ID is already in use (due to collision) we try one more time before returning error
func (am *DefaultAccountManager) newAccount(ctx context.Context, userID, domain string) (*types.Account, error) {
	for i := 0; i < 2; i++ {
		accountId := xid.New().String()

		_, err := am.Store.GetAccount(ctx, accountId)
		statusErr, _ := status.FromError(err)
		switch {
		case err == nil:
			log.WithContext(ctx).Warnf("an account with ID already exists, retrying...")
			continue
		case statusErr.Type() == status.NotFound:
			newAccount := newAccountWithId(ctx, accountId, userID, domain, am.disableDefaultPolicy)
			am.StoreEvent(ctx, userID, newAccount.Id, accountId, activity.AccountCreated, nil)
			return newAccount, nil
		default:
			return nil, err
		}
	}

	return nil, status.Errorf(status.Internal, "error while creating new account")
}

func (am *DefaultAccountManager) warmupIDPCache(ctx context.Context, store cacheStore.StoreInterface) error {
	cold, err := am.isCacheCold(ctx, store)
	if err != nil {
		return err
	}

	if !cold {
		log.WithContext(ctx).Debug("cache already populated, skipping warm up")
		return nil
	}

	if delayStr, ok := os.LookupEnv("NB_IDP_CACHE_WARMUP_DELAY"); ok {
		delay, err := time.ParseDuration(delayStr)
		if err != nil {
			return fmt.Errorf("invalid IDP warmup delay: %w", err)
		}
		time.Sleep(delay)
	}

	userData, err := am.idpManager.GetAllAccounts(ctx)
	if err != nil {
		return err
	}
	log.WithContext(ctx).Infof("%d entries received from IdP management", len(userData))

	// If the Identity Provider does not support writing AppMetadata,
	// in cases like this, we expect it to return all users in an "unset" field.
	// We iterate over the users in the "unset" field, look up their AccountID in our store, and
	// update their AppMetadata with the AccountID.
	if unsetData, ok := userData[idp.UnsetAccountID]; ok {
		for _, user := range unsetData {
			accountID, err := am.Store.GetAccountByUser(ctx, user.ID)
			if err == nil {
				data := userData[accountID.Id]
				if data == nil {
					data = make([]*idp.UserData, 0, 1)
				}

				user.AppMetadata.WTAccountID = accountID.Id

				userData[accountID.Id] = append(data, user)
			}
		}
	}
	delete(userData, idp.UnsetAccountID)

	rcvdUsers := 0
	for accountID, users := range userData {
		rcvdUsers += len(users)
		err = am.cacheManager.Set(am.ctx, accountID, users, cacheEntryExpiration())
		if err != nil {
			return err
		}
	}
	log.WithContext(ctx).Infof("warmed up IDP cache with %d entries for %d accounts", rcvdUsers, len(userData))
	return nil
}

// isCacheCold checks if the cache needs warming up.
func (am *DefaultAccountManager) isCacheCold(ctx context.Context, store cacheStore.StoreInterface) (bool, error) {
	if store.GetType() != redis.RedisType {
		return true, nil
	}

	accountID, err := am.Store.GetAnyAccountID(ctx)
	if err != nil {
		if sErr, ok := status.FromError(err); ok && sErr.Type() == status.NotFound {
			return true, nil
		}
		return false, err
	}

	_, err = store.Get(ctx, accountID)
	if err == nil {
		return false, nil
	}

	if notFoundErr := new(cacheStore.NotFound); errors.As(err, &notFoundErr) {
		return true, nil
	}

	return false, fmt.Errorf("failed to check cache: %w", err)
}

// DeleteAccount deletes an account and all its users from local store and from the remote IDP if the requester is an admin and account owner
func (am *DefaultAccountManager) DeleteAccount(ctx context.Context, accountID, userID string) error {
	account, err := am.Store.GetAccount(ctx, accountID)
	if err != nil {
		return err
	}

	allowed, err := am.permissionsManager.ValidateUserPermissions(ctx, accountID, userID, modules.Accounts, operations.Delete)
	if err != nil {
		return fmt.Errorf("failed to validate user permissions: %w", err)
	}

	if !allowed {
		return status.Errorf(status.PermissionDenied, "user is not allowed to delete account. Only account owner can delete account")
	}

	userInfosMap, err := am.BuildUserInfosForAccount(ctx, accountID, userID, maps.Values(account.Users))
	if err != nil {
		return status.Errorf(status.Internal, "failed to build user infos for account %s: %v", accountID, err)
	}

	for _, otherUser := range account.Users {
		if otherUser.Id == userID {
			continue
		}

		if otherUser.IsServiceUser {
			err = am.deleteServiceUser(ctx, accountID, userID, otherUser)
			if err != nil {
				return err
			}
			continue
		}

		userInfo, ok := userInfosMap[otherUser.Id]
		if !ok {
			return status.Errorf(status.NotFound, "user info not found for user %s", otherUser.Id)
		}

		_, deleteUserErr := am.deleteRegularUser(ctx, accountID, userID, userInfo)
		if deleteUserErr != nil {
			return deleteUserErr
		}
	}

	userInfo, ok := userInfosMap[userID]
	if ok {
		_, err = am.deleteRegularUser(ctx, accountID, userID, userInfo)
		if err != nil {
			log.WithContext(ctx).Errorf("failed deleting user %s. error: %s", userID, err)
			return err
		}
	}

	err = am.Store.DeleteAccount(ctx, account)
	if err != nil {
		log.WithContext(ctx).Errorf("failed deleting account %s. error: %s", accountID, err)
		return err
	}
	// cancel peer login expiry job
	am.peerLoginExpiry.Cancel(ctx, []string{account.Id})

	meta := map[string]any{"account_id": account.Id, "domain": account.Domain, "created_at": account.CreatedAt}
	am.StoreEvent(ctx, userID, accountID, accountID, activity.AccountDeleted, meta)

	log.WithContext(ctx).Debugf("account %s deleted", accountID)
	return nil
}

// AccountExists checks if an account exists.
func (am *DefaultAccountManager) AccountExists(ctx context.Context, accountID string) (bool, error) {
	return am.Store.AccountExists(ctx, store.LockingStrengthNone, accountID)
}

// GetAccountIDByUserID retrieves the account ID based on the userID provided.
// If user does have an account, it returns the user's account ID.
// If the user doesn't have an account, it creates one using the provided domain.
// Returns the account ID or an error if none is found or created.
func (am *DefaultAccountManager) GetAccountIDByUserID(ctx context.Context, userID, domain string) (string, error) {
	if userID == "" {
		return "", status.Errorf(status.NotFound, "no valid userID provided")
	}

	accountID, err := am.Store.GetAccountIDByUserID(ctx, store.LockingStrengthNone, userID)
	if err != nil {
		if s, ok := status.FromError(err); ok && s.Type() == status.NotFound {
			account, err := am.GetOrCreateAccountByUser(ctx, userID, domain)
			if err != nil {
				return "", status.Errorf(status.NotFound, "account not found or created for user id: %s", userID)
			}

			if err = am.addAccountIDToIDPAppMeta(ctx, userID, account.Id); err != nil {
				return "", err
			}
			return account.Id, nil
		}
		return "", err
	}
	return accountID, nil
}

func isNil(i idp.Manager) bool {
	return i == nil || reflect.ValueOf(i).IsNil()
}

// addAccountIDToIDPAppMeta update user's  app metadata in idp manager
func (am *DefaultAccountManager) addAccountIDToIDPAppMeta(ctx context.Context, userID string, accountID string) error {
	if !isNil(am.idpManager) {
		// user can be nil if it wasn't found (e.g., just created)
		user, err := am.lookupUserInCache(ctx, userID, accountID)
		if err != nil {
			return err
		}

		if user != nil && user.AppMetadata.WTAccountID == accountID {
			// it was already set, so we skip the unnecessary update
			log.WithContext(ctx).Debugf("skipping IDP App Meta update because accountID %s has been already set for user %s",
				accountID, userID)
			return nil
		}

		err = am.idpManager.UpdateUserAppMetadata(ctx, userID, idp.AppMetadata{WTAccountID: accountID})
		if err != nil {
			return status.Errorf(status.Internal, "updating user's app metadata failed with: %v", err)
		}
		// refresh cache to reflect the update
		_, err = am.refreshCache(ctx, accountID)
		if err != nil {
			return err
		}
	}
	return nil
}

func (am *DefaultAccountManager) loadAccount(ctx context.Context, accountID any) (any, []cacheStore.Option, error) {
	log.WithContext(ctx).Debugf("account %s not found in cache, reloading", accountID)
	accountIDString := fmt.Sprintf("%v", accountID)

	accountUsers, err := am.Store.GetAccountUsers(ctx, store.LockingStrengthNone, accountIDString)
	if err != nil {
		return nil, nil, err
	}

	userData, err := am.idpManager.GetAccount(ctx, accountIDString)
	if err != nil {
		return nil, nil, err
	}
	log.WithContext(ctx).Debugf("%d entries received from IdP management for account %s", len(userData), accountIDString)

	dataMap := make(map[string]*idp.UserData, len(userData))
	for _, datum := range userData {
		dataMap[datum.ID] = datum
	}

	matchedUserData := make([]*idp.UserData, 0)
	for _, user := range accountUsers {
		if user.IsServiceUser {
			continue
		}
		datum, ok := dataMap[user.Id]
		if !ok {
			log.WithContext(ctx).Warnf("user %s not found in IDP", user.Id)
			continue
		}
		matchedUserData = append(matchedUserData, datum)
	}

	data, err := msgpack.Marshal(matchedUserData)
	if err != nil {
		return nil, nil, err
	}

	return data, []cacheStore.Option{cacheStore.WithExpiration(cacheEntryExpiration())}, nil
}

func (am *DefaultAccountManager) lookupUserInCacheByEmail(ctx context.Context, email string, accountID string) (*idp.UserData, error) {
	data, err := am.getAccountFromCache(ctx, accountID, false)
	if err != nil {
		return nil, err
	}

	for _, datum := range data {
		if datum.Email == email {
			return datum, nil
		}
	}

	return nil, nil //nolint:nilnil
}

// lookupUserInCache looks up user in the IdP cache and returns it. If the user wasn't found, the function returns nil
func (am *DefaultAccountManager) lookupUserInCache(ctx context.Context, userID string, accountID string) (*idp.UserData, error) {
	accountUsers, err := am.Store.GetAccountUsers(ctx, store.LockingStrengthNone, accountID)
	if err != nil {
		return nil, err
	}

	users := make(map[string]userLoggedInOnce, len(accountUsers))
	// ignore service users and users provisioned by integrations than are never logged in
	for _, user := range accountUsers {
		if user.IsServiceUser {
			continue
		}
		if user.Issued == types.UserIssuedIntegration {
			continue
		}
		users[user.Id] = userLoggedInOnce(!user.GetLastLogin().IsZero())
	}
	log.WithContext(ctx).Debugf("looking up user %s of account %s in cache", userID, accountID)
	userData, err := am.lookupCache(ctx, users, accountID)
	if err != nil {
		return nil, err
	}

	for _, datum := range userData {
		if datum.ID == userID {
			return datum, nil
		}
	}

	// add extra check on external cache manager. We may get to this point when the user is not yet findable in IDP,
	// or it didn't have its metadata updated with am.addAccountIDToIDPAppMeta
	user, err := am.Store.GetUserByUserID(ctx, store.LockingStrengthNone, userID)
	if err != nil {
		log.WithContext(ctx).Errorf("failed finding user %s in account %s", userID, accountID)
		return nil, err
	}

	key := user.IntegrationReference.CacheKey(accountID, userID)
	ud, err := am.externalCacheManager.Get(am.ctx, key)
	if err != nil {
		log.WithContext(ctx).Debugf("failed to get externalCache for key: %s, error: %s", key, err)
	}

	return ud, nil
}

func (am *DefaultAccountManager) refreshCache(ctx context.Context, accountID string) ([]*idp.UserData, error) {
	return am.getAccountFromCache(ctx, accountID, true)
}

// getAccountFromCache returns user data for a given account ensuring that cache load happens only once
func (am *DefaultAccountManager) getAccountFromCache(ctx context.Context, accountID string, forceReload bool) ([]*idp.UserData, error) {
	am.cacheMux.Lock()
	loadingChan := am.cacheLoading[accountID]
	if loadingChan == nil {
		loadingChan = make(chan struct{})
		am.cacheLoading[accountID] = loadingChan
		am.cacheMux.Unlock()

		defer func() {
			am.cacheMux.Lock()
			delete(am.cacheLoading, accountID)
			close(loadingChan)
			am.cacheMux.Unlock()
		}()

		if forceReload {
			err := am.cacheManager.Delete(am.ctx, accountID)
			if err != nil {
				return nil, err
			}
		}

		return am.cacheManager.Get(am.ctx, accountID)
	}
	am.cacheMux.Unlock()

	log.WithContext(ctx).Debugf("one request to get account %s is already running", accountID)

	select {
	case <-loadingChan:
		// channel has been closed meaning cache was loaded => simply return from cache
		return am.cacheManager.Get(am.ctx, accountID)
	case <-time.After(5 * time.Second):
		return nil, fmt.Errorf("timeout while waiting for account %s cache to reload", accountID)
	}
}

func (am *DefaultAccountManager) lookupCache(ctx context.Context, accountUsers map[string]userLoggedInOnce, accountID string) ([]*idp.UserData, error) {
	var data []*idp.UserData
	var err error

	maxAttempts := 2

	data, err = am.getAccountFromCache(ctx, accountID, false)
	if err != nil {
		return nil, err
	}

	for attempt := 1; attempt <= maxAttempts; attempt++ {
		if am.isCacheFresh(ctx, accountUsers, data) {
			return data, nil
		}

		if attempt > 1 {
			time.Sleep(200 * time.Millisecond)
		}

		log.WithContext(ctx).Infof("refreshing cache for account %s", accountID)
		data, err = am.refreshCache(ctx, accountID)
		if err != nil {
			return nil, err
		}

		if attempt == maxAttempts {
			log.WithContext(ctx).Warnf("cache for account %s reached maximum refresh attempts (%d)", accountID, maxAttempts)
		}
	}

	return data, nil
}

// isCacheFresh checks if the cache is refreshed already by comparing the accountUsers with the cache data by user count and user invite status
func (am *DefaultAccountManager) isCacheFresh(ctx context.Context, accountUsers map[string]userLoggedInOnce, data []*idp.UserData) bool {
	userDataMap := make(map[string]*idp.UserData, len(data))
	for _, datum := range data {
		userDataMap[datum.ID] = datum
	}

	// the accountUsers ID list of non integration users from store, we check if cache has all of them
	// as result of for loop knownUsersCount will have number of users are not presented in the cashed
	knownUsersCount := len(accountUsers)
	for user, loggedInOnce := range accountUsers {
		if datum, ok := userDataMap[user]; ok {
			// check if the matching user data has a pending invite and if the user has logged in once, forcing the cache to be refreshed
			if datum.AppMetadata.WTPendingInvite != nil && *datum.AppMetadata.WTPendingInvite && loggedInOnce == true { //nolint:gosimple
				log.WithContext(ctx).Infof("user %s has a pending invite and has logged in once, cache invalid", user)
				return false
			}
			knownUsersCount--
			continue
		}
		log.WithContext(ctx).Debugf("cache doesn't know about %s user", user)
	}

	// if we know users that are not yet in cache more likely cache is outdated
	if knownUsersCount > 0 {
		log.WithContext(ctx).Infof("cache invalid. Users unknown to the cache: %d", knownUsersCount)
		return false
	}

	return true
}

func (am *DefaultAccountManager) removeUserFromCache(ctx context.Context, accountID, userID string) error {
	data, err := am.getAccountFromCache(ctx, accountID, false)
	if err != nil {
		return err
	}

	for i, datum := range data {
		if datum.ID == userID {
			data = append(data[:i], data[i+1:]...)
			break
		}
	}

	return am.cacheManager.Set(am.ctx, accountID, data, cacheEntryExpiration())
}

// updateAccountDomainAttributesIfNotUpToDate updates the account domain attributes if they are not up to date and then, saves the account changes
func (am *DefaultAccountManager) updateAccountDomainAttributesIfNotUpToDate(ctx context.Context, accountID string, userAuth auth.UserAuth,
	primaryDomain bool,
) error {
	if userAuth.Domain == "" {
		log.WithContext(ctx).Errorf("claims don't contain a valid domain, skipping domain attributes update. Received claims: %v", userAuth)
		return nil
	}

	accountDomain, domainCategory, err := am.Store.GetAccountDomainAndCategory(ctx, store.LockingStrengthNone, accountID)
	if err != nil {
		log.WithContext(ctx).Errorf("error getting account domain and category: %v", err)
		return err
	}

	if domainIsUpToDate(accountDomain, domainCategory, userAuth) {
		return nil
	}

	user, err := am.Store.GetUserByUserID(ctx, store.LockingStrengthNone, userAuth.UserId)
	if err != nil {
		log.WithContext(ctx).Errorf("error getting user: %v", err)
		return err
	}

	newDomain := accountDomain
	newCategoty := domainCategory

	lowerDomain := strings.ToLower(userAuth.Domain)
	if accountDomain != lowerDomain && user.HasAdminPower() {
		newDomain = lowerDomain
	}

	if accountDomain == lowerDomain {
		newCategoty = userAuth.DomainCategory
	}

	return am.Store.UpdateAccountDomainAttributes(ctx, accountID, newDomain, newCategoty, primaryDomain)
}

// handleExistingUserAccount handles existing User accounts and update its domain attributes.
// If there is no primary domain account yet, we set the account as primary for the domain. Otherwise,
// we compare the account's ID with the domain account ID, and if they don't match, we set the account as
// non-primary account for the domain. We don't merge accounts at this stage, because of cases when a domain
// was previously unclassified or classified as public so N users that logged int that time, has they own account
// and peers that shouldn't be lost.
func (am *DefaultAccountManager) handleExistingUserAccount(
	ctx context.Context,
	userAccountID string,
	domainAccountID string,
	userAuth auth.UserAuth,
) error {
	primaryDomain := domainAccountID == "" || userAccountID == domainAccountID
	err := am.updateAccountDomainAttributesIfNotUpToDate(ctx, userAccountID, userAuth, primaryDomain)
	if err != nil {
		return err
	}

	// we should register the account ID to this user's metadata in our IDP manager
	err = am.addAccountIDToIDPAppMeta(ctx, userAuth.UserId, userAccountID)
	if err != nil {
		return err
	}

	return nil
}

// addNewPrivateAccount validates if there is an existing primary account for the domain, if so it adds the new user to that account,
// otherwise it will create a new account and make it primary account for the domain.
func (am *DefaultAccountManager) addNewPrivateAccount(ctx context.Context, domainAccountID string, userAuth auth.UserAuth) (string, error) {
	if userAuth.UserId == "" {
		return "", fmt.Errorf("user ID is empty")
	}

	lowerDomain := strings.ToLower(userAuth.Domain)

	newAccount, err := am.newAccount(ctx, userAuth.UserId, lowerDomain)
	if err != nil {
		return "", err
	}

	newAccount.Domain = lowerDomain
	newAccount.DomainCategory = userAuth.DomainCategory
	newAccount.IsDomainPrimaryAccount = true

	err = am.Store.SaveAccount(ctx, newAccount)
	if err != nil {
		return "", err
	}

	err = am.addAccountIDToIDPAppMeta(ctx, userAuth.UserId, newAccount.Id)
	if err != nil {
		return "", err
	}

	am.StoreEvent(ctx, userAuth.UserId, userAuth.UserId, newAccount.Id, activity.UserJoined, nil)

	return newAccount.Id, nil
}

func (am *DefaultAccountManager) addNewUserToDomainAccount(ctx context.Context, domainAccountID string, userAuth auth.UserAuth) (string, error) {
	newUser := types.NewRegularUser(userAuth.UserId)
	newUser.AccountID = domainAccountID

	settings, err := am.Store.GetAccountSettings(ctx, store.LockingStrengthNone, domainAccountID)
	if err != nil {
		return "", err
	}

	if settings != nil && settings.Extra != nil && settings.Extra.UserApprovalRequired {
		newUser.Blocked = true
		newUser.PendingApproval = true
	}

	err = am.Store.SaveUser(ctx, newUser)
	if err != nil {
		return "", err
	}

	err = am.addAccountIDToIDPAppMeta(ctx, userAuth.UserId, domainAccountID)
	if err != nil {
		return "", err
	}

	if newUser.PendingApproval {
		am.StoreEvent(ctx, userAuth.UserId, userAuth.UserId, domainAccountID, activity.UserJoined, map[string]any{"pending_approval": true})
	} else {
		am.StoreEvent(ctx, userAuth.UserId, userAuth.UserId, domainAccountID, activity.UserJoined, nil)
	}

	return domainAccountID, nil
}

// redeemInvite checks whether user has been invited and redeems the invite
func (am *DefaultAccountManager) redeemInvite(ctx context.Context, accountID string, userID string) error {
	// only possible with the enabled IdP manager
	if am.idpManager == nil {
		log.WithContext(ctx).Warnf("invites only work with enabled IdP manager")
		return nil
	}

	user, err := am.lookupUserInCache(ctx, userID, accountID)
	if err != nil {
		return err
	}

	if user == nil {
		return status.Errorf(status.NotFound, "user %s not found in the IdP", userID)
	}

	if user.AppMetadata.WTPendingInvite != nil && *user.AppMetadata.WTPendingInvite {
		log.WithContext(ctx).Infof("redeeming invite for user %s account %s", userID, accountID)
		// User has already logged in, meaning that IdP should have set wt_pending_invite to false.
		// Our job is to just reload cache.
		go func() {
			_, err = am.refreshCache(ctx, accountID)
			if err != nil {
				log.WithContext(ctx).Warnf("failed reloading cache when redeeming user %s under account %s", userID, accountID)
				return
			}
			log.WithContext(ctx).Debugf("user %s of account %s redeemed invite", user.ID, accountID)
			am.StoreEvent(ctx, userID, userID, accountID, activity.UserJoined, nil)
		}()
	}

	return nil
}

// GetAccount returns an account associated with this account ID.
func (am *DefaultAccountManager) GetAccount(ctx context.Context, accountID string) (*types.Account, error) {
	return am.Store.GetAccount(ctx, accountID)
}

// GetAccountByID returns an account associated with this account ID.
func (am *DefaultAccountManager) GetAccountByID(ctx context.Context, accountID string, userID string) (*types.Account, error) {
	allowed, err := am.permissionsManager.ValidateUserPermissions(ctx, accountID, userID, modules.Accounts, operations.Read)
	if err != nil {
		return nil, status.NewPermissionValidationError(err)
	}
	if !allowed {
		return nil, status.NewPermissionDeniedError()
	}

	return am.Store.GetAccount(ctx, accountID)
}

// GetAccountMeta returns the account metadata associated with this account ID.
func (am *DefaultAccountManager) GetAccountMeta(ctx context.Context, accountID string, userID string) (*types.AccountMeta, error) {
	allowed, err := am.permissionsManager.ValidateUserPermissions(ctx, accountID, userID, modules.Accounts, operations.Read)
	if err != nil {
		return nil, status.NewPermissionValidationError(err)
	}
	if !allowed {
		return nil, status.NewPermissionDeniedError()
	}

	return am.Store.GetAccountMeta(ctx, store.LockingStrengthNone, accountID)
}

// GetAccountOnboarding retrieves the onboarding information for a specific account.
func (am *DefaultAccountManager) GetAccountOnboarding(ctx context.Context, accountID string, userID string) (*types.AccountOnboarding, error) {
	allowed, err := am.permissionsManager.ValidateUserPermissions(ctx, accountID, userID, modules.Accounts, operations.Read)
	if err != nil {
		return nil, status.NewPermissionValidationError(err)
	}

	if !allowed {
		return nil, status.NewPermissionDeniedError()
	}

	onboarding, err := am.Store.GetAccountOnboarding(ctx, accountID)
	if err != nil && err.Error() != status.NewAccountOnboardingNotFoundError(accountID).Error() {
		log.Errorf("failed to get account onboarding for account %s: %v", accountID, err)
		return nil, err
	}

	if onboarding == nil {
		onboarding = &types.AccountOnboarding{
			AccountID: accountID,
		}
	}

	return onboarding, nil
}

func (am *DefaultAccountManager) UpdateAccountOnboarding(ctx context.Context, accountID, userID string, newOnboarding *types.AccountOnboarding) (*types.AccountOnboarding, error) {
	allowed, err := am.permissionsManager.ValidateUserPermissions(ctx, accountID, userID, modules.Settings, operations.Update)
	if err != nil {
		return nil, fmt.Errorf("failed to validate user permissions: %w", err)
	}

	if !allowed {
		return nil, status.NewPermissionDeniedError()
	}

	oldOnboarding, err := am.Store.GetAccountOnboarding(ctx, accountID)
	if err != nil && err.Error() != status.NewAccountOnboardingNotFoundError(accountID).Error() {
		return nil, fmt.Errorf("failed to get account onboarding: %w", err)
	}

	if oldOnboarding == nil {
		oldOnboarding = &types.AccountOnboarding{
			AccountID: accountID,
		}
	}

	if newOnboarding == nil {
		return oldOnboarding, nil
	}

	if oldOnboarding.IsEqual(*newOnboarding) {
		log.WithContext(ctx).Debugf("no changes in onboarding for account %s", accountID)
		return oldOnboarding, nil
	}

	newOnboarding.AccountID = accountID
	err = am.Store.SaveAccountOnboarding(ctx, newOnboarding)
	if err != nil {
		return nil, fmt.Errorf("failed to update account onboarding: %w", err)
	}

	return newOnboarding, nil
}

func (am *DefaultAccountManager) GetAccountIDFromUserAuth(ctx context.Context, userAuth auth.UserAuth) (string, string, error) {
	if userAuth.UserId == "" {
		return "", "", errors.New(emptyUserID)
	}
	if am.singleAccountMode && am.singleAccountModeDomain != "" {
		// This section is mostly related to self-hosted installations.
		// We override incoming domain claims to group users under a single account.
		userAuth.Domain = am.singleAccountModeDomain
		userAuth.DomainCategory = types.PrivateCategory
		log.WithContext(ctx).Debugf("overriding JWT Domain and DomainCategory claims since single account mode is enabled")
	}

	accountID, err := am.getAccountIDWithAuthorizationClaims(ctx, userAuth)
	if err != nil {
		return "", "", err
	}

	user, err := am.Store.GetUserByUserID(ctx, store.LockingStrengthNone, userAuth.UserId)
	if err != nil {
		// this is not really possible because we got an account by user ID
		return "", "", status.Errorf(status.NotFound, "user %s not found", userAuth.UserId)
	}

	if userAuth.IsChild {
		return accountID, user.Id, nil
	}

	if err := am.permissionsManager.ValidateAccountAccess(ctx, accountID, user, false); err != nil {
		return "", "", err
	}

	if !user.IsServiceUser && userAuth.Invited {
		err = am.redeemInvite(ctx, accountID, user.Id)
		if err != nil {
			return "", "", err
		}
	}

	return accountID, user.Id, nil
}

// syncJWTGroups processes the JWT groups for a user, updates the account based on the groups,
// and propagates changes to peers if group propagation is enabled.
// requires userAuth to have been ValidateAndParseToken and EnsureUserAccessByJWTGroups by the AuthManager
func (am *DefaultAccountManager) SyncUserJWTGroups(ctx context.Context, userAuth auth.UserAuth) error {
	if userAuth.IsChild || userAuth.IsPAT {
		return nil
	}

	settings, err := am.Store.GetAccountSettings(ctx, store.LockingStrengthNone, userAuth.AccountId)
	if err != nil {
		return err
	}

	if settings == nil || !settings.JWTGroupsEnabled {
		return nil
	}

	if settings.JWTGroupsClaimName == "" {
		log.WithContext(ctx).Debugf("JWT groups are enabled but no claim name is set")
		return nil
	}

	var addNewGroups []string
	var removeOldGroups []string
	var hasChanges bool
	var user *types.User
	err = am.Store.ExecuteInTransaction(ctx, func(transaction store.Store) error {
		user, err = transaction.GetUserByUserID(ctx, store.LockingStrengthNone, userAuth.UserId)
		if err != nil {
			return fmt.Errorf("error getting user: %w", err)
		}

		groups, err := transaction.GetAccountGroups(ctx, store.LockingStrengthNone, userAuth.AccountId)
		if err != nil {
			return fmt.Errorf("error getting account groups: %w", err)
		}

		changed, updatedAutoGroups, newGroupsToCreate, err := am.getJWTGroupsChanges(user, groups, userAuth.Groups)
		if err != nil {
			return fmt.Errorf("error getting JWT groups changes: %w", err)
		}

		hasChanges = changed
		// skip update if no changes
		if !changed {
			return nil
		}

		if err = transaction.CreateGroups(ctx, userAuth.AccountId, newGroupsToCreate); err != nil {
			return fmt.Errorf("error saving groups: %w", err)
		}

		addNewGroups = util.Difference(updatedAutoGroups, user.AutoGroups)
		removeOldGroups = util.Difference(user.AutoGroups, updatedAutoGroups)

		user.AutoGroups = updatedAutoGroups
		if err = transaction.SaveUser(ctx, user); err != nil {
			return fmt.Errorf("error saving user: %w", err)
		}

		// Propagate changes to peers if group propagation is enabled
		if settings.GroupsPropagationEnabled {
			peers, err := transaction.GetUserPeers(ctx, store.LockingStrengthNone, userAuth.AccountId, userAuth.UserId)
			if err != nil {
				return fmt.Errorf("error getting user peers: %w", err)
			}

			for _, peer := range peers {
				for _, g := range addNewGroups {
					if err := transaction.AddPeerToGroup(ctx, userAuth.AccountId, peer.ID, g); err != nil {
						return fmt.Errorf("error adding peer %s to group %s: %w", peer.ID, g, err)
					}
				}
				for _, g := range removeOldGroups {
					if err := transaction.RemovePeerFromGroup(ctx, peer.ID, g); err != nil {
						return fmt.Errorf("error removing peer %s from group %s: %w", peer.ID, g, err)
					}
				}
			}

			if err = transaction.IncrementNetworkSerial(ctx, userAuth.AccountId); err != nil {
				return fmt.Errorf("error incrementing network serial: %w", err)
			}
		}

		return nil
	})
	if err != nil {
		return err
	}

	if !hasChanges {
		return nil
	}

	for _, g := range addNewGroups {
		group, err := am.Store.GetGroupByID(ctx, store.LockingStrengthNone, userAuth.AccountId, g)
		if err != nil {
			log.WithContext(ctx).Debugf("group %s not found while saving user activity event of account %s", g, userAuth.AccountId)
		} else {
			meta := map[string]any{
				"group": group.Name, "group_id": group.ID,
				"is_service_user": user.IsServiceUser, "user_name": user.ServiceUserName,
			}
			am.StoreEvent(ctx, user.Id, user.Id, userAuth.AccountId, activity.GroupAddedToUser, meta)
		}
	}

	for _, g := range removeOldGroups {
		group, err := am.Store.GetGroupByID(ctx, store.LockingStrengthNone, userAuth.AccountId, g)
		if err != nil {
			log.WithContext(ctx).Debugf("group %s not found while saving user activity event of account %s", g, userAuth.AccountId)
		} else {
			meta := map[string]any{
				"group": group.Name, "group_id": group.ID,
				"is_service_user": user.IsServiceUser, "user_name": user.ServiceUserName,
			}
			am.StoreEvent(ctx, user.Id, user.Id, userAuth.AccountId, activity.GroupRemovedFromUser, meta)
		}
	}

	if settings.GroupsPropagationEnabled {
		removedGroupAffectsPeers, err := areGroupChangesAffectPeers(ctx, am.Store, userAuth.AccountId, removeOldGroups)
		if err != nil {
			return err
		}

		newGroupsAffectsPeers, err := areGroupChangesAffectPeers(ctx, am.Store, userAuth.AccountId, addNewGroups)
		if err != nil {
			return err
		}

		if removedGroupAffectsPeers || newGroupsAffectsPeers {
			log.WithContext(ctx).Tracef("user %s: JWT group membership changed, updating account peers", userAuth.UserId)
			am.BufferUpdateAccountPeers(ctx, userAuth.AccountId)
		}
	}

	return nil
}

// getAccountIDWithAuthorizationClaims retrieves an account ID using JWT Claims.
// if domain is not private or domain is invalid, it will return the account ID by user ID.
// if domain is of the PrivateCategory category, it will evaluate
// if account is new, existing or if there is another account with the same domain
//
// Use cases:
//
// New user + New account + New domain -> create account, user role = owner (if private domain, index domain)
//
// New user + New account + Existing Private Domain -> add user to the existing account, user role = user (not admin)
//
// New user + New account + Existing Public Domain -> create account, user role = owner
//
// Existing user + Existing account + Existing Domain -> Nothing changes (if private, index domain)
//
// Existing user + Existing account + Existing Indexed Domain -> Nothing changes
//
// Existing user + Existing account + Existing domain reclassified Domain as private -> Nothing changes (index domain)
//
// UserAuth IsChild -> checks that account exists
func (am *DefaultAccountManager) getAccountIDWithAuthorizationClaims(ctx context.Context, userAuth auth.UserAuth) (string, error) {
	log.WithContext(ctx).Tracef("getting account with authorization claims. User ID: \"%s\", Account ID: \"%s\", Domain: \"%s\", Domain Category: \"%s\"",
		userAuth.UserId, userAuth.AccountId, userAuth.Domain, userAuth.DomainCategory)

	if userAuth.UserId == "" {
		return "", errors.New(emptyUserID)
	}

	if userAuth.IsChild {
		exists, err := am.Store.AccountExists(ctx, store.LockingStrengthNone, userAuth.AccountId)
		if err != nil || !exists {
			return "", err
		}
		return userAuth.AccountId, nil
	}

	if userAuth.DomainCategory != types.PrivateCategory || !isDomainValid(userAuth.Domain) {
		return am.GetAccountIDByUserID(ctx, userAuth.UserId, userAuth.Domain)
	}

	if userAuth.AccountId != "" {
		return am.handlePrivateAccountWithIDFromClaim(ctx, userAuth)
	}

	// We checked if the domain has a primary account already
	domainAccountID, cancel, err := am.getPrivateDomainWithGlobalLock(ctx, userAuth.Domain)
	if cancel != nil {
		defer cancel()
	}
	if err != nil {
		return "", err
	}

	userAccountID, err := am.Store.GetAccountIDByUserID(ctx, store.LockingStrengthNone, userAuth.UserId)
	if handleNotFound(err) != nil {
		log.WithContext(ctx).Errorf("error getting account ID by user ID: %v", err)
		return "", err
	}

	if userAccountID != "" {
		if err = am.handleExistingUserAccount(ctx, userAccountID, domainAccountID, userAuth); err != nil {
			return "", err
		}

		return userAccountID, nil
	}

	if domainAccountID != "" {
		return am.addNewUserToDomainAccount(ctx, domainAccountID, userAuth)
	}

	return am.addNewPrivateAccount(ctx, domainAccountID, userAuth)
}
func (am *DefaultAccountManager) getPrivateDomainWithGlobalLock(ctx context.Context, domain string) (string, context.CancelFunc, error) {
	domainAccountID, err := am.Store.GetAccountIDByPrivateDomain(ctx, store.LockingStrengthNone, domain)
	if handleNotFound(err) != nil {

		log.WithContext(ctx).Errorf(errorGettingDomainAccIDFmt, err)
		return "", nil, err
	}

	if domainAccountID != "" {
		return domainAccountID, nil, nil
	}

	log.WithContext(ctx).Debugf("no primary account found for domain %s, acquiring global lock", domain)
	cancel := am.Store.AcquireGlobalLock(ctx)

	// check again if the domain has a primary account because of simultaneous requests
	domainAccountID, err = am.Store.GetAccountIDByPrivateDomain(ctx, store.LockingStrengthNone, domain)
	if handleNotFound(err) != nil {
		cancel()
		log.WithContext(ctx).Errorf(errorGettingDomainAccIDFmt, err)
		return "", nil, err
	}

	return domainAccountID, cancel, nil
}

func (am *DefaultAccountManager) handlePrivateAccountWithIDFromClaim(ctx context.Context, userAuth auth.UserAuth) (string, error) {
	userAccountID, err := am.Store.GetAccountIDByUserID(ctx, store.LockingStrengthNone, userAuth.UserId)
	if err != nil {
		log.WithContext(ctx).Errorf("error getting account ID by user ID: %v", err)
		return "", err
	}

	if userAccountID != userAuth.AccountId {
		return "", fmt.Errorf("user %s is not part of the account id %s", userAuth.UserId, userAuth.AccountId)
	}

	accountDomain, domainCategory, err := am.Store.GetAccountDomainAndCategory(ctx, store.LockingStrengthNone, userAuth.AccountId)
	if handleNotFound(err) != nil {
		log.WithContext(ctx).Errorf("error getting account domain and category: %v", err)
		return "", err
	}

	if domainIsUpToDate(accountDomain, domainCategory, userAuth) {
		return userAuth.AccountId, nil
	}

	// We checked if the domain has a primary account already
	domainAccountID, err := am.Store.GetAccountIDByPrivateDomain(ctx, store.LockingStrengthNone, userAuth.Domain)
	if handleNotFound(err) != nil {
		log.WithContext(ctx).Errorf(errorGettingDomainAccIDFmt, err)
		return "", err
	}

	err = am.handleExistingUserAccount(ctx, userAuth.AccountId, domainAccountID, userAuth)
	if err != nil {
		return "", err
	}

	return userAuth.AccountId, nil
}

func handleNotFound(err error) error {
	if err == nil {
		return nil
	}

	e, ok := status.FromError(err)
	if !ok || e.Type() != status.NotFound {
		return err
	}
	return nil
}

func domainIsUpToDate(domain string, domainCategory string, userAuth auth.UserAuth) bool {
	return domainCategory == types.PrivateCategory || userAuth.DomainCategory != types.PrivateCategory || domain != userAuth.Domain
}

func (am *DefaultAccountManager) SyncAndMarkPeer(ctx context.Context, accountID string, peerPubKey string, meta nbpeer.PeerSystemMeta, realIP net.IP) (*nbpeer.Peer, *types.NetworkMap, []*posture.Checks, int64, error) {
	peer, netMap, postureChecks, dnsfwdPort, err := am.SyncPeer(ctx, types.PeerSync{WireGuardPubKey: peerPubKey, Meta: meta}, accountID)
	if err != nil {
		return nil, nil, nil, 0, fmt.Errorf("error syncing peer: %w", err)
	}

	err = am.MarkPeerConnected(ctx, peerPubKey, true, realIP, accountID)
	if err != nil {
		log.WithContext(ctx).Warnf("failed marking peer as connected %s %v", peerPubKey, err)
	}

	return peer, netMap, postureChecks, dnsfwdPort, nil
}

func (am *DefaultAccountManager) OnPeerDisconnected(ctx context.Context, accountID string, peerPubKey string) error {
	err := am.MarkPeerConnected(ctx, peerPubKey, false, nil, accountID)
	if err != nil {
		log.WithContext(ctx).Warnf("failed marking peer as disconnected %s %v", peerPubKey, err)
	}
	return nil
}

func (am *DefaultAccountManager) SyncPeerMeta(ctx context.Context, peerPubKey string, meta nbpeer.PeerSystemMeta) error {
	accountID, err := am.Store.GetAccountIDByPeerPubKey(ctx, peerPubKey)
	if err != nil {
		return err
	}

	_, _, _, _, err = am.SyncPeer(ctx, types.PeerSync{WireGuardPubKey: peerPubKey, Meta: meta, UpdateAccountPeers: true}, accountID)
	if err != nil {
		return err
	}
	return nil
}

var invalidDomainRegexp = regexp.MustCompile(`^([a-z0-9]+(-[a-z0-9]+)*\.)+[a-z]{2,}$`)

func isDomainValid(domain string) bool {
	return invalidDomainRegexp.MatchString(domain)
}

func (am *DefaultAccountManager) onPeersInvalidated(ctx context.Context, accountID string, peerIDs []string) {
	peers := []*nbpeer.Peer{}
	log.WithContext(ctx).Debugf("invalidating peers %v for account %s", peerIDs, accountID)
	for _, peerID := range peerIDs {
		peer, err := am.GetPeer(ctx, accountID, peerID, activity.SystemInitiator)
		if err != nil {
			log.WithContext(ctx).Errorf("failed to get invalidated peer %s for account %s: %v", peerID, accountID, err)
			continue
		}
		if peer.UserID != "" {
			peers = append(peers, peer)
		}
	}
	if len(peers) > 0 {
		err := am.expireAndUpdatePeers(ctx, accountID, peers)
		if err != nil {
			log.WithContext(ctx).Errorf("failed to expire and update invalidated peers for account %s: %v", accountID, err)
			return
		}
	} else {
		log.WithContext(ctx).Debugf("running invalidation with no invalid peers")
	}
	log.WithContext(ctx).Debugf("invalidated peers have been expired for account %s", accountID)
}

func (am *DefaultAccountManager) FindExistingPostureCheck(accountID string, checks *posture.ChecksDefinition) (*posture.Checks, error) {
	return am.Store.GetPostureCheckByChecksDefinition(accountID, checks)
}

func (am *DefaultAccountManager) GetAccountIDForPeerKey(ctx context.Context, peerKey string) (string, error) {
	return am.Store.GetAccountIDByPeerPubKey(ctx, peerKey)
}

func (am *DefaultAccountManager) handleUserPeer(ctx context.Context, transaction store.Store, peer *nbpeer.Peer, settings *types.Settings) (bool, error) {
	user, err := transaction.GetUserByUserID(ctx, store.LockingStrengthNone, peer.UserID)
	if err != nil {
		return false, err
	}

	err = checkIfPeerOwnerIsBlocked(peer, user)
	if err != nil {
		return false, err
	}

	if peerLoginExpired(ctx, peer, settings) {
		err = am.handleExpiredPeer(ctx, transaction, user, peer)
		if err != nil {
			return false, err
		}
		return true, nil
	}

	return false, nil
}

func (am *DefaultAccountManager) GetAccountSettings(ctx context.Context, accountID string, userID string) (*types.Settings, error) {
	allowed, err := am.permissionsManager.ValidateUserPermissions(ctx, accountID, userID, modules.Settings, operations.Read)
	if err != nil {
		return nil, status.NewPermissionValidationError(err)
	}
	if !allowed {
		return nil, status.NewPermissionDeniedError()
	}
	return am.Store.GetAccountSettings(ctx, store.LockingStrengthNone, accountID)
}

// newAccountWithId creates a new Account with a default SetupKey (doesn't store in a Store) and provided id
func newAccountWithId(ctx context.Context, accountID, userID, domain string, disableDefaultPolicy bool) *types.Account {
	log.WithContext(ctx).Debugf("creating new account")

	network := types.NewNetwork()
	peers := make(map[string]*nbpeer.Peer)
	users := make(map[string]*types.User)
	routes := make(map[route.ID]*route.Route)
	setupKeys := map[string]*types.SetupKey{}
	nameServersGroups := make(map[string]*nbdns.NameServerGroup)

	owner := types.NewOwnerUser(userID)
	owner.AccountID = accountID
	users[userID] = owner

	dnsSettings := types.DNSSettings{
		DisabledManagementGroups: make([]string, 0),
	}
	log.WithContext(ctx).Debugf("created new account %s", accountID)

	acc := &types.Account{
		Id:               accountID,
		CreatedAt:        time.Now().UTC(),
		SetupKeys:        setupKeys,
		Network:          network,
		Peers:            peers,
		Users:            users,
		CreatedBy:        userID,
		Domain:           domain,
		Routes:           routes,
		NameServerGroups: nameServersGroups,
		DNSSettings:      dnsSettings,
		Settings: &types.Settings{
			PeerLoginExpirationEnabled: true,
			PeerLoginExpiration:        types.DefaultPeerLoginExpiration,
			GroupsPropagationEnabled:   true,
			RegularUsersViewBlocked:    true,

			PeerInactivityExpirationEnabled: false,
			PeerInactivityExpiration:        types.DefaultPeerInactivityExpiration,
			RoutingPeerDNSResolutionEnabled: true,
			Extra: &types.ExtraSettings{
				UserApprovalRequired: true,
			},
		},
		Onboarding: types.AccountOnboarding{
			OnboardingFlowPending: true,
			SignupFormPending:     true,
		},
	}

	if err := acc.AddAllGroup(disableDefaultPolicy); err != nil {
		log.WithContext(ctx).Errorf("error adding all group to account %s: %v", acc.Id, err)
	}
	return acc
}

// separateGroups separates user's auto groups into non-JWT and JWT groups.
// Returns the list of standard auto groups and a map of JWT auto groups,
// where the keys are the group names and the values are the group IDs.
func separateGroups(autoGroups []string, allGroups []*types.Group) ([]string, map[string]string) {
	newAutoGroups := make([]string, 0)
	jwtAutoGroups := make(map[string]string) // map of group name to group ID

	allGroupsMap := make(map[string]*types.Group, len(allGroups))
	for _, group := range allGroups {
		allGroupsMap[group.ID] = group
	}

	for _, id := range autoGroups {
		if group, ok := allGroupsMap[id]; ok {
			if group.Issued == types.GroupIssuedJWT {
				jwtAutoGroups[group.Name] = id
			} else {
				newAutoGroups = append(newAutoGroups, id)
			}
		}
	}

	return newAutoGroups, jwtAutoGroups
}

func (am *DefaultAccountManager) GetStore() store.Store {
	return am.Store
}

func (am *DefaultAccountManager) GetOrCreateAccountByPrivateDomain(ctx context.Context, initiatorId, domain string) (*types.Account, bool, error) {
	cancel := am.Store.AcquireGlobalLock(ctx)
	defer cancel()

	existingPrimaryAccountID, err := am.Store.GetAccountIDByPrivateDomain(ctx, store.LockingStrengthNone, domain)
	if handleNotFound(err) != nil {
		return nil, false, err
	}

	// a primary account already exists for this private domain
	if err == nil {
		existingAccount, err := am.Store.GetAccount(ctx, existingPrimaryAccountID)
		if err != nil {
			return nil, false, err
		}

		return existingAccount, false, nil
	}

	// create a new account for this private domain
	// retry twice for new ID clashes
	for range 2 {
		accountId := xid.New().String()

		exists, err := am.Store.AccountExists(ctx, store.LockingStrengthNone, accountId)
		if err != nil || exists {
			continue
		}

		network := types.NewNetwork()
		peers := make(map[string]*nbpeer.Peer)
		users := make(map[string]*types.User)
		routes := make(map[route.ID]*route.Route)
		setupKeys := map[string]*types.SetupKey{}
		nameServersGroups := make(map[string]*nbdns.NameServerGroup)

		dnsSettings := types.DNSSettings{
			DisabledManagementGroups: make([]string, 0),
		}

		newAccount := &types.Account{
			Id:        accountId,
			CreatedAt: time.Now().UTC(),
			SetupKeys: setupKeys,
			Network:   network,
			Peers:     peers,
			Users:     users,
			// @todo check if using the MSP owner id here is ok
			CreatedBy:              initiatorId,
			Domain:                 strings.ToLower(domain),
			DomainCategory:         types.PrivateCategory,
			IsDomainPrimaryAccount: false,
			Routes:                 routes,
			NameServerGroups:       nameServersGroups,
			DNSSettings:            dnsSettings,
			Settings: &types.Settings{
				PeerLoginExpirationEnabled: true,
				PeerLoginExpiration:        types.DefaultPeerLoginExpiration,
				GroupsPropagationEnabled:   true,
				RegularUsersViewBlocked:    true,

				PeerInactivityExpirationEnabled: false,
				PeerInactivityExpiration:        types.DefaultPeerInactivityExpiration,
				RoutingPeerDNSResolutionEnabled: true,
				Extra: &types.ExtraSettings{
					UserApprovalRequired: true,
				},
			},
		}

		if err := newAccount.AddAllGroup(am.disableDefaultPolicy); err != nil {
			return nil, false, status.Errorf(status.Internal, "failed to add all group to new account by private domain")
		}

		if err := am.Store.SaveAccount(ctx, newAccount); err != nil {
			log.WithContext(ctx).WithFields(log.Fields{
				"accountId": newAccount.Id,
				"domain":    domain,
			}).Errorf("failed to create new account: %v", err)
			return nil, false, err
		}

		am.StoreEvent(ctx, initiatorId, newAccount.Id, accountId, activity.AccountCreated, nil)
		return newAccount, true, nil
	}

	return nil, false, status.Errorf(status.Internal, "failed to get or create new account by private domain")
}

func (am *DefaultAccountManager) UpdateToPrimaryAccount(ctx context.Context, accountId string) error {
	err := am.Store.ExecuteInTransaction(ctx, func(transaction store.Store) error {
		var err error
		ok, domain, err := transaction.IsPrimaryAccount(ctx, accountId)
		if err != nil {
			return err
		}

		if ok {
			return nil
		}

		existingPrimaryAccountID, err := transaction.GetAccountIDByPrivateDomain(ctx, store.LockingStrengthNone, domain)

		// error is not a not found error
		if handleNotFound(err) != nil {
			return err
		}

		// a primary account already exists for this private domain
		if err == nil {
			log.WithContext(ctx).WithFields(log.Fields{
				"accountId":         accountId,
				"existingAccountId": existingPrimaryAccountID,
			}).Errorf("cannot update account to primary, another account already exists as primary for the same domain")
			return status.Errorf(status.Internal, "cannot update account to primary")
		}

		if err := transaction.MarkAccountPrimary(ctx, accountId); err != nil {
			log.WithContext(ctx).WithFields(log.Fields{
				"accountId": accountId,
			}).Errorf("failed to update account to primary: %v", err)
			return status.Errorf(status.Internal, "failed to update account to primary")
		}

		return nil
	})
	if err != nil {
		return err
	}

	return nil
}

// propagateUserGroupMemberships propagates all account users' group memberships to their peers.
// Returns true if any groups were modified, true if those updates affect peers and an error.
func propagateUserGroupMemberships(ctx context.Context, transaction store.Store, accountID string) (groupsUpdated bool, peersAffected bool, err error) {
	users, err := transaction.GetAccountUsers(ctx, store.LockingStrengthNone, accountID)
	if err != nil {
		return false, false, err
	}

	accountGroupPeers, err := transaction.GetAccountGroupPeers(ctx, store.LockingStrengthNone, accountID)
	if err != nil {
		return false, false, fmt.Errorf("error getting account group peers: %w", err)
	}

	accountGroups, err := transaction.GetAccountGroups(ctx, store.LockingStrengthNone, accountID)
	if err != nil {
		return false, false, fmt.Errorf("error getting account groups: %w", err)
	}

	for _, group := range accountGroups {
		if _, exists := accountGroupPeers[group.ID]; !exists {
			accountGroupPeers[group.ID] = make(map[string]struct{})
		}
	}

	updatedGroups := []string{}
	for _, user := range users {
		userPeers, err := transaction.GetUserPeers(ctx, store.LockingStrengthNone, accountID, user.Id)
		if err != nil {
			return false, false, err
		}

		for _, peer := range userPeers {
			for _, groupID := range user.AutoGroups {
				if _, exists := accountGroupPeers[groupID]; !exists {
					// we do not wanna create the groups here
					log.WithContext(ctx).Warnf("group %s does not exist for user group propagation", groupID)
					continue
				}
				if _, exists := accountGroupPeers[groupID][peer.ID]; exists {
					continue
				}
				if err := transaction.AddPeerToGroup(ctx, accountID, peer.ID, groupID); err != nil {
					return false, false, fmt.Errorf("error adding peer %s to group %s: %w", peer.ID, groupID, err)
				}
				updatedGroups = append(updatedGroups, groupID)
			}
		}
	}

	peersAffected, err = areGroupChangesAffectPeers(ctx, transaction, accountID, updatedGroups)
	if err != nil {
		return false, false, fmt.Errorf("error checking if group changes affect peers: %w", err)
	}

	return len(updatedGroups) > 0, peersAffected, nil
}

// reallocateAccountPeerIPs re-allocates all peer IPs when the network range changes
func (am *DefaultAccountManager) reallocateAccountPeerIPs(ctx context.Context, transaction store.Store, accountID string, newNetworkRange netip.Prefix) error {
	if !newNetworkRange.IsValid() {
		return nil
	}

	newIPNet := net.IPNet{
		IP:   newNetworkRange.Masked().Addr().AsSlice(),
		Mask: net.CIDRMask(newNetworkRange.Bits(), newNetworkRange.Addr().BitLen()),
	}

	err := transaction.UpdateAccountNetwork(ctx, accountID, newIPNet)
	if err != nil {
		return err
	}

	peers, err := transaction.GetAccountPeers(ctx, store.LockingStrengthUpdate, accountID, "", "")
	if err != nil {
		return err
	}

	var takenIPs []net.IP

	for _, peer := range peers {
		newIP, err := types.AllocatePeerIP(newIPNet, takenIPs)
		if err != nil {
			return status.Errorf(status.Internal, "allocate IP for peer %s: %v", peer.ID, err)
		}

		log.WithContext(ctx).Infof("reallocating peer %s IP from %s to %s due to network range change",
			peer.ID, peer.IP.String(), newIP.String())

		peer.IP = newIP
		takenIPs = append(takenIPs, newIP)
	}

	for _, peer := range peers {
		if err = transaction.SavePeer(ctx, accountID, peer); err != nil {
			return status.Errorf(status.Internal, "save updated peer %s: %v", peer.ID, err)
		}
	}

	log.WithContext(ctx).Infof("successfully re-allocated IPs for %d peers in account %s to network range %s",
		len(peers), accountID, newNetworkRange.String())

	return nil
}

func (am *DefaultAccountManager) validateIPForUpdate(account *types.Account, peers []*nbpeer.Peer, peerID string, newIP netip.Addr) error {
	if !account.Network.Net.Contains(newIP.AsSlice()) {
		return status.Errorf(status.InvalidArgument, "IP %s is not within the account network range %s", newIP.String(), account.Network.Net.String())
	}

	for _, peer := range peers {
		if peer.ID != peerID && peer.IP.Equal(newIP.AsSlice()) {
			return status.Errorf(status.InvalidArgument, "IP %s is already assigned to peer %s", newIP.String(), peer.ID)
		}
	}
	return nil
}

func (am *DefaultAccountManager) UpdatePeerIP(ctx context.Context, accountID, userID, peerID string, newIP netip.Addr) error {
	allowed, err := am.permissionsManager.ValidateUserPermissions(ctx, accountID, userID, modules.Peers, operations.Update)
	if err != nil {
		return fmt.Errorf("validate user permissions: %w", err)
	}
	if !allowed {
		return status.NewPermissionDeniedError()
	}

	updateNetworkMap, err := am.updatePeerIPInTransaction(ctx, accountID, userID, peerID, newIP)
	if err != nil {
		return fmt.Errorf("update peer IP transaction: %w", err)
	}

	if updateNetworkMap {
		peer, err := am.Store.GetPeerByID(ctx, store.LockingStrengthNone, accountID, peerID)
		if err != nil {
			return err
		}
		am.networkMapController.OnPeerUpdated(peer.AccountID, peer)
	}
	return nil
}

func (am *DefaultAccountManager) updatePeerIPInTransaction(ctx context.Context, accountID, userID, peerID string, newIP netip.Addr) (bool, error) {
	var updateNetworkMap bool
	err := am.Store.ExecuteInTransaction(ctx, func(transaction store.Store) error {
		account, err := transaction.GetAccount(ctx, accountID)
		if err != nil {
			return fmt.Errorf("get account: %w", err)
		}

		existingPeer, err := transaction.GetPeerByID(ctx, store.LockingStrengthNone, accountID, peerID)
		if err != nil {
			return fmt.Errorf("get peer: %w", err)
		}

		if existingPeer.IP.Equal(newIP.AsSlice()) {
			return nil
		}

		peers, err := transaction.GetAccountPeers(ctx, store.LockingStrengthShare, accountID, "", "")
		if err != nil {
			return fmt.Errorf("get account peers: %w", err)
		}

		if err := am.validateIPForUpdate(account, peers, peerID, newIP); err != nil {
			return err
		}

		if err := am.savePeerIPUpdate(ctx, transaction, accountID, userID, existingPeer, newIP); err != nil {
			return err
		}

		updateNetworkMap = true
		return nil
	})
	return updateNetworkMap, err
}

func (am *DefaultAccountManager) savePeerIPUpdate(ctx context.Context, transaction store.Store, accountID, userID string, peer *nbpeer.Peer, newIP netip.Addr) error {
	log.WithContext(ctx).Infof("updating peer %s IP from %s to %s", peer.ID, peer.IP, newIP)

	settings, err := transaction.GetAccountSettings(ctx, store.LockingStrengthNone, accountID)
	if err != nil {
		return fmt.Errorf("get account settings: %w", err)
	}
	dnsDomain := am.networkMapController.GetDNSDomain(settings)

	eventMeta := peer.EventMeta(dnsDomain)
	oldIP := peer.IP.String()

	peer.IP = newIP.AsSlice()
	err = transaction.SavePeer(ctx, accountID, peer)
	if err != nil {
		return fmt.Errorf("save peer: %w", err)
	}

	eventMeta["old_ip"] = oldIP
	eventMeta["ip"] = newIP.String()
	am.StoreEvent(ctx, userID, peer.ID, accountID, activity.PeerIPUpdated, eventMeta)

	return nil
}<|MERGE_RESOLUTION|>--- conflicted
+++ resolved
@@ -15,6 +15,7 @@
 	"sync"
 	"time"
 
+	"github.com/netbirdio/netbird/management/server/job"
 	"github.com/netbirdio/netbird/shared/auth"
 
 	cacheStore "github.com/eko/gocache/lib/v4/store"
@@ -70,12 +71,8 @@
 	cacheMux sync.Mutex
 	// cacheLoading keeps the accountIDs that are currently reloading. The accountID has to be removed once cache has been reloaded
 	cacheLoading         map[string]chan struct{}
-<<<<<<< HEAD
-	peersUpdateManager   *PeersUpdateManager
-	jobManager           *JobManager
-=======
 	networkMapController network_map.Controller
->>>>>>> 60f4d5f9
+	jobManager           *job.JobManager
 	idpManager           idp.Manager
 	cacheManager         *nbcache.AccountUserDataCache
 	externalCacheManager nbcache.UserDataCache
@@ -184,12 +181,8 @@
 	ctx context.Context,
 	config *nbconfig.Config,
 	store store.Store,
-<<<<<<< HEAD
-	peersUpdateManager *PeersUpdateManager,
-	jobManager *JobManager,
-=======
 	networkMapController network_map.Controller,
->>>>>>> 60f4d5f9
+	jobManager *job.JobManager,
 	idpManager idp.Manager,
 	singleAccountModeDomain string,
 	eventStore activity.Store,
@@ -211,12 +204,8 @@
 		Store:                    store,
 		config:                   config,
 		geo:                      geo,
-<<<<<<< HEAD
-		peersUpdateManager:       peersUpdateManager,
+		networkMapController:     networkMapController,
 		jobManager:               jobManager,
-=======
-		networkMapController:     networkMapController,
->>>>>>> 60f4d5f9
 		idpManager:               idpManager,
 		ctx:                      context.Background(),
 		cacheMux:                 sync.Mutex{},
