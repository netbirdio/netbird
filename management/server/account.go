--- conflicted
+++ resolved
@@ -51,13 +51,9 @@
 	CacheExpirationMax         = 7 * 24 * 3600 * time.Second // 7 days
 	CacheExpirationMin         = 3 * 24 * 3600 * time.Second // 3 days
 	DefaultPeerLoginExpiration = 24 * time.Hour
-<<<<<<< HEAD
-
 	DefaultPeerInactivityExpiration = 10 * time.Minute
-=======
 	emptyUserID                = "empty user ID in claims"
 	errorGettingDomainAccIDFmt = "error getting account ID by private domain: %v"
->>>>>>> da3a053e
 )
 
 type userLoggedInOnce bool
