package server

import (
	"context"
	"errors"
	"fmt"
	"math/rand"
	"net"
	"net/netip"
	"os"
	"reflect"
	"regexp"
	"slices"
	"strconv"
	"strings"
	"sync"
	"sync/atomic"
	"time"

	cacheStore "github.com/eko/gocache/lib/v4/store"
	"github.com/eko/gocache/store/redis/v4"
	"github.com/rs/xid"
	log "github.com/sirupsen/logrus"
	"github.com/vmihailenco/msgpack/v5"
	"golang.org/x/exp/maps"

	nbdns "github.com/netbirdio/netbird/dns"
	"github.com/netbirdio/netbird/formatter/hook"
	"github.com/netbirdio/netbird/management/server/account"
	"github.com/netbirdio/netbird/management/server/activity"
	nbcache "github.com/netbirdio/netbird/management/server/cache"
	nbcontext "github.com/netbirdio/netbird/management/server/context"
	"github.com/netbirdio/netbird/management/server/geolocation"
	"github.com/netbirdio/netbird/management/server/idp"
	"github.com/netbirdio/netbird/management/server/integrations/integrated_validator"
	"github.com/netbirdio/netbird/management/server/integrations/port_forwarding"
	nbpeer "github.com/netbirdio/netbird/management/server/peer"
	"github.com/netbirdio/netbird/management/server/permissions"
	"github.com/netbirdio/netbird/management/server/permissions/modules"
	"github.com/netbirdio/netbird/management/server/permissions/operations"
	"github.com/netbirdio/netbird/management/server/posture"
	"github.com/netbirdio/netbird/management/server/settings"
	"github.com/netbirdio/netbird/management/server/store"
	"github.com/netbirdio/netbird/management/server/telemetry"
	"github.com/netbirdio/netbird/management/server/types"
	"github.com/netbirdio/netbird/management/server/util"
	"github.com/netbirdio/netbird/route"
	"github.com/netbirdio/netbird/shared/management/status"
)

const (
	peerSchedulerRetryInterval = 3 * time.Second
	emptyUserID                = "empty user ID in claims"
	errorGettingDomainAccIDFmt = "error getting account ID by private domain: %v"
)

type userLoggedInOnce bool

func cacheEntryExpiration() time.Duration {
	r := rand.Intn(int(nbcache.DefaultIDPCacheExpirationMax.Milliseconds()-nbcache.DefaultIDPCacheExpirationMin.Milliseconds())) + int(nbcache.DefaultIDPCacheExpirationMin.Milliseconds())
	return time.Duration(r) * time.Millisecond
}

type DefaultAccountManager struct {
	Store store.Store
	// cacheMux and cacheLoading helps to make sure that only a single cache reload runs at a time per accountID
	cacheMux sync.Mutex
	// cacheLoading keeps the accountIDs that are currently reloading. The accountID has to be removed once cache has been reloaded
	cacheLoading         map[string]chan struct{}
	peersUpdateManager   *PeersUpdateManager
	idpManager           idp.Manager
	cacheManager         *nbcache.AccountUserDataCache
	externalCacheManager nbcache.UserDataCache
	ctx                  context.Context
	eventStore           activity.Store
	geo                  geolocation.Geolocation

	requestBuffer *AccountRequestBuffer

	proxyController port_forwarding.Controller
	settingsManager settings.Manager

	// singleAccountMode indicates whether the instance has a single account.
	// If true, then every new user will end up under the same account.
	// This value will be set to false if management service has more than one account.
	singleAccountMode bool
	// singleAccountModeDomain is a domain to use in singleAccountMode setup
	singleAccountModeDomain string
	// dnsDomain is used for peer resolution. This is appended to the peer's name
	dnsDomain       string
	peerLoginExpiry Scheduler

	peerInactivityExpiry Scheduler

	// userDeleteFromIDPEnabled allows to delete user from IDP when user is deleted from account
	userDeleteFromIDPEnabled bool

	integratedPeerValidator integrated_validator.IntegratedValidator

	metrics telemetry.AppMetrics

	permissionsManager permissions.Manager

	accountUpdateLocks               sync.Map
	updateAccountPeersBufferInterval atomic.Int64

	disableDefaultPolicy bool
}

func isUniqueConstraintError(err error) bool {
	switch {
	case strings.Contains(err.Error(), "(SQLSTATE 23505)"),
		strings.Contains(err.Error(), "Error 1062 (23000)"),
		strings.Contains(err.Error(), "UNIQUE constraint failed"):
		return true

	default:
		return false
	}
}

// getJWTGroupsChanges calculates the changes needed to sync a user's JWT groups.
// Returns a bool indicating if there are changes in the JWT group membership, the updated user AutoGroups,
// newly groups to create and an error if any occurred.
func (am *DefaultAccountManager) getJWTGroupsChanges(user *types.User, groups []*types.Group, groupNames []string) (bool, []string, []*types.Group, error) {
	existedGroupsByName := make(map[string]*types.Group)
	for _, group := range groups {
		existedGroupsByName[group.Name] = group
	}

	newUserAutoGroups, jwtGroupsMap := separateGroups(user.AutoGroups, groups)

	groupsToAdd := util.Difference(groupNames, maps.Keys(jwtGroupsMap))
	groupsToRemove := util.Difference(maps.Keys(jwtGroupsMap), groupNames)

	// If no groups are added or removed, we should not sync account
	if len(groupsToAdd) == 0 && len(groupsToRemove) == 0 {
		return false, nil, nil, nil
	}

	newGroupsToCreate := make([]*types.Group, 0)

	var modified bool
	for _, name := range groupsToAdd {
		group, exists := existedGroupsByName[name]
		if !exists {
			group = &types.Group{
				ID:        xid.New().String(),
				AccountID: user.AccountID,
				Name:      name,
				Issued:    types.GroupIssuedJWT,
			}
			newGroupsToCreate = append(newGroupsToCreate, group)
		}
		if group.Issued == types.GroupIssuedJWT {
			newUserAutoGroups = append(newUserAutoGroups, group.ID)
			modified = true
		}
	}

	for name, id := range jwtGroupsMap {
		if !slices.Contains(groupsToRemove, name) {
			newUserAutoGroups = append(newUserAutoGroups, id)
			continue
		}
		modified = true
	}

	return modified, newUserAutoGroups, newGroupsToCreate, nil
}

// BuildManager creates a new DefaultAccountManager with a provided Store
func BuildManager(
	ctx context.Context,
	store store.Store,
	peersUpdateManager *PeersUpdateManager,
	idpManager idp.Manager,
	singleAccountModeDomain string,
	dnsDomain string,
	eventStore activity.Store,
	geo geolocation.Geolocation,
	userDeleteFromIDPEnabled bool,
	integratedPeerValidator integrated_validator.IntegratedValidator,
	metrics telemetry.AppMetrics,
	proxyController port_forwarding.Controller,
	settingsManager settings.Manager,
	permissionsManager permissions.Manager,
	disableDefaultPolicy bool,
) (*DefaultAccountManager, error) {
	start := time.Now()
	defer func() {
		log.WithContext(ctx).Debugf("took %v to instantiate account manager", time.Since(start))
	}()

	am := &DefaultAccountManager{
		Store:                    store,
		geo:                      geo,
		peersUpdateManager:       peersUpdateManager,
		idpManager:               idpManager,
		ctx:                      context.Background(),
		cacheMux:                 sync.Mutex{},
		cacheLoading:             map[string]chan struct{}{},
		dnsDomain:                dnsDomain,
		eventStore:               eventStore,
		peerLoginExpiry:          NewDefaultScheduler(),
		peerInactivityExpiry:     NewDefaultScheduler(),
		userDeleteFromIDPEnabled: userDeleteFromIDPEnabled,
		integratedPeerValidator:  integratedPeerValidator,
		metrics:                  metrics,
		requestBuffer:            NewAccountRequestBuffer(ctx, store),
		proxyController:          proxyController,
		settingsManager:          settingsManager,
		permissionsManager:       permissionsManager,
		disableDefaultPolicy:     disableDefaultPolicy,
	}

	am.startWarmup(ctx)

	accountsCounter, err := store.GetAccountsCounter(ctx)
	if err != nil {
		log.WithContext(ctx).Error(err)
	}

	// enable single account mode only if configured by user and number of existing accounts is not grater than 1
	am.singleAccountMode = singleAccountModeDomain != "" && accountsCounter <= 1
	if am.singleAccountMode {
		if !isDomainValid(singleAccountModeDomain) {
			return nil, status.Errorf(status.InvalidArgument, "invalid domain \"%s\" provided for a single account mode. Please review your input for --single-account-mode-domain", singleAccountModeDomain)
		}
		am.singleAccountModeDomain = singleAccountModeDomain
		log.WithContext(ctx).Infof("single account mode enabled, accounts number %d", accountsCounter)
	} else {
		log.WithContext(ctx).Infof("single account mode disabled, accounts number %d", accountsCounter)
	}

	cacheStore, err := nbcache.NewStore(ctx, nbcache.DefaultIDPCacheExpirationMax, nbcache.DefaultIDPCacheCleanupInterval)
	if err != nil {
		return nil, fmt.Errorf("getting cache store: %s", err)
	}
	am.externalCacheManager = nbcache.NewUserDataCache(cacheStore)
	am.cacheManager = nbcache.NewAccountUserDataCache(am.loadAccount, cacheStore)

	if !isNil(am.idpManager) {
		go func() {
			err := am.warmupIDPCache(ctx, cacheStore)
			if err != nil {
				log.WithContext(ctx).Warnf("failed warming up cache due to error: %v", err)
				// todo retry?
				return
			}
		}()
	}

	am.integratedPeerValidator.SetPeerInvalidationListener(func(accountID string, peerIDs []string) {
		am.onPeersInvalidated(ctx, accountID, peerIDs)
	})

	return am, nil
}

func (am *DefaultAccountManager) startWarmup(ctx context.Context) {
	var initialInterval int64
	intervalStr := os.Getenv("NB_PEER_UPDATE_INTERVAL_MS")
	interval, err := strconv.Atoi(intervalStr)
	if err != nil {
		initialInterval = 1
		log.WithContext(ctx).Warnf("failed to parse peer update interval, using default value %dms: %v", initialInterval, err)
	} else {
		initialInterval = int64(interval) * 10
		go func() {
			startupPeriodStr := os.Getenv("NB_PEER_UPDATE_STARTUP_PERIOD_S")
			startupPeriod, err := strconv.Atoi(startupPeriodStr)
			if err != nil {
				startupPeriod = 1
				log.WithContext(ctx).Warnf("failed to parse peer update startup period, using default value %ds: %v", startupPeriod, err)
			}
			time.Sleep(time.Duration(startupPeriod) * time.Second)
			am.updateAccountPeersBufferInterval.Store(int64(time.Duration(interval) * time.Millisecond))
			log.WithContext(ctx).Infof("set peer update buffer interval to %dms", interval)
		}()
	}
	am.updateAccountPeersBufferInterval.Store(initialInterval)
	log.WithContext(ctx).Infof("set peer update buffer interval to %dms", initialInterval)

}

func (am *DefaultAccountManager) GetExternalCacheManager() account.ExternalCacheManager {
	return am.externalCacheManager
}

func (am *DefaultAccountManager) GetIdpManager() idp.Manager {
	return am.idpManager
}

// UpdateAccountSettings updates Account settings.
// Only users with role UserRoleAdmin can update the account.
// User that performs the update has to belong to the account.
// Returns an updated Settings
func (am *DefaultAccountManager) UpdateAccountSettings(ctx context.Context, accountID, userID string, newSettings *types.Settings) (*types.Settings, error) {
	unlock := am.Store.AcquireWriteLockByUID(ctx, accountID)
	defer unlock()

	allowed, err := am.permissionsManager.ValidateUserPermissions(ctx, accountID, userID, modules.Settings, operations.Update)
	if err != nil {
		return nil, fmt.Errorf("failed to validate user permissions: %w", err)
	}

	if !allowed {
		return nil, status.NewPermissionDeniedError()
	}

	var oldSettings *types.Settings
	var updateAccountPeers bool
	var groupChangesAffectPeers bool

	err = am.Store.ExecuteInTransaction(ctx, func(transaction store.Store) error {
		var groupsUpdated bool

		oldSettings, err = transaction.GetAccountSettings(ctx, store.LockingStrengthUpdate, accountID)
		if err != nil {
			return err
		}

		if err = am.validateSettingsUpdate(ctx, transaction, newSettings, oldSettings, userID, accountID); err != nil {
			return err
		}

		if oldSettings.NetworkRange != newSettings.NetworkRange {
			if err = am.reallocateAccountPeerIPs(ctx, transaction, accountID, newSettings.NetworkRange); err != nil {
				return err
			}
			updateAccountPeers = true
		}

		if oldSettings.RoutingPeerDNSResolutionEnabled != newSettings.RoutingPeerDNSResolutionEnabled ||
			oldSettings.LazyConnectionEnabled != newSettings.LazyConnectionEnabled ||
			oldSettings.DNSDomain != newSettings.DNSDomain {
			updateAccountPeers = true
		}

		if oldSettings.GroupsPropagationEnabled != newSettings.GroupsPropagationEnabled && newSettings.GroupsPropagationEnabled {
			groupsUpdated, groupChangesAffectPeers, err = propagateUserGroupMemberships(ctx, transaction, accountID)
			if err != nil {
				return err
			}
		}

		if updateAccountPeers || groupsUpdated {
			if err = transaction.IncrementNetworkSerial(ctx, accountID); err != nil {
				return err
			}
		}

		return transaction.SaveAccountSettings(ctx, accountID, newSettings)
	})
	if err != nil {
		return nil, err
	}

	extraSettingsChanged, err := am.settingsManager.UpdateExtraSettings(ctx, accountID, userID, newSettings.Extra)
	if err != nil {
		return nil, err
	}

	am.handleRoutingPeerDNSResolutionSettings(ctx, oldSettings, newSettings, userID, accountID)
	am.handleLazyConnectionSettings(ctx, oldSettings, newSettings, userID, accountID)
	am.handlePeerLoginExpirationSettings(ctx, oldSettings, newSettings, userID, accountID)
	am.handleGroupsPropagationSettings(ctx, oldSettings, newSettings, userID, accountID)
	if err = am.handleInactivityExpirationSettings(ctx, oldSettings, newSettings, userID, accountID); err != nil {
		return nil, err
	}
	if oldSettings.DNSDomain != newSettings.DNSDomain {
		eventMeta := map[string]any{
			"old_dns_domain": oldSettings.DNSDomain,
			"new_dns_domain": newSettings.DNSDomain,
		}
		am.StoreEvent(ctx, userID, accountID, accountID, activity.AccountDNSDomainUpdated, eventMeta)
	}
	if oldSettings.NetworkRange != newSettings.NetworkRange {
		eventMeta := map[string]any{
			"old_network_range": oldSettings.NetworkRange.String(),
			"new_network_range": newSettings.NetworkRange.String(),
		}
		am.StoreEvent(ctx, userID, accountID, accountID, activity.AccountNetworkRangeUpdated, eventMeta)
	}

	if updateAccountPeers || extraSettingsChanged || groupChangesAffectPeers {
		go am.UpdateAccountPeers(ctx, accountID)
	}

	return newSettings, nil
}

func (am *DefaultAccountManager) validateSettingsUpdate(ctx context.Context, transaction store.Store, newSettings, oldSettings *types.Settings, userID, accountID string) error {
	halfYearLimit := 180 * 24 * time.Hour
	if newSettings.PeerLoginExpiration > halfYearLimit {
		return status.Errorf(status.InvalidArgument, "peer login expiration can't be larger than 180 days")
	}

	if newSettings.PeerLoginExpiration < time.Hour {
		return status.Errorf(status.InvalidArgument, "peer login expiration can't be smaller than one hour")
	}

	if newSettings.DNSDomain != "" && !isDomainValid(newSettings.DNSDomain) {
		return status.Errorf(status.InvalidArgument, "invalid domain \"%s\" provided for DNS domain", newSettings.DNSDomain)
	}

	peers, err := transaction.GetAccountPeers(ctx, store.LockingStrengthNone, accountID, "", "")
	if err != nil {
		return err
	}

	peersMap := make(map[string]*nbpeer.Peer, len(peers))
	for _, peer := range peers {
		peersMap[peer.ID] = peer
	}

	return am.integratedPeerValidator.ValidateExtraSettings(ctx, newSettings.Extra, oldSettings.Extra, peersMap, userID, accountID)
}

func (am *DefaultAccountManager) handleRoutingPeerDNSResolutionSettings(ctx context.Context, oldSettings, newSettings *types.Settings, userID, accountID string) {
	if oldSettings.RoutingPeerDNSResolutionEnabled != newSettings.RoutingPeerDNSResolutionEnabled {
		if newSettings.RoutingPeerDNSResolutionEnabled {
			am.StoreEvent(ctx, userID, accountID, accountID, activity.AccountRoutingPeerDNSResolutionEnabled, nil)
		} else {
			am.StoreEvent(ctx, userID, accountID, accountID, activity.AccountRoutingPeerDNSResolutionDisabled, nil)
		}
	}
}

func (am *DefaultAccountManager) handleLazyConnectionSettings(ctx context.Context, oldSettings, newSettings *types.Settings, userID, accountID string) {
	if oldSettings.LazyConnectionEnabled != newSettings.LazyConnectionEnabled {
		if newSettings.LazyConnectionEnabled {
			am.StoreEvent(ctx, userID, accountID, accountID, activity.AccountLazyConnectionEnabled, nil)
		} else {
			am.StoreEvent(ctx, userID, accountID, accountID, activity.AccountLazyConnectionDisabled, nil)
		}
	}
}

func (am *DefaultAccountManager) handlePeerLoginExpirationSettings(ctx context.Context, oldSettings, newSettings *types.Settings, userID, accountID string) {
	if oldSettings.PeerLoginExpirationEnabled != newSettings.PeerLoginExpirationEnabled {
		event := activity.AccountPeerLoginExpirationEnabled
		if !newSettings.PeerLoginExpirationEnabled {
			event = activity.AccountPeerLoginExpirationDisabled
			am.peerLoginExpiry.Cancel(ctx, []string{accountID})
		} else {
			am.schedulePeerLoginExpiration(ctx, accountID)
		}
		am.StoreEvent(ctx, userID, accountID, accountID, event, nil)
	}

	if oldSettings.PeerLoginExpiration != newSettings.PeerLoginExpiration {
		am.StoreEvent(ctx, userID, accountID, accountID, activity.AccountPeerLoginExpirationDurationUpdated, nil)
		am.peerLoginExpiry.Cancel(ctx, []string{accountID})
		am.schedulePeerLoginExpiration(ctx, accountID)
	}
}

func (am *DefaultAccountManager) handleGroupsPropagationSettings(ctx context.Context, oldSettings, newSettings *types.Settings, userID, accountID string) {
	if oldSettings.GroupsPropagationEnabled != newSettings.GroupsPropagationEnabled {
		if newSettings.GroupsPropagationEnabled {
			am.StoreEvent(ctx, userID, accountID, accountID, activity.UserGroupPropagationEnabled, nil)
		} else {
			am.StoreEvent(ctx, userID, accountID, accountID, activity.UserGroupPropagationDisabled, nil)
		}
	}
}

func (am *DefaultAccountManager) handleInactivityExpirationSettings(ctx context.Context, oldSettings, newSettings *types.Settings, userID, accountID string) error {
	if newSettings.PeerInactivityExpirationEnabled {
		if oldSettings.PeerInactivityExpiration != newSettings.PeerInactivityExpiration {
			am.StoreEvent(ctx, userID, accountID, accountID, activity.AccountPeerInactivityExpirationDurationUpdated, nil)
			am.checkAndSchedulePeerInactivityExpiration(ctx, accountID)
		}
	} else {
		if oldSettings.PeerInactivityExpirationEnabled != newSettings.PeerInactivityExpirationEnabled {
			event := activity.AccountPeerInactivityExpirationEnabled
			if !newSettings.PeerInactivityExpirationEnabled {
				event = activity.AccountPeerInactivityExpirationDisabled
				am.peerInactivityExpiry.Cancel(ctx, []string{accountID})
			} else {
				am.checkAndSchedulePeerInactivityExpiration(ctx, accountID)
			}
			am.StoreEvent(ctx, userID, accountID, accountID, event, nil)
		}
	}

	return nil
}

func (am *DefaultAccountManager) peerLoginExpirationJob(ctx context.Context, accountID string) func() (time.Duration, bool) {
	return func() (time.Duration, bool) {
		//nolint
		ctx := context.WithValue(ctx, nbcontext.AccountIDKey, accountID)
		//nolint
		ctx = context.WithValue(ctx, hook.ExecutionContextKey, fmt.Sprintf("%s-PEER-EXPIRATION", hook.SystemSource))
		unlock := am.Store.AcquireWriteLockByUID(ctx, accountID)
		defer unlock()

		expiredPeers, err := am.getExpiredPeers(ctx, accountID)
		if err != nil {
			return peerSchedulerRetryInterval, true
		}

		var peerIDs []string
		for _, peer := range expiredPeers {
			peerIDs = append(peerIDs, peer.ID)
		}

		log.WithContext(ctx).Debugf("discovered %d peers to expire for account %s", len(peerIDs), accountID)

		if err := am.expireAndUpdatePeers(ctx, accountID, expiredPeers); err != nil {
			log.WithContext(ctx).Errorf("failed updating account peers while expiring peers for account %s", accountID)
			return peerSchedulerRetryInterval, true
		}

		return am.getNextPeerExpiration(ctx, accountID)
	}
}

func (am *DefaultAccountManager) schedulePeerLoginExpiration(ctx context.Context, accountID string) {
	if am.peerLoginExpiry.IsSchedulerRunning(accountID) {
		log.WithContext(ctx).Tracef("peer login expiration job for account %s is already scheduled", accountID)
		return
	}
	if nextRun, ok := am.getNextPeerExpiration(ctx, accountID); ok {
		go am.peerLoginExpiry.Schedule(ctx, nextRun, accountID, am.peerLoginExpirationJob(ctx, accountID))
	}
}

// peerInactivityExpirationJob marks login expired for all inactive peers and returns the minimum duration in which the next peer of the account will expire by inactivity if found
func (am *DefaultAccountManager) peerInactivityExpirationJob(ctx context.Context, accountID string) func() (time.Duration, bool) {
	return func() (time.Duration, bool) {
		unlock := am.Store.AcquireWriteLockByUID(ctx, accountID)
		defer unlock()

		inactivePeers, err := am.getInactivePeers(ctx, accountID)
		if err != nil {
			log.WithContext(ctx).Errorf("failed getting inactive peers for account %s", accountID)
			return peerSchedulerRetryInterval, true
		}

		var peerIDs []string
		for _, peer := range inactivePeers {
			peerIDs = append(peerIDs, peer.ID)
		}

		log.Debugf("discovered %d peers to expire for account %s", len(peerIDs), accountID)

		if err := am.expireAndUpdatePeers(ctx, accountID, inactivePeers); err != nil {
			log.Errorf("failed updating account peers while expiring peers for account %s", accountID)
			return peerSchedulerRetryInterval, true
		}

		return am.getNextInactivePeerExpiration(ctx, accountID)
	}
}

// checkAndSchedulePeerInactivityExpiration periodically checks for inactive peers to end their sessions
func (am *DefaultAccountManager) checkAndSchedulePeerInactivityExpiration(ctx context.Context, accountID string) {
	am.peerInactivityExpiry.Cancel(ctx, []string{accountID})
	if nextRun, ok := am.getNextInactivePeerExpiration(ctx, accountID); ok {
		go am.peerInactivityExpiry.Schedule(ctx, nextRun, accountID, am.peerInactivityExpirationJob(ctx, accountID))
	}
}

// newAccount creates a new Account with a generated ID and generated default setup keys.
// If ID is already in use (due to collision) we try one more time before returning error
func (am *DefaultAccountManager) newAccount(ctx context.Context, userID, domain string) (*types.Account, error) {
	for i := 0; i < 2; i++ {
		accountId := xid.New().String()

		exists, err := am.Store.AccountExists(ctx, store.LockingStrengthShare, accountId)
		if err != nil {
			return nil, err
		}

		if exists {
			log.WithContext(ctx).Warnf("an account with ID already exists, retrying...")
			continue
<<<<<<< HEAD
=======
		case statusErr.Type() == status.NotFound:
			newAccount := newAccountWithId(ctx, accountId, userID, domain, am.disableDefaultPolicy)
			am.StoreEvent(ctx, userID, newAccount.Id, accountId, activity.AccountCreated, nil)
			return newAccount, nil
		default:
			return nil, err
>>>>>>> a942e4ad
		}

		newAccount := newAccountWithId(ctx, accountId, userID, domain)
		am.StoreEvent(ctx, userID, newAccount.Id, accountId, activity.AccountCreated, nil)
		return newAccount, nil
	}

	return nil, status.Errorf(status.Internal, "error while creating new account")
}

func (am *DefaultAccountManager) warmupIDPCache(ctx context.Context, store cacheStore.StoreInterface) error {
	cold, err := am.isCacheCold(ctx, store)
	if err != nil {
		return err
	}

	if !cold {
		log.WithContext(ctx).Debug("cache already populated, skipping warm up")
		return nil
	}

	if delayStr, ok := os.LookupEnv("NB_IDP_CACHE_WARMUP_DELAY"); ok {
		delay, err := time.ParseDuration(delayStr)
		if err != nil {
			return fmt.Errorf("invalid IDP warmup delay: %w", err)
		}
		time.Sleep(delay)
	}

	userData, err := am.idpManager.GetAllAccounts(ctx)
	if err != nil {
		return err
	}
	log.WithContext(ctx).Infof("%d entries received from IdP management", len(userData))

	// If the Identity Provider does not support writing AppMetadata,
	// in cases like this, we expect it to return all users in an "unset" field.
	// We iterate over the users in the "unset" field, look up their AccountID in our store, and
	// update their AppMetadata with the AccountID.
	if unsetData, ok := userData[idp.UnsetAccountID]; ok {
		for _, user := range unsetData {
			accountID, err := am.Store.GetAccountByUser(ctx, user.ID)
			if err == nil {
				data := userData[accountID.Id]
				if data == nil {
					data = make([]*idp.UserData, 0, 1)
				}

				user.AppMetadata.WTAccountID = accountID.Id

				userData[accountID.Id] = append(data, user)
			}
		}
	}
	delete(userData, idp.UnsetAccountID)

	rcvdUsers := 0
	for accountID, users := range userData {
		rcvdUsers += len(users)
		err = am.cacheManager.Set(am.ctx, accountID, users, cacheEntryExpiration())
		if err != nil {
			return err
		}
	}
	log.WithContext(ctx).Infof("warmed up IDP cache with %d entries for %d accounts", rcvdUsers, len(userData))
	return nil
}

// isCacheCold checks if the cache needs warming up.
func (am *DefaultAccountManager) isCacheCold(ctx context.Context, store cacheStore.StoreInterface) (bool, error) {
	if store.GetType() != redis.RedisType {
		return true, nil
	}

	accountID, err := am.Store.GetAnyAccountID(ctx)
	if err != nil {
		if sErr, ok := status.FromError(err); ok && sErr.Type() == status.NotFound {
			return true, nil
		}
		return false, err
	}

	_, err = store.Get(ctx, accountID)
	if err == nil {
		return false, nil
	}

	if notFoundErr := new(cacheStore.NotFound); errors.As(err, &notFoundErr) {
		return true, nil
	}

	return false, fmt.Errorf("failed to check cache: %w", err)
}

// DeleteAccount deletes an account and all its users from local store and from the remote IDP if the requester is an admin and account owner
func (am *DefaultAccountManager) DeleteAccount(ctx context.Context, accountID, userID string) error {
	unlock := am.Store.AcquireWriteLockByUID(ctx, accountID)
	defer unlock()
	account, err := am.Store.GetAccount(ctx, accountID)
	if err != nil {
		return err
	}

	allowed, err := am.permissionsManager.ValidateUserPermissions(ctx, accountID, userID, modules.Accounts, operations.Delete)
	if err != nil {
		return fmt.Errorf("failed to validate user permissions: %w", err)
	}

	if !allowed {
		return status.Errorf(status.PermissionDenied, "user is not allowed to delete account. Only account owner can delete account")
	}

	userInfosMap, err := am.BuildUserInfosForAccount(ctx, accountID, userID, maps.Values(account.Users))
	if err != nil {
		return status.Errorf(status.Internal, "failed to build user infos for account %s: %v", accountID, err)
	}

	for _, otherUser := range account.Users {
		if otherUser.Id == userID {
			continue
		}

		if otherUser.IsServiceUser {
			err = am.deleteServiceUser(ctx, accountID, userID, otherUser)
			if err != nil {
				return err
			}
			continue
		}

		userInfo, ok := userInfosMap[otherUser.Id]
		if !ok {
			return status.Errorf(status.NotFound, "user info not found for user %s", otherUser.Id)
		}

		_, deleteUserErr := am.deleteRegularUser(ctx, accountID, userID, userInfo)
		if deleteUserErr != nil {
			return deleteUserErr
		}
	}

	userInfo, ok := userInfosMap[userID]
	if ok {
		_, err = am.deleteRegularUser(ctx, accountID, userID, userInfo)
		if err != nil {
			log.WithContext(ctx).Errorf("failed deleting user %s. error: %s", userID, err)
			return err
		}
	}

	err = am.Store.DeleteAccount(ctx, account)
	if err != nil {
		log.WithContext(ctx).Errorf("failed deleting account %s. error: %s", accountID, err)
		return err
	}
	// cancel peer login expiry job
	am.peerLoginExpiry.Cancel(ctx, []string{account.Id})

	meta := map[string]any{"account_id": account.Id, "domain": account.Domain, "created_at": account.CreatedAt}
	am.StoreEvent(ctx, userID, accountID, accountID, activity.AccountDeleted, meta)

	log.WithContext(ctx).Debugf("account %s deleted", accountID)
	return nil
}

// AccountExists checks if an account exists.
func (am *DefaultAccountManager) AccountExists(ctx context.Context, accountID string) (bool, error) {
	return am.Store.AccountExists(ctx, store.LockingStrengthNone, accountID)
}

// GetAccountIDByUserID retrieves the account ID based on the userID provided.
// If user does have an account, it returns the user's account ID.
// If the user doesn't have an account, it creates one using the provided domain.
// Returns the account ID or an error if none is found or created.
func (am *DefaultAccountManager) GetAccountIDByUserID(ctx context.Context, userID, domain string) (string, error) {
	if userID == "" {
		return "", status.Errorf(status.NotFound, "no valid userID provided")
	}

	accountID, err := am.Store.GetAccountIDByUserID(ctx, store.LockingStrengthNone, userID)
	if err != nil {
		if s, ok := status.FromError(err); ok && s.Type() == status.NotFound {
			account, err := am.GetOrCreateAccountByUser(ctx, userID, domain)
			if err != nil {
				return "", status.Errorf(status.NotFound, "account not found or created for user id: %s", userID)
			}

			if err = am.addAccountIDToIDPAppMeta(ctx, userID, account.Id); err != nil {
				return "", err
			}
			return account.Id, nil
		}
		return "", err
	}
	return accountID, nil
}

func isNil(i idp.Manager) bool {
	return i == nil || reflect.ValueOf(i).IsNil()
}

// addAccountIDToIDPAppMeta update user's  app metadata in idp manager
func (am *DefaultAccountManager) addAccountIDToIDPAppMeta(ctx context.Context, userID string, accountID string) error {
	if !isNil(am.idpManager) {
		// user can be nil if it wasn't found (e.g., just created)
		user, err := am.lookupUserInCache(ctx, userID, accountID)
		if err != nil {
			return err
		}

		if user != nil && user.AppMetadata.WTAccountID == accountID {
			// it was already set, so we skip the unnecessary update
			log.WithContext(ctx).Debugf("skipping IDP App Meta update because accountID %s has been already set for user %s",
				accountID, userID)
			return nil
		}

		err = am.idpManager.UpdateUserAppMetadata(ctx, userID, idp.AppMetadata{WTAccountID: accountID})
		if err != nil {
			return status.Errorf(status.Internal, "updating user's app metadata failed with: %v", err)
		}
		// refresh cache to reflect the update
		_, err = am.refreshCache(ctx, accountID)
		if err != nil {
			return err
		}
	}
	return nil
}

func (am *DefaultAccountManager) loadAccount(ctx context.Context, accountID any) (any, []cacheStore.Option, error) {
	log.WithContext(ctx).Debugf("account %s not found in cache, reloading", accountID)
	accountIDString := fmt.Sprintf("%v", accountID)

	accountUsers, err := am.Store.GetAccountUsers(ctx, store.LockingStrengthNone, accountIDString)
	if err != nil {
		return nil, nil, err
	}

	userData, err := am.idpManager.GetAccount(ctx, accountIDString)
	if err != nil {
		return nil, nil, err
	}
	log.WithContext(ctx).Debugf("%d entries received from IdP management for account %s", len(userData), accountIDString)

	dataMap := make(map[string]*idp.UserData, len(userData))
	for _, datum := range userData {
		dataMap[datum.ID] = datum
	}

	matchedUserData := make([]*idp.UserData, 0)
	for _, user := range accountUsers {
		if user.IsServiceUser {
			continue
		}
		datum, ok := dataMap[user.Id]
		if !ok {
			log.WithContext(ctx).Warnf("user %s not found in IDP", user.Id)
			continue
		}
		matchedUserData = append(matchedUserData, datum)
	}

	data, err := msgpack.Marshal(matchedUserData)
	if err != nil {
		return nil, nil, err
	}

	return data, []cacheStore.Option{cacheStore.WithExpiration(cacheEntryExpiration())}, nil
}

func (am *DefaultAccountManager) lookupUserInCacheByEmail(ctx context.Context, email string, accountID string) (*idp.UserData, error) {
	data, err := am.getAccountFromCache(ctx, accountID, false)
	if err != nil {
		return nil, err
	}

	for _, datum := range data {
		if datum.Email == email {
			return datum, nil
		}
	}

	return nil, nil //nolint:nilnil
}

// lookupUserInCache looks up user in the IdP cache and returns it. If the user wasn't found, the function returns nil
func (am *DefaultAccountManager) lookupUserInCache(ctx context.Context, userID string, accountID string) (*idp.UserData, error) {
	accountUsers, err := am.Store.GetAccountUsers(ctx, store.LockingStrengthNone, accountID)
	if err != nil {
		return nil, err
	}

	users := make(map[string]userLoggedInOnce, len(accountUsers))
	// ignore service users and users provisioned by integrations than are never logged in
	for _, user := range accountUsers {
		if user.IsServiceUser {
			continue
		}
		if user.Issued == types.UserIssuedIntegration {
			continue
		}
		users[user.Id] = userLoggedInOnce(!user.GetLastLogin().IsZero())
	}
	log.WithContext(ctx).Debugf("looking up user %s of account %s in cache", userID, accountID)
	userData, err := am.lookupCache(ctx, users, accountID)
	if err != nil {
		return nil, err
	}

	for _, datum := range userData {
		if datum.ID == userID {
			return datum, nil
		}
	}

	// add extra check on external cache manager. We may get to this point when the user is not yet findable in IDP,
	// or it didn't have its metadata updated with am.addAccountIDToIDPAppMeta
	user, err := am.Store.GetUserByUserID(ctx, store.LockingStrengthNone, userID)
	if err != nil {
		log.WithContext(ctx).Errorf("failed finding user %s in account %s", userID, accountID)
		return nil, err
	}

	key := user.IntegrationReference.CacheKey(accountID, userID)
	ud, err := am.externalCacheManager.Get(am.ctx, key)
	if err != nil {
		log.WithContext(ctx).Debugf("failed to get externalCache for key: %s, error: %s", key, err)
	}

	return ud, nil
}

func (am *DefaultAccountManager) refreshCache(ctx context.Context, accountID string) ([]*idp.UserData, error) {
	return am.getAccountFromCache(ctx, accountID, true)
}

// getAccountFromCache returns user data for a given account ensuring that cache load happens only once
func (am *DefaultAccountManager) getAccountFromCache(ctx context.Context, accountID string, forceReload bool) ([]*idp.UserData, error) {
	am.cacheMux.Lock()
	loadingChan := am.cacheLoading[accountID]
	if loadingChan == nil {
		loadingChan = make(chan struct{})
		am.cacheLoading[accountID] = loadingChan
		am.cacheMux.Unlock()

		defer func() {
			am.cacheMux.Lock()
			delete(am.cacheLoading, accountID)
			close(loadingChan)
			am.cacheMux.Unlock()
		}()

		if forceReload {
			err := am.cacheManager.Delete(am.ctx, accountID)
			if err != nil {
				return nil, err
			}
		}

		return am.cacheManager.Get(am.ctx, accountID)
	}
	am.cacheMux.Unlock()

	log.WithContext(ctx).Debugf("one request to get account %s is already running", accountID)

	select {
	case <-loadingChan:
		// channel has been closed meaning cache was loaded => simply return from cache
		return am.cacheManager.Get(am.ctx, accountID)
	case <-time.After(5 * time.Second):
		return nil, fmt.Errorf("timeout while waiting for account %s cache to reload", accountID)
	}
}

func (am *DefaultAccountManager) lookupCache(ctx context.Context, accountUsers map[string]userLoggedInOnce, accountID string) ([]*idp.UserData, error) {
	var data []*idp.UserData
	var err error

	maxAttempts := 2

	data, err = am.getAccountFromCache(ctx, accountID, false)
	if err != nil {
		return nil, err
	}

	for attempt := 1; attempt <= maxAttempts; attempt++ {
		if am.isCacheFresh(ctx, accountUsers, data) {
			return data, nil
		}

		if attempt > 1 {
			time.Sleep(200 * time.Millisecond)
		}

		log.WithContext(ctx).Infof("refreshing cache for account %s", accountID)
		data, err = am.refreshCache(ctx, accountID)
		if err != nil {
			return nil, err
		}

		if attempt == maxAttempts {
			log.WithContext(ctx).Warnf("cache for account %s reached maximum refresh attempts (%d)", accountID, maxAttempts)
		}
	}

	return data, nil
}

// isCacheFresh checks if the cache is refreshed already by comparing the accountUsers with the cache data by user count and user invite status
func (am *DefaultAccountManager) isCacheFresh(ctx context.Context, accountUsers map[string]userLoggedInOnce, data []*idp.UserData) bool {
	userDataMap := make(map[string]*idp.UserData, len(data))
	for _, datum := range data {
		userDataMap[datum.ID] = datum
	}

	// the accountUsers ID list of non integration users from store, we check if cache has all of them
	// as result of for loop knownUsersCount will have number of users are not presented in the cashed
	knownUsersCount := len(accountUsers)
	for user, loggedInOnce := range accountUsers {
		if datum, ok := userDataMap[user]; ok {
			// check if the matching user data has a pending invite and if the user has logged in once, forcing the cache to be refreshed
			if datum.AppMetadata.WTPendingInvite != nil && *datum.AppMetadata.WTPendingInvite && loggedInOnce == true { //nolint:gosimple
				log.WithContext(ctx).Infof("user %s has a pending invite and has logged in once, cache invalid", user)
				return false
			}
			knownUsersCount--
			continue
		}
		log.WithContext(ctx).Debugf("cache doesn't know about %s user", user)
	}

	// if we know users that are not yet in cache more likely cache is outdated
	if knownUsersCount > 0 {
		log.WithContext(ctx).Infof("cache invalid. Users unknown to the cache: %d", knownUsersCount)
		return false
	}

	return true
}

func (am *DefaultAccountManager) removeUserFromCache(ctx context.Context, accountID, userID string) error {
	data, err := am.getAccountFromCache(ctx, accountID, false)
	if err != nil {
		return err
	}

	for i, datum := range data {
		if datum.ID == userID {
			data = append(data[:i], data[i+1:]...)
			break
		}
	}

	return am.cacheManager.Set(am.ctx, accountID, data, cacheEntryExpiration())
}

// updateAccountDomainAttributesIfNotUpToDate updates the account domain attributes if they are not up to date and then, saves the account changes
func (am *DefaultAccountManager) updateAccountDomainAttributesIfNotUpToDate(ctx context.Context, accountID string, userAuth nbcontext.UserAuth,
	primaryDomain bool,
) error {
	if userAuth.Domain == "" {
		log.WithContext(ctx).Errorf("claims don't contain a valid domain, skipping domain attributes update. Received claims: %v", userAuth)
		return nil
	}

	unlockAccount := am.Store.AcquireWriteLockByUID(ctx, accountID)
	defer unlockAccount()

	accountDomain, domainCategory, err := am.Store.GetAccountDomainAndCategory(ctx, store.LockingStrengthNone, accountID)
	if err != nil {
		log.WithContext(ctx).Errorf("error getting account domain and category: %v", err)
		return err
	}

	if domainIsUpToDate(accountDomain, domainCategory, userAuth) {
		return nil
	}

	user, err := am.Store.GetUserByUserID(ctx, store.LockingStrengthNone, userAuth.UserId)
	if err != nil {
		log.WithContext(ctx).Errorf("error getting user: %v", err)
		return err
	}

	newDomain := accountDomain
	newCategoty := domainCategory

	lowerDomain := strings.ToLower(userAuth.Domain)
	if accountDomain != lowerDomain && user.HasAdminPower() {
		newDomain = lowerDomain
	}

	if accountDomain == lowerDomain {
		newCategoty = userAuth.DomainCategory
	}

	return am.Store.UpdateAccountDomainAttributes(ctx, accountID, newDomain, newCategoty, primaryDomain)
}

// handleExistingUserAccount handles existing User accounts and update its domain attributes.
// If there is no primary domain account yet, we set the account as primary for the domain. Otherwise,
// we compare the account's ID with the domain account ID, and if they don't match, we set the account as
// non-primary account for the domain. We don't merge accounts at this stage, because of cases when a domain
// was previously unclassified or classified as public so N users that logged int that time, has they own account
// and peers that shouldn't be lost.
func (am *DefaultAccountManager) handleExistingUserAccount(
	ctx context.Context,
	userAccountID string,
	domainAccountID string,
	userAuth nbcontext.UserAuth,
) error {
	primaryDomain := domainAccountID == "" || userAccountID == domainAccountID
	err := am.updateAccountDomainAttributesIfNotUpToDate(ctx, userAccountID, userAuth, primaryDomain)
	if err != nil {
		return err
	}

	// we should register the account ID to this user's metadata in our IDP manager
	err = am.addAccountIDToIDPAppMeta(ctx, userAuth.UserId, userAccountID)
	if err != nil {
		return err
	}

	return nil
}

// addNewPrivateAccount validates if there is an existing primary account for the domain, if so it adds the new user to that account,
// otherwise it will create a new account and make it primary account for the domain.
func (am *DefaultAccountManager) addNewPrivateAccount(ctx context.Context, domainAccountID string, userAuth nbcontext.UserAuth) (string, error) {
	if userAuth.UserId == "" {
		return "", fmt.Errorf("user ID is empty")
	}

	lowerDomain := strings.ToLower(userAuth.Domain)

	newAccount, err := am.newAccount(ctx, userAuth.UserId, lowerDomain)
	if err != nil {
		return "", err
	}

	newAccount.Domain = lowerDomain
	newAccount.DomainCategory = userAuth.DomainCategory
	newAccount.IsDomainPrimaryAccount = true

	err = am.Store.SaveAccount(ctx, newAccount)
	if err != nil {
		return "", err
	}

	err = am.addAccountIDToIDPAppMeta(ctx, userAuth.UserId, newAccount.Id)
	if err != nil {
		return "", err
	}

	am.StoreEvent(ctx, userAuth.UserId, userAuth.UserId, newAccount.Id, activity.UserJoined, nil)

	return newAccount.Id, nil
}

func (am *DefaultAccountManager) addNewUserToDomainAccount(ctx context.Context, domainAccountID string, userAuth nbcontext.UserAuth) (string, error) {
	unlockAccount := am.Store.AcquireWriteLockByUID(ctx, domainAccountID)
	defer unlockAccount()

<<<<<<< HEAD
	user, err := am.Store.GetUserByUserID(ctx, store.LockingStrengthShare, userAuth.UserId)
=======
	newUser := types.NewRegularUser(userAuth.UserId)
	newUser.AccountID = domainAccountID
	err := am.Store.SaveUser(ctx, newUser)
>>>>>>> a942e4ad
	if err != nil {
		if sErr, ok := status.FromError(err); ok && sErr.Type() == status.NotFound {
			newUser := types.NewRegularUser(userAuth.UserId)
			newUser.AccountID = domainAccountID
			err = am.Store.SaveUser(ctx, store.LockingStrengthUpdate, newUser)
			if err != nil {
				return "", err
			}

			err = am.addAccountIDToIDPAppMeta(ctx, userAuth.UserId, domainAccountID)
			if err != nil {
				return "", err
			}

			am.StoreEvent(ctx, userAuth.UserId, userAuth.UserId, domainAccountID, activity.UserJoined, nil)
			return domainAccountID, nil
		}

		return "", err
	}

	return user.AccountID, nil
}

// redeemInvite checks whether user has been invited and redeems the invite
func (am *DefaultAccountManager) redeemInvite(ctx context.Context, accountID string, userID string) error {
	// only possible with the enabled IdP manager
	if am.idpManager == nil {
		log.WithContext(ctx).Warnf("invites only work with enabled IdP manager")
		return nil
	}

	user, err := am.lookupUserInCache(ctx, userID, accountID)
	if err != nil {
		return err
	}

	if user == nil {
		return status.Errorf(status.NotFound, "user %s not found in the IdP", userID)
	}

	if user.AppMetadata.WTPendingInvite != nil && *user.AppMetadata.WTPendingInvite {
		log.WithContext(ctx).Infof("redeeming invite for user %s account %s", userID, accountID)
		// User has already logged in, meaning that IdP should have set wt_pending_invite to false.
		// Our job is to just reload cache.
		go func() {
			_, err = am.refreshCache(ctx, accountID)
			if err != nil {
				log.WithContext(ctx).Warnf("failed reloading cache when redeeming user %s under account %s", userID, accountID)
				return
			}
			log.WithContext(ctx).Debugf("user %s of account %s redeemed invite", user.ID, accountID)
			am.StoreEvent(ctx, userID, userID, accountID, activity.UserJoined, nil)
		}()
	}

	return nil
}

// GetAccount returns an account associated with this account ID.
func (am *DefaultAccountManager) GetAccount(ctx context.Context, accountID string) (*types.Account, error) {
	return am.Store.GetAccount(ctx, accountID)
}

// GetAccountByID returns an account associated with this account ID.
func (am *DefaultAccountManager) GetAccountByID(ctx context.Context, accountID string, userID string) (*types.Account, error) {
	allowed, err := am.permissionsManager.ValidateUserPermissions(ctx, accountID, userID, modules.Accounts, operations.Read)
	if err != nil {
		return nil, status.NewPermissionValidationError(err)
	}
	if !allowed {
		return nil, status.NewPermissionDeniedError()
	}

	return am.Store.GetAccount(ctx, accountID)
}

// GetAccountMeta returns the account metadata associated with this account ID.
func (am *DefaultAccountManager) GetAccountMeta(ctx context.Context, accountID string, userID string) (*types.AccountMeta, error) {
	allowed, err := am.permissionsManager.ValidateUserPermissions(ctx, accountID, userID, modules.Accounts, operations.Read)
	if err != nil {
		return nil, status.NewPermissionValidationError(err)
	}
	if !allowed {
		return nil, status.NewPermissionDeniedError()
	}

	return am.Store.GetAccountMeta(ctx, store.LockingStrengthNone, accountID)
}

// GetAccountOnboarding retrieves the onboarding information for a specific account.
func (am *DefaultAccountManager) GetAccountOnboarding(ctx context.Context, accountID string, userID string) (*types.AccountOnboarding, error) {
	allowed, err := am.permissionsManager.ValidateUserPermissions(ctx, accountID, userID, modules.Accounts, operations.Read)
	if err != nil {
		return nil, status.NewPermissionValidationError(err)
	}

	if !allowed {
		return nil, status.NewPermissionDeniedError()
	}

	onboarding, err := am.Store.GetAccountOnboarding(ctx, accountID)
	if err != nil && err.Error() != status.NewAccountOnboardingNotFoundError(accountID).Error() {
		log.Errorf("failed to get account onboarding for accountssssssss %s: %v", accountID, err)
		return nil, err
	}

	if onboarding == nil {
		onboarding = &types.AccountOnboarding{
			AccountID: accountID,
		}
	}

	return onboarding, nil
}

func (am *DefaultAccountManager) UpdateAccountOnboarding(ctx context.Context, accountID, userID string, newOnboarding *types.AccountOnboarding) (*types.AccountOnboarding, error) {
	allowed, err := am.permissionsManager.ValidateUserPermissions(ctx, accountID, userID, modules.Settings, operations.Update)
	if err != nil {
		return nil, fmt.Errorf("failed to validate user permissions: %w", err)
	}

	if !allowed {
		return nil, status.NewPermissionDeniedError()
	}

	oldOnboarding, err := am.Store.GetAccountOnboarding(ctx, accountID)
	if err != nil && err.Error() != status.NewAccountOnboardingNotFoundError(accountID).Error() {
		return nil, fmt.Errorf("failed to get account onboarding: %w", err)
	}

	if oldOnboarding == nil {
		oldOnboarding = &types.AccountOnboarding{
			AccountID: accountID,
		}
	}

	if newOnboarding == nil {
		return oldOnboarding, nil
	}

	if oldOnboarding.IsEqual(*newOnboarding) {
		log.WithContext(ctx).Debugf("no changes in onboarding for account %s", accountID)
		return oldOnboarding, nil
	}

	newOnboarding.AccountID = accountID
	err = am.Store.SaveAccountOnboarding(ctx, newOnboarding)
	if err != nil {
		return nil, fmt.Errorf("failed to update account onboarding: %w", err)
	}

	return newOnboarding, nil
}

func (am *DefaultAccountManager) GetAccountIDFromUserAuth(ctx context.Context, userAuth nbcontext.UserAuth) (string, string, error) {
	if userAuth.UserId == "" {
		return "", "", errors.New(emptyUserID)
	}
	if am.singleAccountMode && am.singleAccountModeDomain != "" {
		// This section is mostly related to self-hosted installations.
		// We override incoming domain claims to group users under a single account.
		userAuth.Domain = am.singleAccountModeDomain
		userAuth.DomainCategory = types.PrivateCategory
		log.WithContext(ctx).Debugf("overriding JWT Domain and DomainCategory claims since single account mode is enabled")
	}

	accountID, err := am.getAccountIDWithAuthorizationClaims(ctx, userAuth)
	if err != nil {
		return "", "", err
	}

	user, err := am.Store.GetUserByUserID(ctx, store.LockingStrengthNone, userAuth.UserId)
	if err != nil {
		// this is not really possible because we got an account by user ID
		return "", "", status.Errorf(status.NotFound, "user %s not found", userAuth.UserId)
	}

	if userAuth.IsChild {
		return accountID, user.Id, nil
	}

	if err := am.permissionsManager.ValidateAccountAccess(ctx, accountID, user, false); err != nil {
		return "", "", err
	}

	if !user.IsServiceUser && userAuth.Invited {
		err = am.redeemInvite(ctx, accountID, user.Id)
		if err != nil {
			return "", "", err
		}
	}

	return accountID, user.Id, nil
}

// syncJWTGroups processes the JWT groups for a user, updates the account based on the groups,
// and propagates changes to peers if group propagation is enabled.
// requires userAuth to have been ValidateAndParseToken and EnsureUserAccessByJWTGroups by the AuthManager
func (am *DefaultAccountManager) SyncUserJWTGroups(ctx context.Context, userAuth nbcontext.UserAuth) error {
	if userAuth.IsChild || userAuth.IsPAT {
		return nil
	}

	settings, err := am.Store.GetAccountSettings(ctx, store.LockingStrengthNone, userAuth.AccountId)
	if err != nil {
		return err
	}

	if settings == nil || !settings.JWTGroupsEnabled {
		return nil
	}

	if settings.JWTGroupsClaimName == "" {
		log.WithContext(ctx).Debugf("JWT groups are enabled but no claim name is set")
		return nil
	}

	unlockAccount := am.Store.AcquireWriteLockByUID(ctx, userAuth.AccountId)
	defer func() {
		if unlockAccount != nil {
			unlockAccount()
		}
	}()

	var addNewGroups []string
	var removeOldGroups []string
	var hasChanges bool
	var user *types.User
	err = am.Store.ExecuteInTransaction(ctx, func(transaction store.Store) error {
		user, err = transaction.GetUserByUserID(ctx, store.LockingStrengthNone, userAuth.UserId)
		if err != nil {
			return fmt.Errorf("error getting user: %w", err)
		}

		groups, err := transaction.GetAccountGroups(ctx, store.LockingStrengthNone, userAuth.AccountId)
		if err != nil {
			return fmt.Errorf("error getting account groups: %w", err)
		}

		changed, updatedAutoGroups, newGroupsToCreate, err := am.getJWTGroupsChanges(user, groups, userAuth.Groups)
		if err != nil {
			return fmt.Errorf("error getting JWT groups changes: %w", err)
		}

		hasChanges = changed
		// skip update if no changes
		if !changed {
			return nil
		}

		if err = transaction.CreateGroups(ctx, userAuth.AccountId, newGroupsToCreate); err != nil {
			return fmt.Errorf("error saving groups: %w", err)
		}

		addNewGroups = util.Difference(updatedAutoGroups, user.AutoGroups)
		removeOldGroups = util.Difference(user.AutoGroups, updatedAutoGroups)

		user.AutoGroups = updatedAutoGroups
		if err = transaction.SaveUser(ctx, user); err != nil {
			return fmt.Errorf("error saving user: %w", err)
		}

		// Propagate changes to peers if group propagation is enabled
		if settings.GroupsPropagationEnabled {
			peers, err := transaction.GetUserPeers(ctx, store.LockingStrengthNone, userAuth.AccountId, userAuth.UserId)
			if err != nil {
				return fmt.Errorf("error getting user peers: %w", err)
			}

			for _, peer := range peers {
				for _, g := range addNewGroups {
					if err := transaction.AddPeerToGroup(ctx, userAuth.AccountId, peer.ID, g); err != nil {
						return fmt.Errorf("error adding peer %s to group %s: %w", peer.ID, g, err)
					}
				}
				for _, g := range removeOldGroups {
					if err := transaction.RemovePeerFromGroup(ctx, peer.ID, g); err != nil {
						return fmt.Errorf("error removing peer %s from group %s: %w", peer.ID, g, err)
					}
				}
			}

			if err = transaction.IncrementNetworkSerial(ctx, userAuth.AccountId); err != nil {
				return fmt.Errorf("error incrementing network serial: %w", err)
			}
		}
		unlockAccount()
		unlockAccount = nil

		return nil
	})
	if err != nil {
		return err
	}

	if !hasChanges {
		return nil
	}

	for _, g := range addNewGroups {
		group, err := am.Store.GetGroupByID(ctx, store.LockingStrengthNone, userAuth.AccountId, g)
		if err != nil {
			log.WithContext(ctx).Debugf("group %s not found while saving user activity event of account %s", g, userAuth.AccountId)
		} else {
			meta := map[string]any{
				"group": group.Name, "group_id": group.ID,
				"is_service_user": user.IsServiceUser, "user_name": user.ServiceUserName,
			}
			am.StoreEvent(ctx, user.Id, user.Id, userAuth.AccountId, activity.GroupAddedToUser, meta)
		}
	}

	for _, g := range removeOldGroups {
		group, err := am.Store.GetGroupByID(ctx, store.LockingStrengthNone, userAuth.AccountId, g)
		if err != nil {
			log.WithContext(ctx).Debugf("group %s not found while saving user activity event of account %s", g, userAuth.AccountId)
		} else {
			meta := map[string]any{
				"group": group.Name, "group_id": group.ID,
				"is_service_user": user.IsServiceUser, "user_name": user.ServiceUserName,
			}
			am.StoreEvent(ctx, user.Id, user.Id, userAuth.AccountId, activity.GroupRemovedFromUser, meta)
		}
	}

	if settings.GroupsPropagationEnabled {
		removedGroupAffectsPeers, err := areGroupChangesAffectPeers(ctx, am.Store, userAuth.AccountId, removeOldGroups)
		if err != nil {
			return err
		}

		newGroupsAffectsPeers, err := areGroupChangesAffectPeers(ctx, am.Store, userAuth.AccountId, addNewGroups)
		if err != nil {
			return err
		}

		if removedGroupAffectsPeers || newGroupsAffectsPeers {
			log.WithContext(ctx).Tracef("user %s: JWT group membership changed, updating account peers", userAuth.UserId)
			am.BufferUpdateAccountPeers(ctx, userAuth.AccountId)
		}
	}

	return nil
}

// getAccountIDWithAuthorizationClaims retrieves an account ID using JWT Claims.
// if domain is not private or domain is invalid, it will return the account ID by user ID.
// if domain is of the PrivateCategory category, it will evaluate
// if account is new, existing or if there is another account with the same domain
//
// Use cases:
//
// New user + New account + New domain -> create account, user role = owner (if private domain, index domain)
//
// New user + New account + Existing Private Domain -> add user to the existing account, user role = user (not admin)
//
// New user + New account + Existing Public Domain -> create account, user role = owner
//
// Existing user + Existing account + Existing Domain -> Nothing changes (if private, index domain)
//
// Existing user + Existing account + Existing Indexed Domain -> Nothing changes
//
// Existing user + Existing account + Existing domain reclassified Domain as private -> Nothing changes (index domain)
//
// UserAuth IsChild -> checks that account exists
func (am *DefaultAccountManager) getAccountIDWithAuthorizationClaims(ctx context.Context, userAuth nbcontext.UserAuth) (string, error) {
	log.WithContext(ctx).Tracef("getting account with authorization claims. User ID: \"%s\", Account ID: \"%s\", Domain: \"%s\", Domain Category: \"%s\"",
		userAuth.UserId, userAuth.AccountId, userAuth.Domain, userAuth.DomainCategory)

	if userAuth.UserId == "" {
		return "", errors.New(emptyUserID)
	}

	if userAuth.IsChild {
		exists, err := am.Store.AccountExists(ctx, store.LockingStrengthNone, userAuth.AccountId)
		if err != nil || !exists {
			return "", err
		}
		return userAuth.AccountId, nil
	}

	if userAuth.DomainCategory != types.PrivateCategory || !isDomainValid(userAuth.Domain) {
		return am.GetAccountIDByUserID(ctx, userAuth.UserId, userAuth.Domain)
	}

	if userAuth.AccountId != "" {
		return am.handlePrivateAccountWithIDFromClaim(ctx, userAuth)
	}

	// We checked if the domain has a primary account already
	domainAccountID, cancel, err := am.getPrivateDomainWithGlobalLock(ctx, userAuth.Domain)
	if cancel != nil {
		defer cancel()
	}
	if err != nil {
		return "", err
	}

	userAccountID, err := am.Store.GetAccountIDByUserID(ctx, store.LockingStrengthNone, userAuth.UserId)
	if handleNotFound(err) != nil {
		log.WithContext(ctx).Errorf("error getting account ID by user ID: %v", err)
		return "", err
	}

	if userAccountID != "" {
		if err = am.handleExistingUserAccount(ctx, userAccountID, domainAccountID, userAuth); err != nil {
			return "", err
		}

		return userAccountID, nil
	}

	if domainAccountID != "" {
		return am.addNewUserToDomainAccount(ctx, domainAccountID, userAuth)
	}

	return am.addNewPrivateAccount(ctx, domainAccountID, userAuth)
}
func (am *DefaultAccountManager) getPrivateDomainWithGlobalLock(ctx context.Context, domain string) (string, context.CancelFunc, error) {
	domainAccountID, err := am.Store.GetAccountIDByPrivateDomain(ctx, store.LockingStrengthNone, domain)
	if handleNotFound(err) != nil {

		log.WithContext(ctx).Errorf(errorGettingDomainAccIDFmt, err)
		return "", nil, err
	}

	if domainAccountID != "" {
		return domainAccountID, nil, nil
	}

	log.WithContext(ctx).Debugf("no primary account found for domain %s, acquiring global lock", domain)
	cancel := am.Store.AcquireGlobalLock(ctx)

	// check again if the domain has a primary account because of simultaneous requests
	domainAccountID, err = am.Store.GetAccountIDByPrivateDomain(ctx, store.LockingStrengthNone, domain)
	if handleNotFound(err) != nil {
		cancel()
		log.WithContext(ctx).Errorf(errorGettingDomainAccIDFmt, err)
		return "", nil, err
	}

	return domainAccountID, cancel, nil
}

func (am *DefaultAccountManager) handlePrivateAccountWithIDFromClaim(ctx context.Context, userAuth nbcontext.UserAuth) (string, error) {
	userAccountID, err := am.Store.GetAccountIDByUserID(ctx, store.LockingStrengthNone, userAuth.UserId)
	if err != nil {
		log.WithContext(ctx).Errorf("error getting account ID by user ID: %v", err)
		return "", err
	}

	if userAccountID != userAuth.AccountId {
		return "", fmt.Errorf("user %s is not part of the account id %s", userAuth.UserId, userAuth.AccountId)
	}

	accountDomain, domainCategory, err := am.Store.GetAccountDomainAndCategory(ctx, store.LockingStrengthNone, userAuth.AccountId)
	if handleNotFound(err) != nil {
		log.WithContext(ctx).Errorf("error getting account domain and category: %v", err)
		return "", err
	}

	if domainIsUpToDate(accountDomain, domainCategory, userAuth) {
		return userAuth.AccountId, nil
	}

	// We checked if the domain has a primary account already
	domainAccountID, err := am.Store.GetAccountIDByPrivateDomain(ctx, store.LockingStrengthNone, userAuth.Domain)
	if handleNotFound(err) != nil {
		log.WithContext(ctx).Errorf(errorGettingDomainAccIDFmt, err)
		return "", err
	}

	err = am.handleExistingUserAccount(ctx, userAuth.AccountId, domainAccountID, userAuth)
	if err != nil {
		return "", err
	}

	return userAuth.AccountId, nil
}

func handleNotFound(err error) error {
	if err == nil {
		return nil
	}

	e, ok := status.FromError(err)
	if !ok || e.Type() != status.NotFound {
		return err
	}
	return nil
}

func domainIsUpToDate(domain string, domainCategory string, userAuth nbcontext.UserAuth) bool {
	return domainCategory == types.PrivateCategory || userAuth.DomainCategory != types.PrivateCategory || domain != userAuth.Domain
}

func (am *DefaultAccountManager) SyncAndMarkPeer(ctx context.Context, accountID string, peerPubKey string, meta nbpeer.PeerSystemMeta, realIP net.IP) (*nbpeer.Peer, *types.NetworkMap, []*posture.Checks, error) {
	start := time.Now()
	defer func() {
		log.WithContext(ctx).Debugf("SyncAndMarkPeer: took %v", time.Since(start))
	}()

	accountUnlock := am.Store.AcquireReadLockByUID(ctx, accountID)
	defer accountUnlock()
	peerUnlock := am.Store.AcquireWriteLockByUID(ctx, peerPubKey)
	defer peerUnlock()

	peer, netMap, postureChecks, err := am.SyncPeer(ctx, types.PeerSync{WireGuardPubKey: peerPubKey, Meta: meta}, accountID)
	if err != nil {
		return nil, nil, nil, fmt.Errorf("error syncing peer: %w", err)
	}

	err = am.MarkPeerConnected(ctx, peerPubKey, true, realIP, accountID)
	if err != nil {
		log.WithContext(ctx).Warnf("failed marking peer as connected %s %v", peerPubKey, err)
	}

	return peer, netMap, postureChecks, nil
}

func (am *DefaultAccountManager) OnPeerDisconnected(ctx context.Context, accountID string, peerPubKey string) error {
	accountUnlock := am.Store.AcquireReadLockByUID(ctx, accountID)
	defer accountUnlock()
	peerUnlock := am.Store.AcquireWriteLockByUID(ctx, peerPubKey)
	defer peerUnlock()

	err := am.MarkPeerConnected(ctx, peerPubKey, false, nil, accountID)
	if err != nil {
		log.WithContext(ctx).Warnf("failed marking peer as disconnected %s %v", peerPubKey, err)
	}

	return nil

}

func (am *DefaultAccountManager) SyncPeerMeta(ctx context.Context, peerPubKey string, meta nbpeer.PeerSystemMeta) error {
	accountID, err := am.Store.GetAccountIDByPeerPubKey(ctx, peerPubKey)
	if err != nil {
		return err
	}

	unlock := am.Store.AcquireReadLockByUID(ctx, accountID)
	defer unlock()

	unlockPeer := am.Store.AcquireWriteLockByUID(ctx, peerPubKey)
	defer unlockPeer()

	_, _, _, err = am.SyncPeer(ctx, types.PeerSync{WireGuardPubKey: peerPubKey, Meta: meta, UpdateAccountPeers: true}, accountID)
	if err != nil {
		return mapError(ctx, err)
	}
	return nil
}

// GetAllConnectedPeers returns connected peers based on peersUpdateManager.GetAllConnectedPeers()
func (am *DefaultAccountManager) GetAllConnectedPeers() (map[string]struct{}, error) {
	return am.peersUpdateManager.GetAllConnectedPeers(), nil
}

// HasConnectedChannel returns true if peers has channel in update manager, otherwise false
func (am *DefaultAccountManager) HasConnectedChannel(peerID string) bool {
	return am.peersUpdateManager.HasChannel(peerID)
}

var invalidDomainRegexp = regexp.MustCompile(`^([a-z0-9]+(-[a-z0-9]+)*\.)+[a-z]{2,}$`)

func isDomainValid(domain string) bool {
	return invalidDomainRegexp.MatchString(domain)
}

// GetDNSDomain returns the configured dnsDomain
func (am *DefaultAccountManager) GetDNSDomain(settings *types.Settings) string {
	if settings == nil {
		return am.dnsDomain
	}
	if settings.DNSDomain == "" {
		return am.dnsDomain
	}

	return settings.DNSDomain
}

func (am *DefaultAccountManager) onPeersInvalidated(ctx context.Context, accountID string, peerIDs []string) {
	peers := []*nbpeer.Peer{}
	log.WithContext(ctx).Debugf("invalidating peers %v for account %s", peerIDs, accountID)
	for _, peerID := range peerIDs {
		peer, err := am.GetPeer(ctx, accountID, peerID, activity.SystemInitiator)
		if err != nil {
			log.WithContext(ctx).Errorf("failed to get invalidated peer %s for account %s: %v", peerID, accountID, err)
			continue
		}
		peers = append(peers, peer)
	}
	if len(peers) > 0 {
		err := am.expireAndUpdatePeers(ctx, accountID, peers)
		if err != nil {
			log.WithContext(ctx).Errorf("failed to expire and update invalidated peers for account %s: %v", accountID, err)
			return
		}
	} else {
		log.WithContext(ctx).Debugf("running invalidation with no invalid peers")
	}
	log.WithContext(ctx).Debugf("invalidated peers have been expired for account %s", accountID)
}

func (am *DefaultAccountManager) FindExistingPostureCheck(accountID string, checks *posture.ChecksDefinition) (*posture.Checks, error) {
	return am.Store.GetPostureCheckByChecksDefinition(accountID, checks)
}

func (am *DefaultAccountManager) GetAccountIDForPeerKey(ctx context.Context, peerKey string) (string, error) {
	return am.Store.GetAccountIDByPeerPubKey(ctx, peerKey)
}

func (am *DefaultAccountManager) handleUserPeer(ctx context.Context, transaction store.Store, peer *nbpeer.Peer, settings *types.Settings) (bool, error) {
	user, err := transaction.GetUserByUserID(ctx, store.LockingStrengthNone, peer.UserID)
	if err != nil {
		return false, err
	}

	err = checkIfPeerOwnerIsBlocked(peer, user)
	if err != nil {
		return false, err
	}

	if peerLoginExpired(ctx, peer, settings) {
		err = am.handleExpiredPeer(ctx, transaction, user, peer)
		if err != nil {
			return false, err
		}
		return true, nil
	}

	return false, nil
}

func (am *DefaultAccountManager) GetAccountSettings(ctx context.Context, accountID string, userID string) (*types.Settings, error) {
	allowed, err := am.permissionsManager.ValidateUserPermissions(ctx, accountID, userID, modules.Settings, operations.Read)
	if err != nil {
		return nil, status.NewPermissionValidationError(err)
	}
	if !allowed {
		return nil, status.NewPermissionDeniedError()
	}
	return am.Store.GetAccountSettings(ctx, store.LockingStrengthNone, accountID)
}

// newAccountWithId creates a new Account with a default SetupKey (doesn't store in a Store) and provided id
func newAccountWithId(ctx context.Context, accountID, userID, domain string, disableDefaultPolicy bool) *types.Account {
	log.WithContext(ctx).Debugf("creating new account")

	network := types.NewNetwork()
	peers := make(map[string]*nbpeer.Peer)
	users := make(map[string]*types.User)
	routes := make(map[route.ID]*route.Route)
	setupKeys := map[string]*types.SetupKey{}
	nameServersGroups := make(map[string]*nbdns.NameServerGroup)

	owner := types.NewOwnerUser(userID)
	owner.AccountID = accountID
	users[userID] = owner

	dnsSettings := types.DNSSettings{
		DisabledManagementGroups: make([]string, 0),
	}
	log.WithContext(ctx).Debugf("created new account %s", accountID)

	acc := &types.Account{
		Id:               accountID,
		CreatedAt:        time.Now().UTC(),
		SetupKeys:        setupKeys,
		Network:          network,
		Peers:            peers,
		Users:            users,
		CreatedBy:        userID,
		Domain:           domain,
		Routes:           routes,
		NameServerGroups: nameServersGroups,
		DNSSettings:      dnsSettings,
		Settings: &types.Settings{
			PeerLoginExpirationEnabled: true,
			PeerLoginExpiration:        types.DefaultPeerLoginExpiration,
			GroupsPropagationEnabled:   true,
			RegularUsersViewBlocked:    true,

			PeerInactivityExpirationEnabled: false,
			PeerInactivityExpiration:        types.DefaultPeerInactivityExpiration,
			RoutingPeerDNSResolutionEnabled: true,
		},
		Onboarding: types.AccountOnboarding{
			OnboardingFlowPending: true,
			SignupFormPending:     true,
		},
	}

	if err := acc.AddAllGroup(disableDefaultPolicy); err != nil {
		log.WithContext(ctx).Errorf("error adding all group to account %s: %v", acc.Id, err)
	}
	return acc
}

// separateGroups separates user's auto groups into non-JWT and JWT groups.
// Returns the list of standard auto groups and a map of JWT auto groups,
// where the keys are the group names and the values are the group IDs.
func separateGroups(autoGroups []string, allGroups []*types.Group) ([]string, map[string]string) {
	newAutoGroups := make([]string, 0)
	jwtAutoGroups := make(map[string]string) // map of group name to group ID

	allGroupsMap := make(map[string]*types.Group, len(allGroups))
	for _, group := range allGroups {
		allGroupsMap[group.ID] = group
	}

	for _, id := range autoGroups {
		if group, ok := allGroupsMap[id]; ok {
			if group.Issued == types.GroupIssuedJWT {
				jwtAutoGroups[group.Name] = id
			} else {
				newAutoGroups = append(newAutoGroups, id)
			}
		}
	}

	return newAutoGroups, jwtAutoGroups
}

func (am *DefaultAccountManager) GetStore() store.Store {
	return am.Store
}

func (am *DefaultAccountManager) GetOrCreateAccountByPrivateDomain(ctx context.Context, initiatorId, domain string) (*types.Account, bool, error) {
	cancel := am.Store.AcquireGlobalLock(ctx)
	defer cancel()

	existingPrimaryAccountID, err := am.Store.GetAccountIDByPrivateDomain(ctx, store.LockingStrengthNone, domain)
	if handleNotFound(err) != nil {
		return nil, false, err
	}

	// a primary account already exists for this private domain
	if err == nil {
		existingAccount, err := am.Store.GetAccount(ctx, existingPrimaryAccountID)
		if err != nil {
			return nil, false, err
		}

		return existingAccount, false, nil
	}

	// create a new account for this private domain
	// retry twice for new ID clashes
	for range 2 {
		accountId := xid.New().String()

		exists, err := am.Store.AccountExists(ctx, store.LockingStrengthNone, accountId)
		if err != nil || exists {
			continue
		}

		network := types.NewNetwork()
		peers := make(map[string]*nbpeer.Peer)
		users := make(map[string]*types.User)
		routes := make(map[route.ID]*route.Route)
		setupKeys := map[string]*types.SetupKey{}
		nameServersGroups := make(map[string]*nbdns.NameServerGroup)

		dnsSettings := types.DNSSettings{
			DisabledManagementGroups: make([]string, 0),
		}

		newAccount := &types.Account{
			Id:        accountId,
			CreatedAt: time.Now().UTC(),
			SetupKeys: setupKeys,
			Network:   network,
			Peers:     peers,
			Users:     users,
			// @todo check if using the MSP owner id here is ok
			CreatedBy:              initiatorId,
			Domain:                 strings.ToLower(domain),
			DomainCategory:         types.PrivateCategory,
			IsDomainPrimaryAccount: false,
			Routes:                 routes,
			NameServerGroups:       nameServersGroups,
			DNSSettings:            dnsSettings,
			Settings: &types.Settings{
				PeerLoginExpirationEnabled: true,
				PeerLoginExpiration:        types.DefaultPeerLoginExpiration,
				GroupsPropagationEnabled:   true,
				RegularUsersViewBlocked:    true,

				PeerInactivityExpirationEnabled: false,
				PeerInactivityExpiration:        types.DefaultPeerInactivityExpiration,
				RoutingPeerDNSResolutionEnabled: true,
			},
		}

		if err := newAccount.AddAllGroup(am.disableDefaultPolicy); err != nil {
			return nil, false, status.Errorf(status.Internal, "failed to add all group to new account by private domain")
		}

		if err := am.Store.SaveAccount(ctx, newAccount); err != nil {
			log.WithContext(ctx).WithFields(log.Fields{
				"accountId": newAccount.Id,
				"domain":    domain,
			}).Errorf("failed to create new account: %v", err)
			return nil, false, err
		}

		am.StoreEvent(ctx, initiatorId, newAccount.Id, accountId, activity.AccountCreated, nil)
		return newAccount, true, nil
	}

	return nil, false, status.Errorf(status.Internal, "failed to get or create new account by private domain")
}

func (am *DefaultAccountManager) UpdateToPrimaryAccount(ctx context.Context, accountId string) (*types.Account, error) {
	var account *types.Account
	err := am.Store.ExecuteInTransaction(ctx, func(transaction store.Store) error {
		var err error
		account, err = transaction.GetAccount(ctx, accountId)
		if err != nil {
			return err
		}

		if account.IsDomainPrimaryAccount {
			return nil
		}

		existingPrimaryAccountID, err := transaction.GetAccountIDByPrivateDomain(ctx, store.LockingStrengthNone, account.Domain)

		// error is not a not found error
		if handleNotFound(err) != nil {
			return err
		}

		// a primary account already exists for this private domain
		if err == nil {
			log.WithContext(ctx).WithFields(log.Fields{
				"accountId":         accountId,
				"existingAccountId": existingPrimaryAccountID,
			}).Errorf("cannot update account to primary, another account already exists as primary for the same domain")
			return status.Errorf(status.Internal, "cannot update account to primary")
		}

		account.IsDomainPrimaryAccount = true

		if err := transaction.SaveAccount(ctx, account); err != nil {
			log.WithContext(ctx).WithFields(log.Fields{
				"accountId": accountId,
			}).Errorf("failed to update account to primary: %v", err)
			return status.Errorf(status.Internal, "failed to update account to primary")
		}

		return nil
	})
	if err != nil {
		return nil, err
	}

	return account, nil
}

// propagateUserGroupMemberships propagates all account users' group memberships to their peers.
// Returns true if any groups were modified, true if those updates affect peers and an error.
func propagateUserGroupMemberships(ctx context.Context, transaction store.Store, accountID string) (groupsUpdated bool, peersAffected bool, err error) {
	users, err := transaction.GetAccountUsers(ctx, store.LockingStrengthNone, accountID)
	if err != nil {
		return false, false, err
	}

	accountGroupPeers, err := transaction.GetAccountGroupPeers(ctx, store.LockingStrengthNone, accountID)
	if err != nil {
		return false, false, fmt.Errorf("error getting account group peers: %w", err)
	}

	accountGroups, err := transaction.GetAccountGroups(ctx, store.LockingStrengthNone, accountID)
	if err != nil {
		return false, false, fmt.Errorf("error getting account groups: %w", err)
	}

	for _, group := range accountGroups {
		if _, exists := accountGroupPeers[group.ID]; !exists {
			accountGroupPeers[group.ID] = make(map[string]struct{})
		}
	}

	updatedGroups := []string{}
	for _, user := range users {
		userPeers, err := transaction.GetUserPeers(ctx, store.LockingStrengthNone, accountID, user.Id)
		if err != nil {
			return false, false, err
		}

		for _, peer := range userPeers {
			for _, groupID := range user.AutoGroups {
				if _, exists := accountGroupPeers[groupID]; !exists {
					// we do not wanna create the groups here
					log.WithContext(ctx).Warnf("group %s does not exist for user group propagation", groupID)
					continue
				}
				if _, exists := accountGroupPeers[groupID][peer.ID]; exists {
					continue
				}
				if err := transaction.AddPeerToGroup(ctx, accountID, peer.ID, groupID); err != nil {
					return false, false, fmt.Errorf("error adding peer %s to group %s: %w", peer.ID, groupID, err)
				}
				updatedGroups = append(updatedGroups, groupID)
			}
		}
	}

	peersAffected, err = areGroupChangesAffectPeers(ctx, transaction, accountID, updatedGroups)
	if err != nil {
		return false, false, fmt.Errorf("error checking if group changes affect peers: %w", err)
	}

	return len(updatedGroups) > 0, peersAffected, nil
}

// reallocateAccountPeerIPs re-allocates all peer IPs when the network range changes
func (am *DefaultAccountManager) reallocateAccountPeerIPs(ctx context.Context, transaction store.Store, accountID string, newNetworkRange netip.Prefix) error {
	if !newNetworkRange.IsValid() {
		return nil
	}

	newIPNet := net.IPNet{
		IP:   newNetworkRange.Masked().Addr().AsSlice(),
		Mask: net.CIDRMask(newNetworkRange.Bits(), newNetworkRange.Addr().BitLen()),
	}

	account, err := transaction.GetAccount(ctx, accountID)
	if err != nil {
		return err
	}

	account.Network.Net = newIPNet

	peers, err := transaction.GetAccountPeers(ctx, store.LockingStrengthNone, accountID, "", "")
	if err != nil {
		return err
	}

	var takenIPs []net.IP

	for _, peer := range peers {
		newIP, err := types.AllocatePeerIP(newIPNet, takenIPs)
		if err != nil {
			return status.Errorf(status.Internal, "allocate IP for peer %s: %v", peer.ID, err)
		}

		log.WithContext(ctx).Infof("reallocating peer %s IP from %s to %s due to network range change",
			peer.ID, peer.IP.String(), newIP.String())

		peer.IP = newIP
		takenIPs = append(takenIPs, newIP)
	}

	if err = transaction.SaveAccount(ctx, account); err != nil {
		return err
	}

	for _, peer := range peers {
		if err = transaction.SavePeer(ctx, accountID, peer); err != nil {
			return status.Errorf(status.Internal, "save updated peer %s: %v", peer.ID, err)
		}
	}

	log.WithContext(ctx).Infof("successfully re-allocated IPs for %d peers in account %s to network range %s",
		len(peers), accountID, newNetworkRange.String())

	return nil
}

func (am *DefaultAccountManager) validateIPForUpdate(account *types.Account, peers []*nbpeer.Peer, peerID string, newIP netip.Addr) error {
	if !account.Network.Net.Contains(newIP.AsSlice()) {
		return status.Errorf(status.InvalidArgument, "IP %s is not within the account network range %s", newIP.String(), account.Network.Net.String())
	}

	for _, peer := range peers {
		if peer.ID != peerID && peer.IP.Equal(newIP.AsSlice()) {
			return status.Errorf(status.InvalidArgument, "IP %s is already assigned to peer %s", newIP.String(), peer.ID)
		}
	}
	return nil
}

func (am *DefaultAccountManager) UpdatePeerIP(ctx context.Context, accountID, userID, peerID string, newIP netip.Addr) error {
	unlock := am.Store.AcquireWriteLockByUID(ctx, accountID)
	defer unlock()

	allowed, err := am.permissionsManager.ValidateUserPermissions(ctx, accountID, userID, modules.Peers, operations.Update)
	if err != nil {
		return fmt.Errorf("validate user permissions: %w", err)
	}
	if !allowed {
		return status.NewPermissionDeniedError()
	}

	updateNetworkMap, err := am.updatePeerIPInTransaction(ctx, accountID, userID, peerID, newIP)
	if err != nil {
		return fmt.Errorf("update peer IP transaction: %w", err)
	}

	if updateNetworkMap {
		am.BufferUpdateAccountPeers(ctx, accountID)
	}
	return nil
}

func (am *DefaultAccountManager) updatePeerIPInTransaction(ctx context.Context, accountID, userID, peerID string, newIP netip.Addr) (bool, error) {
	var updateNetworkMap bool
	err := am.Store.ExecuteInTransaction(ctx, func(transaction store.Store) error {
		account, err := transaction.GetAccount(ctx, accountID)
		if err != nil {
			return fmt.Errorf("get account: %w", err)
		}

		existingPeer, err := transaction.GetPeerByID(ctx, store.LockingStrengthNone, accountID, peerID)
		if err != nil {
			return fmt.Errorf("get peer: %w", err)
		}

		if existingPeer.IP.Equal(newIP.AsSlice()) {
			return nil
		}

		peers, err := transaction.GetAccountPeers(ctx, store.LockingStrengthShare, accountID, "", "")
		if err != nil {
			return fmt.Errorf("get account peers: %w", err)
		}

		if err := am.validateIPForUpdate(account, peers, peerID, newIP); err != nil {
			return err
		}

		if err := am.savePeerIPUpdate(ctx, transaction, accountID, userID, existingPeer, newIP); err != nil {
			return err
		}

		updateNetworkMap = true
		return nil
	})
	return updateNetworkMap, err
}

func (am *DefaultAccountManager) savePeerIPUpdate(ctx context.Context, transaction store.Store, accountID, userID string, peer *nbpeer.Peer, newIP netip.Addr) error {
	log.WithContext(ctx).Infof("updating peer %s IP from %s to %s", peer.ID, peer.IP, newIP)

	settings, err := transaction.GetAccountSettings(ctx, store.LockingStrengthNone, accountID)
	if err != nil {
		return fmt.Errorf("get account settings: %w", err)
	}
	dnsDomain := am.GetDNSDomain(settings)

	eventMeta := peer.EventMeta(dnsDomain)
	oldIP := peer.IP.String()

	peer.IP = newIP.AsSlice()
	err = transaction.SavePeer(ctx, accountID, peer)
	if err != nil {
		return fmt.Errorf("save peer: %w", err)
	}

	eventMeta["old_ip"] = oldIP
	eventMeta["ip"] = newIP.String()
	am.StoreEvent(ctx, userID, peer.ID, accountID, activity.PeerIPUpdated, eventMeta)

	return nil
}<|MERGE_RESOLUTION|>--- conflicted
+++ resolved
@@ -579,15 +579,6 @@
 		if exists {
 			log.WithContext(ctx).Warnf("an account with ID already exists, retrying...")
 			continue
-<<<<<<< HEAD
-=======
-		case statusErr.Type() == status.NotFound:
-			newAccount := newAccountWithId(ctx, accountId, userID, domain, am.disableDefaultPolicy)
-			am.StoreEvent(ctx, userID, newAccount.Id, accountId, activity.AccountCreated, nil)
-			return newAccount, nil
-		default:
-			return nil, err
->>>>>>> a942e4ad
 		}
 
 		newAccount := newAccountWithId(ctx, accountId, userID, domain)
@@ -1152,13 +1143,7 @@
 	unlockAccount := am.Store.AcquireWriteLockByUID(ctx, domainAccountID)
 	defer unlockAccount()
 
-<<<<<<< HEAD
 	user, err := am.Store.GetUserByUserID(ctx, store.LockingStrengthShare, userAuth.UserId)
-=======
-	newUser := types.NewRegularUser(userAuth.UserId)
-	newUser.AccountID = domainAccountID
-	err := am.Store.SaveUser(ctx, newUser)
->>>>>>> a942e4ad
 	if err != nil {
 		if sErr, ok := status.FromError(err); ok && sErr.Type() == status.NotFound {
 			newUser := types.NewRegularUser(userAuth.UserId)
