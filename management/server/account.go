package server

import (
	"context"
	"crypto/sha256"
	b64 "encoding/base64"
	"fmt"
	"hash/crc32"
	"math/rand"
	"net"
	"net/netip"
	"reflect"
	"regexp"
	"slices"
	"strings"
	"sync"
	"time"

	"github.com/eko/gocache/v3/cache"
	cacheStore "github.com/eko/gocache/v3/store"
	"github.com/hashicorp/go-multierror"
	"github.com/miekg/dns"
	gocache "github.com/patrickmn/go-cache"
	"github.com/rs/xid"
	log "github.com/sirupsen/logrus"
	"golang.org/x/exp/maps"

	"github.com/netbirdio/netbird/base62"
	nbdns "github.com/netbirdio/netbird/dns"
	"github.com/netbirdio/netbird/management/domain"
	"github.com/netbirdio/netbird/management/server/account"
	"github.com/netbirdio/netbird/management/server/activity"
	"github.com/netbirdio/netbird/management/server/geolocation"
	nbgroup "github.com/netbirdio/netbird/management/server/group"
	"github.com/netbirdio/netbird/management/server/idp"
	"github.com/netbirdio/netbird/management/server/integrated_validator"
	"github.com/netbirdio/netbird/management/server/integration_reference"
	"github.com/netbirdio/netbird/management/server/jwtclaims"
	nbpeer "github.com/netbirdio/netbird/management/server/peer"
	"github.com/netbirdio/netbird/management/server/posture"
	"github.com/netbirdio/netbird/management/server/status"
	"github.com/netbirdio/netbird/management/server/telemetry"
	"github.com/netbirdio/netbird/route"
)

const (
	PublicCategory             = "public"
	PrivateCategory            = "private"
	UnknownCategory            = "unknown"
	CacheExpirationMax         = 7 * 24 * 3600 * time.Second // 7 days
	CacheExpirationMin         = 3 * 24 * 3600 * time.Second // 3 days
	DefaultPeerLoginExpiration = 24 * time.Hour
)

type userLoggedInOnce bool

type ExternalCacheManager cache.CacheInterface[*idp.UserData]

func cacheEntryExpiration() time.Duration {
	r := rand.Intn(int(CacheExpirationMax.Milliseconds()-CacheExpirationMin.Milliseconds())) + int(CacheExpirationMin.Milliseconds())
	return time.Duration(r) * time.Millisecond
}

type AccountManager interface {
	GetOrCreateAccountByUser(ctx context.Context, userId, domain string) (*Account, error)
	CreateSetupKey(ctx context.Context, accountID string, keyName string, keyType SetupKeyType, expiresIn time.Duration,
		autoGroups []string, usageLimit int, userID string, ephemeral bool) (*SetupKey, error)
	SaveSetupKey(ctx context.Context, accountID string, key *SetupKey, userID string) (*SetupKey, error)
	CreateUser(ctx context.Context, accountID, initiatorUserID string, key *UserInfo) (*UserInfo, error)
	DeleteUser(ctx context.Context, accountID, initiatorUserID string, targetUserID string) error
	DeleteRegularUsers(ctx context.Context, accountID, initiatorUserID string, targetUserIDs []string) error
	InviteUser(ctx context.Context, accountID string, initiatorUserID string, targetUserID string) error
	ListSetupKeys(ctx context.Context, accountID, userID string) ([]*SetupKey, error)
	SaveUser(ctx context.Context, accountID, initiatorUserID string, update *User) (*UserInfo, error)
	SaveOrAddUser(ctx context.Context, accountID, initiatorUserID string, update *User, addIfNotExists bool) (*UserInfo, error)
	SaveOrAddUsers(ctx context.Context, accountID, initiatorUserID string, updates []*User, addIfNotExists bool) ([]*UserInfo, error)
	GetSetupKey(ctx context.Context, accountID, userID, keyID string) (*SetupKey, error)
	GetAccountByUserOrAccountID(ctx context.Context, userID, accountID, domain string) (*Account, error)
	GetAccountFromToken(ctx context.Context, claims jwtclaims.AuthorizationClaims) (*Account, *User, error)
	CheckUserAccessByJWTGroups(ctx context.Context, claims jwtclaims.AuthorizationClaims) error
	GetAccountFromPAT(ctx context.Context, pat string) (*Account, *User, *PersonalAccessToken, error)
	DeleteAccount(ctx context.Context, accountID, userID string) error
	MarkPATUsed(ctx context.Context, tokenID string) error
	GetUser(ctx context.Context, claims jwtclaims.AuthorizationClaims) (*User, error)
	ListUsers(ctx context.Context, accountID string) ([]*User, error)
	GetPeers(ctx context.Context, accountID, userID string) ([]*nbpeer.Peer, error)
	MarkPeerConnected(ctx context.Context, peerKey string, connected bool, realIP net.IP, account *Account) error
	DeletePeer(ctx context.Context, accountID, peerID, userID string) error
	UpdatePeer(ctx context.Context, accountID, userID string, peer *nbpeer.Peer) (*nbpeer.Peer, error)
	GetNetworkMap(ctx context.Context, peerID string) (*NetworkMap, error)
	GetPeerNetwork(ctx context.Context, peerID string) (*Network, error)
	AddPeer(ctx context.Context, setupKey, userID string, peer *nbpeer.Peer) (*nbpeer.Peer, *NetworkMap, []*posture.Checks, error)
	CreatePAT(ctx context.Context, accountID string, initiatorUserID string, targetUserID string, tokenName string, expiresIn int) (*PersonalAccessTokenGenerated, error)
	DeletePAT(ctx context.Context, accountID string, initiatorUserID string, targetUserID string, tokenID string) error
	GetPAT(ctx context.Context, accountID string, initiatorUserID string, targetUserID string, tokenID string) (*PersonalAccessToken, error)
	GetAllPATs(ctx context.Context, accountID string, initiatorUserID string, targetUserID string) ([]*PersonalAccessToken, error)
	UpdatePeerSSHKey(ctx context.Context, peerID string, sshKey string) error
	GetUsersFromAccount(ctx context.Context, accountID, userID string) ([]*UserInfo, error)
	GetGroup(ctx context.Context, accountId, groupID, userID string) (*nbgroup.Group, error)
	GetAllGroups(ctx context.Context, accountID, userID string) ([]*nbgroup.Group, error)
	GetGroupByName(ctx context.Context, groupName, accountID string) (*nbgroup.Group, error)
	SaveGroup(ctx context.Context, accountID, userID string, group *nbgroup.Group) error
	SaveGroups(ctx context.Context, accountID, userID string, newGroups []*nbgroup.Group) error
	DeleteGroup(ctx context.Context, accountId, userId, groupID string) error
	DeleteGroups(ctx context.Context, accountId, userId string, groupIDs []string) error
	ListGroups(ctx context.Context, accountId string) ([]*nbgroup.Group, error)
	GroupAddPeer(ctx context.Context, accountId, groupID, peerID string) error
	GroupDeletePeer(ctx context.Context, accountId, groupID, peerID string) error
	GetPolicy(ctx context.Context, accountID, policyID, userID string) (*Policy, error)
	SavePolicy(ctx context.Context, accountID, userID string, policy *Policy) error
	DeletePolicy(ctx context.Context, accountID, policyID, userID string) error
	ListPolicies(ctx context.Context, accountID, userID string) ([]*Policy, error)
	GetRoute(ctx context.Context, accountID string, routeID route.ID, userID string) (*route.Route, error)
	CreateRoute(ctx context.Context, accountID string, prefix netip.Prefix, networkType route.NetworkType, domains domain.List, peerID string, peerGroupIDs []string, description string, netID route.NetID, masquerade bool, metric int, groups, accessControlGroupIDs []string, enabled bool, userID string, keepRoute bool) (*route.Route, error)
	SaveRoute(ctx context.Context, accountID, userID string, route *route.Route) error
	DeleteRoute(ctx context.Context, accountID string, routeID route.ID, userID string) error
	ListRoutes(ctx context.Context, accountID, userID string) ([]*route.Route, error)
	GetNameServerGroup(ctx context.Context, accountID, userID, nsGroupID string) (*nbdns.NameServerGroup, error)
	CreateNameServerGroup(ctx context.Context, accountID string, name, description string, nameServerList []nbdns.NameServer, groups []string, primary bool, domains []string, enabled bool, userID string, searchDomainsEnabled bool) (*nbdns.NameServerGroup, error)
	SaveNameServerGroup(ctx context.Context, accountID, userID string, nsGroupToSave *nbdns.NameServerGroup) error
	DeleteNameServerGroup(ctx context.Context, accountID, nsGroupID, userID string) error
	ListNameServerGroups(ctx context.Context, accountID string, userID string) ([]*nbdns.NameServerGroup, error)
	GetDNSDomain() string
	StoreEvent(ctx context.Context, initiatorID, targetID, accountID string, activityID activity.ActivityDescriber, meta map[string]any)
	GetEvents(ctx context.Context, accountID, userID string) ([]*activity.Event, error)
	GetDNSSettings(ctx context.Context, accountID string, userID string) (*DNSSettings, error)
	SaveDNSSettings(ctx context.Context, accountID string, userID string, dnsSettingsToSave *DNSSettings) error
	GetPeer(ctx context.Context, accountID, peerID, userID string) (*nbpeer.Peer, error)
	UpdateAccountSettings(ctx context.Context, accountID, userID string, newSettings *Settings) (*Account, error)
	LoginPeer(ctx context.Context, login PeerLogin) (*nbpeer.Peer, *NetworkMap, []*posture.Checks, error)                // used by peer gRPC API
	SyncPeer(ctx context.Context, sync PeerSync, account *Account) (*nbpeer.Peer, *NetworkMap, []*posture.Checks, error) // used by peer gRPC API
	GetAllConnectedPeers() (map[string]struct{}, error)
	HasConnectedChannel(peerID string) bool
	GetExternalCacheManager() ExternalCacheManager
	GetPostureChecks(ctx context.Context, accountID, postureChecksID, userID string) (*posture.Checks, error)
	SavePostureChecks(ctx context.Context, accountID, userID string, postureChecks *posture.Checks) error
	DeletePostureChecks(ctx context.Context, accountID, postureChecksID, userID string) error
	ListPostureChecks(ctx context.Context, accountID, userID string) ([]*posture.Checks, error)
	GetIdpManager() idp.Manager
	UpdateIntegratedValidatorGroups(ctx context.Context, accountID string, userID string, groups []string) error
	GroupValidation(ctx context.Context, accountId string, groups []string) (bool, error)
	GetValidatedPeers(account *Account) (map[string]struct{}, error)
	SyncAndMarkPeer(ctx context.Context, accountID string, peerPubKey string, meta nbpeer.PeerSystemMeta, realIP net.IP) (*nbpeer.Peer, *NetworkMap, []*posture.Checks, error)
	OnPeerDisconnected(ctx context.Context, accountID string, peerPubKey string) error
	SyncPeerMeta(ctx context.Context, peerPubKey string, meta nbpeer.PeerSystemMeta) error
	FindExistingPostureCheck(accountID string, checks *posture.ChecksDefinition) (*posture.Checks, error)
	GetAccountIDForPeerKey(ctx context.Context, peerKey string) (string, error)
}

type DefaultAccountManager struct {
	Store Store
	// cacheMux and cacheLoading helps to make sure that only a single cache reload runs at a time per accountID
	cacheMux sync.Mutex
	// cacheLoading keeps the accountIDs that are currently reloading. The accountID has to be removed once cache has been reloaded
	cacheLoading         map[string]chan struct{}
	peersUpdateManager   *PeersUpdateManager
	idpManager           idp.Manager
	cacheManager         cache.CacheInterface[[]*idp.UserData]
	externalCacheManager ExternalCacheManager
	ctx                  context.Context
	eventStore           activity.Store
	geo                  *geolocation.Geolocation

	// singleAccountMode indicates whether the instance has a single account.
	// If true, then every new user will end up under the same account.
	// This value will be set to false if management service has more than one account.
	singleAccountMode bool
	// singleAccountModeDomain is a domain to use in singleAccountMode setup
	singleAccountModeDomain string
	// dnsDomain is used for peer resolution. This is appended to the peer's name
	dnsDomain       string
	peerLoginExpiry Scheduler

	// userDeleteFromIDPEnabled allows to delete user from IDP when user is deleted from account
	userDeleteFromIDPEnabled bool

	integratedPeerValidator integrated_validator.IntegratedValidator

	metrics telemetry.AppMetrics
}

// Settings represents Account settings structure that can be modified via API and Dashboard
type Settings struct {
	// PeerLoginExpirationEnabled globally enables or disables peer login expiration
	PeerLoginExpirationEnabled bool

	// PeerLoginExpiration is a setting that indicates when peer login expires.
	// Applies to all peers that have Peer.LoginExpirationEnabled set to true.
	PeerLoginExpiration time.Duration

	// RegularUsersViewBlocked allows to block regular users from viewing even their own peers and some UI elements
	RegularUsersViewBlocked bool

	// GroupsPropagationEnabled allows to propagate auto groups from the user to the peer
	GroupsPropagationEnabled bool

	// JWTGroupsEnabled allows extract groups from JWT claim, which name defined in the JWTGroupsClaimName
	// and add it to account groups.
	JWTGroupsEnabled bool

	// JWTGroupsClaimName from which we extract groups name to add it to account groups
	JWTGroupsClaimName string

	// JWTAllowGroups list of groups to which users are allowed access
	JWTAllowGroups []string `gorm:"serializer:json"`

	// Extra is a dictionary of Account settings
	Extra *account.ExtraSettings `gorm:"embedded;embeddedPrefix:extra_"`
}

// Copy copies the Settings struct
func (s *Settings) Copy() *Settings {
	settings := &Settings{
		PeerLoginExpirationEnabled: s.PeerLoginExpirationEnabled,
		PeerLoginExpiration:        s.PeerLoginExpiration,
		JWTGroupsEnabled:           s.JWTGroupsEnabled,
		JWTGroupsClaimName:         s.JWTGroupsClaimName,
		GroupsPropagationEnabled:   s.GroupsPropagationEnabled,
		JWTAllowGroups:             s.JWTAllowGroups,
		RegularUsersViewBlocked:    s.RegularUsersViewBlocked,
	}
	if s.Extra != nil {
		settings.Extra = s.Extra.Copy()
	}
	return settings
}

// Account represents a unique account of the system
type Account struct {
	// we have to name column to aid as it collides with Network.Id when work with associations
	Id string `gorm:"primaryKey"`

	// User.Id it was created by
	CreatedBy              string
	CreatedAt              time.Time
	Domain                 string `gorm:"index"`
	DomainCategory         string
	IsDomainPrimaryAccount bool
	SetupKeys              map[string]*SetupKey              `gorm:"-"`
	SetupKeysG             []SetupKey                        `json:"-" gorm:"foreignKey:AccountID;references:id"`
	Network                *Network                          `gorm:"embedded;embeddedPrefix:network_"`
	Peers                  map[string]*nbpeer.Peer           `gorm:"-"`
	PeersG                 []nbpeer.Peer                     `json:"-" gorm:"foreignKey:AccountID;references:id"`
	Users                  map[string]*User                  `gorm:"-"`
	UsersG                 []User                            `json:"-" gorm:"foreignKey:AccountID;references:id"`
	Groups                 map[string]*nbgroup.Group         `gorm:"-"`
	GroupsG                []nbgroup.Group                   `json:"-" gorm:"foreignKey:AccountID;references:id"`
	Policies               []*Policy                         `gorm:"foreignKey:AccountID;references:id"`
	Routes                 map[route.ID]*route.Route         `gorm:"-"`
	RoutesG                []route.Route                     `json:"-" gorm:"foreignKey:AccountID;references:id"`
	NameServerGroups       map[string]*nbdns.NameServerGroup `gorm:"-"`
	NameServerGroupsG      []nbdns.NameServerGroup           `json:"-" gorm:"foreignKey:AccountID;references:id"`
	DNSSettings            DNSSettings                       `gorm:"embedded;embeddedPrefix:dns_settings_"`
	PostureChecks          []*posture.Checks                 `gorm:"foreignKey:AccountID;references:id"`
	// Settings is a dictionary of Account settings
	Settings *Settings `gorm:"embedded;embeddedPrefix:settings_"`
}

// Subclass used in gorm to only load settings and not whole account
type AccountSettings struct {
	Settings *Settings `gorm:"embedded;embeddedPrefix:settings_"`
}

type UserPermissions struct {
	DashboardView string `json:"dashboard_view"`
}

type UserInfo struct {
	ID                   string                                     `json:"id"`
	Email                string                                     `json:"email"`
	Name                 string                                     `json:"name"`
	Role                 string                                     `json:"role"`
	AutoGroups           []string                                   `json:"auto_groups"`
	Status               string                                     `json:"-"`
	IsServiceUser        bool                                       `json:"is_service_user"`
	IsBlocked            bool                                       `json:"is_blocked"`
	NonDeletable         bool                                       `json:"non_deletable"`
	LastLogin            time.Time                                  `json:"last_login"`
	Issued               string                                     `json:"issued"`
	IntegrationReference integration_reference.IntegrationReference `json:"-"`
	Permissions          UserPermissions                            `json:"permissions"`
}

// getRoutesToSync returns the enabled routes for the peer ID and the routes
// from the ACL peers that have distribution groups associated with the peer ID.
// Please mind, that the returned route.Route objects will contain Peer.Key instead of Peer.ID.
func (a *Account) getRoutesToSync(ctx context.Context, peerID string, aclPeers []*nbpeer.Peer) []*route.Route {
	routes, peerDisabledRoutes := a.getRoutingPeerRoutes(ctx, peerID)
	peerRoutesMembership := make(lookupMap)
	for _, r := range append(routes, peerDisabledRoutes...) {
		peerRoutesMembership[string(r.GetHAUniqueID())] = struct{}{}
	}

	groupListMap := a.getPeerGroups(peerID)
	for _, peer := range aclPeers {
		activeRoutes, _ := a.getRoutingPeerRoutes(ctx, peer.ID)
		groupFilteredRoutes := a.filterRoutesByGroups(activeRoutes, groupListMap)
		filteredRoutes := a.filterRoutesFromPeersOfSameHAGroup(groupFilteredRoutes, peerRoutesMembership)
		routes = append(routes, filteredRoutes...)
	}

	return routes
}

// filterRoutesFromPeersOfSameHAGroup filters and returns a list of routes that don't share the same HA route membership
func (a *Account) filterRoutesFromPeersOfSameHAGroup(routes []*route.Route, peerMemberships lookupMap) []*route.Route {
	var filteredRoutes []*route.Route
	for _, r := range routes {
		_, found := peerMemberships[string(r.GetHAUniqueID())]
		if !found {
			filteredRoutes = append(filteredRoutes, r)
		}
	}
	return filteredRoutes
}

// filterRoutesByGroups returns a list with routes that have distribution groups in the group's map
func (a *Account) filterRoutesByGroups(routes []*route.Route, groupListMap lookupMap) []*route.Route {
	var filteredRoutes []*route.Route
	for _, r := range routes {
		for _, groupID := range r.Groups {
			_, found := groupListMap[groupID]
			if found {
				filteredRoutes = append(filteredRoutes, r)
				break
			}
		}
	}
	return filteredRoutes
}

// getRoutingPeerRoutes returns the enabled and disabled lists of routes that the given routing peer serves
// Please mind, that the returned route.Route objects will contain Peer.Key instead of Peer.ID.
// If the given is not a routing peer, then the lists are empty.
func (a *Account) getRoutingPeerRoutes(ctx context.Context, peerID string) (enabledRoutes []*route.Route, disabledRoutes []*route.Route) {

	peer := a.GetPeer(peerID)
	if peer == nil {
		log.WithContext(ctx).Errorf("peer %s that doesn't exist under account %s", peerID, a.Id)
		return enabledRoutes, disabledRoutes
	}

	// currently we support only linux routing peers
	if peer.Meta.GoOS != "linux" {
		return enabledRoutes, disabledRoutes
	}

	seenRoute := make(map[route.ID]struct{})

	takeRoute := func(r *route.Route, id string) {
		if _, ok := seenRoute[r.ID]; ok {
			return
		}
		seenRoute[r.ID] = struct{}{}

		if r.Enabled {
			r.Peer = peer.Key
			enabledRoutes = append(enabledRoutes, r)
			return
		}
		disabledRoutes = append(disabledRoutes, r)
	}

	for _, r := range a.Routes {
		for _, groupID := range r.PeerGroups {
			group := a.GetGroup(groupID)
			if group == nil {
				log.WithContext(ctx).Errorf("route %s has peers group %s that doesn't exist under account %s", r.ID, groupID, a.Id)
				continue
			}
			for _, id := range group.Peers {
				if id != peerID {
					continue
				}

				newPeerRoute := r.Copy()
				newPeerRoute.Peer = id
				newPeerRoute.PeerGroups = nil
				newPeerRoute.ID = route.ID(string(r.ID) + ":" + id) // we have to provide unique route id when distribute network map
				takeRoute(newPeerRoute, id)
				break
			}
		}
		if r.Peer == peerID {
			takeRoute(r.Copy(), peerID)
		}
	}

	return enabledRoutes, disabledRoutes
}

// GetRoutesByPrefixOrDomains return list of routes by account and route prefix
func (a *Account) GetRoutesByPrefixOrDomains(prefix netip.Prefix, domains domain.List) []*route.Route {
	var routes []*route.Route
	for _, r := range a.Routes {
		dynamic := r.IsDynamic()
		if dynamic && r.Domains.PunycodeString() == domains.PunycodeString() ||
			!dynamic && r.Network.String() == prefix.String() {
			routes = append(routes, r)
		}
	}

	return routes
}

// GetGroup returns a group by ID if exists, nil otherwise
func (a *Account) GetGroup(groupID string) *nbgroup.Group {
	return a.Groups[groupID]
}

// GetPeerNetworkMap returns the networkmap for the given peer ID.
func (a *Account) GetPeerNetworkMap(
	ctx context.Context,
	peerID string,
	peersCustomZone nbdns.CustomZone,
	validatedPeersMap map[string]struct{},
	metrics *telemetry.AccountManagerMetrics,
) *NetworkMap {
	start := time.Now()

	peer := a.Peers[peerID]
	if peer == nil {
		return &NetworkMap{
			Network: a.Network.Copy(),
		}
	}

	if _, ok := validatedPeersMap[peerID]; !ok {
		return &NetworkMap{
			Network: a.Network.Copy(),
		}
	}

	aclPeers, firewallRules := a.getPeerConnectionResources(ctx, peerID, validatedPeersMap)
	// exclude expired peers
	var peersToConnect []*nbpeer.Peer
	var expiredPeers []*nbpeer.Peer
	for _, p := range aclPeers {
		expired, _ := p.LoginExpired(a.Settings.PeerLoginExpiration)
		if a.Settings.PeerLoginExpirationEnabled && expired {
			expiredPeers = append(expiredPeers, p)
			continue
		}
		peersToConnect = append(peersToConnect, p)
	}

	routesUpdate := a.getRoutesToSync(ctx, peerID, peersToConnect)
	routesFirewallRules := a.getPeerRoutesFirewallRules(ctx, peerID, validatedPeersMap)

	dnsManagementStatus := a.getPeerDNSManagementStatus(peerID)
	dnsUpdate := nbdns.Config{
		ServiceEnable: dnsManagementStatus,
	}

	if dnsManagementStatus {
		var zones []nbdns.CustomZone

		if peersCustomZone.Domain != "" {
			zones = append(zones, peersCustomZone)
		}
		dnsUpdate.CustomZones = zones
		dnsUpdate.NameServerGroups = getPeerNSGroups(a, peerID)
	}

<<<<<<< HEAD
	return &NetworkMap{
		Peers:               peersToConnect,
		Network:             a.Network.Copy(),
		Routes:              routesUpdate,
		DNSConfig:           dnsUpdate,
		OfflinePeers:        expiredPeers,
		FirewallRules:       firewallRules,
		RoutesFirewallRules: routesFirewallRules,
=======
	nm := &NetworkMap{
		Peers:         peersToConnect,
		Network:       a.Network.Copy(),
		Routes:        routesUpdate,
		DNSConfig:     dnsUpdate,
		OfflinePeers:  expiredPeers,
		FirewallRules: firewallRules,
>>>>>>> 049b5fb7
	}

	if metrics != nil {
		objectCount := int64(len(peersToConnect) + len(expiredPeers) + len(routesUpdate) + len(firewallRules))
		metrics.CountNetworkMapObjects(objectCount)
		metrics.CountGetPeerNetworkMapDuration(time.Since(start))
	}

	return nm
}

func (a *Account) GetPeersCustomZone(ctx context.Context, dnsDomain string) nbdns.CustomZone {
	var merr *multierror.Error

	if dnsDomain == "" {
		log.WithContext(ctx).Error("no dns domain is set, returning empty zone")
		return nbdns.CustomZone{}
	}

	customZone := nbdns.CustomZone{
		Domain:  dns.Fqdn(dnsDomain),
		Records: make([]nbdns.SimpleRecord, 0, len(a.Peers)),
	}

	domainSuffix := "." + dnsDomain

	var sb strings.Builder
	for _, peer := range a.Peers {
		if peer.DNSLabel == "" {
			merr = multierror.Append(merr, fmt.Errorf("peer %s has an empty DNS label", peer.Name))
			continue
		}

		sb.Grow(len(peer.DNSLabel) + len(domainSuffix))
		sb.WriteString(peer.DNSLabel)
		sb.WriteString(domainSuffix)

		customZone.Records = append(customZone.Records, nbdns.SimpleRecord{
			Name:  sb.String(),
			Type:  int(dns.TypeA),
			Class: nbdns.DefaultClass,
			TTL:   defaultTTL,
			RData: peer.IP.String(),
		})

		sb.Reset()
	}

	go func() {
		if merr != nil {
			log.WithContext(ctx).Errorf("error generating custom zone for account %s: %v", a.Id, merr)
		}
	}()

	return customZone
}

// GetExpiredPeers returns peers that have been expired
func (a *Account) GetExpiredPeers() []*nbpeer.Peer {
	var peers []*nbpeer.Peer
	for _, peer := range a.GetPeersWithExpiration() {
		expired, _ := peer.LoginExpired(a.Settings.PeerLoginExpiration)
		if expired {
			peers = append(peers, peer)
		}
	}

	return peers
}

// GetNextPeerExpiration returns the minimum duration in which the next peer of the account will expire if it was found.
// If there is no peer that expires this function returns false and a duration of 0.
// This function only considers peers that haven't been expired yet and that are connected.
func (a *Account) GetNextPeerExpiration() (time.Duration, bool) {
	peersWithExpiry := a.GetPeersWithExpiration()
	if len(peersWithExpiry) == 0 {
		return 0, false
	}
	var nextExpiry *time.Duration
	for _, peer := range peersWithExpiry {
		// consider only connected peers because others will require login on connecting to the management server
		if peer.Status.LoginExpired || !peer.Status.Connected {
			continue
		}
		_, duration := peer.LoginExpired(a.Settings.PeerLoginExpiration)
		if nextExpiry == nil || duration < *nextExpiry {
			// if expiration is below 1s return 1s duration
			// this avoids issues with ticker that can't be set to < 0
			if duration < time.Second {
				return time.Second, true
			}
			nextExpiry = &duration
		}
	}

	if nextExpiry == nil {
		return 0, false
	}

	return *nextExpiry, true
}

// GetPeersWithExpiration returns a list of peers that have Peer.LoginExpirationEnabled set to true and that were added by a user
func (a *Account) GetPeersWithExpiration() []*nbpeer.Peer {
	peers := make([]*nbpeer.Peer, 0)
	for _, peer := range a.Peers {
		if peer.LoginExpirationEnabled && peer.AddedWithSSOLogin() {
			peers = append(peers, peer)
		}
	}
	return peers
}

// GetPeers returns a list of all Account peers
func (a *Account) GetPeers() []*nbpeer.Peer {
	var peers []*nbpeer.Peer
	for _, peer := range a.Peers {
		peers = append(peers, peer)
	}
	return peers
}

// UpdateSettings saves new account settings
func (a *Account) UpdateSettings(update *Settings) *Account {
	a.Settings = update.Copy()
	return a
}

// UpdatePeer saves new or replaces existing peer
func (a *Account) UpdatePeer(update *nbpeer.Peer) {
	a.Peers[update.ID] = update
}

// DeletePeer deletes peer from the account cleaning up all the references
func (a *Account) DeletePeer(peerID string) {
	// delete peer from groups
	for _, g := range a.Groups {
		for i, pk := range g.Peers {
			if pk == peerID {
				g.Peers = append(g.Peers[:i], g.Peers[i+1:]...)
				break
			}
		}
	}

	for _, r := range a.Routes {
		if r.Peer == peerID {
			r.Enabled = false
			r.Peer = ""
		}
	}

	delete(a.Peers, peerID)
	a.Network.IncSerial()
}

// FindPeerByPubKey looks for a Peer by provided WireGuard public key in the Account or returns error if it wasn't found.
// It will return an object copy of the peer.
func (a *Account) FindPeerByPubKey(peerPubKey string) (*nbpeer.Peer, error) {
	for _, peer := range a.Peers {
		if peer.Key == peerPubKey {
			return peer.Copy(), nil
		}
	}

	return nil, status.Errorf(status.NotFound, "peer with the public key %s not found", peerPubKey)
}

// FindUserPeers returns a list of peers that user owns (created)
func (a *Account) FindUserPeers(userID string) ([]*nbpeer.Peer, error) {
	peers := make([]*nbpeer.Peer, 0)
	for _, peer := range a.Peers {
		if peer.UserID == userID {
			peers = append(peers, peer)
		}
	}

	return peers, nil
}

// FindUser looks for a given user in the Account or returns error if user wasn't found.
func (a *Account) FindUser(userID string) (*User, error) {
	user := a.Users[userID]
	if user == nil {
		return nil, status.Errorf(status.NotFound, "user %s not found", userID)
	}

	return user, nil
}

// FindGroupByName looks for a given group in the Account by name or returns error if the group wasn't found.
func (a *Account) FindGroupByName(groupName string) (*nbgroup.Group, error) {
	for _, group := range a.Groups {
		if group.Name == groupName {
			return group, nil
		}
	}
	return nil, status.Errorf(status.NotFound, "group %s not found", groupName)
}

// FindSetupKey looks for a given SetupKey in the Account or returns error if it wasn't found.
func (a *Account) FindSetupKey(setupKey string) (*SetupKey, error) {
	key := a.SetupKeys[setupKey]
	if key == nil {
		return nil, status.Errorf(status.NotFound, "setup key not found")
	}

	return key, nil
}

// GetPeerGroupsList return with the list of groups ID.
func (a *Account) GetPeerGroupsList(peerID string) []string {
	var grps []string
	for groupID, group := range a.Groups {
		for _, id := range group.Peers {
			if id == peerID {
				grps = append(grps, groupID)
				break
			}
		}
	}
	return grps
}

func (a *Account) getUserGroups(userID string) ([]string, error) {
	user, err := a.FindUser(userID)
	if err != nil {
		return nil, err
	}
	return user.AutoGroups, nil
}

func (a *Account) getPeerDNSManagementStatus(peerID string) bool {
	peerGroups := a.getPeerGroups(peerID)
	enabled := true
	for _, groupID := range a.DNSSettings.DisabledManagementGroups {
		_, found := peerGroups[groupID]
		if found {
			enabled = false
			break
		}
	}
	return enabled
}

func (a *Account) getPeerGroups(peerID string) lookupMap {
	groupList := make(lookupMap)
	for groupID, group := range a.Groups {
		for _, id := range group.Peers {
			if id == peerID {
				groupList[groupID] = struct{}{}
				break
			}
		}
	}
	return groupList
}

func (a *Account) getSetupKeyGroups(setupKey string) ([]string, error) {
	key, err := a.FindSetupKey(setupKey)
	if err != nil {
		return nil, err
	}
	return key.AutoGroups, nil
}

func (a *Account) getTakenIPs() []net.IP {
	var takenIps []net.IP
	for _, existingPeer := range a.Peers {
		takenIps = append(takenIps, existingPeer.IP)
	}

	return takenIps
}

func (a *Account) getPeerDNSLabels() lookupMap {
	existingLabels := make(lookupMap)
	for _, peer := range a.Peers {
		if peer.DNSLabel != "" {
			existingLabels[peer.DNSLabel] = struct{}{}
		}
	}
	return existingLabels
}

func (a *Account) Copy() *Account {
	peers := map[string]*nbpeer.Peer{}
	for id, peer := range a.Peers {
		peers[id] = peer.Copy()
	}

	users := map[string]*User{}
	for id, user := range a.Users {
		users[id] = user.Copy()
	}

	setupKeys := map[string]*SetupKey{}
	for id, key := range a.SetupKeys {
		setupKeys[id] = key.Copy()
	}

	groups := map[string]*nbgroup.Group{}
	for id, group := range a.Groups {
		groups[id] = group.Copy()
	}

	policies := []*Policy{}
	for _, policy := range a.Policies {
		policies = append(policies, policy.Copy())
	}

	routes := map[route.ID]*route.Route{}
	for id, r := range a.Routes {
		routes[id] = r.Copy()
	}

	nsGroups := map[string]*nbdns.NameServerGroup{}
	for id, nsGroup := range a.NameServerGroups {
		nsGroups[id] = nsGroup.Copy()
	}

	dnsSettings := a.DNSSettings.Copy()

	var settings *Settings
	if a.Settings != nil {
		settings = a.Settings.Copy()
	}

	postureChecks := []*posture.Checks{}
	for _, postureCheck := range a.PostureChecks {
		postureChecks = append(postureChecks, postureCheck.Copy())
	}

	return &Account{
		Id:                     a.Id,
		CreatedBy:              a.CreatedBy,
		CreatedAt:              a.CreatedAt,
		Domain:                 a.Domain,
		DomainCategory:         a.DomainCategory,
		IsDomainPrimaryAccount: a.IsDomainPrimaryAccount,
		SetupKeys:              setupKeys,
		Network:                a.Network.Copy(),
		Peers:                  peers,
		Users:                  users,
		Groups:                 groups,
		Policies:               policies,
		Routes:                 routes,
		NameServerGroups:       nsGroups,
		DNSSettings:            dnsSettings,
		PostureChecks:          postureChecks,
		Settings:               settings,
	}
}

func (a *Account) GetGroupAll() (*nbgroup.Group, error) {
	for _, g := range a.Groups {
		if g.Name == "All" {
			return g, nil
		}
	}
	return nil, fmt.Errorf("no group ALL found")
}

// GetPeer looks up a Peer by ID
func (a *Account) GetPeer(peerID string) *nbpeer.Peer {
	return a.Peers[peerID]
}

// SetJWTGroups updates the user's auto groups by synchronizing JWT groups.
// Returns true if there are changes in the JWT group membership.
func (a *Account) SetJWTGroups(userID string, groupsNames []string) bool {
	user, ok := a.Users[userID]
	if !ok {
		return false
	}

	existedGroupsByName := make(map[string]*nbgroup.Group)
	for _, group := range a.Groups {
		existedGroupsByName[group.Name] = group
	}

	newAutoGroups, jwtGroupsMap := separateGroups(user.AutoGroups, a.Groups)
	groupsToAdd := difference(groupsNames, maps.Keys(jwtGroupsMap))
	groupsToRemove := difference(maps.Keys(jwtGroupsMap), groupsNames)

	// If no groups are added or removed, we should not sync account
	if len(groupsToAdd) == 0 && len(groupsToRemove) == 0 {
		return false
	}

	var modified bool
	for _, name := range groupsToAdd {
		group, exists := existedGroupsByName[name]
		if !exists {
			group = &nbgroup.Group{
				ID:     xid.New().String(),
				Name:   name,
				Issued: nbgroup.GroupIssuedJWT,
			}
			a.Groups[group.ID] = group
		}
		if group.Issued == nbgroup.GroupIssuedJWT {
			newAutoGroups = append(newAutoGroups, group.ID)
			modified = true
		}
	}

	for name, id := range jwtGroupsMap {
		if !slices.Contains(groupsToRemove, name) {
			newAutoGroups = append(newAutoGroups, id)
			continue
		}
		modified = true
	}
	user.AutoGroups = newAutoGroups

	return modified
}

// UserGroupsAddToPeers adds groups to all peers of user
func (a *Account) UserGroupsAddToPeers(userID string, groups ...string) {
	userPeers := make(map[string]struct{})
	for pid, peer := range a.Peers {
		if peer.UserID == userID {
			userPeers[pid] = struct{}{}
		}
	}

	for _, gid := range groups {
		group, ok := a.Groups[gid]
		if !ok {
			continue
		}

		groupPeers := make(map[string]struct{})
		for _, pid := range group.Peers {
			groupPeers[pid] = struct{}{}
		}

		for pid := range userPeers {
			groupPeers[pid] = struct{}{}
		}

		group.Peers = group.Peers[:0]
		for pid := range groupPeers {
			group.Peers = append(group.Peers, pid)
		}
	}
}

// UserGroupsRemoveFromPeers removes groups from all peers of user
func (a *Account) UserGroupsRemoveFromPeers(userID string, groups ...string) {
	for _, gid := range groups {
		group, ok := a.Groups[gid]
		if !ok || group.Name == "All" {
			continue
		}
		update := make([]string, 0, len(group.Peers))
		for _, pid := range group.Peers {
			peer, ok := a.Peers[pid]
			if !ok {
				continue
			}
			if peer.UserID != userID {
				update = append(update, pid)
			}
		}
		group.Peers = update
	}
}

// BuildManager creates a new DefaultAccountManager with a provided Store
func BuildManager(
	ctx context.Context,
	store Store,
	peersUpdateManager *PeersUpdateManager,
	idpManager idp.Manager,
	singleAccountModeDomain string,
	dnsDomain string,
	eventStore activity.Store,
	geo *geolocation.Geolocation,
	userDeleteFromIDPEnabled bool,
	integratedPeerValidator integrated_validator.IntegratedValidator,
	metrics telemetry.AppMetrics,
) (*DefaultAccountManager, error) {
	am := &DefaultAccountManager{
		Store:                    store,
		geo:                      geo,
		peersUpdateManager:       peersUpdateManager,
		idpManager:               idpManager,
		ctx:                      context.Background(),
		cacheMux:                 sync.Mutex{},
		cacheLoading:             map[string]chan struct{}{},
		dnsDomain:                dnsDomain,
		eventStore:               eventStore,
		peerLoginExpiry:          NewDefaultScheduler(),
		userDeleteFromIDPEnabled: userDeleteFromIDPEnabled,
		integratedPeerValidator:  integratedPeerValidator,
		metrics:                  metrics,
	}
	allAccounts := store.GetAllAccounts(ctx)
	// enable single account mode only if configured by user and number of existing accounts is not grater than 1
	am.singleAccountMode = singleAccountModeDomain != "" && len(allAccounts) <= 1
	if am.singleAccountMode {
		if !isDomainValid(singleAccountModeDomain) {
			return nil, status.Errorf(status.InvalidArgument, "invalid domain \"%s\" provided for a single account mode. Please review your input for --single-account-mode-domain", singleAccountModeDomain)
		}
		am.singleAccountModeDomain = singleAccountModeDomain
		log.WithContext(ctx).Infof("single account mode enabled, accounts number %d", len(allAccounts))
	} else {
		log.WithContext(ctx).Infof("single account mode disabled, accounts number %d", len(allAccounts))
	}

	// if account doesn't have a default group
	// we create 'all' group and add all peers into it
	// also we create default rule with source as destination
	for _, account := range allAccounts {
		shouldSave := false

		_, err := account.GetGroupAll()
		if err != nil {
			if err := addAllGroup(account); err != nil {
				return nil, err
			}
			shouldSave = true
		}

		if shouldSave {
			err = store.SaveAccount(ctx, account)
			if err != nil {
				return nil, err
			}
		}
	}

	goCacheClient := gocache.New(CacheExpirationMax, 30*time.Minute)
	goCacheStore := cacheStore.NewGoCache(goCacheClient)
	am.cacheManager = cache.NewLoadable[[]*idp.UserData](am.loadAccount, cache.New[[]*idp.UserData](goCacheStore))

	// TODO: what is max expiration time? Should be quite long
	am.externalCacheManager = cache.New[*idp.UserData](
		cacheStore.NewGoCache(goCacheClient),
	)

	if !isNil(am.idpManager) {
		go func() {
			err := am.warmupIDPCache(ctx)
			if err != nil {
				log.WithContext(ctx).Warnf("failed warming up cache due to error: %v", err)
				// todo retry?
				return
			}
		}()
	}

	am.integratedPeerValidator.SetPeerInvalidationListener(func(accountID string) {
		am.onPeersInvalidated(ctx, accountID)
	})

	return am, nil
}

func (am *DefaultAccountManager) GetExternalCacheManager() ExternalCacheManager {
	return am.externalCacheManager
}

func (am *DefaultAccountManager) GetIdpManager() idp.Manager {
	return am.idpManager
}

// UpdateAccountSettings updates Account settings.
// Only users with role UserRoleAdmin can update the account.
// User that performs the update has to belong to the account.
// Returns an updated Account
func (am *DefaultAccountManager) UpdateAccountSettings(ctx context.Context, accountID, userID string, newSettings *Settings) (*Account, error) {
	halfYearLimit := 180 * 24 * time.Hour
	if newSettings.PeerLoginExpiration > halfYearLimit {
		return nil, status.Errorf(status.InvalidArgument, "peer login expiration can't be larger than 180 days")
	}

	if newSettings.PeerLoginExpiration < time.Hour {
		return nil, status.Errorf(status.InvalidArgument, "peer login expiration can't be smaller than one hour")
	}

	unlock := am.Store.AcquireWriteLockByUID(ctx, accountID)
	defer unlock()

	account, err := am.Store.GetAccount(ctx, accountID)
	if err != nil {
		return nil, err
	}

	user, err := account.FindUser(userID)
	if err != nil {
		return nil, err
	}

	if !user.HasAdminPower() {
		return nil, status.Errorf(status.PermissionDenied, "user is not allowed to update account")
	}

	err = am.integratedPeerValidator.ValidateExtraSettings(ctx, newSettings.Extra, account.Settings.Extra, account.Peers, userID, accountID)
	if err != nil {
		return nil, err
	}

	oldSettings := account.Settings
	if oldSettings.PeerLoginExpirationEnabled != newSettings.PeerLoginExpirationEnabled {
		event := activity.AccountPeerLoginExpirationEnabled
		if !newSettings.PeerLoginExpirationEnabled {
			event = activity.AccountPeerLoginExpirationDisabled
			am.peerLoginExpiry.Cancel(ctx, []string{accountID})
		} else {
			am.checkAndSchedulePeerLoginExpiration(ctx, account)
		}
		am.StoreEvent(ctx, userID, accountID, accountID, event, nil)
	}

	if oldSettings.PeerLoginExpiration != newSettings.PeerLoginExpiration {
		am.StoreEvent(ctx, userID, accountID, accountID, activity.AccountPeerLoginExpirationDurationUpdated, nil)
		am.checkAndSchedulePeerLoginExpiration(ctx, account)
	}

	updatedAccount := account.UpdateSettings(newSettings)

	err = am.Store.SaveAccount(ctx, account)
	if err != nil {
		return nil, err
	}

	return updatedAccount, nil
}

func (am *DefaultAccountManager) peerLoginExpirationJob(ctx context.Context, accountID string) func() (time.Duration, bool) {
	return func() (time.Duration, bool) {
		unlock := am.Store.AcquireWriteLockByUID(ctx, accountID)
		defer unlock()

		account, err := am.Store.GetAccount(ctx, accountID)
		if err != nil {
			log.WithContext(ctx).Errorf("failed getting account %s expiring peers", accountID)
			return account.GetNextPeerExpiration()
		}

		expiredPeers := account.GetExpiredPeers()
		var peerIDs []string
		for _, peer := range expiredPeers {
			peerIDs = append(peerIDs, peer.ID)
		}

		log.WithContext(ctx).Debugf("discovered %d peers to expire for account %s", len(peerIDs), account.Id)

		if err := am.expireAndUpdatePeers(ctx, account, expiredPeers); err != nil {
			log.WithContext(ctx).Errorf("failed updating account peers while expiring peers for account %s", account.Id)
			return account.GetNextPeerExpiration()
		}

		return account.GetNextPeerExpiration()
	}
}

func (am *DefaultAccountManager) checkAndSchedulePeerLoginExpiration(ctx context.Context, account *Account) {
	am.peerLoginExpiry.Cancel(ctx, []string{account.Id})
	if nextRun, ok := account.GetNextPeerExpiration(); ok {
		go am.peerLoginExpiry.Schedule(ctx, nextRun, account.Id, am.peerLoginExpirationJob(ctx, account.Id))
	}
}

// newAccount creates a new Account with a generated ID and generated default setup keys.
// If ID is already in use (due to collision) we try one more time before returning error
func (am *DefaultAccountManager) newAccount(ctx context.Context, userID, domain string) (*Account, error) {
	for i := 0; i < 2; i++ {
		accountId := xid.New().String()

		_, err := am.Store.GetAccount(ctx, accountId)
		statusErr, _ := status.FromError(err)
		switch {
		case err == nil:
			log.WithContext(ctx).Warnf("an account with ID already exists, retrying...")
			continue
		case statusErr.Type() == status.NotFound:
			newAccount := newAccountWithId(ctx, accountId, userID, domain)
			am.StoreEvent(ctx, userID, newAccount.Id, accountId, activity.AccountCreated, nil)
			return newAccount, nil
		default:
			return nil, err
		}
	}

	return nil, status.Errorf(status.Internal, "error while creating new account")
}

func (am *DefaultAccountManager) warmupIDPCache(ctx context.Context) error {
	userData, err := am.idpManager.GetAllAccounts(ctx)
	if err != nil {
		return err
	}
	log.WithContext(ctx).Infof("%d entries received from IdP management", len(userData))

	// If the Identity Provider does not support writing AppMetadata,
	// in cases like this, we expect it to return all users in an "unset" field.
	// We iterate over the users in the "unset" field, look up their AccountID in our store, and
	// update their AppMetadata with the AccountID.
	if unsetData, ok := userData[idp.UnsetAccountID]; ok {
		for _, user := range unsetData {
			accountID, err := am.Store.GetAccountByUser(ctx, user.ID)
			if err == nil {
				data := userData[accountID.Id]
				if data == nil {
					data = make([]*idp.UserData, 0, 1)
				}

				user.AppMetadata.WTAccountID = accountID.Id

				userData[accountID.Id] = append(data, user)
			}
		}
	}
	delete(userData, idp.UnsetAccountID)

	rcvdUsers := 0
	for accountID, users := range userData {
		rcvdUsers += len(users)
		err = am.cacheManager.Set(am.ctx, accountID, users, cacheStore.WithExpiration(cacheEntryExpiration()))
		if err != nil {
			return err
		}
	}
	log.WithContext(ctx).Infof("warmed up IDP cache with %d entries for %d accounts", rcvdUsers, len(userData))
	return nil
}

// DeleteAccount deletes an account and all its users from local store and from the remote IDP if the requester is an admin and account owner
func (am *DefaultAccountManager) DeleteAccount(ctx context.Context, accountID, userID string) error {
	unlock := am.Store.AcquireWriteLockByUID(ctx, accountID)
	defer unlock()
	account, err := am.Store.GetAccount(ctx, accountID)
	if err != nil {
		return err
	}

	user, err := account.FindUser(userID)
	if err != nil {
		return err
	}

	if !user.HasAdminPower() {
		return status.Errorf(status.PermissionDenied, "user is not allowed to delete account")
	}

	if user.Role != UserRoleOwner {
		return status.Errorf(status.PermissionDenied, "user is not allowed to delete account. Only account owner can delete account")
	}
	for _, otherUser := range account.Users {
		if otherUser.IsServiceUser {
			continue
		}

		if otherUser.Id == userID {
			continue
		}

		deleteUserErr := am.deleteRegularUser(ctx, account, userID, otherUser.Id)
		if deleteUserErr != nil {
			return deleteUserErr
		}
	}

	err = am.deleteRegularUser(ctx, account, userID, userID)
	if err != nil {
		log.WithContext(ctx).Errorf("failed deleting user %s. error: %s", userID, err)
		return err
	}

	err = am.Store.DeleteAccount(ctx, account)
	if err != nil {
		log.WithContext(ctx).Errorf("failed deleting account %s. error: %s", accountID, err)
		return err
	}
	// cancel peer login expiry job
	am.peerLoginExpiry.Cancel(ctx, []string{account.Id})

	log.WithContext(ctx).Debugf("account %s deleted", accountID)
	return nil
}

// GetAccountByUserOrAccountID looks for an account by user or accountID, if no account is provided and
// userID doesn't have an account associated with it, one account is created
// domain is used to create a new account if no account is found
func (am *DefaultAccountManager) GetAccountByUserOrAccountID(ctx context.Context, userID, accountID, domain string) (*Account, error) {
	if accountID != "" {
		return am.Store.GetAccount(ctx, accountID)
	} else if userID != "" {
		account, err := am.GetOrCreateAccountByUser(ctx, userID, domain)
		if err != nil {
			return nil, status.Errorf(status.NotFound, "account not found using user id: %s", userID)
		}
		err = am.addAccountIDToIDPAppMeta(ctx, userID, account)
		if err != nil {
			return nil, err
		}
		return account, nil
	}

	return nil, status.Errorf(status.NotFound, "no valid user or account Id provided")
}

func isNil(i idp.Manager) bool {
	return i == nil || reflect.ValueOf(i).IsNil()
}

// addAccountIDToIDPAppMeta update user's  app metadata in idp manager
func (am *DefaultAccountManager) addAccountIDToIDPAppMeta(ctx context.Context, userID string, account *Account) error {
	if !isNil(am.idpManager) {

		// user can be nil if it wasn't found (e.g., just created)
		user, err := am.lookupUserInCache(ctx, userID, account)
		if err != nil {
			return err
		}

		if user != nil && user.AppMetadata.WTAccountID == account.Id {
			// it was already set, so we skip the unnecessary update
			log.WithContext(ctx).Debugf("skipping IDP App Meta update because accountID %s has been already set for user %s",
				account.Id, userID)
			return nil
		}

		err = am.idpManager.UpdateUserAppMetadata(ctx, userID, idp.AppMetadata{WTAccountID: account.Id})
		if err != nil {
			return status.Errorf(status.Internal, "updating user's app metadata failed with: %v", err)
		}
		// refresh cache to reflect the update
		_, err = am.refreshCache(ctx, account.Id)
		if err != nil {
			return err
		}
	}
	return nil
}

func (am *DefaultAccountManager) loadAccount(ctx context.Context, accountID interface{}) ([]*idp.UserData, error) {
	log.WithContext(ctx).Debugf("account %s not found in cache, reloading", accountID)
	accountIDString := fmt.Sprintf("%v", accountID)

	account, err := am.Store.GetAccount(ctx, accountIDString)
	if err != nil {
		return nil, err
	}

	userData, err := am.idpManager.GetAccount(ctx, accountIDString)
	if err != nil {
		return nil, err
	}
	log.WithContext(ctx).Debugf("%d entries received from IdP management", len(userData))

	dataMap := make(map[string]*idp.UserData, len(userData))
	for _, datum := range userData {
		dataMap[datum.ID] = datum
	}

	matchedUserData := make([]*idp.UserData, 0)
	for _, user := range account.Users {
		if user.IsServiceUser {
			continue
		}
		datum, ok := dataMap[user.Id]
		if !ok {
			log.WithContext(ctx).Warnf("user %s not found in IDP", user.Id)
			continue
		}
		matchedUserData = append(matchedUserData, datum)
	}
	return matchedUserData, nil
}

func (am *DefaultAccountManager) lookupUserInCacheByEmail(ctx context.Context, email string, accountID string) (*idp.UserData, error) {
	data, err := am.getAccountFromCache(ctx, accountID, false)
	if err != nil {
		return nil, err
	}

	for _, datum := range data {
		if datum.Email == email {
			return datum, nil
		}
	}

	return nil, nil //nolint:nilnil
}

// lookupUserInCache looks up user in the IdP cache and returns it. If the user wasn't found, the function returns nil
func (am *DefaultAccountManager) lookupUserInCache(ctx context.Context, userID string, account *Account) (*idp.UserData, error) {
	users := make(map[string]userLoggedInOnce, len(account.Users))
	// ignore service users and users provisioned by integrations than are never logged in
	for _, user := range account.Users {
		if user.IsServiceUser {
			continue
		}
		if user.Issued == UserIssuedIntegration {
			continue
		}
		users[user.Id] = userLoggedInOnce(!user.LastLogin.IsZero())
	}
	log.WithContext(ctx).Debugf("looking up user %s of account %s in cache", userID, account.Id)
	userData, err := am.lookupCache(ctx, users, account.Id)
	if err != nil {
		return nil, err
	}

	for _, datum := range userData {
		if datum.ID == userID {
			return datum, nil
		}
	}

	// add extra check on external cache manager. We may get to this point when the user is not yet findable in IDP,
	// or it didn't have its metadata updated with am.addAccountIDToIDPAppMeta
	user, err := account.FindUser(userID)
	if err != nil {
		log.WithContext(ctx).Errorf("failed finding user %s in account %s", userID, account.Id)
		return nil, err
	}

	key := user.IntegrationReference.CacheKey(account.Id, userID)
	ud, err := am.externalCacheManager.Get(am.ctx, key)
	if err != nil {
		log.WithContext(ctx).Debugf("failed to get externalCache for key: %s, error: %s", key, err)
	}

	return ud, nil
}

func (am *DefaultAccountManager) refreshCache(ctx context.Context, accountID string) ([]*idp.UserData, error) {
	return am.getAccountFromCache(ctx, accountID, true)
}

// getAccountFromCache returns user data for a given account ensuring that cache load happens only once
func (am *DefaultAccountManager) getAccountFromCache(ctx context.Context, accountID string, forceReload bool) ([]*idp.UserData, error) {
	am.cacheMux.Lock()
	loadingChan := am.cacheLoading[accountID]
	if loadingChan == nil {
		loadingChan = make(chan struct{})
		am.cacheLoading[accountID] = loadingChan
		am.cacheMux.Unlock()

		defer func() {
			am.cacheMux.Lock()
			delete(am.cacheLoading, accountID)
			close(loadingChan)
			am.cacheMux.Unlock()
		}()

		if forceReload {
			err := am.cacheManager.Delete(am.ctx, accountID)
			if err != nil {
				return nil, err
			}
		}

		return am.cacheManager.Get(am.ctx, accountID)
	}
	am.cacheMux.Unlock()

	log.WithContext(ctx).Debugf("one request to get account %s is already running", accountID)

	select {
	case <-loadingChan:
		// channel has been closed meaning cache was loaded => simply return from cache
		return am.cacheManager.Get(am.ctx, accountID)
	case <-time.After(5 * time.Second):
		return nil, fmt.Errorf("timeout while waiting for account %s cache to reload", accountID)
	}
}

func (am *DefaultAccountManager) lookupCache(ctx context.Context, accountUsers map[string]userLoggedInOnce, accountID string) ([]*idp.UserData, error) {
	var data []*idp.UserData
	var err error

	maxAttempts := 2

	data, err = am.getAccountFromCache(ctx, accountID, false)
	if err != nil {
		return nil, err
	}

	for attempt := 1; attempt <= maxAttempts; attempt++ {
		if am.isCacheFresh(ctx, accountUsers, data) {
			return data, nil
		}

		if attempt > 1 {
			time.Sleep(200 * time.Millisecond)
		}

		log.WithContext(ctx).Infof("refreshing cache for account %s", accountID)
		data, err = am.refreshCache(ctx, accountID)
		if err != nil {
			return nil, err
		}

		if attempt == maxAttempts {
			log.WithContext(ctx).Warnf("cache for account %s reached maximum refresh attempts (%d)", accountID, maxAttempts)
		}
	}

	return data, nil
}

// isCacheFresh checks if the cache is refreshed already by comparing the accountUsers with the cache data by user count and user invite status
func (am *DefaultAccountManager) isCacheFresh(ctx context.Context, accountUsers map[string]userLoggedInOnce, data []*idp.UserData) bool {
	userDataMap := make(map[string]*idp.UserData, len(data))
	for _, datum := range data {
		userDataMap[datum.ID] = datum
	}

	// the accountUsers ID list of non integration users from store, we check if cache has all of them
	// as result of for loop knownUsersCount will have number of users are not presented in the cashed
	knownUsersCount := len(accountUsers)
	for user, loggedInOnce := range accountUsers {
		if datum, ok := userDataMap[user]; ok {
			// check if the matching user data has a pending invite and if the user has logged in once, forcing the cache to be refreshed
			if datum.AppMetadata.WTPendingInvite != nil && *datum.AppMetadata.WTPendingInvite && loggedInOnce == true { //nolint:gosimple
				log.WithContext(ctx).Infof("user %s has a pending invite and has logged in once, cache invalid", user)
				return false
			}
			knownUsersCount--
			continue
		}
		log.WithContext(ctx).Debugf("cache doesn't know about %s user", user)
	}

	// if we know users that are not yet in cache more likely cache is outdated
	if knownUsersCount > 0 {
		log.WithContext(ctx).Infof("cache invalid. Users unknown to the cache: %d", knownUsersCount)
		return false
	}

	return true
}

func (am *DefaultAccountManager) removeUserFromCache(ctx context.Context, accountID, userID string) error {
	data, err := am.getAccountFromCache(ctx, accountID, false)
	if err != nil {
		return err
	}

	for i, datum := range data {
		if datum.ID == userID {
			data = append(data[:i], data[i+1:]...)
			break
		}
	}

	return am.cacheManager.Set(am.ctx, accountID, data, cacheStore.WithExpiration(cacheEntryExpiration()))
}

// updateAccountDomainAttributes updates the account domain attributes and then, saves the account
func (am *DefaultAccountManager) updateAccountDomainAttributes(ctx context.Context, account *Account, claims jwtclaims.AuthorizationClaims,
	primaryDomain bool,
) error {

	if claims.Domain != "" {
		account.IsDomainPrimaryAccount = primaryDomain

		lowerDomain := strings.ToLower(claims.Domain)
		userObj := account.Users[claims.UserId]
		if account.Domain != lowerDomain && userObj.Role == UserRoleAdmin {
			account.Domain = lowerDomain
		}
		// prevent updating category for different domain until admin logs in
		if account.Domain == lowerDomain {
			account.DomainCategory = claims.DomainCategory
		}
	} else {
		log.WithContext(ctx).Errorf("claims don't contain a valid domain, skipping domain attributes update. Received claims: %v", claims)
	}

	err := am.Store.SaveAccount(ctx, account)
	if err != nil {
		return err
	}
	return nil
}

// handleExistingUserAccount handles existing User accounts and update its domain attributes.
func (am *DefaultAccountManager) handleExistingUserAccount(
	ctx context.Context,
	existingAcc *Account,
	primaryDomain bool,
	claims jwtclaims.AuthorizationClaims,
) error {
	err := am.updateAccountDomainAttributes(ctx, existingAcc, claims, primaryDomain)
	if err != nil {
		return err
	}

	// we should register the account ID to this user's metadata in our IDP manager
	err = am.addAccountIDToIDPAppMeta(ctx, claims.UserId, existingAcc)
	if err != nil {
		return err
	}

	return nil
}

// handleNewUserAccount validates if there is an existing primary account for the domain, if so it adds the new user to that account,
// otherwise it will create a new account and make it primary account for the domain.
func (am *DefaultAccountManager) handleNewUserAccount(ctx context.Context, domainAcc *Account, claims jwtclaims.AuthorizationClaims) (*Account, error) {
	if claims.UserId == "" {
		return nil, fmt.Errorf("user ID is empty")
	}
	var (
		account *Account
		err     error
	)
	lowerDomain := strings.ToLower(claims.Domain)
	// if domain already has a primary account, add regular user
	if domainAcc != nil {
		account = domainAcc
		account.Users[claims.UserId] = NewRegularUser(claims.UserId)
		err = am.Store.SaveAccount(ctx, account)
		if err != nil {
			return nil, err
		}
	} else {
		account, err = am.newAccount(ctx, claims.UserId, lowerDomain)
		if err != nil {
			return nil, err
		}
		err = am.updateAccountDomainAttributes(ctx, account, claims, true)
		if err != nil {
			return nil, err
		}
	}

	err = am.addAccountIDToIDPAppMeta(ctx, claims.UserId, account)
	if err != nil {
		return nil, err
	}

	am.StoreEvent(ctx, claims.UserId, claims.UserId, account.Id, activity.UserJoined, nil)

	return account, nil
}

// redeemInvite checks whether user has been invited and redeems the invite
func (am *DefaultAccountManager) redeemInvite(ctx context.Context, account *Account, userID string) error {
	// only possible with the enabled IdP manager
	if am.idpManager == nil {
		log.WithContext(ctx).Warnf("invites only work with enabled IdP manager")
		return nil
	}

	user, err := am.lookupUserInCache(ctx, userID, account)
	if err != nil {
		return err
	}

	if user == nil {
		return status.Errorf(status.NotFound, "user %s not found in the IdP", userID)
	}

	if user.AppMetadata.WTPendingInvite != nil && *user.AppMetadata.WTPendingInvite {
		log.WithContext(ctx).Infof("redeeming invite for user %s account %s", userID, account.Id)
		// User has already logged in, meaning that IdP should have set wt_pending_invite to false.
		// Our job is to just reload cache.
		go func() {
			_, err = am.refreshCache(ctx, account.Id)
			if err != nil {
				log.WithContext(ctx).Warnf("failed reloading cache when redeeming user %s under account %s", userID, account.Id)
				return
			}
			log.WithContext(ctx).Debugf("user %s of account %s redeemed invite", user.ID, account.Id)
			am.StoreEvent(ctx, userID, userID, account.Id, activity.UserJoined, nil)
		}()
	}

	return nil
}

// MarkPATUsed marks a personal access token as used
func (am *DefaultAccountManager) MarkPATUsed(ctx context.Context, tokenID string) error {

	user, err := am.Store.GetUserByTokenID(ctx, tokenID)
	if err != nil {
		return err
	}

	account, err := am.Store.GetAccountByUser(ctx, user.Id)
	if err != nil {
		return err
	}

	unlock := am.Store.AcquireWriteLockByUID(ctx, account.Id)
	defer unlock()

	account, err = am.Store.GetAccountByUser(ctx, user.Id)
	if err != nil {
		return err
	}

	pat, ok := account.Users[user.Id].PATs[tokenID]
	if !ok {
		return fmt.Errorf("token not found")
	}

	pat.LastUsed = time.Now().UTC()

	return am.Store.SaveAccount(ctx, account)
}

// GetAccountFromPAT returns Account and User associated with a personal access token
func (am *DefaultAccountManager) GetAccountFromPAT(ctx context.Context, token string) (*Account, *User, *PersonalAccessToken, error) {
	if len(token) != PATLength {
		return nil, nil, nil, fmt.Errorf("token has wrong length")
	}

	prefix := token[:len(PATPrefix)]
	if prefix != PATPrefix {
		return nil, nil, nil, fmt.Errorf("token has wrong prefix")
	}
	secret := token[len(PATPrefix) : len(PATPrefix)+PATSecretLength]
	encodedChecksum := token[len(PATPrefix)+PATSecretLength : len(PATPrefix)+PATSecretLength+PATChecksumLength]

	verificationChecksum, err := base62.Decode(encodedChecksum)
	if err != nil {
		return nil, nil, nil, fmt.Errorf("token checksum decoding failed: %w", err)
	}

	secretChecksum := crc32.ChecksumIEEE([]byte(secret))
	if secretChecksum != verificationChecksum {
		return nil, nil, nil, fmt.Errorf("token checksum does not match")
	}

	hashedToken := sha256.Sum256([]byte(token))
	encodedHashedToken := b64.StdEncoding.EncodeToString(hashedToken[:])
	tokenID, err := am.Store.GetTokenIDByHashedToken(ctx, encodedHashedToken)
	if err != nil {
		return nil, nil, nil, err
	}

	user, err := am.Store.GetUserByTokenID(ctx, tokenID)
	if err != nil {
		return nil, nil, nil, err
	}

	account, err := am.Store.GetAccountByUser(ctx, user.Id)
	if err != nil {
		return nil, nil, nil, err
	}

	pat := user.PATs[tokenID]
	if pat == nil {
		return nil, nil, nil, fmt.Errorf("personal access token not found")
	}

	return account, user, pat, nil
}

// GetAccountFromToken returns an account associated with this token
func (am *DefaultAccountManager) GetAccountFromToken(ctx context.Context, claims jwtclaims.AuthorizationClaims) (*Account, *User, error) {
	if claims.UserId == "" {
		return nil, nil, fmt.Errorf("user ID is empty")
	}
	if am.singleAccountMode && am.singleAccountModeDomain != "" {
		// This section is mostly related to self-hosted installations.
		// We override incoming domain claims to group users under a single account.
		claims.Domain = am.singleAccountModeDomain
		claims.DomainCategory = PrivateCategory
		log.WithContext(ctx).Debugf("overriding JWT Domain and DomainCategory claims since single account mode is enabled")
	}

	newAcc, err := am.getAccountWithAuthorizationClaims(ctx, claims)
	if err != nil {
		return nil, nil, err
	}
	unlock := am.Store.AcquireWriteLockByUID(ctx, newAcc.Id)
	alreadyUnlocked := false
	defer func() {
		if !alreadyUnlocked {
			unlock()
		}
	}()

	account, err := am.Store.GetAccount(ctx, newAcc.Id)
	if err != nil {
		return nil, nil, err
	}

	user := account.Users[claims.UserId]
	if user == nil {
		// this is not really possible because we got an account by user ID
		return nil, nil, status.Errorf(status.NotFound, "user %s not found", claims.UserId)
	}

	if !user.IsServiceUser && claims.Invited {
		err = am.redeemInvite(ctx, account, claims.UserId)
		if err != nil {
			return nil, nil, err
		}
	}

	if account.Settings.JWTGroupsEnabled {
		if account.Settings.JWTGroupsClaimName == "" {
			log.WithContext(ctx).Errorf("JWT groups are enabled but no claim name is set")
			return account, user, nil
		}
		if claim, ok := claims.Raw[account.Settings.JWTGroupsClaimName]; ok {
			if slice, ok := claim.([]interface{}); ok {
				var groupsNames []string
				for _, item := range slice {
					if g, ok := item.(string); ok {
						groupsNames = append(groupsNames, g)
					} else {
						log.WithContext(ctx).Errorf("JWT claim %q is not a string: %v", account.Settings.JWTGroupsClaimName, item)
					}
				}

				oldGroups := make([]string, len(user.AutoGroups))
				copy(oldGroups, user.AutoGroups)
				// if groups were added or modified, save the account
				if account.SetJWTGroups(claims.UserId, groupsNames) {
					if account.Settings.GroupsPropagationEnabled {
						if user, err := account.FindUser(claims.UserId); err == nil {
							addNewGroups := difference(user.AutoGroups, oldGroups)
							removeOldGroups := difference(oldGroups, user.AutoGroups)
							account.UserGroupsAddToPeers(claims.UserId, addNewGroups...)
							account.UserGroupsRemoveFromPeers(claims.UserId, removeOldGroups...)
							account.Network.IncSerial()
							if err := am.Store.SaveAccount(ctx, account); err != nil {
								log.WithContext(ctx).Errorf("failed to save account: %v", err)
							} else {
								log.WithContext(ctx).Tracef("user %s: JWT group membership changed, updating account peers", claims.UserId)
								am.updateAccountPeers(ctx, account)
								unlock()
								alreadyUnlocked = true
								for _, g := range addNewGroups {
									if group := account.GetGroup(g); group != nil {
										am.StoreEvent(ctx, user.Id, user.Id, account.Id, activity.GroupAddedToUser,
											map[string]any{
												"group":           group.Name,
												"group_id":        group.ID,
												"is_service_user": user.IsServiceUser,
												"user_name":       user.ServiceUserName})
									}
								}
								for _, g := range removeOldGroups {
									if group := account.GetGroup(g); group != nil {
										am.StoreEvent(ctx, user.Id, user.Id, account.Id, activity.GroupRemovedFromUser,
											map[string]any{
												"group":           group.Name,
												"group_id":        group.ID,
												"is_service_user": user.IsServiceUser,
												"user_name":       user.ServiceUserName})
									}
								}
							}
						}
					} else {
						if err := am.Store.SaveAccount(ctx, account); err != nil {
							log.WithContext(ctx).Errorf("failed to save account: %v", err)
						}
					}
				}
			} else {
				log.WithContext(ctx).Debugf("JWT claim %q is not a string array", account.Settings.JWTGroupsClaimName)
			}
		} else {
			log.WithContext(ctx).Debugf("JWT claim %q not found", account.Settings.JWTGroupsClaimName)
		}
	}

	return account, user, nil
}

// getAccountWithAuthorizationClaims retrievs an account using JWT Claims.
// if domain is of the PrivateCategory category, it will evaluate
// if account is new, existing or if there is another account with the same domain
//
// Use cases:
//
// New user + New account + New domain -> create account, user role = admin (if private domain, index domain)
//
// New user + New account + Existing Private Domain -> add user to the existing account, user role = regular (not admin)
//
// New user + New account + Existing Public Domain -> create account, user role = admin
//
// Existing user + Existing account + Existing Domain -> Nothing changes (if private, index domain)
//
// Existing user + Existing account + Existing Indexed Domain -> Nothing changes
//
// Existing user + Existing account + Existing domain reclassified Domain as private -> Nothing changes (index domain)
func (am *DefaultAccountManager) getAccountWithAuthorizationClaims(ctx context.Context, claims jwtclaims.AuthorizationClaims) (*Account, error) {
	log.WithContext(ctx).Tracef("getting account with authorization claims. User ID: \"%s\", Account ID: \"%s\", Domain: \"%s\", Domain Category: \"%s\"",
		claims.UserId, claims.AccountId, claims.Domain, claims.DomainCategory)
	if claims.UserId == "" {
		return nil, fmt.Errorf("user ID is empty")
	}
	// if Account ID is part of the claims
	// it means that we've already classified the domain and user has an account
	if claims.DomainCategory != PrivateCategory || !isDomainValid(claims.Domain) {
		return am.GetAccountByUserOrAccountID(ctx, claims.UserId, claims.AccountId, claims.Domain)
	} else if claims.AccountId != "" {
		accountFromID, err := am.Store.GetAccount(ctx, claims.AccountId)
		if err != nil {
			return nil, err
		}
		if _, ok := accountFromID.Users[claims.UserId]; !ok {
			return nil, fmt.Errorf("user %s is not part of the account id %s", claims.UserId, claims.AccountId)
		}
		if accountFromID.DomainCategory == PrivateCategory || claims.DomainCategory != PrivateCategory || accountFromID.Domain != claims.Domain {
			return accountFromID, nil
		}
	}

	start := time.Now()
	unlock := am.Store.AcquireGlobalLock(ctx)
	defer unlock()
	log.WithContext(ctx).Debugf("Acquired global lock in %s for user %s", time.Since(start), claims.UserId)

	// We checked if the domain has a primary account already
	domainAccount, err := am.Store.GetAccountByPrivateDomain(ctx, claims.Domain)
	if err != nil {
		// if NotFound we are good to continue, otherwise return error
		e, ok := status.FromError(err)
		if !ok || e.Type() != status.NotFound {
			return nil, err
		}
	}

	account, err := am.Store.GetAccountByUser(ctx, claims.UserId)
	if err == nil {
		unlockAccount := am.Store.AcquireWriteLockByUID(ctx, account.Id)
		defer unlockAccount()
		account, err = am.Store.GetAccountByUser(ctx, claims.UserId)
		if err != nil {
			return nil, err
		}
		// If there is no primary domain account yet, we set the account as primary for the domain. Otherwise,
		// we compare the account's ID with the domain account ID, and if they don't match, we set the account as
		// non-primary account for the domain. We don't merge accounts at this stage, because of cases when a domain
		// was previously unclassified or classified as public so N users that logged int that time, has they own account
		// and peers that shouldn't be lost.
		primaryDomain := domainAccount == nil || account.Id == domainAccount.Id

		err = am.handleExistingUserAccount(ctx, account, primaryDomain, claims)
		if err != nil {
			return nil, err
		}
		return account, nil
	} else if s, ok := status.FromError(err); ok && s.Type() == status.NotFound {
		if domainAccount != nil {
			unlockAccount := am.Store.AcquireWriteLockByUID(ctx, domainAccount.Id)
			defer unlockAccount()
			domainAccount, err = am.Store.GetAccountByPrivateDomain(ctx, claims.Domain)
			if err != nil {
				return nil, err
			}
		}
		return am.handleNewUserAccount(ctx, domainAccount, claims)
	} else {
		// other error
		return nil, err
	}
}

func (am *DefaultAccountManager) SyncAndMarkPeer(ctx context.Context, accountID string, peerPubKey string, meta nbpeer.PeerSystemMeta, realIP net.IP) (*nbpeer.Peer, *NetworkMap, []*posture.Checks, error) {
	accountUnlock := am.Store.AcquireReadLockByUID(ctx, accountID)
	defer accountUnlock()
	peerUnlock := am.Store.AcquireWriteLockByUID(ctx, peerPubKey)
	defer peerUnlock()

	account, err := am.Store.GetAccount(ctx, accountID)
	if err != nil {
		return nil, nil, nil, err
	}

	peer, netMap, postureChecks, err := am.SyncPeer(ctx, PeerSync{WireGuardPubKey: peerPubKey, Meta: meta}, account)
	if err != nil {
		return nil, nil, nil, err
	}

	err = am.MarkPeerConnected(ctx, peerPubKey, true, realIP, account)
	if err != nil {
		log.WithContext(ctx).Warnf("failed marking peer as connected %s %v", peerPubKey, err)
	}

	return peer, netMap, postureChecks, nil
}

func (am *DefaultAccountManager) OnPeerDisconnected(ctx context.Context, accountID string, peerPubKey string) error {
	accountUnlock := am.Store.AcquireReadLockByUID(ctx, accountID)
	defer accountUnlock()
	peerUnlock := am.Store.AcquireWriteLockByUID(ctx, peerPubKey)
	defer peerUnlock()

	account, err := am.Store.GetAccount(ctx, accountID)
	if err != nil {
		return err
	}

	err = am.MarkPeerConnected(ctx, peerPubKey, false, nil, account)
	if err != nil {
		log.WithContext(ctx).Warnf("failed marking peer as connected %s %v", peerPubKey, err)
	}

	return nil

}

func (am *DefaultAccountManager) SyncPeerMeta(ctx context.Context, peerPubKey string, meta nbpeer.PeerSystemMeta) error {
	accountID, err := am.Store.GetAccountIDByPeerPubKey(ctx, peerPubKey)
	if err != nil {
		return err
	}

	unlock := am.Store.AcquireReadLockByUID(ctx, accountID)
	defer unlock()

	account, err := am.Store.GetAccount(ctx, accountID)
	if err != nil {
		return err
	}

	_, _, _, err = am.SyncPeer(ctx, PeerSync{WireGuardPubKey: peerPubKey, Meta: meta, UpdateAccountPeers: true}, account)
	if err != nil {
		return mapError(ctx, err)
	}
	return nil
}

// GetAllConnectedPeers returns connected peers based on peersUpdateManager.GetAllConnectedPeers()
func (am *DefaultAccountManager) GetAllConnectedPeers() (map[string]struct{}, error) {
	return am.peersUpdateManager.GetAllConnectedPeers(), nil
}

// HasConnectedChannel returns true if peers has channel in update manager, otherwise false
func (am *DefaultAccountManager) HasConnectedChannel(peerID string) bool {
	return am.peersUpdateManager.HasChannel(peerID)
}

var invalidDomainRegexp = regexp.MustCompile(`^([a-z0-9]+(-[a-z0-9]+)*\.)+[a-z]{2,}$`)

func isDomainValid(domain string) bool {
	return invalidDomainRegexp.MatchString(domain)
}

// GetDNSDomain returns the configured dnsDomain
func (am *DefaultAccountManager) GetDNSDomain() string {
	return am.dnsDomain
}

// CheckUserAccessByJWTGroups checks if the user has access, particularly in cases where the admin enabled JWT
// group propagation and set the list of groups with access permissions.
func (am *DefaultAccountManager) CheckUserAccessByJWTGroups(ctx context.Context, claims jwtclaims.AuthorizationClaims) error {
	account, _, err := am.GetAccountFromToken(ctx, claims)
	if err != nil {
		return err
	}

	// Ensures JWT group synchronization to the management is enabled before,
	// filtering access based on the allowed groups.
	if account.Settings != nil && account.Settings.JWTGroupsEnabled {
		if allowedGroups := account.Settings.JWTAllowGroups; len(allowedGroups) > 0 {
			userJWTGroups := make([]string, 0)

			if claim, ok := claims.Raw[account.Settings.JWTGroupsClaimName]; ok {
				if claimGroups, ok := claim.([]interface{}); ok {
					for _, g := range claimGroups {
						if group, ok := g.(string); ok {
							userJWTGroups = append(userJWTGroups, group)
						}
					}
				}
			}

			if !userHasAllowedGroup(allowedGroups, userJWTGroups) {
				return fmt.Errorf("user does not belong to any of the allowed JWT groups")
			}
		}
	}

	return nil
}

func (am *DefaultAccountManager) onPeersInvalidated(ctx context.Context, accountID string) {
	log.WithContext(ctx).Debugf("validated peers has been invalidated for account %s", accountID)
	updatedAccount, err := am.Store.GetAccount(ctx, accountID)
	if err != nil {
		log.WithContext(ctx).Errorf("failed to get account %s: %v", accountID, err)
		return
	}
	am.updateAccountPeers(ctx, updatedAccount)
}

func (am *DefaultAccountManager) FindExistingPostureCheck(accountID string, checks *posture.ChecksDefinition) (*posture.Checks, error) {
	return am.Store.GetPostureCheckByChecksDefinition(accountID, checks)
}

func (am *DefaultAccountManager) GetAccountIDForPeerKey(ctx context.Context, peerKey string) (string, error) {
	return am.Store.GetAccountIDByPeerPubKey(ctx, peerKey)
}

func (am *DefaultAccountManager) handleUserPeer(ctx context.Context, peer *nbpeer.Peer, settings *Settings) (bool, error) {
	user, err := am.Store.GetUserByUserID(ctx, peer.UserID)
	if err != nil {
		return false, err
	}

	err = checkIfPeerOwnerIsBlocked(peer, user)
	if err != nil {
		return false, err
	}

	if peerLoginExpired(ctx, peer, settings) {
		err = am.handleExpiredPeer(ctx, user, peer)
		if err != nil {
			return false, err
		}
		return true, nil
	}

	return false, nil
}

// addAllGroup to account object if it doesn't exist
func addAllGroup(account *Account) error {
	if len(account.Groups) == 0 {
		allGroup := &nbgroup.Group{
			ID:     xid.New().String(),
			Name:   "All",
			Issued: nbgroup.GroupIssuedAPI,
		}
		for _, peer := range account.Peers {
			allGroup.Peers = append(allGroup.Peers, peer.ID)
		}
		account.Groups = map[string]*nbgroup.Group{allGroup.ID: allGroup}

		id := xid.New().String()

		defaultPolicy := &Policy{
			ID:          id,
			Name:        DefaultRuleName,
			Description: DefaultRuleDescription,
			Enabled:     true,
			Rules: []*PolicyRule{
				{
					ID:            id,
					Name:          DefaultRuleName,
					Description:   DefaultRuleDescription,
					Enabled:       true,
					Sources:       []string{allGroup.ID},
					Destinations:  []string{allGroup.ID},
					Bidirectional: true,
					Protocol:      PolicyRuleProtocolALL,
					Action:        PolicyTrafficActionAccept,
				},
			},
		}

		account.Policies = []*Policy{defaultPolicy}
	}
	return nil
}

// newAccountWithId creates a new Account with a default SetupKey (doesn't store in a Store) and provided id
func newAccountWithId(ctx context.Context, accountID, userID, domain string) *Account {
	log.WithContext(ctx).Debugf("creating new account")

	network := NewNetwork()
	peers := make(map[string]*nbpeer.Peer)
	users := make(map[string]*User)
	routes := make(map[route.ID]*route.Route)
	setupKeys := map[string]*SetupKey{}
	nameServersGroups := make(map[string]*nbdns.NameServerGroup)
	users[userID] = NewOwnerUser(userID)
	dnsSettings := DNSSettings{
		DisabledManagementGroups: make([]string, 0),
	}
	log.WithContext(ctx).Debugf("created new account %s", accountID)

	acc := &Account{
		Id:               accountID,
		CreatedAt:        time.Now().UTC(),
		SetupKeys:        setupKeys,
		Network:          network,
		Peers:            peers,
		Users:            users,
		CreatedBy:        userID,
		Domain:           domain,
		Routes:           routes,
		NameServerGroups: nameServersGroups,
		DNSSettings:      dnsSettings,
		Settings: &Settings{
			PeerLoginExpirationEnabled: true,
			PeerLoginExpiration:        DefaultPeerLoginExpiration,
			GroupsPropagationEnabled:   true,
			RegularUsersViewBlocked:    true,
		},
	}

	if err := addAllGroup(acc); err != nil {
		log.WithContext(ctx).Errorf("error adding all group to account %s: %v", acc.Id, err)
	}
	return acc
}

// userHasAllowedGroup checks if a user belongs to any of the allowed groups.
func userHasAllowedGroup(allowedGroups []string, userGroups []string) bool {
	for _, userGroup := range userGroups {
		for _, allowedGroup := range allowedGroups {
			if userGroup == allowedGroup {
				return true
			}
		}
	}
	return false
}

// separateGroups separates user's auto groups into non-JWT and JWT groups.
// Returns the list of standard auto groups and a map of JWT auto groups,
// where the keys are the group names and the values are the group IDs.
func separateGroups(autoGroups []string, allGroups map[string]*nbgroup.Group) ([]string, map[string]string) {
	newAutoGroups := make([]string, 0)
	jwtAutoGroups := make(map[string]string) // map of group name to group ID

	for _, id := range autoGroups {
		if group, ok := allGroups[id]; ok {
			if group.Issued == nbgroup.GroupIssuedJWT {
				jwtAutoGroups[group.Name] = id
			} else {
				newAutoGroups = append(newAutoGroups, id)
			}
		}
	}
	return newAutoGroups, jwtAutoGroups
}<|MERGE_RESOLUTION|>--- conflicted
+++ resolved
@@ -462,16 +462,6 @@
 		dnsUpdate.NameServerGroups = getPeerNSGroups(a, peerID)
 	}
 
-<<<<<<< HEAD
-	return &NetworkMap{
-		Peers:               peersToConnect,
-		Network:             a.Network.Copy(),
-		Routes:              routesUpdate,
-		DNSConfig:           dnsUpdate,
-		OfflinePeers:        expiredPeers,
-		FirewallRules:       firewallRules,
-		RoutesFirewallRules: routesFirewallRules,
-=======
 	nm := &NetworkMap{
 		Peers:         peersToConnect,
 		Network:       a.Network.Copy(),
@@ -479,7 +469,7 @@
 		DNSConfig:     dnsUpdate,
 		OfflinePeers:  expiredPeers,
 		FirewallRules: firewallRules,
->>>>>>> 049b5fb7
+		RoutesFirewallRules: routesFirewallRules,
 	}
 
 	if metrics != nil {
