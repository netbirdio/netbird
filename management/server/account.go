package server

import (
	"context"
	"errors"
	"fmt"
	"math/rand"
	"net"
	"os"
	"reflect"
	"regexp"
	"slices"
	"strconv"
	"strings"
	"sync"
	"sync/atomic"
	"time"

	cacheStore "github.com/eko/gocache/lib/v4/store"
	"github.com/eko/gocache/store/redis/v4"
	"github.com/rs/xid"
	log "github.com/sirupsen/logrus"
	"github.com/vmihailenco/msgpack/v5"
	"golang.org/x/exp/maps"

	nbdns "github.com/netbirdio/netbird/dns"
	"github.com/netbirdio/netbird/formatter/hook"
	"github.com/netbirdio/netbird/management/server/account"
	"github.com/netbirdio/netbird/management/server/activity"
	nbcache "github.com/netbirdio/netbird/management/server/cache"
	nbcontext "github.com/netbirdio/netbird/management/server/context"
	"github.com/netbirdio/netbird/management/server/geolocation"
	"github.com/netbirdio/netbird/management/server/idp"
	"github.com/netbirdio/netbird/management/server/integrations/integrated_validator"
	"github.com/netbirdio/netbird/management/server/integrations/port_forwarding"
	nbpeer "github.com/netbirdio/netbird/management/server/peer"
	"github.com/netbirdio/netbird/management/server/permissions"
	"github.com/netbirdio/netbird/management/server/permissions/modules"
	"github.com/netbirdio/netbird/management/server/permissions/operations"
	"github.com/netbirdio/netbird/management/server/posture"
	"github.com/netbirdio/netbird/management/server/settings"
	"github.com/netbirdio/netbird/management/server/status"
	"github.com/netbirdio/netbird/management/server/store"
	"github.com/netbirdio/netbird/management/server/telemetry"
	"github.com/netbirdio/netbird/management/server/types"
	"github.com/netbirdio/netbird/management/server/util"
	"github.com/netbirdio/netbird/route"
)

const (
	peerSchedulerRetryInterval = 3 * time.Second
	emptyUserID                = "empty user ID in claims"
	errorGettingDomainAccIDFmt = "error getting account ID by private domain: %v"
)

type userLoggedInOnce bool

func cacheEntryExpiration() time.Duration {
	r := rand.Intn(int(nbcache.DefaultIDPCacheExpirationMax.Milliseconds()-nbcache.DefaultIDPCacheExpirationMin.Milliseconds())) + int(nbcache.DefaultIDPCacheExpirationMin.Milliseconds())
	return time.Duration(r) * time.Millisecond
}

type DefaultAccountManager struct {
	Store store.Store
	// cacheMux and cacheLoading helps to make sure that only a single cache reload runs at a time per accountID
	cacheMux sync.Mutex
	// cacheLoading keeps the accountIDs that are currently reloading. The accountID has to be removed once cache has been reloaded
	cacheLoading         map[string]chan struct{}
	peersUpdateManager   *PeersUpdateManager
	idpManager           idp.Manager
	cacheManager         *nbcache.AccountUserDataCache
	externalCacheManager nbcache.UserDataCache
	ctx                  context.Context
	eventStore           activity.Store
	geo                  geolocation.Geolocation

	requestBuffer *AccountRequestBuffer

	proxyController port_forwarding.Controller
	settingsManager settings.Manager

	// singleAccountMode indicates whether the instance has a single account.
	// If true, then every new user will end up under the same account.
	// This value will be set to false if management service has more than one account.
	singleAccountMode bool
	// singleAccountModeDomain is a domain to use in singleAccountMode setup
	singleAccountModeDomain string
	// dnsDomain is used for peer resolution. This is appended to the peer's name
	dnsDomain       string
	peerLoginExpiry Scheduler

	peerInactivityExpiry Scheduler

	// userDeleteFromIDPEnabled allows to delete user from IDP when user is deleted from account
	userDeleteFromIDPEnabled bool

	integratedPeerValidator integrated_validator.IntegratedValidator

	metrics telemetry.AppMetrics

	permissionsManager permissions.Manager

	accountUpdateLocks               sync.Map
	updateAccountPeersBufferInterval atomic.Int64

	disableDefaultPolicy bool
}

func isUniqueConstraintError(err error) bool {
	switch {
	case strings.Contains(err.Error(), "(SQLSTATE 23505)"),
		strings.Contains(err.Error(), "Error 1062 (23000)"),
		strings.Contains(err.Error(), "UNIQUE constraint failed"):
		return true

	default:
		return false
	}
}

// getJWTGroupsChanges calculates the changes needed to sync a user's JWT groups.
// Returns a bool indicating if there are changes in the JWT group membership, the updated user AutoGroups,
// newly groups to create and an error if any occurred.
func (am *DefaultAccountManager) getJWTGroupsChanges(user *types.User, groups []*types.Group, groupNames []string) (bool, []string, []*types.Group, error) {
	existedGroupsByName := make(map[string]*types.Group)
	for _, group := range groups {
		existedGroupsByName[group.Name] = group
	}

	newUserAutoGroups, jwtGroupsMap := separateGroups(user.AutoGroups, groups)

	groupsToAdd := util.Difference(groupNames, maps.Keys(jwtGroupsMap))
	groupsToRemove := util.Difference(maps.Keys(jwtGroupsMap), groupNames)

	// If no groups are added or removed, we should not sync account
	if len(groupsToAdd) == 0 && len(groupsToRemove) == 0 {
		return false, nil, nil, nil
	}

	newGroupsToCreate := make([]*types.Group, 0)

	var modified bool
	for _, name := range groupsToAdd {
		group, exists := existedGroupsByName[name]
		if !exists {
			group = &types.Group{
				ID:        xid.New().String(),
				AccountID: user.AccountID,
				Name:      name,
				Issued:    types.GroupIssuedJWT,
			}
			newGroupsToCreate = append(newGroupsToCreate, group)
		}
		if group.Issued == types.GroupIssuedJWT {
			newUserAutoGroups = append(newUserAutoGroups, group.ID)
			modified = true
		}
	}

	for name, id := range jwtGroupsMap {
		if !slices.Contains(groupsToRemove, name) {
			newUserAutoGroups = append(newUserAutoGroups, id)
			continue
		}
		modified = true
	}

	return modified, newUserAutoGroups, newGroupsToCreate, nil
}

// BuildManager creates a new DefaultAccountManager with a provided Store
func BuildManager(
	ctx context.Context,
	store store.Store,
	peersUpdateManager *PeersUpdateManager,
	idpManager idp.Manager,
	singleAccountModeDomain string,
	dnsDomain string,
	eventStore activity.Store,
	geo geolocation.Geolocation,
	userDeleteFromIDPEnabled bool,
	integratedPeerValidator integrated_validator.IntegratedValidator,
	metrics telemetry.AppMetrics,
	proxyController port_forwarding.Controller,
	settingsManager settings.Manager,
	permissionsManager permissions.Manager,
	disableDefaultPolicy bool,
) (*DefaultAccountManager, error) {
	start := time.Now()
	defer func() {
		log.WithContext(ctx).Debugf("took %v to instantiate account manager", time.Since(start))
	}()

	am := &DefaultAccountManager{
		Store:                    store,
		geo:                      geo,
		peersUpdateManager:       peersUpdateManager,
		idpManager:               idpManager,
		ctx:                      context.Background(),
		cacheMux:                 sync.Mutex{},
		cacheLoading:             map[string]chan struct{}{},
		dnsDomain:                dnsDomain,
		eventStore:               eventStore,
		peerLoginExpiry:          NewDefaultScheduler(),
		peerInactivityExpiry:     NewDefaultScheduler(),
		userDeleteFromIDPEnabled: userDeleteFromIDPEnabled,
		integratedPeerValidator:  integratedPeerValidator,
		metrics:                  metrics,
		requestBuffer:            NewAccountRequestBuffer(ctx, store),
		proxyController:          proxyController,
		settingsManager:          settingsManager,
		permissionsManager:       permissionsManager,
		disableDefaultPolicy:     disableDefaultPolicy,
	}

	am.startWarmup(ctx)

	accountsCounter, err := store.GetAccountsCounter(ctx)
	if err != nil {
		log.WithContext(ctx).Error(err)
	}

	// enable single account mode only if configured by user and number of existing accounts is not grater than 1
	am.singleAccountMode = singleAccountModeDomain != "" && accountsCounter <= 1
	if am.singleAccountMode {
		if !isDomainValid(singleAccountModeDomain) {
			return nil, status.Errorf(status.InvalidArgument, "invalid domain \"%s\" provided for a single account mode. Please review your input for --single-account-mode-domain", singleAccountModeDomain)
		}
		am.singleAccountModeDomain = singleAccountModeDomain
		log.WithContext(ctx).Infof("single account mode enabled, accounts number %d", accountsCounter)
	} else {
		log.WithContext(ctx).Infof("single account mode disabled, accounts number %d", accountsCounter)
	}

	cacheStore, err := nbcache.NewStore(ctx, nbcache.DefaultIDPCacheExpirationMax, nbcache.DefaultIDPCacheCleanupInterval)
	if err != nil {
		return nil, fmt.Errorf("getting cache store: %s", err)
	}
	am.externalCacheManager = nbcache.NewUserDataCache(cacheStore)
	am.cacheManager = nbcache.NewAccountUserDataCache(am.loadAccount, cacheStore)

	if !isNil(am.idpManager) {
		go func() {
			err := am.warmupIDPCache(ctx, cacheStore)
			if err != nil {
				log.WithContext(ctx).Warnf("failed warming up cache due to error: %v", err)
				// todo retry?
				return
			}
		}()
	}

	am.integratedPeerValidator.SetPeerInvalidationListener(func(accountID string) {
		am.onPeersInvalidated(ctx, accountID)
	})

	return am, nil
}

func (am *DefaultAccountManager) startWarmup(ctx context.Context) {
	var initialInterval int64
	intervalStr := os.Getenv("NB_PEER_UPDATE_INTERVAL_MS")
	interval, err := strconv.Atoi(intervalStr)
	if err != nil {
		initialInterval = 1
		log.WithContext(ctx).Warnf("failed to parse peer update interval, using default value %dms: %v", initialInterval, err)
	} else {
		initialInterval = int64(interval) * 10
		go func() {
			startupPeriodStr := os.Getenv("NB_PEER_UPDATE_STARTUP_PERIOD_S")
			startupPeriod, err := strconv.Atoi(startupPeriodStr)
			if err != nil {
				startupPeriod = 1
				log.WithContext(ctx).Warnf("failed to parse peer update startup period, using default value %ds: %v", startupPeriod, err)
			}
			time.Sleep(time.Duration(startupPeriod) * time.Second)
			am.updateAccountPeersBufferInterval.Store(int64(time.Duration(interval) * time.Millisecond))
			log.WithContext(ctx).Infof("set peer update buffer interval to %dms", interval)
		}()
	}
	am.updateAccountPeersBufferInterval.Store(initialInterval)
	log.WithContext(ctx).Infof("set peer update buffer interval to %dms", initialInterval)

}

func (am *DefaultAccountManager) GetExternalCacheManager() account.ExternalCacheManager {
	return am.externalCacheManager
}

func (am *DefaultAccountManager) GetIdpManager() idp.Manager {
	return am.idpManager
}

// UpdateAccountSettings updates Account settings.
// Only users with role UserRoleAdmin can update the account.
// User that performs the update has to belong to the account.
// Returns an updated Settings
func (am *DefaultAccountManager) UpdateAccountSettings(ctx context.Context, accountID, userID string, newSettings *types.Settings) (*types.Settings, error) {
	unlock := am.Store.AcquireWriteLockByUID(ctx, accountID)
	defer unlock()

	allowed, err := am.permissionsManager.ValidateUserPermissions(ctx, accountID, userID, modules.Settings, operations.Update)
	if err != nil {
		return nil, fmt.Errorf("failed to validate user permissions: %w", err)
	}

	if !allowed {
		return nil, status.NewPermissionDeniedError()
	}

	var oldSettings *types.Settings
	var updateAccountPeers bool
	var groupChangesAffectPeers bool

	err = am.Store.ExecuteInTransaction(ctx, func(transaction store.Store) error {
		var groupsUpdated bool

		oldSettings, err = transaction.GetAccountSettings(ctx, store.LockingStrengthUpdate, accountID)
		if err != nil {
			return err
		}

		if err = am.validateSettingsUpdate(ctx, transaction, newSettings, oldSettings, userID, accountID); err != nil {
			return err
		}

		if oldSettings.RoutingPeerDNSResolutionEnabled != newSettings.RoutingPeerDNSResolutionEnabled ||
			oldSettings.LazyConnectionEnabled != newSettings.LazyConnectionEnabled ||
			oldSettings.DNSDomain != newSettings.DNSDomain {
			updateAccountPeers = true
		}

		if oldSettings.GroupsPropagationEnabled != newSettings.GroupsPropagationEnabled && newSettings.GroupsPropagationEnabled {
			groupsUpdated, groupChangesAffectPeers, err = propagateUserGroupMemberships(ctx, transaction, accountID)
			if err != nil {
				return err
			}
		}

		if updateAccountPeers || groupsUpdated {
			if err = transaction.IncrementNetworkSerial(ctx, store.LockingStrengthUpdate, accountID); err != nil {
				return err
			}
		}

		return transaction.SaveAccountSettings(ctx, store.LockingStrengthUpdate, accountID, newSettings)
	})
	if err != nil {
		return nil, err
	}

	extraSettingsChanged, err := am.settingsManager.UpdateExtraSettings(ctx, accountID, userID, newSettings.Extra)
	if err != nil {
		return nil, err
	}

	am.handleRoutingPeerDNSResolutionSettings(ctx, oldSettings, newSettings, userID, accountID)
	am.handleLazyConnectionSettings(ctx, oldSettings, newSettings, userID, accountID)
	am.handlePeerLoginExpirationSettings(ctx, oldSettings, newSettings, userID, accountID)
	am.handleGroupsPropagationSettings(ctx, oldSettings, newSettings, userID, accountID)
	if err = am.handleInactivityExpirationSettings(ctx, oldSettings, newSettings, userID, accountID); err != nil {
		return nil, err
	}
	if oldSettings.DNSDomain != newSettings.DNSDomain {
		am.StoreEvent(ctx, userID, accountID, accountID, activity.AccountDNSDomainUpdated, nil)
	}

	if updateAccountPeers || extraSettingsChanged || groupChangesAffectPeers {
		go am.UpdateAccountPeers(ctx, accountID)
	}

	return newSettings, nil
}

func (am *DefaultAccountManager) validateSettingsUpdate(ctx context.Context, transaction store.Store, newSettings, oldSettings *types.Settings, userID, accountID string) error {
	halfYearLimit := 180 * 24 * time.Hour
	if newSettings.PeerLoginExpiration > halfYearLimit {
		return status.Errorf(status.InvalidArgument, "peer login expiration can't be larger than 180 days")
	}

	if newSettings.PeerLoginExpiration < time.Hour {
		return status.Errorf(status.InvalidArgument, "peer login expiration can't be smaller than one hour")
	}

	if newSettings.DNSDomain != "" && !isDomainValid(newSettings.DNSDomain) {
		return status.Errorf(status.InvalidArgument, "invalid domain \"%s\" provided for DNS domain", newSettings.DNSDomain)
	}

	peers, err := transaction.GetAccountPeers(ctx, store.LockingStrengthShare, accountID, "", "")
	if err != nil {
		return err
	}

	peersMap := make(map[string]*nbpeer.Peer, len(peers))
	for _, peer := range peers {
		peersMap[peer.ID] = peer
	}

	return am.integratedPeerValidator.ValidateExtraSettings(ctx, newSettings.Extra, oldSettings.Extra, peersMap, userID, accountID)
}

func (am *DefaultAccountManager) handleRoutingPeerDNSResolutionSettings(ctx context.Context, oldSettings, newSettings *types.Settings, userID, accountID string) {
	if oldSettings.RoutingPeerDNSResolutionEnabled != newSettings.RoutingPeerDNSResolutionEnabled {
		if newSettings.RoutingPeerDNSResolutionEnabled {
			am.StoreEvent(ctx, userID, accountID, accountID, activity.AccountRoutingPeerDNSResolutionEnabled, nil)
		} else {
			am.StoreEvent(ctx, userID, accountID, accountID, activity.AccountRoutingPeerDNSResolutionDisabled, nil)
		}
	}
}

func (am *DefaultAccountManager) handleLazyConnectionSettings(ctx context.Context, oldSettings, newSettings *types.Settings, userID, accountID string) {
	if oldSettings.LazyConnectionEnabled != newSettings.LazyConnectionEnabled {
		if newSettings.LazyConnectionEnabled {
			am.StoreEvent(ctx, userID, accountID, accountID, activity.AccountLazyConnectionEnabled, nil)
		} else {
			am.StoreEvent(ctx, userID, accountID, accountID, activity.AccountLazyConnectionDisabled, nil)
		}
	}
}

func (am *DefaultAccountManager) handlePeerLoginExpirationSettings(ctx context.Context, oldSettings, newSettings *types.Settings, userID, accountID string) {
	if oldSettings.PeerLoginExpirationEnabled != newSettings.PeerLoginExpirationEnabled {
		event := activity.AccountPeerLoginExpirationEnabled
		if !newSettings.PeerLoginExpirationEnabled {
			event = activity.AccountPeerLoginExpirationDisabled
			am.peerLoginExpiry.Cancel(ctx, []string{accountID})
		} else {
			am.schedulePeerLoginExpiration(ctx, accountID)
		}
		am.StoreEvent(ctx, userID, accountID, accountID, event, nil)
	}

	if oldSettings.PeerLoginExpiration != newSettings.PeerLoginExpiration {
		am.StoreEvent(ctx, userID, accountID, accountID, activity.AccountPeerLoginExpirationDurationUpdated, nil)
		am.peerLoginExpiry.Cancel(ctx, []string{accountID})
		am.schedulePeerLoginExpiration(ctx, accountID)
	}
}

func (am *DefaultAccountManager) handleGroupsPropagationSettings(ctx context.Context, oldSettings, newSettings *types.Settings, userID, accountID string) {
	if oldSettings.GroupsPropagationEnabled != newSettings.GroupsPropagationEnabled {
		if newSettings.GroupsPropagationEnabled {
			am.StoreEvent(ctx, userID, accountID, accountID, activity.UserGroupPropagationEnabled, nil)
		} else {
			am.StoreEvent(ctx, userID, accountID, accountID, activity.UserGroupPropagationDisabled, nil)
		}
	}
}

func (am *DefaultAccountManager) handleInactivityExpirationSettings(ctx context.Context, oldSettings, newSettings *types.Settings, userID, accountID string) error {
	if newSettings.PeerInactivityExpirationEnabled {
		if oldSettings.PeerInactivityExpiration != newSettings.PeerInactivityExpiration {
			am.StoreEvent(ctx, userID, accountID, accountID, activity.AccountPeerInactivityExpirationDurationUpdated, nil)
			am.checkAndSchedulePeerInactivityExpiration(ctx, accountID)
		}
	} else {
		if oldSettings.PeerInactivityExpirationEnabled != newSettings.PeerInactivityExpirationEnabled {
			event := activity.AccountPeerInactivityExpirationEnabled
			if !newSettings.PeerInactivityExpirationEnabled {
				event = activity.AccountPeerInactivityExpirationDisabled
				am.peerInactivityExpiry.Cancel(ctx, []string{accountID})
			} else {
				am.checkAndSchedulePeerInactivityExpiration(ctx, accountID)
			}
			am.StoreEvent(ctx, userID, accountID, accountID, event, nil)
		}
	}

	return nil
}

func (am *DefaultAccountManager) peerLoginExpirationJob(ctx context.Context, accountID string) func() (time.Duration, bool) {
	return func() (time.Duration, bool) {
		//nolint
		ctx := context.WithValue(ctx, nbcontext.AccountIDKey, accountID)
		//nolint
		ctx = context.WithValue(ctx, hook.ExecutionContextKey, fmt.Sprintf("%s-PEER-EXPIRATION", hook.SystemSource))
		unlock := am.Store.AcquireWriteLockByUID(ctx, accountID)
		defer unlock()

		expiredPeers, err := am.getExpiredPeers(ctx, accountID)
		if err != nil {
			return peerSchedulerRetryInterval, true
		}

		var peerIDs []string
		for _, peer := range expiredPeers {
			peerIDs = append(peerIDs, peer.ID)
		}

		log.WithContext(ctx).Debugf("discovered %d peers to expire for account %s", len(peerIDs), accountID)

		if err := am.expireAndUpdatePeers(ctx, accountID, expiredPeers); err != nil {
			log.WithContext(ctx).Errorf("failed updating account peers while expiring peers for account %s", accountID)
			return peerSchedulerRetryInterval, true
		}

		return am.getNextPeerExpiration(ctx, accountID)
	}
}

func (am *DefaultAccountManager) schedulePeerLoginExpiration(ctx context.Context, accountID string) {
	if am.peerLoginExpiry.IsSchedulerRunning(accountID) {
		log.WithContext(ctx).Tracef("peer login expiration job for account %s is already scheduled", accountID)
		return
	}
	if nextRun, ok := am.getNextPeerExpiration(ctx, accountID); ok {
		go am.peerLoginExpiry.Schedule(ctx, nextRun, accountID, am.peerLoginExpirationJob(ctx, accountID))
	}
}

// peerInactivityExpirationJob marks login expired for all inactive peers and returns the minimum duration in which the next peer of the account will expire by inactivity if found
func (am *DefaultAccountManager) peerInactivityExpirationJob(ctx context.Context, accountID string) func() (time.Duration, bool) {
	return func() (time.Duration, bool) {
		unlock := am.Store.AcquireWriteLockByUID(ctx, accountID)
		defer unlock()

		inactivePeers, err := am.getInactivePeers(ctx, accountID)
		if err != nil {
			log.WithContext(ctx).Errorf("failed getting inactive peers for account %s", accountID)
			return peerSchedulerRetryInterval, true
		}

		var peerIDs []string
		for _, peer := range inactivePeers {
			peerIDs = append(peerIDs, peer.ID)
		}

		log.Debugf("discovered %d peers to expire for account %s", len(peerIDs), accountID)

		if err := am.expireAndUpdatePeers(ctx, accountID, inactivePeers); err != nil {
			log.Errorf("failed updating account peers while expiring peers for account %s", accountID)
			return peerSchedulerRetryInterval, true
		}

		return am.getNextInactivePeerExpiration(ctx, accountID)
	}
}

// checkAndSchedulePeerInactivityExpiration periodically checks for inactive peers to end their sessions
func (am *DefaultAccountManager) checkAndSchedulePeerInactivityExpiration(ctx context.Context, accountID string) {
	am.peerInactivityExpiry.Cancel(ctx, []string{accountID})
	if nextRun, ok := am.getNextInactivePeerExpiration(ctx, accountID); ok {
		go am.peerInactivityExpiry.Schedule(ctx, nextRun, accountID, am.peerInactivityExpirationJob(ctx, accountID))
	}
}

// newAccount creates a new Account with a generated ID and generated default setup keys.
// If ID is already in use (due to collision) we try one more time before returning error
func (am *DefaultAccountManager) newAccount(ctx context.Context, userID, domain string) (*types.Account, error) {
	for i := 0; i < 2; i++ {
		accountId := xid.New().String()

		_, err := am.Store.GetAccount(ctx, accountId)
		statusErr, _ := status.FromError(err)
		switch {
		case err == nil:
			log.WithContext(ctx).Warnf("an account with ID already exists, retrying...")
			continue
		case statusErr.Type() == status.NotFound:
			newAccount := newAccountWithId(ctx, accountId, userID, domain, am.disableDefaultPolicy)
			am.StoreEvent(ctx, userID, newAccount.Id, accountId, activity.AccountCreated, nil)
			return newAccount, nil
		default:
			return nil, err
		}
	}

	return nil, status.Errorf(status.Internal, "error while creating new account")
}

func (am *DefaultAccountManager) warmupIDPCache(ctx context.Context, store cacheStore.StoreInterface) error {
	cold, err := am.isCacheCold(ctx, store)
	if err != nil {
		return err
	}

	if !cold {
		log.WithContext(ctx).Debug("cache already populated, skipping warm up")
		return nil
	}

	if delayStr, ok := os.LookupEnv("NB_IDP_CACHE_WARMUP_DELAY"); ok {
		delay, err := time.ParseDuration(delayStr)
		if err != nil {
			return fmt.Errorf("invalid IDP warmup delay: %w", err)
		}
		time.Sleep(delay)
	}

	userData, err := am.idpManager.GetAllAccounts(ctx)
	if err != nil {
		return err
	}
	log.WithContext(ctx).Infof("%d entries received from IdP management", len(userData))

	// If the Identity Provider does not support writing AppMetadata,
	// in cases like this, we expect it to return all users in an "unset" field.
	// We iterate over the users in the "unset" field, look up their AccountID in our store, and
	// update their AppMetadata with the AccountID.
	if unsetData, ok := userData[idp.UnsetAccountID]; ok {
		for _, user := range unsetData {
			accountID, err := am.Store.GetAccountByUser(ctx, user.ID)
			if err == nil {
				data := userData[accountID.Id]
				if data == nil {
					data = make([]*idp.UserData, 0, 1)
				}

				user.AppMetadata.WTAccountID = accountID.Id

				userData[accountID.Id] = append(data, user)
			}
		}
	}
	delete(userData, idp.UnsetAccountID)

	rcvdUsers := 0
	for accountID, users := range userData {
		rcvdUsers += len(users)
		err = am.cacheManager.Set(am.ctx, accountID, users, cacheEntryExpiration())
		if err != nil {
			return err
		}
	}
	log.WithContext(ctx).Infof("warmed up IDP cache with %d entries for %d accounts", rcvdUsers, len(userData))
	return nil
}

// isCacheCold checks if the cache needs warming up.
func (am *DefaultAccountManager) isCacheCold(ctx context.Context, store cacheStore.StoreInterface) (bool, error) {
	if store.GetType() != redis.RedisType {
		return true, nil
	}

	accountID, err := am.Store.GetAnyAccountID(ctx)
	if err != nil {
		if sErr, ok := status.FromError(err); ok && sErr.Type() == status.NotFound {
			return true, nil
		}
		return false, err
	}

	_, err = store.Get(ctx, accountID)
	if err == nil {
		return false, nil
	}

	if notFoundErr := new(cacheStore.NotFound); errors.As(err, &notFoundErr) {
		return true, nil
	}

	return false, fmt.Errorf("failed to check cache: %w", err)
}

// DeleteAccount deletes an account and all its users from local store and from the remote IDP if the requester is an admin and account owner
func (am *DefaultAccountManager) DeleteAccount(ctx context.Context, accountID, userID string) error {
	unlock := am.Store.AcquireWriteLockByUID(ctx, accountID)
	defer unlock()
	account, err := am.Store.GetAccount(ctx, accountID)
	if err != nil {
		return err
	}

	allowed, err := am.permissionsManager.ValidateUserPermissions(ctx, accountID, userID, modules.Accounts, operations.Delete)
	if err != nil {
		return fmt.Errorf("failed to validate user permissions: %w", err)
	}

	if !allowed {
		return status.Errorf(status.PermissionDenied, "user is not allowed to delete account. Only account owner can delete account")
	}

	userInfosMap, err := am.BuildUserInfosForAccount(ctx, accountID, userID, maps.Values(account.Users))
	if err != nil {
		return status.Errorf(status.Internal, "failed to build user infos for account %s: %v", accountID, err)
	}

	for _, otherUser := range account.Users {
		if otherUser.Id == userID {
			continue
		}

		if otherUser.IsServiceUser {
			err = am.deleteServiceUser(ctx, accountID, userID, otherUser)
			if err != nil {
				return err
			}
			continue
		}

		userInfo, ok := userInfosMap[otherUser.Id]
		if !ok {
			return status.Errorf(status.NotFound, "user info not found for user %s", otherUser.Id)
		}

		_, deleteUserErr := am.deleteRegularUser(ctx, accountID, userID, userInfo)
		if deleteUserErr != nil {
			return deleteUserErr
		}
	}

	userInfo, ok := userInfosMap[userID]
	if ok {
		_, err = am.deleteRegularUser(ctx, accountID, userID, userInfo)
		if err != nil {
			log.WithContext(ctx).Errorf("failed deleting user %s. error: %s", userID, err)
			return err
		}
	}

	err = am.Store.DeleteAccount(ctx, account)
	if err != nil {
		log.WithContext(ctx).Errorf("failed deleting account %s. error: %s", accountID, err)
		return err
	}
	// cancel peer login expiry job
	am.peerLoginExpiry.Cancel(ctx, []string{account.Id})

	meta := map[string]any{"account_id": account.Id, "domain": account.Domain, "created_at": account.CreatedAt}
	am.StoreEvent(ctx, userID, accountID, accountID, activity.AccountDeleted, meta)

	log.WithContext(ctx).Debugf("account %s deleted", accountID)
	return nil
}

// AccountExists checks if an account exists.
func (am *DefaultAccountManager) AccountExists(ctx context.Context, accountID string) (bool, error) {
	return am.Store.AccountExists(ctx, store.LockingStrengthShare, accountID)
}

// GetAccountIDByUserID retrieves the account ID based on the userID provided.
// If user does have an account, it returns the user's account ID.
// If the user doesn't have an account, it creates one using the provided domain.
// Returns the account ID or an error if none is found or created.
func (am *DefaultAccountManager) GetAccountIDByUserID(ctx context.Context, userID, domain string) (string, error) {
	if userID == "" {
		return "", status.Errorf(status.NotFound, "no valid userID provided")
	}

	accountID, err := am.Store.GetAccountIDByUserID(ctx, store.LockingStrengthShare, userID)
	if err != nil {
		if s, ok := status.FromError(err); ok && s.Type() == status.NotFound {
			account, err := am.GetOrCreateAccountByUser(ctx, userID, domain)
			if err != nil {
				return "", status.Errorf(status.NotFound, "account not found or created for user id: %s", userID)
			}

			if err = am.addAccountIDToIDPAppMeta(ctx, userID, account.Id); err != nil {
				return "", err
			}
			return account.Id, nil
		}
		return "", err
	}
	return accountID, nil
}

func isNil(i idp.Manager) bool {
	return i == nil || reflect.ValueOf(i).IsNil()
}

// addAccountIDToIDPAppMeta update user's  app metadata in idp manager
func (am *DefaultAccountManager) addAccountIDToIDPAppMeta(ctx context.Context, userID string, accountID string) error {
	if !isNil(am.idpManager) {
		// user can be nil if it wasn't found (e.g., just created)
		user, err := am.lookupUserInCache(ctx, userID, accountID)
		if err != nil {
			return err
		}

		if user != nil && user.AppMetadata.WTAccountID == accountID {
			// it was already set, so we skip the unnecessary update
			log.WithContext(ctx).Debugf("skipping IDP App Meta update because accountID %s has been already set for user %s",
				accountID, userID)
			return nil
		}

		err = am.idpManager.UpdateUserAppMetadata(ctx, userID, idp.AppMetadata{WTAccountID: accountID})
		if err != nil {
			return status.Errorf(status.Internal, "updating user's app metadata failed with: %v", err)
		}
		// refresh cache to reflect the update
		_, err = am.refreshCache(ctx, accountID)
		if err != nil {
			return err
		}
	}
	return nil
}

func (am *DefaultAccountManager) loadAccount(ctx context.Context, accountID any) (any, []cacheStore.Option, error) {
	log.WithContext(ctx).Debugf("account %s not found in cache, reloading", accountID)
	accountIDString := fmt.Sprintf("%v", accountID)

	accountUsers, err := am.Store.GetAccountUsers(ctx, store.LockingStrengthShare, accountIDString)
	if err != nil {
		return nil, nil, err
	}

	userData, err := am.idpManager.GetAccount(ctx, accountIDString)
	if err != nil {
		return nil, nil, err
	}
	log.WithContext(ctx).Debugf("%d entries received from IdP management for account %s", len(userData), accountIDString)

	dataMap := make(map[string]*idp.UserData, len(userData))
	for _, datum := range userData {
		dataMap[datum.ID] = datum
	}

	matchedUserData := make([]*idp.UserData, 0)
	for _, user := range accountUsers {
		if user.IsServiceUser {
			continue
		}
		datum, ok := dataMap[user.Id]
		if !ok {
			log.WithContext(ctx).Warnf("user %s not found in IDP", user.Id)
			continue
		}
		matchedUserData = append(matchedUserData, datum)
	}

	data, err := msgpack.Marshal(matchedUserData)
	if err != nil {
		return nil, nil, err
	}

	return data, []cacheStore.Option{cacheStore.WithExpiration(cacheEntryExpiration())}, nil
}

func (am *DefaultAccountManager) lookupUserInCacheByEmail(ctx context.Context, email string, accountID string) (*idp.UserData, error) {
	data, err := am.getAccountFromCache(ctx, accountID, false)
	if err != nil {
		return nil, err
	}

	for _, datum := range data {
		if datum.Email == email {
			return datum, nil
		}
	}

	return nil, nil //nolint:nilnil
}

// lookupUserInCache looks up user in the IdP cache and returns it. If the user wasn't found, the function returns nil
func (am *DefaultAccountManager) lookupUserInCache(ctx context.Context, userID string, accountID string) (*idp.UserData, error) {
	accountUsers, err := am.Store.GetAccountUsers(ctx, store.LockingStrengthShare, accountID)
	if err != nil {
		return nil, err
	}

	users := make(map[string]userLoggedInOnce, len(accountUsers))
	// ignore service users and users provisioned by integrations than are never logged in
	for _, user := range accountUsers {
		if user.IsServiceUser {
			continue
		}
		if user.Issued == types.UserIssuedIntegration {
			continue
		}
		users[user.Id] = userLoggedInOnce(!user.GetLastLogin().IsZero())
	}
	log.WithContext(ctx).Debugf("looking up user %s of account %s in cache", userID, accountID)
	userData, err := am.lookupCache(ctx, users, accountID)
	if err != nil {
		return nil, err
	}

	for _, datum := range userData {
		if datum.ID == userID {
			return datum, nil
		}
	}

	// add extra check on external cache manager. We may get to this point when the user is not yet findable in IDP,
	// or it didn't have its metadata updated with am.addAccountIDToIDPAppMeta
	user, err := am.Store.GetUserByUserID(ctx, store.LockingStrengthShare, userID)
	if err != nil {
		log.WithContext(ctx).Errorf("failed finding user %s in account %s", userID, accountID)
		return nil, err
	}

	key := user.IntegrationReference.CacheKey(accountID, userID)
	ud, err := am.externalCacheManager.Get(am.ctx, key)
	if err != nil {
		log.WithContext(ctx).Debugf("failed to get externalCache for key: %s, error: %s", key, err)
	}

	return ud, nil
}

func (am *DefaultAccountManager) refreshCache(ctx context.Context, accountID string) ([]*idp.UserData, error) {
	return am.getAccountFromCache(ctx, accountID, true)
}

// getAccountFromCache returns user data for a given account ensuring that cache load happens only once
func (am *DefaultAccountManager) getAccountFromCache(ctx context.Context, accountID string, forceReload bool) ([]*idp.UserData, error) {
	am.cacheMux.Lock()
	loadingChan := am.cacheLoading[accountID]
	if loadingChan == nil {
		loadingChan = make(chan struct{})
		am.cacheLoading[accountID] = loadingChan
		am.cacheMux.Unlock()

		defer func() {
			am.cacheMux.Lock()
			delete(am.cacheLoading, accountID)
			close(loadingChan)
			am.cacheMux.Unlock()
		}()

		if forceReload {
			err := am.cacheManager.Delete(am.ctx, accountID)
			if err != nil {
				return nil, err
			}
		}

		return am.cacheManager.Get(am.ctx, accountID)
	}
	am.cacheMux.Unlock()

	log.WithContext(ctx).Debugf("one request to get account %s is already running", accountID)

	select {
	case <-loadingChan:
		// channel has been closed meaning cache was loaded => simply return from cache
		return am.cacheManager.Get(am.ctx, accountID)
	case <-time.After(5 * time.Second):
		return nil, fmt.Errorf("timeout while waiting for account %s cache to reload", accountID)
	}
}

func (am *DefaultAccountManager) lookupCache(ctx context.Context, accountUsers map[string]userLoggedInOnce, accountID string) ([]*idp.UserData, error) {
	var data []*idp.UserData
	var err error

	maxAttempts := 2

	data, err = am.getAccountFromCache(ctx, accountID, false)
	if err != nil {
		return nil, err
	}

	for attempt := 1; attempt <= maxAttempts; attempt++ {
		if am.isCacheFresh(ctx, accountUsers, data) {
			return data, nil
		}

		if attempt > 1 {
			time.Sleep(200 * time.Millisecond)
		}

		log.WithContext(ctx).Infof("refreshing cache for account %s", accountID)
		data, err = am.refreshCache(ctx, accountID)
		if err != nil {
			return nil, err
		}

		if attempt == maxAttempts {
			log.WithContext(ctx).Warnf("cache for account %s reached maximum refresh attempts (%d)", accountID, maxAttempts)
		}
	}

	return data, nil
}

// isCacheFresh checks if the cache is refreshed already by comparing the accountUsers with the cache data by user count and user invite status
func (am *DefaultAccountManager) isCacheFresh(ctx context.Context, accountUsers map[string]userLoggedInOnce, data []*idp.UserData) bool {
	userDataMap := make(map[string]*idp.UserData, len(data))
	for _, datum := range data {
		userDataMap[datum.ID] = datum
	}

	// the accountUsers ID list of non integration users from store, we check if cache has all of them
	// as result of for loop knownUsersCount will have number of users are not presented in the cashed
	knownUsersCount := len(accountUsers)
	for user, loggedInOnce := range accountUsers {
		if datum, ok := userDataMap[user]; ok {
			// check if the matching user data has a pending invite and if the user has logged in once, forcing the cache to be refreshed
			if datum.AppMetadata.WTPendingInvite != nil && *datum.AppMetadata.WTPendingInvite && loggedInOnce == true { //nolint:gosimple
				log.WithContext(ctx).Infof("user %s has a pending invite and has logged in once, cache invalid", user)
				return false
			}
			knownUsersCount--
			continue
		}
		log.WithContext(ctx).Debugf("cache doesn't know about %s user", user)
	}

	// if we know users that are not yet in cache more likely cache is outdated
	if knownUsersCount > 0 {
		log.WithContext(ctx).Infof("cache invalid. Users unknown to the cache: %d", knownUsersCount)
		return false
	}

	return true
}

func (am *DefaultAccountManager) removeUserFromCache(ctx context.Context, accountID, userID string) error {
	data, err := am.getAccountFromCache(ctx, accountID, false)
	if err != nil {
		return err
	}

	for i, datum := range data {
		if datum.ID == userID {
			data = append(data[:i], data[i+1:]...)
			break
		}
	}

	return am.cacheManager.Set(am.ctx, accountID, data, cacheEntryExpiration())
}

// updateAccountDomainAttributesIfNotUpToDate updates the account domain attributes if they are not up to date and then, saves the account changes
func (am *DefaultAccountManager) updateAccountDomainAttributesIfNotUpToDate(ctx context.Context, accountID string, userAuth nbcontext.UserAuth,
	primaryDomain bool,
) error {
	if userAuth.Domain == "" {
		log.WithContext(ctx).Errorf("claims don't contain a valid domain, skipping domain attributes update. Received claims: %v", userAuth)
		return nil
	}

	unlockAccount := am.Store.AcquireWriteLockByUID(ctx, accountID)
	defer unlockAccount()

	accountDomain, domainCategory, err := am.Store.GetAccountDomainAndCategory(ctx, store.LockingStrengthShare, accountID)
	if err != nil {
		log.WithContext(ctx).Errorf("error getting account domain and category: %v", err)
		return err
	}

	if domainIsUpToDate(accountDomain, domainCategory, userAuth) {
		return nil
	}

	user, err := am.Store.GetUserByUserID(ctx, store.LockingStrengthShare, userAuth.UserId)
	if err != nil {
		log.WithContext(ctx).Errorf("error getting user: %v", err)
		return err
	}

	newDomain := accountDomain
	newCategoty := domainCategory

	lowerDomain := strings.ToLower(userAuth.Domain)
	if accountDomain != lowerDomain && user.HasAdminPower() {
		newDomain = lowerDomain
	}

	if accountDomain == lowerDomain {
		newCategoty = userAuth.DomainCategory
	}

	return am.Store.UpdateAccountDomainAttributes(ctx, accountID, newDomain, newCategoty, primaryDomain)
}

// handleExistingUserAccount handles existing User accounts and update its domain attributes.
// If there is no primary domain account yet, we set the account as primary for the domain. Otherwise,
// we compare the account's ID with the domain account ID, and if they don't match, we set the account as
// non-primary account for the domain. We don't merge accounts at this stage, because of cases when a domain
// was previously unclassified or classified as public so N users that logged int that time, has they own account
// and peers that shouldn't be lost.
func (am *DefaultAccountManager) handleExistingUserAccount(
	ctx context.Context,
	userAccountID string,
	domainAccountID string,
	userAuth nbcontext.UserAuth,
) error {
	primaryDomain := domainAccountID == "" || userAccountID == domainAccountID
	err := am.updateAccountDomainAttributesIfNotUpToDate(ctx, userAccountID, userAuth, primaryDomain)
	if err != nil {
		return err
	}

	// we should register the account ID to this user's metadata in our IDP manager
	err = am.addAccountIDToIDPAppMeta(ctx, userAuth.UserId, userAccountID)
	if err != nil {
		return err
	}

	return nil
}

// addNewPrivateAccount validates if there is an existing primary account for the domain, if so it adds the new user to that account,
// otherwise it will create a new account and make it primary account for the domain.
func (am *DefaultAccountManager) addNewPrivateAccount(ctx context.Context, domainAccountID string, userAuth nbcontext.UserAuth) (string, error) {
	if userAuth.UserId == "" {
		return "", fmt.Errorf("user ID is empty")
	}

	lowerDomain := strings.ToLower(userAuth.Domain)

	newAccount, err := am.newAccount(ctx, userAuth.UserId, lowerDomain)
	if err != nil {
		return "", err
	}

	newAccount.Domain = lowerDomain
	newAccount.DomainCategory = userAuth.DomainCategory
	newAccount.IsDomainPrimaryAccount = true

	err = am.Store.SaveAccount(ctx, newAccount)
	if err != nil {
		return "", err
	}

	err = am.addAccountIDToIDPAppMeta(ctx, userAuth.UserId, newAccount.Id)
	if err != nil {
		return "", err
	}

	am.StoreEvent(ctx, userAuth.UserId, userAuth.UserId, newAccount.Id, activity.UserJoined, nil)

	return newAccount.Id, nil
}

func (am *DefaultAccountManager) addNewUserToDomainAccount(ctx context.Context, domainAccountID string, userAuth nbcontext.UserAuth) (string, error) {
	unlockAccount := am.Store.AcquireWriteLockByUID(ctx, domainAccountID)
	defer unlockAccount()

	newUser := types.NewRegularUser(userAuth.UserId)
	newUser.AccountID = domainAccountID
	err := am.Store.SaveUser(ctx, store.LockingStrengthUpdate, newUser)
	if err != nil {
		return "", err
	}

	err = am.addAccountIDToIDPAppMeta(ctx, userAuth.UserId, domainAccountID)
	if err != nil {
		return "", err
	}

	am.StoreEvent(ctx, userAuth.UserId, userAuth.UserId, domainAccountID, activity.UserJoined, nil)

	return domainAccountID, nil
}

// redeemInvite checks whether user has been invited and redeems the invite
func (am *DefaultAccountManager) redeemInvite(ctx context.Context, accountID string, userID string) error {
	// only possible with the enabled IdP manager
	if am.idpManager == nil {
		log.WithContext(ctx).Warnf("invites only work with enabled IdP manager")
		return nil
	}

	user, err := am.lookupUserInCache(ctx, userID, accountID)
	if err != nil {
		return err
	}

	if user == nil {
		return status.Errorf(status.NotFound, "user %s not found in the IdP", userID)
	}

	if user.AppMetadata.WTPendingInvite != nil && *user.AppMetadata.WTPendingInvite {
		log.WithContext(ctx).Infof("redeeming invite for user %s account %s", userID, accountID)
		// User has already logged in, meaning that IdP should have set wt_pending_invite to false.
		// Our job is to just reload cache.
		go func() {
			_, err = am.refreshCache(ctx, accountID)
			if err != nil {
				log.WithContext(ctx).Warnf("failed reloading cache when redeeming user %s under account %s", userID, accountID)
				return
			}
			log.WithContext(ctx).Debugf("user %s of account %s redeemed invite", user.ID, accountID)
			am.StoreEvent(ctx, userID, userID, accountID, activity.UserJoined, nil)
		}()
	}

	return nil
}

// GetAccount returns an account associated with this account ID.
func (am *DefaultAccountManager) GetAccount(ctx context.Context, accountID string) (*types.Account, error) {
	return am.Store.GetAccount(ctx, accountID)
}

// GetAccountByID returns an account associated with this account ID.
func (am *DefaultAccountManager) GetAccountByID(ctx context.Context, accountID string, userID string) (*types.Account, error) {
	allowed, err := am.permissionsManager.ValidateUserPermissions(ctx, accountID, userID, modules.Accounts, operations.Read)
	if err != nil {
		return nil, status.NewPermissionValidationError(err)
	}
	if !allowed {
		return nil, status.NewPermissionDeniedError()
	}

	return am.Store.GetAccount(ctx, accountID)
}

// GetAccountMeta returns the account metadata associated with this account ID.
func (am *DefaultAccountManager) GetAccountMeta(ctx context.Context, accountID string, userID string) (*types.AccountMeta, error) {
	allowed, err := am.permissionsManager.ValidateUserPermissions(ctx, accountID, userID, modules.Accounts, operations.Read)
	if err != nil {
		return nil, status.NewPermissionValidationError(err)
	}
	if !allowed {
		return nil, status.NewPermissionDeniedError()
	}

	return am.Store.GetAccountMeta(ctx, store.LockingStrengthShare, accountID)
}

// GetAccountOnboarding retrieves the onboarding information for a specific account.
func (am *DefaultAccountManager) GetAccountOnboarding(ctx context.Context, accountID string, userID string) (*types.AccountOnboarding, error) {
	allowed, err := am.permissionsManager.ValidateUserPermissions(ctx, accountID, userID, modules.Accounts, operations.Read)
	if err != nil {
		return nil, status.NewPermissionValidationError(err)
	}

	if !allowed {
		return nil, status.NewPermissionDeniedError()
	}

	onboarding, err := am.Store.GetAccountOnboarding(ctx, accountID)
	if err != nil && err.Error() != status.NewAccountOnboardingNotFoundError(accountID).Error() {
		log.Errorf("failed to get account onboarding for accountssssssss %s: %v", accountID, err)
		return nil, err
	}

	if onboarding == nil {
		onboarding = &types.AccountOnboarding{
			AccountID: accountID,
		}
	}

	return onboarding, nil
}

func (am *DefaultAccountManager) UpdateAccountOnboarding(ctx context.Context, accountID, userID string, newOnboarding *types.AccountOnboarding) (*types.AccountOnboarding, error) {
	allowed, err := am.permissionsManager.ValidateUserPermissions(ctx, accountID, userID, modules.Settings, operations.Update)
	if err != nil {
		return nil, fmt.Errorf("failed to validate user permissions: %w", err)
	}

	if !allowed {
		return nil, status.NewPermissionDeniedError()
	}

	oldOnboarding, err := am.Store.GetAccountOnboarding(ctx, accountID)
	if err != nil && err.Error() != status.NewAccountOnboardingNotFoundError(accountID).Error() {
		return nil, fmt.Errorf("failed to get account onboarding: %w", err)
	}

	if oldOnboarding == nil {
		oldOnboarding = &types.AccountOnboarding{
			AccountID: accountID,
		}
	}

	if newOnboarding == nil {
		return oldOnboarding, nil
	}

	if oldOnboarding.IsEqual(*newOnboarding) {
		log.WithContext(ctx).Debugf("no changes in onboarding for account %s", accountID)
		return oldOnboarding, nil
	}

	newOnboarding.AccountID = accountID
	err = am.Store.SaveAccountOnboarding(ctx, newOnboarding)
	if err != nil {
		return nil, fmt.Errorf("failed to update account onboarding: %w", err)
	}

	return newOnboarding, nil
}

func (am *DefaultAccountManager) GetAccountIDFromUserAuth(ctx context.Context, userAuth nbcontext.UserAuth) (string, string, error) {
	if userAuth.UserId == "" {
		return "", "", errors.New(emptyUserID)
	}
	if am.singleAccountMode && am.singleAccountModeDomain != "" {
		// This section is mostly related to self-hosted installations.
		// We override incoming domain claims to group users under a single account.
		userAuth.Domain = am.singleAccountModeDomain
		userAuth.DomainCategory = types.PrivateCategory
		log.WithContext(ctx).Debugf("overriding JWT Domain and DomainCategory claims since single account mode is enabled")
	}

	accountID, err := am.getAccountIDWithAuthorizationClaims(ctx, userAuth)
	if err != nil {
		return "", "", err
	}

	user, err := am.Store.GetUserByUserID(ctx, store.LockingStrengthShare, userAuth.UserId)
	if err != nil {
		// this is not really possible because we got an account by user ID
		return "", "", status.Errorf(status.NotFound, "user %s not found", userAuth.UserId)
	}

	if userAuth.IsChild {
		return accountID, user.Id, nil
	}

	if err := am.permissionsManager.ValidateAccountAccess(ctx, accountID, user, false); err != nil {
		return "", "", err
	}

	if !user.IsServiceUser && userAuth.Invited {
		err = am.redeemInvite(ctx, accountID, user.Id)
		if err != nil {
			return "", "", err
		}
	}

	return accountID, user.Id, nil
}

// syncJWTGroups processes the JWT groups for a user, updates the account based on the groups,
// and propagates changes to peers if group propagation is enabled.
// requires userAuth to have been ValidateAndParseToken and EnsureUserAccessByJWTGroups by the AuthManager
func (am *DefaultAccountManager) SyncUserJWTGroups(ctx context.Context, userAuth nbcontext.UserAuth) error {
	if userAuth.IsChild || userAuth.IsPAT {
		return nil
	}

	settings, err := am.Store.GetAccountSettings(ctx, store.LockingStrengthShare, userAuth.AccountId)
	if err != nil {
		return err
	}

	if settings == nil || !settings.JWTGroupsEnabled {
		return nil
	}

	if settings.JWTGroupsClaimName == "" {
		log.WithContext(ctx).Debugf("JWT groups are enabled but no claim name is set")
		return nil
	}

	unlockAccount := am.Store.AcquireWriteLockByUID(ctx, userAuth.AccountId)
	defer func() {
		if unlockAccount != nil {
			unlockAccount()
		}
	}()

	var addNewGroups []string
	var removeOldGroups []string
	var hasChanges bool
	var user *types.User
	err = am.Store.ExecuteInTransaction(ctx, func(transaction store.Store) error {
		user, err = transaction.GetUserByUserID(ctx, store.LockingStrengthShare, userAuth.UserId)
		if err != nil {
			return fmt.Errorf("error getting user: %w", err)
		}

		groups, err := transaction.GetAccountGroups(ctx, store.LockingStrengthShare, userAuth.AccountId)
		if err != nil {
			return fmt.Errorf("error getting account groups: %w", err)
		}

		changed, updatedAutoGroups, newGroupsToCreate, err := am.getJWTGroupsChanges(user, groups, userAuth.Groups)
		if err != nil {
			return fmt.Errorf("error getting JWT groups changes: %w", err)
		}

		hasChanges = changed
		// skip update if no changes
		if !changed {
			return nil
		}

		if err = transaction.CreateGroups(ctx, store.LockingStrengthUpdate, userAuth.AccountId, newGroupsToCreate); err != nil {
			return fmt.Errorf("error saving groups: %w", err)
		}

		addNewGroups = util.Difference(updatedAutoGroups, user.AutoGroups)
		removeOldGroups = util.Difference(user.AutoGroups, updatedAutoGroups)

		user.AutoGroups = updatedAutoGroups
		if err = transaction.SaveUser(ctx, store.LockingStrengthUpdate, user); err != nil {
			return fmt.Errorf("error saving user: %w", err)
		}

		// Propagate changes to peers if group propagation is enabled
		if settings.GroupsPropagationEnabled {
			peers, err := transaction.GetUserPeers(ctx, store.LockingStrengthShare, userAuth.AccountId, userAuth.UserId)
			if err != nil {
				return fmt.Errorf("error getting user peers: %w", err)
			}

			for _, peer := range peers {
				for _, g := range addNewGroups {
					if err := transaction.AddPeerToGroup(ctx, userAuth.AccountId, peer.ID, g); err != nil {
						return fmt.Errorf("error adding peer %s to group %s: %w", peer.ID, g, err)
					}
				}
				for _, g := range removeOldGroups {
					if err := transaction.RemovePeerFromGroup(ctx, peer.ID, g); err != nil {
						return fmt.Errorf("error removing peer %s from group %s: %w", peer.ID, g, err)
					}
				}
			}

			if err = transaction.IncrementNetworkSerial(ctx, store.LockingStrengthUpdate, userAuth.AccountId); err != nil {
				return fmt.Errorf("error incrementing network serial: %w", err)
			}
		}
		unlockAccount()
		unlockAccount = nil

		return nil
	})
	if err != nil {
		return err
	}

	if !hasChanges {
		return nil
	}

	for _, g := range addNewGroups {
		group, err := am.Store.GetGroupByID(ctx, store.LockingStrengthShare, userAuth.AccountId, g)
		if err != nil {
			log.WithContext(ctx).Debugf("group %s not found while saving user activity event of account %s", g, userAuth.AccountId)
		} else {
			meta := map[string]any{
				"group": group.Name, "group_id": group.ID,
				"is_service_user": user.IsServiceUser, "user_name": user.ServiceUserName,
			}
			am.StoreEvent(ctx, user.Id, user.Id, userAuth.AccountId, activity.GroupAddedToUser, meta)
		}
	}

	for _, g := range removeOldGroups {
		group, err := am.Store.GetGroupByID(ctx, store.LockingStrengthShare, userAuth.AccountId, g)
		if err != nil {
			log.WithContext(ctx).Debugf("group %s not found while saving user activity event of account %s", g, userAuth.AccountId)
		} else {
			meta := map[string]any{
				"group": group.Name, "group_id": group.ID,
				"is_service_user": user.IsServiceUser, "user_name": user.ServiceUserName,
			}
			am.StoreEvent(ctx, user.Id, user.Id, userAuth.AccountId, activity.GroupRemovedFromUser, meta)
		}
	}

	if settings.GroupsPropagationEnabled {
		removedGroupAffectsPeers, err := areGroupChangesAffectPeers(ctx, am.Store, userAuth.AccountId, removeOldGroups)
		if err != nil {
			return err
		}

		newGroupsAffectsPeers, err := areGroupChangesAffectPeers(ctx, am.Store, userAuth.AccountId, addNewGroups)
		if err != nil {
			return err
		}

		if removedGroupAffectsPeers || newGroupsAffectsPeers {
			log.WithContext(ctx).Tracef("user %s: JWT group membership changed, updating account peers", userAuth.UserId)
			am.BufferUpdateAccountPeers(ctx, userAuth.AccountId)
		}
	}

	return nil
}

// getAccountIDWithAuthorizationClaims retrieves an account ID using JWT Claims.
// if domain is not private or domain is invalid, it will return the account ID by user ID.
// if domain is of the PrivateCategory category, it will evaluate
// if account is new, existing or if there is another account with the same domain
//
// Use cases:
//
// New user + New account + New domain -> create account, user role = owner (if private domain, index domain)
//
// New user + New account + Existing Private Domain -> add user to the existing account, user role = user (not admin)
//
// New user + New account + Existing Public Domain -> create account, user role = owner
//
// Existing user + Existing account + Existing Domain -> Nothing changes (if private, index domain)
//
// Existing user + Existing account + Existing Indexed Domain -> Nothing changes
//
// Existing user + Existing account + Existing domain reclassified Domain as private -> Nothing changes (index domain)
//
// UserAuth IsChild -> checks that account exists
func (am *DefaultAccountManager) getAccountIDWithAuthorizationClaims(ctx context.Context, userAuth nbcontext.UserAuth) (string, error) {
	log.WithContext(ctx).Tracef("getting account with authorization claims. User ID: \"%s\", Account ID: \"%s\", Domain: \"%s\", Domain Category: \"%s\"",
		userAuth.UserId, userAuth.AccountId, userAuth.Domain, userAuth.DomainCategory)

	if userAuth.UserId == "" {
		return "", errors.New(emptyUserID)
	}

	if userAuth.IsChild {
		exists, err := am.Store.AccountExists(ctx, store.LockingStrengthShare, userAuth.AccountId)
		if err != nil || !exists {
			return "", err
		}
		return userAuth.AccountId, nil
	}

	if userAuth.DomainCategory != types.PrivateCategory || !isDomainValid(userAuth.Domain) {
		return am.GetAccountIDByUserID(ctx, userAuth.UserId, userAuth.Domain)
	}

	if userAuth.AccountId != "" {
		return am.handlePrivateAccountWithIDFromClaim(ctx, userAuth)
	}

	// We checked if the domain has a primary account already
	domainAccountID, cancel, err := am.getPrivateDomainWithGlobalLock(ctx, userAuth.Domain)
	if cancel != nil {
		defer cancel()
	}
	if err != nil {
		return "", err
	}

	userAccountID, err := am.Store.GetAccountIDByUserID(ctx, store.LockingStrengthShare, userAuth.UserId)
	if handleNotFound(err) != nil {
		log.WithContext(ctx).Errorf("error getting account ID by user ID: %v", err)
		return "", err
	}

	if userAccountID != "" {
		if err = am.handleExistingUserAccount(ctx, userAccountID, domainAccountID, userAuth); err != nil {
			return "", err
		}

		return userAccountID, nil
	}

	if domainAccountID != "" {
		return am.addNewUserToDomainAccount(ctx, domainAccountID, userAuth)
	}

	return am.addNewPrivateAccount(ctx, domainAccountID, userAuth)
}
func (am *DefaultAccountManager) getPrivateDomainWithGlobalLock(ctx context.Context, domain string) (string, context.CancelFunc, error) {
	domainAccountID, err := am.Store.GetAccountIDByPrivateDomain(ctx, store.LockingStrengthShare, domain)
	if handleNotFound(err) != nil {

		log.WithContext(ctx).Errorf(errorGettingDomainAccIDFmt, err)
		return "", nil, err
	}

	if domainAccountID != "" {
		return domainAccountID, nil, nil
	}

	log.WithContext(ctx).Debugf("no primary account found for domain %s, acquiring global lock", domain)
	cancel := am.Store.AcquireGlobalLock(ctx)

	// check again if the domain has a primary account because of simultaneous requests
	domainAccountID, err = am.Store.GetAccountIDByPrivateDomain(ctx, store.LockingStrengthShare, domain)
	if handleNotFound(err) != nil {
		cancel()
		log.WithContext(ctx).Errorf(errorGettingDomainAccIDFmt, err)
		return "", nil, err
	}

	return domainAccountID, cancel, nil
}

func (am *DefaultAccountManager) handlePrivateAccountWithIDFromClaim(ctx context.Context, userAuth nbcontext.UserAuth) (string, error) {
	userAccountID, err := am.Store.GetAccountIDByUserID(ctx, store.LockingStrengthShare, userAuth.UserId)
	if err != nil {
		log.WithContext(ctx).Errorf("error getting account ID by user ID: %v", err)
		return "", err
	}

	if userAccountID != userAuth.AccountId {
		return "", fmt.Errorf("user %s is not part of the account id %s", userAuth.UserId, userAuth.AccountId)
	}

	accountDomain, domainCategory, err := am.Store.GetAccountDomainAndCategory(ctx, store.LockingStrengthShare, userAuth.AccountId)
	if handleNotFound(err) != nil {
		log.WithContext(ctx).Errorf("error getting account domain and category: %v", err)
		return "", err
	}

	if domainIsUpToDate(accountDomain, domainCategory, userAuth) {
		return userAuth.AccountId, nil
	}

	// We checked if the domain has a primary account already
	domainAccountID, err := am.Store.GetAccountIDByPrivateDomain(ctx, store.LockingStrengthShare, userAuth.Domain)
	if handleNotFound(err) != nil {
		log.WithContext(ctx).Errorf(errorGettingDomainAccIDFmt, err)
		return "", err
	}

	err = am.handleExistingUserAccount(ctx, userAuth.AccountId, domainAccountID, userAuth)
	if err != nil {
		return "", err
	}

	return userAuth.AccountId, nil
}

func handleNotFound(err error) error {
	if err == nil {
		return nil
	}

	e, ok := status.FromError(err)
	if !ok || e.Type() != status.NotFound {
		return err
	}
	return nil
}

func domainIsUpToDate(domain string, domainCategory string, userAuth nbcontext.UserAuth) bool {
	return domainCategory == types.PrivateCategory || userAuth.DomainCategory != types.PrivateCategory || domain != userAuth.Domain
}

func (am *DefaultAccountManager) SyncAndMarkPeer(ctx context.Context, accountID string, peerPubKey string, meta nbpeer.PeerSystemMeta, realIP net.IP) (*nbpeer.Peer, *types.NetworkMap, []*posture.Checks, error) {
	start := time.Now()
	defer func() {
		log.WithContext(ctx).Debugf("SyncAndMarkPeer: took %v", time.Since(start))
	}()

	accountUnlock := am.Store.AcquireReadLockByUID(ctx, accountID)
	defer accountUnlock()
	peerUnlock := am.Store.AcquireWriteLockByUID(ctx, peerPubKey)
	defer peerUnlock()

	peer, netMap, postureChecks, err := am.SyncPeer(ctx, types.PeerSync{WireGuardPubKey: peerPubKey, Meta: meta}, accountID)
	if err != nil {
		return nil, nil, nil, fmt.Errorf("error syncing peer: %w", err)
	}

	err = am.MarkPeerConnected(ctx, peerPubKey, true, realIP, accountID)
	if err != nil {
		log.WithContext(ctx).Warnf("failed marking peer as connected %s %v", peerPubKey, err)
	}

	return peer, netMap, postureChecks, nil
}

func (am *DefaultAccountManager) OnPeerDisconnected(ctx context.Context, accountID string, peerPubKey string) error {
	accountUnlock := am.Store.AcquireReadLockByUID(ctx, accountID)
	defer accountUnlock()
	peerUnlock := am.Store.AcquireWriteLockByUID(ctx, peerPubKey)
	defer peerUnlock()

	err := am.MarkPeerConnected(ctx, peerPubKey, false, nil, accountID)
	if err != nil {
		log.WithContext(ctx).Warnf("failed marking peer as disconnected %s %v", peerPubKey, err)
	}

	return nil

}

func (am *DefaultAccountManager) SyncPeerMeta(ctx context.Context, peerPubKey string, meta nbpeer.PeerSystemMeta) error {
	accountID, err := am.Store.GetAccountIDByPeerPubKey(ctx, peerPubKey)
	if err != nil {
		return err
	}

	unlock := am.Store.AcquireReadLockByUID(ctx, accountID)
	defer unlock()

	unlockPeer := am.Store.AcquireWriteLockByUID(ctx, peerPubKey)
	defer unlockPeer()

	_, _, _, err = am.SyncPeer(ctx, types.PeerSync{WireGuardPubKey: peerPubKey, Meta: meta, UpdateAccountPeers: true}, accountID)
	if err != nil {
		return mapError(ctx, err)
	}
	return nil
}

// GetAllConnectedPeers returns connected peers based on peersUpdateManager.GetAllConnectedPeers()
func (am *DefaultAccountManager) GetAllConnectedPeers() (map[string]struct{}, error) {
	return am.peersUpdateManager.GetAllConnectedPeers(), nil
}

// HasConnectedChannel returns true if peers has channel in update manager, otherwise false
func (am *DefaultAccountManager) HasConnectedChannel(peerID string) bool {
	return am.peersUpdateManager.HasChannel(peerID)
}

var invalidDomainRegexp = regexp.MustCompile(`^([a-z0-9]+(-[a-z0-9]+)*\.)+[a-z]{2,}$`)

func isDomainValid(domain string) bool {
	return invalidDomainRegexp.MatchString(domain)
}

// GetDNSDomain returns the configured dnsDomain
func (am *DefaultAccountManager) GetDNSDomain(settings *types.Settings) string {
	if settings == nil {
		return am.dnsDomain
	}
	if settings.DNSDomain == "" {
		return am.dnsDomain
	}

	return settings.DNSDomain
}

func (am *DefaultAccountManager) onPeersInvalidated(ctx context.Context, accountID string) {
	log.WithContext(ctx).Debugf("validated peers has been invalidated for account %s", accountID)
	am.BufferUpdateAccountPeers(ctx, accountID)
}

func (am *DefaultAccountManager) FindExistingPostureCheck(accountID string, checks *posture.ChecksDefinition) (*posture.Checks, error) {
	return am.Store.GetPostureCheckByChecksDefinition(accountID, checks)
}

func (am *DefaultAccountManager) GetAccountIDForPeerKey(ctx context.Context, peerKey string) (string, error) {
	return am.Store.GetAccountIDByPeerPubKey(ctx, peerKey)
}

func (am *DefaultAccountManager) handleUserPeer(ctx context.Context, transaction store.Store, peer *nbpeer.Peer, settings *types.Settings) (bool, error) {
	user, err := transaction.GetUserByUserID(ctx, store.LockingStrengthShare, peer.UserID)
	if err != nil {
		return false, err
	}

	err = checkIfPeerOwnerIsBlocked(peer, user)
	if err != nil {
		return false, err
	}

	if peerLoginExpired(ctx, peer, settings) {
		err = am.handleExpiredPeer(ctx, transaction, user, peer)
		if err != nil {
			return false, err
		}
		return true, nil
	}

	return false, nil
}

func (am *DefaultAccountManager) GetAccountSettings(ctx context.Context, accountID string, userID string) (*types.Settings, error) {
	allowed, err := am.permissionsManager.ValidateUserPermissions(ctx, accountID, userID, modules.Settings, operations.Read)
	if err != nil {
		return nil, status.NewPermissionValidationError(err)
	}
	if !allowed {
		return nil, status.NewPermissionDeniedError()
	}
	return am.Store.GetAccountSettings(ctx, store.LockingStrengthShare, accountID)
}

// newAccountWithId creates a new Account with a default SetupKey (doesn't store in a Store) and provided id
func newAccountWithId(ctx context.Context, accountID, userID, domain string, disableDefaultPolicy bool) *types.Account {
	log.WithContext(ctx).Debugf("creating new account")

	network := types.NewNetwork()
	peers := make(map[string]*nbpeer.Peer)
	users := make(map[string]*types.User)
	routes := make(map[route.ID]*route.Route)
	setupKeys := map[string]*types.SetupKey{}
	nameServersGroups := make(map[string]*nbdns.NameServerGroup)

	owner := types.NewOwnerUser(userID)
	owner.AccountID = accountID
	users[userID] = owner

	dnsSettings := types.DNSSettings{
		DisabledManagementGroups: make([]string, 0),
	}
	log.WithContext(ctx).Debugf("created new account %s", accountID)

	acc := &types.Account{
		Id:               accountID,
		CreatedAt:        time.Now().UTC(),
		SetupKeys:        setupKeys,
		Network:          network,
		Peers:            peers,
		Users:            users,
		CreatedBy:        userID,
		Domain:           domain,
		Routes:           routes,
		NameServerGroups: nameServersGroups,
		DNSSettings:      dnsSettings,
		Settings: &types.Settings{
			PeerLoginExpirationEnabled: true,
			PeerLoginExpiration:        types.DefaultPeerLoginExpiration,
			GroupsPropagationEnabled:   true,
			RegularUsersViewBlocked:    true,

			PeerInactivityExpirationEnabled: false,
			PeerInactivityExpiration:        types.DefaultPeerInactivityExpiration,
			RoutingPeerDNSResolutionEnabled: true,
		},
		Onboarding: types.AccountOnboarding{
			OnboardingFlowPending: true,
			SignupFormPending:     true,
		},
	}

	if err := acc.AddAllGroup(disableDefaultPolicy); err != nil {
		log.WithContext(ctx).Errorf("error adding all group to account %s: %v", acc.Id, err)
	}
	return acc
}

// separateGroups separates user's auto groups into non-JWT and JWT groups.
// Returns the list of standard auto groups and a map of JWT auto groups,
// where the keys are the group names and the values are the group IDs.
func separateGroups(autoGroups []string, allGroups []*types.Group) ([]string, map[string]string) {
	newAutoGroups := make([]string, 0)
	jwtAutoGroups := make(map[string]string) // map of group name to group ID

	allGroupsMap := make(map[string]*types.Group, len(allGroups))
	for _, group := range allGroups {
		allGroupsMap[group.ID] = group
	}

	for _, id := range autoGroups {
		if group, ok := allGroupsMap[id]; ok {
			if group.Issued == types.GroupIssuedJWT {
				jwtAutoGroups[group.Name] = id
			} else {
				newAutoGroups = append(newAutoGroups, id)
			}
		}
	}

	return newAutoGroups, jwtAutoGroups
}

func (am *DefaultAccountManager) GetStore() store.Store {
	return am.Store
}

func (am *DefaultAccountManager) GetOrCreateAccountByPrivateDomain(ctx context.Context, initiatorId, domain string) (*types.Account, bool, error) {
	cancel := am.Store.AcquireGlobalLock(ctx)
	defer cancel()

	existingPrimaryAccountID, err := am.Store.GetAccountIDByPrivateDomain(ctx, store.LockingStrengthShare, domain)
	if handleNotFound(err) != nil {
		return nil, false, err
	}

	// a primary account already exists for this private domain
	if err == nil {
		existingAccount, err := am.Store.GetAccount(ctx, existingPrimaryAccountID)
		if err != nil {
			return nil, false, err
		}

		return existingAccount, false, nil
	}

	// create a new account for this private domain
	// retry twice for new ID clashes
	for range 2 {
		accountId := xid.New().String()

		exists, err := am.Store.AccountExists(ctx, store.LockingStrengthShare, accountId)
		if err != nil || exists {
			continue
		}

		network := types.NewNetwork()
		peers := make(map[string]*nbpeer.Peer)
		users := make(map[string]*types.User)
		routes := make(map[route.ID]*route.Route)
		setupKeys := map[string]*types.SetupKey{}
		nameServersGroups := make(map[string]*nbdns.NameServerGroup)

		dnsSettings := types.DNSSettings{
			DisabledManagementGroups: make([]string, 0),
		}

		newAccount := &types.Account{
			Id:        accountId,
			CreatedAt: time.Now().UTC(),
			SetupKeys: setupKeys,
			Network:   network,
			Peers:     peers,
			Users:     users,
			// @todo check if using the MSP owner id here is ok
			CreatedBy:              initiatorId,
			Domain:                 strings.ToLower(domain),
			DomainCategory:         types.PrivateCategory,
			IsDomainPrimaryAccount: false,
			Routes:                 routes,
			NameServerGroups:       nameServersGroups,
			DNSSettings:            dnsSettings,
			Settings: &types.Settings{
				PeerLoginExpirationEnabled: true,
				PeerLoginExpiration:        types.DefaultPeerLoginExpiration,
				GroupsPropagationEnabled:   true,
				RegularUsersViewBlocked:    true,

				PeerInactivityExpirationEnabled: false,
				PeerInactivityExpiration:        types.DefaultPeerInactivityExpiration,
				RoutingPeerDNSResolutionEnabled: true,
			},
		}

		if err := newAccount.AddAllGroup(am.disableDefaultPolicy); err != nil {
			return nil, false, status.Errorf(status.Internal, "failed to add all group to new account by private domain")
		}

		if err := am.Store.SaveAccount(ctx, newAccount); err != nil {
			log.WithContext(ctx).WithFields(log.Fields{
				"accountId": newAccount.Id,
				"domain":    domain,
			}).Errorf("failed to create new account: %v", err)
			return nil, false, err
		}

		am.StoreEvent(ctx, initiatorId, newAccount.Id, accountId, activity.AccountCreated, nil)
		return newAccount, true, nil
	}

	return nil, false, status.Errorf(status.Internal, "failed to get or create new account by private domain")
}

func (am *DefaultAccountManager) UpdateToPrimaryAccount(ctx context.Context, accountId string) (*types.Account, error) {
	var account *types.Account
	err := am.Store.ExecuteInTransaction(ctx, func(transaction store.Store) error {
		var err error
		account, err = transaction.GetAccount(ctx, accountId)
		if err != nil {
			return err
		}

		if account.IsDomainPrimaryAccount {
			return nil
		}

		existingPrimaryAccountID, err := transaction.GetAccountIDByPrivateDomain(ctx, store.LockingStrengthShare, account.Domain)

		// error is not a not found error
		if handleNotFound(err) != nil {
			return err
		}

		// a primary account already exists for this private domain
		if err == nil {
			log.WithContext(ctx).WithFields(log.Fields{
				"accountId":         accountId,
				"existingAccountId": existingPrimaryAccountID,
			}).Errorf("cannot update account to primary, another account already exists as primary for the same domain")
			return status.Errorf(status.Internal, "cannot update account to primary")
		}

		account.IsDomainPrimaryAccount = true

		if err := transaction.SaveAccount(ctx, account); err != nil {
			log.WithContext(ctx).WithFields(log.Fields{
				"accountId": accountId,
			}).Errorf("failed to update account to primary: %v", err)
			return status.Errorf(status.Internal, "failed to update account to primary")
		}

		return nil
	})
	if err != nil {
		return nil, err
	}

	return account, nil
}

// propagateUserGroupMemberships propagates all account users' group memberships to their peers.
// Returns true if any groups were modified, true if those updates affect peers and an error.
func propagateUserGroupMemberships(ctx context.Context, transaction store.Store, accountID string) (groupsUpdated bool, peersAffected bool, err error) {
	users, err := transaction.GetAccountUsers(ctx, store.LockingStrengthShare, accountID)
	if err != nil {
		return false, false, err
	}

	accountGroupPeers, err := transaction.GetAccountGroupPeers(ctx, store.LockingStrengthShare, accountID)
<<<<<<< HEAD
	if err != nil {
		return false, false, fmt.Errorf("error getting account group peers: %w", err)
	}

=======
	if err != nil {
		return false, false, fmt.Errorf("error getting account group peers: %w", err)
	}

	accountGroups, err := transaction.GetAccountGroups(ctx, store.LockingStrengthShare, accountID)
	if err != nil {
		return false, false, fmt.Errorf("error getting account groups: %w", err)
	}

	for _, group := range accountGroups {
		if _, exists := accountGroupPeers[group.ID]; !exists {
			accountGroupPeers[group.ID] = make(map[string]struct{})
		}
	}

>>>>>>> 272cf23b
	updatedGroups := []string{}
	for _, user := range users {
		userPeers, err := transaction.GetUserPeers(ctx, store.LockingStrengthShare, accountID, user.Id)
		if err != nil {
			return false, false, err
		}

		for _, peer := range userPeers {
			for _, groupID := range user.AutoGroups {
				if _, exists := accountGroupPeers[groupID]; !exists {
					// we do not wanna create the groups here
					log.WithContext(ctx).Warnf("group %s does not exist for user group propagation", groupID)
					continue
				}
				if _, exists := accountGroupPeers[groupID][peer.ID]; exists {
					continue
				}
				if err := transaction.AddPeerToGroup(ctx, accountID, peer.ID, groupID); err != nil {
					return false, false, fmt.Errorf("error adding peer %s to group %s: %w", peer.ID, groupID, err)
				}
				updatedGroups = append(updatedGroups, groupID)
			}
		}
	}

	peersAffected, err = areGroupChangesAffectPeers(ctx, transaction, accountID, updatedGroups)
	if err != nil {
		return false, false, fmt.Errorf("error checking if group changes affect peers: %w", err)
	}

	return len(updatedGroups) > 0, peersAffected, nil
}<|MERGE_RESOLUTION|>--- conflicted
+++ resolved
@@ -1971,12 +1971,6 @@
 	}
 
 	accountGroupPeers, err := transaction.GetAccountGroupPeers(ctx, store.LockingStrengthShare, accountID)
-<<<<<<< HEAD
-	if err != nil {
-		return false, false, fmt.Errorf("error getting account group peers: %w", err)
-	}
-
-=======
 	if err != nil {
 		return false, false, fmt.Errorf("error getting account group peers: %w", err)
 	}
@@ -1992,7 +1986,6 @@
 		}
 	}
 
->>>>>>> 272cf23b
 	updatedGroups := []string{}
 	for _, user := range users {
 		userPeers, err := transaction.GetUserPeers(ctx, store.LockingStrengthShare, accountID, user.Id)
