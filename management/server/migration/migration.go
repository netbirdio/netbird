--- conflicted
+++ resolved
@@ -50,13 +50,8 @@
 		return nil
 	}
 
-<<<<<<< HEAD
 	if !db.Migrator().HasColumn(&model, oldColumnName) {
 		log.WithContext(ctx).Debugf("Column for %T does not exist, no migration needed", oldColumnName)
-=======
-	if !db.Migrator().HasColumn(&model, fieldName) {
-		log.WithContext(ctx).Debugf("Table for %T does not have column %s, no migration needed", model, fieldName)
->>>>>>> b329397d
 		return nil
 	}
 
@@ -536,14 +531,14 @@
 			return fmt.Errorf("failed to extract column names: %w", err)
 		}
 
-		for _, col := range cols {
-			if col == pkey {
-				continue
-			}
-			if err := tx.Migrator().DropColumn(&model, col); err != nil {
-				return fmt.Errorf("failed to drop column %s: %w", col, err)
-			}
-		}
+		// for _, col := range cols {
+		// 	if col == pkey {
+		// 		continue
+		// 	}
+		// 	if err := tx.Migrator().DropColumn(&model, col); err != nil {
+		// 		return fmt.Errorf("failed to drop column %s: %w", col, err)
+		// 	}
+		// }
 
 		return nil
 	}); err != nil {
