--- conflicted
+++ resolved
@@ -15,11 +15,8 @@
 	UserRoleUser         UserRole = "user"
 	UserRoleUnknown      UserRole = "unknown"
 	UserRoleBillingAdmin UserRole = "billing_admin"
-<<<<<<< HEAD
+	UserRoleAuditor      UserRole = "auditor"
 	UserRoleNetworkAdmin UserRole = "network_admin"
-=======
-	UserRoleAuditor      UserRole = "auditor"
->>>>>>> 39483f8c
 
 	UserStatusActive   UserStatus = "active"
 	UserStatusDisabled UserStatus = "disabled"
