--- conflicted
+++ resolved
@@ -3363,11 +3363,7 @@
 
 	t.Run("should update membership but no account peers update for unused groups", func(t *testing.T) {
 		group1 := &types.Group{ID: "group1", Name: "Group 1", AccountID: account.Id}
-<<<<<<< HEAD
-		require.NoError(t, manager.Store.UpdateGroup(ctx, store.LockingStrengthUpdate, group1))
-=======
 		require.NoError(t, manager.Store.CreateGroup(ctx, store.LockingStrengthUpdate, group1))
->>>>>>> 272cf23b
 
 		user, err := manager.Store.GetUserByUserID(ctx, store.LockingStrengthShare, initiatorId)
 		require.NoError(t, err)
@@ -3389,11 +3385,7 @@
 
 	t.Run("should update membership and account peers for used groups", func(t *testing.T) {
 		group2 := &types.Group{ID: "group2", Name: "Group 2", AccountID: account.Id}
-<<<<<<< HEAD
-		require.NoError(t, manager.Store.UpdateGroup(ctx, store.LockingStrengthUpdate, group2))
-=======
 		require.NoError(t, manager.Store.CreateGroup(ctx, store.LockingStrengthUpdate, group2))
->>>>>>> 272cf23b
 
 		user, err := manager.Store.GetUserByUserID(ctx, store.LockingStrengthShare, initiatorId)
 		require.NoError(t, err)
