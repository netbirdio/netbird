--- conflicted
+++ resolved
@@ -3336,7 +3336,123 @@
 	})
 }
 
-<<<<<<< HEAD
+func TestPropagateUserGroupMemberships(t *testing.T) {
+	manager, err := createManager(t)
+	require.NoError(t, err)
+
+	ctx := context.Background()
+	initiatorId := "test-user"
+	domain := "example.com"
+
+	account, err := manager.GetOrCreateAccountByUser(ctx, initiatorId, domain)
+	require.NoError(t, err)
+
+	peer1 := &nbpeer.Peer{ID: "peer1", AccountID: account.Id, UserID: initiatorId, IP: net.IP{1, 1, 1, 1}, DNSLabel: "peer1.domain.test"}
+	err = manager.Store.AddPeerToAccount(ctx, peer1)
+	require.NoError(t, err)
+
+	peer2 := &nbpeer.Peer{ID: "peer2", AccountID: account.Id, UserID: initiatorId, IP: net.IP{2, 2, 2, 2}, DNSLabel: "peer2.domain.test"}
+	err = manager.Store.AddPeerToAccount(ctx, peer2)
+	require.NoError(t, err)
+
+	t.Run("should skip propagation when the user has no groups", func(t *testing.T) {
+		groupsUpdated, groupChangesAffectPeers, err := propagateUserGroupMemberships(ctx, manager.Store, account.Id)
+		require.NoError(t, err)
+		assert.False(t, groupsUpdated)
+		assert.False(t, groupChangesAffectPeers)
+	})
+
+	t.Run("should update membership but no account peers update for unused groups", func(t *testing.T) {
+		group1 := &types.Group{ID: "group1", Name: "Group 1", AccountID: account.Id}
+		require.NoError(t, manager.Store.CreateGroup(ctx, group1))
+
+		user, err := manager.Store.GetUserByUserID(ctx, store.LockingStrengthNone, initiatorId)
+		require.NoError(t, err)
+
+		user.AutoGroups = append(user.AutoGroups, group1.ID)
+		require.NoError(t, manager.Store.SaveUser(ctx, user))
+
+		groupsUpdated, groupChangesAffectPeers, err := propagateUserGroupMemberships(ctx, manager.Store, account.Id)
+		require.NoError(t, err)
+		assert.True(t, groupsUpdated)
+		assert.False(t, groupChangesAffectPeers)
+
+		group, err := manager.Store.GetGroupByID(ctx, store.LockingStrengthNone, account.Id, group1.ID)
+		require.NoError(t, err)
+		assert.Len(t, group.Peers, 2)
+		assert.Contains(t, group.Peers, "peer1")
+		assert.Contains(t, group.Peers, "peer2")
+	})
+
+	t.Run("should update membership and account peers for used groups", func(t *testing.T) {
+		group2 := &types.Group{ID: "group2", Name: "Group 2", AccountID: account.Id}
+		require.NoError(t, manager.Store.CreateGroup(ctx, group2))
+
+		user, err := manager.Store.GetUserByUserID(ctx, store.LockingStrengthNone, initiatorId)
+		require.NoError(t, err)
+
+		user.AutoGroups = append(user.AutoGroups, group2.ID)
+		require.NoError(t, manager.Store.SaveUser(ctx, user))
+
+		_, err = manager.SavePolicy(context.Background(), account.Id, initiatorId, &types.Policy{
+			Name:      "Group1 Policy",
+			AccountID: account.Id,
+			Enabled:   true,
+			Rules: []*types.PolicyRule{
+				{
+					Enabled:       true,
+					Sources:       []string{"group1"},
+					Destinations:  []string{"group2"},
+					Bidirectional: true,
+					Action:        types.PolicyTrafficActionAccept,
+				},
+			},
+		}, true)
+		require.NoError(t, err)
+
+		groupsUpdated, groupChangesAffectPeers, err := propagateUserGroupMemberships(ctx, manager.Store, account.Id)
+		require.NoError(t, err)
+		assert.True(t, groupsUpdated)
+		assert.True(t, groupChangesAffectPeers)
+
+		groups, err := manager.Store.GetGroupsByIDs(ctx, store.LockingStrengthNone, account.Id, []string{"group1", "group2"})
+		require.NoError(t, err)
+		for _, group := range groups {
+			assert.Len(t, group.Peers, 2)
+			assert.Contains(t, group.Peers, "peer1")
+			assert.Contains(t, group.Peers, "peer2")
+		}
+	})
+
+	t.Run("should not update membership or account peers when no changes", func(t *testing.T) {
+		groupsUpdated, groupChangesAffectPeers, err := propagateUserGroupMemberships(ctx, manager.Store, account.Id)
+		require.NoError(t, err)
+		assert.False(t, groupsUpdated)
+		assert.False(t, groupChangesAffectPeers)
+	})
+
+	t.Run("should not remove peers when groups are removed from user", func(t *testing.T) {
+		user, err := manager.Store.GetUserByUserID(ctx, store.LockingStrengthNone, initiatorId)
+		require.NoError(t, err)
+
+		user.AutoGroups = []string{"group1"}
+		require.NoError(t, manager.Store.SaveUser(ctx, user))
+
+		groupsUpdated, groupChangesAffectPeers, err := propagateUserGroupMemberships(ctx, manager.Store, account.Id)
+		require.NoError(t, err)
+		assert.False(t, groupsUpdated)
+		assert.False(t, groupChangesAffectPeers)
+
+		groups, err := manager.Store.GetGroupsByIDs(ctx, store.LockingStrengthNone, account.Id, []string{"group1", "group2"})
+		require.NoError(t, err)
+		for _, group := range groups {
+			assert.Len(t, group.Peers, 2)
+			assert.Contains(t, group.Peers, "peer1")
+			assert.Contains(t, group.Peers, "peer2")
+		}
+	})
+}
+
 func TestDefaultAccountManager_AddNewUserToDomainAccount(t *testing.T) {
 	testCases := []struct {
 		name         string
@@ -3379,122 +3495,6 @@
 			assert.Equal(t, tc.expectedRole, user.Role)
 		})
 	}
-=======
-func TestPropagateUserGroupMemberships(t *testing.T) {
-	manager, err := createManager(t)
-	require.NoError(t, err)
-
-	ctx := context.Background()
-	initiatorId := "test-user"
-	domain := "example.com"
-
-	account, err := manager.GetOrCreateAccountByUser(ctx, initiatorId, domain)
-	require.NoError(t, err)
-
-	peer1 := &nbpeer.Peer{ID: "peer1", AccountID: account.Id, UserID: initiatorId, IP: net.IP{1, 1, 1, 1}, DNSLabel: "peer1.domain.test"}
-	err = manager.Store.AddPeerToAccount(ctx, peer1)
-	require.NoError(t, err)
-
-	peer2 := &nbpeer.Peer{ID: "peer2", AccountID: account.Id, UserID: initiatorId, IP: net.IP{2, 2, 2, 2}, DNSLabel: "peer2.domain.test"}
-	err = manager.Store.AddPeerToAccount(ctx, peer2)
-	require.NoError(t, err)
-
-	t.Run("should skip propagation when the user has no groups", func(t *testing.T) {
-		groupsUpdated, groupChangesAffectPeers, err := propagateUserGroupMemberships(ctx, manager.Store, account.Id)
-		require.NoError(t, err)
-		assert.False(t, groupsUpdated)
-		assert.False(t, groupChangesAffectPeers)
-	})
-
-	t.Run("should update membership but no account peers update for unused groups", func(t *testing.T) {
-		group1 := &types.Group{ID: "group1", Name: "Group 1", AccountID: account.Id}
-		require.NoError(t, manager.Store.CreateGroup(ctx, group1))
-
-		user, err := manager.Store.GetUserByUserID(ctx, store.LockingStrengthNone, initiatorId)
-		require.NoError(t, err)
-
-		user.AutoGroups = append(user.AutoGroups, group1.ID)
-		require.NoError(t, manager.Store.SaveUser(ctx, user))
-
-		groupsUpdated, groupChangesAffectPeers, err := propagateUserGroupMemberships(ctx, manager.Store, account.Id)
-		require.NoError(t, err)
-		assert.True(t, groupsUpdated)
-		assert.False(t, groupChangesAffectPeers)
-
-		group, err := manager.Store.GetGroupByID(ctx, store.LockingStrengthNone, account.Id, group1.ID)
-		require.NoError(t, err)
-		assert.Len(t, group.Peers, 2)
-		assert.Contains(t, group.Peers, "peer1")
-		assert.Contains(t, group.Peers, "peer2")
-	})
-
-	t.Run("should update membership and account peers for used groups", func(t *testing.T) {
-		group2 := &types.Group{ID: "group2", Name: "Group 2", AccountID: account.Id}
-		require.NoError(t, manager.Store.CreateGroup(ctx, group2))
-
-		user, err := manager.Store.GetUserByUserID(ctx, store.LockingStrengthNone, initiatorId)
-		require.NoError(t, err)
-
-		user.AutoGroups = append(user.AutoGroups, group2.ID)
-		require.NoError(t, manager.Store.SaveUser(ctx, user))
-
-		_, err = manager.SavePolicy(context.Background(), account.Id, initiatorId, &types.Policy{
-			Name:      "Group1 Policy",
-			AccountID: account.Id,
-			Enabled:   true,
-			Rules: []*types.PolicyRule{
-				{
-					Enabled:       true,
-					Sources:       []string{"group1"},
-					Destinations:  []string{"group2"},
-					Bidirectional: true,
-					Action:        types.PolicyTrafficActionAccept,
-				},
-			},
-		}, true)
-		require.NoError(t, err)
-
-		groupsUpdated, groupChangesAffectPeers, err := propagateUserGroupMemberships(ctx, manager.Store, account.Id)
-		require.NoError(t, err)
-		assert.True(t, groupsUpdated)
-		assert.True(t, groupChangesAffectPeers)
-
-		groups, err := manager.Store.GetGroupsByIDs(ctx, store.LockingStrengthNone, account.Id, []string{"group1", "group2"})
-		require.NoError(t, err)
-		for _, group := range groups {
-			assert.Len(t, group.Peers, 2)
-			assert.Contains(t, group.Peers, "peer1")
-			assert.Contains(t, group.Peers, "peer2")
-		}
-	})
-
-	t.Run("should not update membership or account peers when no changes", func(t *testing.T) {
-		groupsUpdated, groupChangesAffectPeers, err := propagateUserGroupMemberships(ctx, manager.Store, account.Id)
-		require.NoError(t, err)
-		assert.False(t, groupsUpdated)
-		assert.False(t, groupChangesAffectPeers)
-	})
-
-	t.Run("should not remove peers when groups are removed from user", func(t *testing.T) {
-		user, err := manager.Store.GetUserByUserID(ctx, store.LockingStrengthNone, initiatorId)
-		require.NoError(t, err)
-
-		user.AutoGroups = []string{"group1"}
-		require.NoError(t, manager.Store.SaveUser(ctx, user))
-
-		groupsUpdated, groupChangesAffectPeers, err := propagateUserGroupMemberships(ctx, manager.Store, account.Id)
-		require.NoError(t, err)
-		assert.False(t, groupsUpdated)
-		assert.False(t, groupChangesAffectPeers)
-
-		groups, err := manager.Store.GetGroupsByIDs(ctx, store.LockingStrengthNone, account.Id, []string{"group1", "group2"})
-		require.NoError(t, err)
-		for _, group := range groups {
-			assert.Len(t, group.Peers, 2)
-			assert.Contains(t, group.Peers, "peer1")
-			assert.Contains(t, group.Peers, "peer2")
-		}
-	})
 }
 
 func TestDefaultAccountManager_GetAccountOnboarding(t *testing.T) {
@@ -3633,5 +3633,4 @@
 		err := manager.UpdatePeerIP(context.Background(), accountID, userID, "invalid-peer-id", newAddr)
 		require.Error(t, err, "should fail with invalid peer ID")
 	})
->>>>>>> a942e4ad
 }