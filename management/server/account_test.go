--- conflicted
+++ resolved
@@ -1789,10 +1789,7 @@
 				ID: "posture Checks1",
 			},
 		},
-<<<<<<< HEAD
 		Settings: &types.Settings{},
-=======
-		Settings: &Settings{},
 		Networks: []*networks.Network{
 			{
 				ID: "network1",
@@ -1816,7 +1813,6 @@
 				Address:   "172.12.6.1/24",
 			},
 		},
->>>>>>> f26737db
 	}
 	err := hasNilField(account)
 	if err != nil {
