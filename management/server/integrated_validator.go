--- conflicted
+++ resolved
@@ -131,11 +131,7 @@
 	return update, false, nil
 }
 
-<<<<<<< HEAD
-func (a MocIntegratedValidator) GetValidatedPeers(_ context.Context, accountID string, groups []*types.Group, peers []*nbpeer.Peer, extraSettings *types.ExtraSettings) (map[string]struct{}, error) {
-=======
-func (a MockIntegratedValidator) GetValidatedPeers(accountID string, groups []*types.Group, peers []*nbpeer.Peer, extraSettings *types.ExtraSettings) (map[string]struct{}, error) {
->>>>>>> 08fd4608
+func (a MockIntegratedValidator) GetValidatedPeers(_ context.Context, accountID string, groups []*types.Group, peers []*nbpeer.Peer, extraSettings *types.ExtraSettings) (map[string]struct{}, error) {
 	validatedPeers := make(map[string]struct{})
 	for _, peer := range peers {
 		validatedPeers[peer.ID] = struct{}{}
@@ -151,11 +147,7 @@
 	return false, false, nil
 }
 
-<<<<<<< HEAD
-func (MocIntegratedValidator) PeerDeleted(_ context.Context, _, _ string, extraSettings *types.ExtraSettings) error {
-=======
-func (MockIntegratedValidator) PeerDeleted(_ context.Context, _, _ string) error {
->>>>>>> 08fd4608
+func (MockIntegratedValidator) PeerDeleted(_ context.Context, _, _ string, extraSettings *types.ExtraSettings) error {
 	return nil
 }
 
