--- conflicted
+++ resolved
@@ -46,19 +46,6 @@
 	scheduler := NewDefaultScheduler()
 	tChan := make(chan struct{})
 	p := []string{jobID1, jobID2}
-<<<<<<< HEAD
-	scheduler.Schedule(2*time.Millisecond, jobID1, func() (nextRunIn time.Duration, reschedule bool) {
-		tt := p[0]
-		<-tChan
-		t.Logf("job %s", tt)
-		return 2 * time.Millisecond, true
-	})
-	scheduler.Schedule(2*time.Millisecond, jobID2, func() (nextRunIn time.Duration, reschedule bool) {
-		return 2 * time.Millisecond, true
-	})
-
-	time.Sleep(4 * time.Millisecond)
-=======
 	scheduletime := 2 * time.Millisecond
 	sleepTime := 4 * time.Millisecond
 	if runtime.GOOS == "windows" {
@@ -77,16 +64,11 @@
 	})
 
 	time.Sleep(sleepTime)
->>>>>>> f0672b87
 	assert.Len(t, scheduler.jobs, 2)
 	scheduler.Cancel([]string{jobID1})
 	close(tChan)
 	p = []string{}
-<<<<<<< HEAD
-	time.Sleep(4 * time.Millisecond)
-=======
 	time.Sleep(sleepTime)
->>>>>>> f0672b87
 	assert.Len(t, scheduler.jobs, 1)
 	assert.NotNil(t, scheduler.jobs[jobID2])
 }
