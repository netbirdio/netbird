--- conflicted
+++ resolved
@@ -38,11 +38,7 @@
 				}
 				return nil
 			},
-<<<<<<< HEAD
-			GetGroupFunc: func(_, groupID string) (*nbgroup.Group, error) {
-=======
-			GetGroupFunc: func(_, groupID, _ string) (*server.Group, error) {
->>>>>>> ea2d060f
+			GetGroupFunc: func(_, groupID, _ string) (*nbgroup.Group, error) {
 				if groupID != "idofthegroup" {
 					return nil, status.Errorf(status.NotFound, "not found")
 				}
