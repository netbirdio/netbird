package http

import (
	"encoding/json"
	"net/http"
	"strconv"

	"github.com/gorilla/mux"
	"github.com/rs/xid"

	"github.com/netbirdio/netbird/management/server"
	"github.com/netbirdio/netbird/management/server/http/api"
	"github.com/netbirdio/netbird/management/server/http/util"
	"github.com/netbirdio/netbird/management/server/jwtclaims"
	"github.com/netbirdio/netbird/management/server/status"
)

// Policies is a handler that returns policy of the account
type Policies struct {
	accountManager  server.AccountManager
	claimsExtractor *jwtclaims.ClaimsExtractor
}

// NewPoliciesHandler creates a new Policies handler
func NewPoliciesHandler(accountManager server.AccountManager, authCfg AuthCfg) *Policies {
	return &Policies{
		accountManager: accountManager,
		claimsExtractor: jwtclaims.NewClaimsExtractor(
			jwtclaims.WithAudience(authCfg.Audience),
			jwtclaims.WithUserIDClaim(authCfg.UserIDClaim),
		),
	}
}

// GetAllPolicies list for the account
func (h *Policies) GetAllPolicies(w http.ResponseWriter, r *http.Request) {
	claims := h.claimsExtractor.FromRequestContext(r)
	account, user, err := h.accountManager.GetAccountFromToken(r.Context(), claims)
	if err != nil {
		util.WriteError(r.Context(), err, w)
		return
	}

	accountPolicies, err := h.accountManager.ListPolicies(r.Context(), account.Id, user.Id)
	if err != nil {
		util.WriteError(r.Context(), err, w)
		return
	}

	policies := []*api.Policy{}
	for _, policy := range accountPolicies {
		resp := toPolicyResponse(account, policy)
		if len(resp.Rules) == 0 {
			util.WriteError(r.Context(), status.Errorf(status.Internal, "no rules in the policy"), w)
			return
		}
		policies = append(policies, resp)
	}

	util.WriteJSONObject(r.Context(), w, policies)
}

// UpdatePolicy handles update to a policy identified by a given ID
func (h *Policies) UpdatePolicy(w http.ResponseWriter, r *http.Request) {
	claims := h.claimsExtractor.FromRequestContext(r)
	account, user, err := h.accountManager.GetAccountFromToken(r.Context(), claims)
	if err != nil {
		util.WriteError(r.Context(), err, w)
		return
	}

	vars := mux.Vars(r)
	policyID := vars["policyId"]
	if len(policyID) == 0 {
		util.WriteError(r.Context(), status.Errorf(status.InvalidArgument, "invalid policy ID"), w)
		return
	}

	policyIdx := -1
	for i, policy := range account.Policies {
		if policy.ID == policyID {
			policyIdx = i
			break
		}
	}
	if policyIdx < 0 {
		util.WriteError(r.Context(), status.Errorf(status.NotFound, "couldn't find policy id %s", policyID), w)
		return
	}

	h.savePolicy(w, r, account, user, policyID)
}

// CreatePolicy handles policy creation request
func (h *Policies) CreatePolicy(w http.ResponseWriter, r *http.Request) {
	claims := h.claimsExtractor.FromRequestContext(r)
	account, user, err := h.accountManager.GetAccountFromToken(r.Context(), claims)
	if err != nil {
		util.WriteError(r.Context(), err, w)
		return
	}

	h.savePolicy(w, r, account, user, "")
}

// savePolicy handles policy creation and update
func (h *Policies) savePolicy(
	w http.ResponseWriter,
	r *http.Request,
	account *server.Account,
	user *server.User,
	policyID string,
) {
	var req api.PutApiPoliciesPolicyIdJSONRequestBody
	if err := json.NewDecoder(r.Body).Decode(&req); err != nil {
		util.WriteErrorResponse("couldn't parse JSON request", http.StatusBadRequest, w)
		return
	}

	if req.Name == "" {
		util.WriteError(r.Context(), status.Errorf(status.InvalidArgument, "policy name shouldn't be empty"), w)
		return
	}

	if len(req.Rules) == 0 {
		util.WriteError(r.Context(), status.Errorf(status.InvalidArgument, "policy rules shouldn't be empty"), w)
		return
	}

	if policyID == "" {
		policyID = xid.New().String()
	}

	policy := server.Policy{
		ID:          policyID,
		Name:        req.Name,
		Enabled:     req.Enabled,
		Description: req.Description,
	}
	for _, rule := range req.Rules {
		pr := server.PolicyRule{
			ID:            policyID, // TODO: when policy can contain multiple rules, need refactor
			Name:          rule.Name,
			Destinations:  groupMinimumsToStrings(account, rule.Destinations),
			Sources:       groupMinimumsToStrings(account, rule.Sources),
			Bidirectional: rule.Bidirectional,
		}

		pr.Enabled = rule.Enabled
		if rule.Description != nil {
			pr.Description = *rule.Description
		}

		switch rule.Action {
		case api.PolicyRuleUpdateActionAccept:
			pr.Action = server.PolicyTrafficActionAccept
		case api.PolicyRuleUpdateActionDrop:
			pr.Action = server.PolicyTrafficActionDrop
		default:
			util.WriteError(r.Context(), status.Errorf(status.InvalidArgument, "unknown action type"), w)
			return
		}

		switch rule.Protocol {
		case api.PolicyRuleUpdateProtocolAll:
			pr.Protocol = server.PolicyRuleProtocolALL
		case api.PolicyRuleUpdateProtocolTcp:
			pr.Protocol = server.PolicyRuleProtocolTCP
		case api.PolicyRuleUpdateProtocolUdp:
			pr.Protocol = server.PolicyRuleProtocolUDP
		case api.PolicyRuleUpdateProtocolIcmp:
			pr.Protocol = server.PolicyRuleProtocolICMP
		default:
			util.WriteError(r.Context(), status.Errorf(status.InvalidArgument, "unknown protocol type: %v", rule.Protocol), w)
			return
		}

<<<<<<< HEAD
		if (r.Ports != nil && len(*r.Ports) != 0) && (r.PortRanges != nil && len(*r.PortRanges) != 0) {
			util.WriteError(status.Errorf(status.InvalidArgument, "specify either individual ports or port ranges, not both"), w)
			return
		}

		if r.Ports != nil && len(*r.Ports) != 0 {
			for _, v := range *r.Ports {
=======
		if rule.Ports != nil && len(*rule.Ports) != 0 {
			for _, v := range *rule.Ports {
>>>>>>> 765aba2c
				if port, err := strconv.Atoi(v); err != nil || port < 1 || port > 65535 {
					util.WriteError(r.Context(), status.Errorf(status.InvalidArgument, "valid port value is in 1..65535 range"), w)
					return
				}
				pr.Ports = append(pr.Ports, v)
			}
		}

		if r.PortRanges != nil && len(*r.PortRanges) != 0 {
			for _, portRange := range *r.PortRanges {
				if portRange.Start < 1 || portRange.End > 65535 {
					util.WriteError(status.Errorf(status.InvalidArgument, "valid port value is in 1..65535 range"), w)
					return
				}
				pr.PortRanges = append(pr.PortRanges, server.RulePortRange{
					Start: uint16(portRange.Start),
					End:   uint16(portRange.End),
				})
			}
		}

		// validate policy object
		switch pr.Protocol {
		case server.PolicyRuleProtocolALL, server.PolicyRuleProtocolICMP:
<<<<<<< HEAD
			if len(pr.Ports) != 0 || len(pr.PortRanges) != 0 {
				util.WriteError(status.Errorf(status.InvalidArgument, "for ALL or ICMP protocol ports is not allowed"), w)
=======
			if len(pr.Ports) != 0 {
				util.WriteError(r.Context(), status.Errorf(status.InvalidArgument, "for ALL or ICMP protocol ports is not allowed"), w)
>>>>>>> 765aba2c
				return
			}
			if !pr.Bidirectional {
				util.WriteError(r.Context(), status.Errorf(status.InvalidArgument, "for ALL or ICMP protocol type flow can be only bi-directional"), w)
				return
			}
		case server.PolicyRuleProtocolTCP, server.PolicyRuleProtocolUDP:
<<<<<<< HEAD
			if !pr.Bidirectional && (len(pr.Ports) == 0 || len(pr.PortRanges) != 0) {
				util.WriteError(status.Errorf(status.InvalidArgument, "for ALL or ICMP protocol type flow can be only bi-directional"), w)
=======
			if !pr.Bidirectional && len(pr.Ports) == 0 {
				util.WriteError(r.Context(), status.Errorf(status.InvalidArgument, "for ALL or ICMP protocol type flow can be only bi-directional"), w)
>>>>>>> 765aba2c
				return
			}
		}

		policy.Rules = append(policy.Rules, &pr)
	}

	if req.SourcePostureChecks != nil {
		policy.SourcePostureChecks = sourcePostureChecksToStrings(account, *req.SourcePostureChecks)
	}

	if err := h.accountManager.SavePolicy(r.Context(), account.Id, user.Id, &policy); err != nil {
		util.WriteError(r.Context(), err, w)
		return
	}

	resp := toPolicyResponse(account, &policy)
	if len(resp.Rules) == 0 {
		util.WriteError(r.Context(), status.Errorf(status.Internal, "no rules in the policy"), w)
		return
	}

	util.WriteJSONObject(r.Context(), w, resp)
}

// DeletePolicy handles policy deletion request
func (h *Policies) DeletePolicy(w http.ResponseWriter, r *http.Request) {
	claims := h.claimsExtractor.FromRequestContext(r)
	account, user, err := h.accountManager.GetAccountFromToken(r.Context(), claims)
	if err != nil {
		util.WriteError(r.Context(), err, w)
		return
	}
	aID := account.Id

	vars := mux.Vars(r)
	policyID := vars["policyId"]
	if len(policyID) == 0 {
		util.WriteError(r.Context(), status.Errorf(status.InvalidArgument, "invalid policy ID"), w)
		return
	}

	if err = h.accountManager.DeletePolicy(r.Context(), aID, policyID, user.Id); err != nil {
		util.WriteError(r.Context(), err, w)
		return
	}

	util.WriteJSONObject(r.Context(), w, emptyObject{})
}

// GetPolicy handles a group Get request identified by ID
func (h *Policies) GetPolicy(w http.ResponseWriter, r *http.Request) {
	claims := h.claimsExtractor.FromRequestContext(r)
	account, user, err := h.accountManager.GetAccountFromToken(r.Context(), claims)
	if err != nil {
		util.WriteError(r.Context(), err, w)
		return
	}

	switch r.Method {
	case http.MethodGet:
		vars := mux.Vars(r)
		policyID := vars["policyId"]
		if len(policyID) == 0 {
			util.WriteError(r.Context(), status.Errorf(status.InvalidArgument, "invalid policy ID"), w)
			return
		}

		policy, err := h.accountManager.GetPolicy(r.Context(), account.Id, policyID, user.Id)
		if err != nil {
			util.WriteError(r.Context(), err, w)
			return
		}

		resp := toPolicyResponse(account, policy)
		if len(resp.Rules) == 0 {
			util.WriteError(r.Context(), status.Errorf(status.Internal, "no rules in the policy"), w)
			return
		}

		util.WriteJSONObject(r.Context(), w, resp)
	default:
		util.WriteError(r.Context(), status.Errorf(status.NotFound, "method not found"), w)
	}
}

func toPolicyResponse(account *server.Account, policy *server.Policy) *api.Policy {
	cache := make(map[string]api.GroupMinimum)
	ap := &api.Policy{
		Id:                  &policy.ID,
		Name:                policy.Name,
		Description:         policy.Description,
		Enabled:             policy.Enabled,
		SourcePostureChecks: policy.SourcePostureChecks,
	}
	for _, r := range policy.Rules {
		rID := r.ID
		rDescription := r.Description
		rule := api.PolicyRule{
			Id:            &rID,
			Name:          r.Name,
			Enabled:       r.Enabled,
			Description:   &rDescription,
			Bidirectional: r.Bidirectional,
			Protocol:      api.PolicyRuleProtocol(r.Protocol),
			Action:        api.PolicyRuleAction(r.Action),
		}
		if len(r.Ports) != 0 {
			portsCopy := r.Ports
			rule.Ports = &portsCopy
		}

		if len(r.PortRanges) != 0 {
			portRanges := make([]api.RulePortRange, 0, len(r.PortRanges))
			for _, portRange := range r.PortRanges {
				portRanges = append(portRanges, api.RulePortRange{
					End:   int(portRange.End),
					Start: int(portRange.Start),
				})
			}
			rule.PortRanges = &portRanges
		}

		for _, gid := range r.Sources {
			_, ok := cache[gid]
			if ok {
				continue
			}
			if group, ok := account.Groups[gid]; ok {
				minimum := api.GroupMinimum{
					Id:         group.ID,
					Name:       group.Name,
					PeersCount: len(group.Peers),
				}
				rule.Sources = append(rule.Sources, minimum)
				cache[gid] = minimum
			}
		}
		for _, gid := range r.Destinations {
			cachedMinimum, ok := cache[gid]
			if ok {
				rule.Destinations = append(rule.Destinations, cachedMinimum)
				continue
			}
			if group, ok := account.Groups[gid]; ok {
				minimum := api.GroupMinimum{
					Id:         group.ID,
					Name:       group.Name,
					PeersCount: len(group.Peers),
				}
				rule.Destinations = append(rule.Destinations, minimum)
				cache[gid] = minimum
			}
		}
		ap.Rules = append(ap.Rules, rule)
	}
	return ap
}

func groupMinimumsToStrings(account *server.Account, gm []string) []string {
	result := make([]string, 0, len(gm))
	for _, g := range gm {
		if _, ok := account.Groups[g]; !ok {
			continue
		}
		result = append(result, g)
	}
	return result
}

func sourcePostureChecksToStrings(account *server.Account, postureChecksIds []string) []string {
	result := make([]string, 0, len(postureChecksIds))
	for _, id := range postureChecksIds {
		for _, postureCheck := range account.PostureChecks {
			if id == postureCheck.ID {
				result = append(result, id)
				continue
			}
		}

	}
	return result
}<|MERGE_RESOLUTION|>--- conflicted
+++ resolved
@@ -175,18 +175,13 @@
 			return
 		}
 
-<<<<<<< HEAD
-		if (r.Ports != nil && len(*r.Ports) != 0) && (r.PortRanges != nil && len(*r.PortRanges) != 0) {
+		if (rule.Ports != nil && len(*rule.Ports) != 0) && (rule.PortRanges != nil && len(*rule.PortRanges) != 0) {
 			util.WriteError(status.Errorf(status.InvalidArgument, "specify either individual ports or port ranges, not both"), w)
 			return
 		}
 
-		if r.Ports != nil && len(*r.Ports) != 0 {
-			for _, v := range *r.Ports {
-=======
 		if rule.Ports != nil && len(*rule.Ports) != 0 {
 			for _, v := range *rule.Ports {
->>>>>>> 765aba2c
 				if port, err := strconv.Atoi(v); err != nil || port < 1 || port > 65535 {
 					util.WriteError(r.Context(), status.Errorf(status.InvalidArgument, "valid port value is in 1..65535 range"), w)
 					return
@@ -195,8 +190,8 @@
 			}
 		}
 
-		if r.PortRanges != nil && len(*r.PortRanges) != 0 {
-			for _, portRange := range *r.PortRanges {
+		if rule.PortRanges != nil && len(*rule.PortRanges) != 0 {
+			for _, portRange := range *rule.PortRanges {
 				if portRange.Start < 1 || portRange.End > 65535 {
 					util.WriteError(status.Errorf(status.InvalidArgument, "valid port value is in 1..65535 range"), w)
 					return
@@ -211,13 +206,8 @@
 		// validate policy object
 		switch pr.Protocol {
 		case server.PolicyRuleProtocolALL, server.PolicyRuleProtocolICMP:
-<<<<<<< HEAD
-			if len(pr.Ports) != 0 || len(pr.PortRanges) != 0 {
-				util.WriteError(status.Errorf(status.InvalidArgument, "for ALL or ICMP protocol ports is not allowed"), w)
-=======
-			if len(pr.Ports) != 0 {
+			if len(pr.Ports) == 0 || len(pr.PortRanges) != 0{
 				util.WriteError(r.Context(), status.Errorf(status.InvalidArgument, "for ALL or ICMP protocol ports is not allowed"), w)
->>>>>>> 765aba2c
 				return
 			}
 			if !pr.Bidirectional {
@@ -225,13 +215,8 @@
 				return
 			}
 		case server.PolicyRuleProtocolTCP, server.PolicyRuleProtocolUDP:
-<<<<<<< HEAD
-			if !pr.Bidirectional && (len(pr.Ports) == 0 || len(pr.PortRanges) != 0) {
-				util.WriteError(status.Errorf(status.InvalidArgument, "for ALL or ICMP protocol type flow can be only bi-directional"), w)
-=======
-			if !pr.Bidirectional && len(pr.Ports) == 0 {
+			if !pr.Bidirectional && (len(pr.Ports) == 0 || len(pr.PortRanges) != 0){
 				util.WriteError(r.Context(), status.Errorf(status.InvalidArgument, "for ALL or ICMP protocol type flow can be only bi-directional"), w)
->>>>>>> 765aba2c
 				return
 			}
 		}
