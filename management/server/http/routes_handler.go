package http

import (
	"encoding/json"
	"fmt"
	"net/http"
	"net/netip"
	"regexp"
	"strings"
	"unicode/utf8"

	"github.com/gorilla/mux"

	"github.com/netbirdio/netbird/management/domain"
	"github.com/netbirdio/netbird/management/server"
	"github.com/netbirdio/netbird/management/server/http/api"
	"github.com/netbirdio/netbird/management/server/http/util"
	"github.com/netbirdio/netbird/management/server/jwtclaims"
	"github.com/netbirdio/netbird/management/server/status"
	"github.com/netbirdio/netbird/route"
)

// RoutesHandler is the routes handler of the account
type RoutesHandler struct {
	accountManager  server.AccountManager
	claimsExtractor *jwtclaims.ClaimsExtractor
}

// NewRoutesHandler returns a new instance of RoutesHandler handler
func NewRoutesHandler(accountManager server.AccountManager, authCfg AuthCfg) *RoutesHandler {
	return &RoutesHandler{
		accountManager: accountManager,
		claimsExtractor: jwtclaims.NewClaimsExtractor(
			jwtclaims.WithAudience(authCfg.Audience),
			jwtclaims.WithUserIDClaim(authCfg.UserIDClaim),
		),
	}
}

// GetAllRoutes returns the list of routes for the account
func (h *RoutesHandler) GetAllRoutes(w http.ResponseWriter, r *http.Request) {
	claims := h.claimsExtractor.FromRequestContext(r)
	account, user, err := h.accountManager.GetAccountFromToken(claims)
	if err != nil {
		util.WriteError(err, w)
		return
	}

	routes, err := h.accountManager.ListRoutes(account.Id, user.Id)
	if err != nil {
		util.WriteError(err, w)
		return
	}
	apiRoutes := make([]*api.Route, 0)
	for _, r := range routes {
		route, err := toRouteResponse(r)
		if err != nil {
			util.WriteError(status.Errorf(status.Internal, "failed to convert route to response: %v", err), w)
			return
		}
		apiRoutes = append(apiRoutes, route)
	}

	util.WriteJSONObject(w, apiRoutes)
}

// CreateRoute handles route creation request
func (h *RoutesHandler) CreateRoute(w http.ResponseWriter, r *http.Request) {
	claims := h.claimsExtractor.FromRequestContext(r)
	account, user, err := h.accountManager.GetAccountFromToken(claims)
	if err != nil {
		util.WriteError(err, w)
		return
	}

	var req api.PostApiRoutesJSONRequestBody
	err = json.NewDecoder(r.Body).Decode(&req)
	if err != nil {
		util.WriteErrorResponse("couldn't parse JSON request", http.StatusBadRequest, w)
		return
	}

	if err := h.validateRoute(req); err != nil {
		util.WriteError(err, w)
		return
	}

	var domains domain.List
	var networkType route.NetworkType
	var newPrefix netip.Prefix
	if req.Domains != nil {
		d, err := validateDomains(*req.Domains)
		if err != nil {
			util.WriteError(status.Errorf(status.InvalidArgument, "invalid domains: %v", err), w)
			return
		}
		domains = d
	} else if req.Network != nil {
		networkType, newPrefix, err = route.ParseNetwork(*req.Network)
		if err != nil {
			util.WriteError(err, w)
			return
		}
	}

	peerId := ""
	if req.Peer != nil {
		peerId = *req.Peer
	}

	var peerGroupIds []string
	if req.PeerGroups != nil {
		peerGroupIds = *req.PeerGroups
	}

	// Do not allow non-Linux peers
	if peer := account.GetPeer(peerId); peer != nil {
		if peer.Meta.GoOS != "linux" {
			util.WriteError(status.Errorf(status.InvalidArgument, "non-linux peers are not supported as network routes"), w)
			return
		}
	}

<<<<<<< HEAD
	newRoute, err := h.accountManager.CreateRoute(account.Id, newPrefix, networkType, domains, peerId, peerGroupIds, req.Description, route.NetID(req.NetworkId), req.Masquerade, req.Metric, req.Groups, req.Enabled, user.Id)
=======
	newRoute, err := h.accountManager.CreateRoute(
		account.Id, newPrefix.String(), peerId, peerGroupIds,
		req.Description, route.NetID(req.NetworkId), req.Masquerade, req.Metric, req.Groups, req.Enabled, user.Id,
	)
>>>>>>> 2e0047da
	if err != nil {
		util.WriteError(err, w)
		return
	}

	routes, err := toRouteResponse(newRoute)
	if err != nil {
		util.WriteError(status.Errorf(status.Internal, "failed to convert route to response: %v", err), w)
		return
	}

	util.WriteJSONObject(w, routes)
}

func (h *RoutesHandler) validateRoute(req api.PostApiRoutesJSONRequestBody) error {
	if req.Network != nil && req.Domains != nil {
		return status.Errorf(status.InvalidArgument, "only one of 'network' or 'domains' should be provided")
	}

	if req.Network == nil && req.Domains == nil {
		return status.Errorf(status.InvalidArgument, "either 'network' or 'domains' should be provided")
	}

	if req.Peer == nil && req.PeerGroups == nil {
		return status.Errorf(status.InvalidArgument, "either peer or peers_group should be provided")
	}

	if req.Peer != nil && req.PeerGroups != nil {
		return status.Errorf(status.InvalidArgument, "only one of 'peer' or 'peer_groups' should be provided")
	}

	if utf8.RuneCountInString(req.NetworkId) > route.MaxNetIDChar || req.NetworkId == "" {
		return status.Errorf(status.InvalidArgument, "identifier should be between 1 and %d characters",
			route.MaxNetIDChar)
	}

	return nil
}

// UpdateRoute handles update to a route identified by a given ID
func (h *RoutesHandler) UpdateRoute(w http.ResponseWriter, r *http.Request) {
	claims := h.claimsExtractor.FromRequestContext(r)
	account, user, err := h.accountManager.GetAccountFromToken(claims)
	if err != nil {
		util.WriteError(err, w)
		return
	}

	vars := mux.Vars(r)
	routeID := vars["routeId"]
	if len(routeID) == 0 {
		util.WriteError(status.Errorf(status.InvalidArgument, "invalid route ID"), w)
		return
	}

	_, err = h.accountManager.GetRoute(account.Id, route.ID(routeID), user.Id)
	if err != nil {
		util.WriteError(err, w)
		return
	}

	var req api.PutApiRoutesRouteIdJSONRequestBody
	err = json.NewDecoder(r.Body).Decode(&req)
	if err != nil {
		util.WriteErrorResponse("couldn't parse JSON request", http.StatusBadRequest, w)
		return
	}

	if err := h.validateRoute(req); err != nil {
		util.WriteError(err, w)
		return
	}

	peerID := ""
	if req.Peer != nil {
		peerID = *req.Peer
	}

	// do not allow non Linux peers
	if peer := account.GetPeer(peerID); peer != nil {
		if peer.Meta.GoOS != "linux" {
			util.WriteError(status.Errorf(status.InvalidArgument, "non-linux peers are non supported as network routes"), w)
			return
		}
	}

	newRoute := &route.Route{
		ID:          route.ID(routeID),
<<<<<<< HEAD
		NetID:       route.NetID(req.NetworkId),
=======
		Network:     newPrefix,
		NetID:       route.NetID(req.NetworkId),
		NetworkType: prefixType,
>>>>>>> 2e0047da
		Masquerade:  req.Masquerade,
		Metric:      req.Metric,
		Description: req.Description,
		Enabled:     req.Enabled,
		Groups:      req.Groups,
	}

	if req.Domains != nil {
		d, err := validateDomains(*req.Domains)
		if err != nil {
			util.WriteError(status.Errorf(status.InvalidArgument, "invalid domains: %v", err), w)
			return
		}
		newRoute.Domains = d
	} else if req.Network != nil {
		newRoute.NetworkType, newRoute.Network, err = route.ParseNetwork(*req.Network)
		if err != nil {
			util.WriteError(err, w)
			return
		}
	}

	if req.Peer != nil {
		newRoute.Peer = peerID
	}

	if req.PeerGroups != nil {
		newRoute.PeerGroups = *req.PeerGroups
	}

	err = h.accountManager.SaveRoute(account.Id, user.Id, newRoute)
	if err != nil {
		util.WriteError(err, w)
		return
	}

	routes, err := toRouteResponse(newRoute)
	if err != nil {
		util.WriteError(status.Errorf(status.Internal, "failed to convert route to response: %v", err), w)
		return
	}

	util.WriteJSONObject(w, routes)
}

// DeleteRoute handles route deletion request
func (h *RoutesHandler) DeleteRoute(w http.ResponseWriter, r *http.Request) {
	claims := h.claimsExtractor.FromRequestContext(r)
	account, user, err := h.accountManager.GetAccountFromToken(claims)
	if err != nil {
		util.WriteError(err, w)
		return
	}

	routeID := mux.Vars(r)["routeId"]
	if len(routeID) == 0 {
		util.WriteError(status.Errorf(status.InvalidArgument, "invalid route ID"), w)
		return
	}

	err = h.accountManager.DeleteRoute(account.Id, route.ID(routeID), user.Id)
	if err != nil {
		util.WriteError(err, w)
		return
	}

	util.WriteJSONObject(w, emptyObject{})
}

// GetRoute handles a route Get request identified by ID
func (h *RoutesHandler) GetRoute(w http.ResponseWriter, r *http.Request) {
	claims := h.claimsExtractor.FromRequestContext(r)
	account, user, err := h.accountManager.GetAccountFromToken(claims)
	if err != nil {
		util.WriteError(err, w)
		return
	}

	routeID := mux.Vars(r)["routeId"]
	if len(routeID) == 0 {
		util.WriteError(status.Errorf(status.InvalidArgument, "invalid route ID"), w)
		return
	}

	foundRoute, err := h.accountManager.GetRoute(account.Id, route.ID(routeID), user.Id)
	if err != nil {
		util.WriteError(status.Errorf(status.NotFound, "route not found"), w)
		return
	}

	routes, err := toRouteResponse(foundRoute)
	if err != nil {
		util.WriteError(status.Errorf(status.Internal, "failed to convert route to response: %v", err), w)
		return
	}

	util.WriteJSONObject(w, routes)
}

func toRouteResponse(serverRoute *route.Route) (*api.Route, error) {
	domains, err := serverRoute.Domains.ToStringList()
	if err != nil {
		return nil, err
	}
	route := &api.Route{
		Id:          string(serverRoute.ID),
		Description: serverRoute.Description,
		NetworkId:   string(serverRoute.NetID),
		Enabled:     serverRoute.Enabled,
		Peer:        &serverRoute.Peer,
		Network:     toPtr(serverRoute.Network.String()),
		Domains:     toPtr(domains),
		NetworkType: serverRoute.NetworkType.String(),
		Masquerade:  serverRoute.Masquerade,
		Metric:      serverRoute.Metric,
		Groups:      serverRoute.Groups,
		KeepRoute:   serverRoute.KeepRoute,
	}

	if len(serverRoute.PeerGroups) > 0 {
		route.PeerGroups = &serverRoute.PeerGroups
	}
	return route, nil
}

func toPtr[T any](v T) *T {
	return &v
}

// validateDomains checks if each domain in the list is valid and returns a punycode-encoded DomainList.
func validateDomains(domains []string) (domain.List, error) {
	if len(domains) == 0 {
		return nil, fmt.Errorf("domains list is empty")
	}

	domainRegex := regexp.MustCompile(`^(?:(?:xn--)?[a-zA-Z0-9_](?:[a-zA-Z0-9-_]{0,61}[a-zA-Z0-9])?\.)*(?:xn--)?[a-zA-Z0-9](?:[a-zA-Z0-9-_]{0,61}[a-zA-Z0-9])?$`)

	var domainList domain.List

	for _, d := range domains {
		d := strings.ToLower(d)

		// handles length and idna conversion
		punycode, err := domain.FromString(d)
		if err != nil {
			return domainList, fmt.Errorf("failed to convert domain to punycode: %s: %v", d, err)
		}

		if !domainRegex.MatchString(string(punycode)) {
			return domainList, fmt.Errorf("invalid domain format: %s", d)
		}

		domainList = append(domainList, punycode)
	}
	return domainList, nil
}<|MERGE_RESOLUTION|>--- conflicted
+++ resolved
@@ -121,14 +121,21 @@
 		}
 	}
 
-<<<<<<< HEAD
-	newRoute, err := h.accountManager.CreateRoute(account.Id, newPrefix, networkType, domains, peerId, peerGroupIds, req.Description, route.NetID(req.NetworkId), req.Masquerade, req.Metric, req.Groups, req.Enabled, user.Id)
-=======
 	newRoute, err := h.accountManager.CreateRoute(
-		account.Id, newPrefix.String(), peerId, peerGroupIds,
-		req.Description, route.NetID(req.NetworkId), req.Masquerade, req.Metric, req.Groups, req.Enabled, user.Id,
+		account.Id,
+		newPrefix,
+		networkType,
+		domains,
+		peerId,
+		peerGroupIds,
+		req.Description,
+		route.NetID(req.NetworkId),
+		req.Masquerade,
+		req.Metric,
+		req.Groups,
+		req.Enabled,
+		user.Id,
 	)
->>>>>>> 2e0047da
 	if err != nil {
 		util.WriteError(err, w)
 		return
@@ -217,13 +224,7 @@
 
 	newRoute := &route.Route{
 		ID:          route.ID(routeID),
-<<<<<<< HEAD
 		NetID:       route.NetID(req.NetworkId),
-=======
-		Network:     newPrefix,
-		NetID:       route.NetID(req.NetworkId),
-		NetworkType: prefixType,
->>>>>>> 2e0047da
 		Masquerade:  req.Masquerade,
 		Metric:      req.Metric,
 		Description: req.Description,
