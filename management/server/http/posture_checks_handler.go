--- conflicted
+++ resolved
@@ -185,10 +185,6 @@
 		})
 	}
 
-<<<<<<< HEAD
-	if geoLocationCheck := req.Checks.GeoLocationCheck; geoLocationCheck != nil {
-		postureChecks.Checks = append(postureChecks.Checks, toPostureGeoLocationCheck(geoLocationCheck))
-=======
 	if osVersionCheck := req.Checks.OsVersionCheck; osVersionCheck != nil {
 		postureChecks.Checks = append(postureChecks.Checks, &posture.OSVersionCheck{
 			Android: (*posture.MinVersionCheck)(osVersionCheck.Android),
@@ -197,7 +193,6 @@
 			Linux:   (*posture.MinKernelVersionCheck)(osVersionCheck.Linux),
 			Windows: (*posture.MinKernelVersionCheck)(osVersionCheck.Windows),
 		})
->>>>>>> ad42ead5
 	}
 
 	if err := p.accountManager.SavePostureChecks(account.Id, user.Id, &postureChecks); err != nil {
@@ -213,11 +208,7 @@
 		return status.Errorf(status.InvalidArgument, "posture checks name shouldn't be empty")
 	}
 
-<<<<<<< HEAD
-	if req.Checks == nil || (req.Checks.NbVersionCheck == nil && req.Checks.GeoLocationCheck == nil) {
-=======
 	if req.Checks == nil || (req.Checks.NbVersionCheck == nil && req.Checks.OsVersionCheck == nil) {
->>>>>>> ad42ead5
 		return status.Errorf(status.InvalidArgument, "posture checks shouldn't be empty")
 	}
 
@@ -225,23 +216,6 @@
 		return status.Errorf(status.InvalidArgument, "minimum version for NetBird's version check shouldn't be empty")
 	}
 
-<<<<<<< HEAD
-	if geoLocationCheck := req.Checks.GeoLocationCheck; geoLocationCheck != nil {
-		if geoLocationCheck.Action == "" {
-			return status.Errorf(status.InvalidArgument, "action for geolocation check shouldn't be empty")
-		}
-
-		for _, loc := range geoLocationCheck.Locations {
-			if loc.CountryCode == "" {
-				return status.Errorf(status.InvalidArgument, "country code for geolocation check shouldn't be empty")
-			}
-
-			if loc.CityName == nil && loc.CityGeonameId == nil {
-				return status.Errorf(status.InvalidArgument, "city name or city geoname id for geolocation check shouldn't be empty")
-			}
-		}
-
-=======
 	if osVersionCheck := req.Checks.OsVersionCheck; osVersionCheck != nil {
 		emptyOS := osVersionCheck.Android == nil && osVersionCheck.Darwin == nil && osVersionCheck.Ios == nil &&
 			osVersionCheck.Linux == nil && osVersionCheck.Windows == nil
@@ -254,7 +228,6 @@
 			return status.Errorf(status.InvalidArgument,
 				"minimum version for at least one OS in the OS version check shouldn't be empty")
 		}
->>>>>>> ad42ead5
 	}
 
 	return nil
@@ -266,12 +239,6 @@
 		switch check.Name() {
 		case posture.NBVersionCheckName:
 			versionCheck := check.(*posture.NBVersionCheck)
-<<<<<<< HEAD
-			checks.NbVersionCheck = (*api.NBVersionCheck)(versionCheck)
-		case posture.GeoLocationCheckName:
-			geoLocationCheck := check.(*posture.GeoLocationCheck)
-			checks.GeoLocationCheck = toGeoLocationCheckResponse(geoLocationCheck)
-=======
 			checks.NbVersionCheck = &api.NBVersionCheck{
 				MinVersion: versionCheck.MinVersion,
 			}
@@ -284,7 +251,6 @@
 				Linux:   (*api.MinKernelVersionCheck)(osCheck.Linux),
 				Windows: (*api.MinKernelVersionCheck)(osCheck.Windows),
 			}
->>>>>>> ad42ead5
 		}
 	}
 
@@ -294,48 +260,4 @@
 		Description: &postureChecks.Description,
 		Checks:      checks,
 	}
-}
-
-func toGeoLocationCheckResponse(geoLocationCheck *posture.GeoLocationCheck) *api.GeoLocationCheck {
-	locations := make([]api.Location, 0, len(geoLocationCheck.Locations))
-	for _, loc := range geoLocationCheck.Locations {
-		locations = append(locations, api.Location{
-			CityGeonameId: &loc.CityGeoNameID,
-			CityName:      &loc.CityName,
-			CountryCode:   loc.CountryCode,
-		})
-	}
-
-	return &api.GeoLocationCheck{
-		Action:    api.GeoLocationCheckAction(geoLocationCheck.Action),
-		Locations: locations,
-	}
-}
-
-func toPostureGeoLocationCheck(apiGeoLocationCheck *api.GeoLocationCheck) *posture.GeoLocationCheck {
-	locations := make([]posture.Location, 0, len(apiGeoLocationCheck.Locations))
-	for _, loc := range apiGeoLocationCheck.Locations {
-		var (
-			cityName      string
-			cityGeoNameID int
-		)
-
-		if loc.CityName != nil {
-			cityName = *loc.CityName
-		}
-		if loc.CityGeonameId != nil {
-			cityGeoNameID = *loc.CityGeonameId
-		}
-
-		locations = append(locations, posture.Location{
-			CountryCode:   loc.CountryCode,
-			CityName:      cityName,
-			CityGeoNameID: cityGeoNameID,
-		})
-	}
-
-	return &posture.GeoLocationCheck{
-		Action:    string(apiGeoLocationCheck.Action),
-		Locations: locations,
-	}
 }