--- conflicted
+++ resolved
@@ -840,13 +840,10 @@
       properties:
         nb_version_check:
           $ref: '#/components/schemas/NBVersionCheck'
-<<<<<<< HEAD
+        os_version_check:
+          $ref: '#/components/schemas/OSVersionCheck'
         geo_location_check:
           $ref: '#/components/schemas/GeoLocationCheck'
-=======
-        os_version_check:
-          $ref: '#/components/schemas/OSVersionCheck'
->>>>>>> ad42ead5
     NBVersionCheck:
       description: Posture check for the version of NetBird
       type: object
@@ -879,7 +876,16 @@
           example: "14.3"
       required:
         - min_version
-<<<<<<< HEAD
+    MinKernelVersionCheck:
+      description: Posture check for the version of kernel
+      type: object
+      properties:
+        min_kernel_version:
+          description: Minimum acceptable version
+          type: string
+          example: "6.6.12"
+      required:
+        - min_kernel_version
     GeoLocationCheck:
       description: Posture check for geo location
       type: object
@@ -915,18 +921,6 @@
           example: 2950159
       required:
         - country_code
-=======
-    MinKernelVersionCheck:
-      description: Posture check for the version of kernel
-      type: object
-      properties:
-        min_kernel_version:
-          description: Minimum acceptable version
-          type: string
-          example: "6.6.12"
-      required:
-        - min_kernel_version
->>>>>>> ad42ead5
     PostureCheckUpdate:
       type: object
       properties:
