--- conflicted
+++ resolved
@@ -81,9 +81,7 @@
       required:
         - peer_login_expiration_enabled
         - peer_login_expiration
-<<<<<<< HEAD
         - assign_ipv6_by_default
-=======
     AccountExtraSettings:
       type: object
       properties:
@@ -91,7 +89,6 @@
           description: (Cloud only) Enables or disables peer approval globally. If enabled, all peers added will be in pending state until approved by an admin.
           type: boolean
           example: true
->>>>>>> cba3c549
     AccountRequest:
       type: object
       properties:
@@ -236,26 +233,19 @@
         login_expiration_enabled:
           type: boolean
           example: false
-<<<<<<< HEAD
-        ipv6_enabled:
-          type: boolean
-          example: false
-=======
         approval_required:
           description: (Cloud only) Indicates whether peer needs approval
           type: boolean
           example: true
->>>>>>> cba3c549
+        ipv6_enabled:
+          type: boolean
+          example: false
       required:
         - name
         - ssh_enabled
         - login_expiration_enabled
-<<<<<<< HEAD
         - ipv6_enabled
-    Peer:
-=======
     PeerBase:
->>>>>>> cba3c549
       allOf:
         - $ref: '#/components/schemas/PeerMinimum'
         - type: object
