openapi: 3.1.0
servers:
  - url: https://api.netbird.io
    description: Default server
info:
  title: NetBird REST API
  description: API to manipulate groups, rules, policies and retrieve information about peers and users
  version: 0.0.1
tags:
  - name: Users
    description: Interact with and view information about users.
  - name: Tokens
    description: Interact with and view information about tokens.
  - name: Peers
    description: Interact with and view information about peers.
  - name: Setup Keys
    description: Interact with and view information about setup keys.
  - name: Groups
    description: Interact with and view information about groups.
  - name: Policies
    description: Interact with and view information about policies.
  - name: Posture Checks
    description: Interact with and view information about posture checks.
  - name: Routes
    description: Interact with and view information about routes.
  - name: DNS
    description: Interact with and view information about DNS configuration.
  - name: Events
    description: View information about the account and network events.
  - name: Accounts
    description: View information about the accounts.
components:
  schemas:
    Account:
      type: object
      properties:
        id:
          description: Account ID
          type: string
          example: ch8i4ug6lnn4g9hqv7l0
        settings:
          $ref: '#/components/schemas/AccountSettings'
      required:
        - id
        - settings
    AccountSettings:
      type: object
      properties:
        peer_login_expiration_enabled:
          description: Enables or disables peer login expiration globally. After peer's login has expired the user has to log in (authenticate). Applies only to peers that were added by a user (interactive SSO login).
          type: boolean
          example: true
        peer_login_expiration:
          description: Period of time after which peer login expires (seconds).
          type: integer
          example: 43200
        regular_users_view_blocked:
          description: Allows blocking regular users from viewing parts of the system.
          type: boolean
          example: true
        groups_propagation_enabled:
          description: Allows propagate the new user auto groups to peers that belongs to the user
          type: boolean
          example: true
        jwt_groups_enabled:
          description: Allows extract groups from JWT claim and add it to account groups.
          type: boolean
          example: true
        jwt_groups_claim_name:
          description: Name of the claim from which we extract groups names to add it to account groups.
          type: string
          example: "roles"
        jwt_allow_groups:
          description: List of groups to which users are allowed access
          type: array
          items:
            type: string
            example: Administrators
        extra:
          $ref: '#/components/schemas/AccountExtraSettings'
      required:
        - peer_login_expiration_enabled
        - peer_login_expiration
        - regular_users_view_blocked
    AccountExtraSettings:
      type: object
      properties:
        peer_approval_enabled:
          description: (Cloud only) Enables or disables peer approval globally. If enabled, all peers added will be in pending state until approved by an admin.
          type: boolean
          example: true
    AccountRequest:
      type: object
      properties:
        settings:
          $ref: '#/components/schemas/AccountSettings'
      required:
        - settings
    User:
      type: object
      properties:
        id:
          description: User ID
          type: string
          example: google-oauth2|277474792786460067937
        email:
          description: User's email address
          type: string
          example: demo@netbird.io
        name:
          description: User's name from idp provider
          type: string
          example: Tom Schulz
        role:
          description: User's NetBird account role
          type: string
          example: admin
        status:
          description: User's status
          type: string
          enum: [ "active","invited","blocked" ]
          example: active
        last_login:
          description: Last time this user performed a login to the dashboard
          type: string
          format: date-time
          example: "2023-05-05T09:00:35.477782Z"
        auto_groups:
          description: Group IDs to auto-assign to peers registered by this user
          type: array
          items:
            type: string
            example: ch8i4ug6lnn4g9hqv7m0
        is_current:
          description: Is true if authenticated user is the same as this user
          type: boolean
          readOnly: true
          example: true
        is_service_user:
          description: Is true if this user is a service user
          type: boolean
          readOnly: true
          example: false
        is_blocked:
          description: Is true if this user is blocked. Blocked users can't use the system
          type: boolean
          example: false
        issued:
          description: How user was issued by API or Integration
          type: string
          example: api
        permissions:
            $ref: '#/components/schemas/UserPermissions'
      required:
        - id
        - email
        - name
        - role
        - auto_groups
        - status
        - is_blocked
    UserPermissions:
      type: object
      properties:
        dashboard_view:
          description: User's permission to view the dashboard
          type: string
          enum: [ "limited", "blocked", "full" ]
          example: limited
    UserRequest:
      type: object
      properties:
        role:
          description: User's NetBird account role
          type: string
          example: admin
        auto_groups:
          description: Group IDs to auto-assign to peers registered by this user
          type: array
          items:
            type: string
            example: ch8i4ug6lnn4g9hqv7m0
        is_blocked:
          description: If set to true then user is blocked and can't use the system
          type: boolean
          example: false
      required:
        - role
        - auto_groups
        - is_blocked
    UserCreateRequest:
      type: object
      properties:
        email:
          description: User's Email to send invite to
          type: string
          example: demo@netbird.io
        name:
          description: User's full name
          type: string
          example: Tom Schulz
        role:
          description: User's NetBird account role
          type: string
          example: admin
        auto_groups:
          description: Group IDs to auto-assign to peers registered by this user
          type: array
          items:
            type: string
            example: ch8i4ug6lnn4g9hqv7m0
        is_service_user:
          description: Is true if this user is a service user
          type: boolean
          example: false
      required:
        - role
        - auto_groups
        - is_service_user
    PeerMinimum:
      type: object
      properties:
        id:
          description: Peer ID
          type: string
          example: chacbco6lnnbn6cg5s90
        name:
          description: Peer's hostname
          type: string
          example: stage-host-1
      required:
        - id
        - name
    PeerRequest:
      type: object
      properties:
        name:
          type: string
          example: stage-host-1
        ssh_enabled:
          type: boolean
          example: true
        login_expiration_enabled:
          type: boolean
          example: false
        approval_required:
          description: (Cloud only) Indicates whether peer needs approval
          type: boolean
          example: true
        ipv6_enabled:
          type: string
          enum: [enabled, disabled, auto]
          example: auto
      required:
        - name
        - ssh_enabled
        - login_expiration_enabled
        - ipv6_enabled
    PeerBase:
      allOf:
        - $ref: '#/components/schemas/PeerMinimum'
        - type: object
          properties:
            ip:
              description: Peer's IP address
              type: string
              example: 10.64.0.1
            connection_ip:
              description: Peer's public connection IP address
              type: string
              example: 35.64.0.1
            ip6:
              description: Peer's IPv6 address
              type: string
              example: 2001:db8::0123:4567:890a:bcde
            connected:
              description: Peer to Management connection status
              type: boolean
              example: true
            last_seen:
              description: Last time peer connected to Netbird's management service
              type: string
              format: date-time
              example: "2023-05-05T10:05:26.420578Z"
            os:
              description: Peer's operating system and version
              type: string
              example: Darwin 13.2.1
            kernel_version:
              description: Peer's operating system kernel version
              type: string
              example: 23.2.0
            geoname_id:
              description: Unique identifier from the GeoNames database for a specific geographical location.
              type: integer
              example: 2643743
            version:
              description: Peer's daemon or cli version
              type: string
              example: 0.14.0
            groups:
              description: Groups that the peer belongs to
              type: array
              items:
                $ref: '#/components/schemas/GroupMinimum'
            ssh_enabled:
              description: Indicates whether SSH server is enabled on this peer
              type: boolean
              example: true
            user_id:
              description: User ID of the user that enrolled this peer
              type: string
              example: google-oauth2|277474792786460067937
            hostname:
              description: Hostname of the machine
              type: string
              example: stage-host-1
            ui_version:
              description: Peer's desktop UI version
              type: string
              example: 0.14.0
            ipv6_supported:
              description: Whether this peer supports IPv6
              type: boolean
              example: true
            ipv6_enabled:
              description: Whether IPv6 is enabled for this peer.
              type: string
              enum: [enabled, disabled, auto]
              example: auto
            dns_label:
              description: Peer's DNS label is the parsed peer name for domain resolution. It is used to form an FQDN by appending the account's domain to the peer label. e.g. peer-dns-label.netbird.cloud
              type: string
              example: stage-host-1.netbird.cloud
            login_expiration_enabled:
              description: Indicates whether peer login expiration has been enabled or not
              type: boolean
              example: false
            login_expired:
              description: Indicates whether peer's login expired or not
              type: boolean
              example: false
            last_login:
              description: Last time this peer performed log in (authentication). E.g., user authenticated.
              type: string
              format: date-time
              example: "2023-05-05T09:00:35.477782Z"
            approval_required:
              description: (Cloud only) Indicates whether peer needs approval
              type: boolean
              example: true
            country_code:
              $ref: '#/components/schemas/CountryCode'
            city_name:
              $ref: '#/components/schemas/CityName'
            serial_number:
              description: System serial number
              type: string
              example: "C02XJ0J0JGH7"
          required:
            - city_name
            - connected
            - connection_ip
            - country_code
            - dns_label
            - geoname_id
            - groups
            - hostname
            - ip
            - kernel_version
            - last_login
            - last_seen
            - ipv6_supported
            - ipv6_enabled
            - login_expiration_enabled
            - login_expired
            - os
            - ssh_enabled
            - user_id
            - version
            - ui_version
            - approval_required
            - serial_number
    AccessiblePeer:
      allOf:
        - $ref: '#/components/schemas/PeerMinimum'
        - type: object
          properties:
            ip:
              description: Peer's IP address
              type: string
              example: 10.64.0.1
            dns_label:
              description: Peer's DNS label is the parsed peer name for domain resolution. It is used to form an FQDN by appending the account's domain to the peer label. e.g. peer-dns-label.netbird.cloud
              type: string
              example: stage-host-1.netbird.cloud
            user_id:
              description: User ID of the user that enrolled this peer
              type: string
              example: google-oauth2|277474792786460067937
          required:
            - ip
            - dns_label
            - user_id
    Peer:
      allOf:
        - $ref: '#/components/schemas/PeerBase'
        - type: object
          properties:
            accessible_peers:
              description: List of accessible peers
              type: array
              items:
                $ref: '#/components/schemas/AccessiblePeer'
          required:
            - accessible_peers
    PeerBatch:
      allOf:
        - $ref: '#/components/schemas/PeerBase'
        - type: object
          properties:
            accessible_peers_count:
              description: Number of accessible peers
              type: integer
              example: 5
          required:
            - accessible_peers_count
    SetupKey:
      type: object
      properties:
        id:
          description: Setup Key ID
          type: string
          example: 2531583362
        key:
          description: Setup Key value
          type: string
          example: A616097E-FCF0-48FA-9354-CA4A61142761
        name:
          description: Setup key name identifier
          type: string
          example: Default key
        expires:
          description: Setup Key expiration date
          type: string
          format: date-time
          example: "2023-06-01T14:47:22.291057Z"
        type:
          description: Setup key type, one-off for single time usage and reusable
          type: string
          example: reusable
        valid:
          description: Setup key validity status
          type: boolean
          example: true
        revoked:
          description: Setup key revocation status
          type: boolean
          example: false
        used_times:
          description: Usage count of setup key
          type: integer
          example: 2
        last_used:
          description: Setup key last usage date
          type: string
          format: date-time
          example: "2023-05-05T09:00:35.477782Z"
        state:
          description: Setup key status, "valid", "overused","expired" or "revoked"
          type: string
          example: valid
        auto_groups:
          description: List of group IDs to auto-assign to peers registered with this key
          type: array
          items:
            type: string
            example: "ch8i4ug6lnn4g9hqv7m0"
        updated_at:
          description: Setup key last update date
          type: string
          format: date-time
          example: "2023-05-05T09:00:35.477782Z"
        usage_limit:
          description: A number of times this key can be used. The value of 0 indicates the unlimited usage.
          type: integer
          example: 0
        ephemeral:
          description: Indicate that the peer will be ephemeral or not
          type: boolean
          example: true
      required:
        - id
        - key
        - name
        - expires
        - type
        - valid
        - revoked
        - used_times
        - last_used
        - state
        - auto_groups
        - updated_at
        - usage_limit
        - ephemeral
    SetupKeyRequest:
      type: object
      properties:
        name:
          description: Setup Key name
          type: string
          example: Default key
        type:
          description: Setup key type, one-off for single time usage and reusable
          type: string
          example: reusable
        expires_in:
          description: Expiration time in seconds
          type: integer
          minimum: 86400
          maximum: 31536000
          example: 86400
        revoked:
          description: Setup key revocation status
          type: boolean
          example: false
        auto_groups:
          description: List of group IDs to auto-assign to peers registered with this key
          type: array
          items:
            type: string
            example: "ch8i4ug6lnn4g9hqv7m0"
        usage_limit:
          description: A number of times this key can be used. The value of 0 indicates the unlimited usage.
          type: integer
          example: 0
        ephemeral:
          description: Indicate that the peer will be ephemeral or not
          type: boolean
          example: true
      required:
        - name
        - type
        - expires_in
        - revoked
        - auto_groups
        - usage_limit
    PersonalAccessToken:
      type: object
      properties:
        id:
          description: ID of a token
          type: string
          example: ch8i54g6lnn4g9hqv7n0
        name:
          description: Name of the token
          type: string
          example: My first token
        expiration_date:
          description: Date the token expires
          type: string
          format: date-time
          example: "2023-05-05T14:38:28.977616Z"
        created_by:
          description: User ID of the user who created the token
          type: string
          example: google-oauth2|277474792786460067937
        created_at:
          description: Date the token was created
          type: string
          format: date-time
          example: "2023-05-02T14:48:20.465209Z"
        last_used:
          description: Date the token was last used
          type: string
          format: date-time
          example: "2023-05-04T12:45:25.9723616Z"
      required:
        - id
        - name
        - expiration_date
        - created_by
        - created_at
    PersonalAccessTokenGenerated:
      type: object
      properties:
        plain_token:
          description: Plain text representation of the generated token
          type: string
          example: 2023-05-02T14:48:20.465209Z
        personal_access_token:
          $ref: '#/components/schemas/PersonalAccessToken'
      required:
        - plain_token
        - personal_access_token
    PersonalAccessTokenRequest:
      type: object
      properties:
        name:
          description: Name of the token
          type: string
          example: My first token
        expires_in:
          description: Expiration in days
          type: integer
          minimum: 1
          maximum: 365
          example: 30
      required:
        - name
        - expires_in
    GroupMinimum:
      type: object
      properties:
        id:
          description: Group ID
          type: string
          example: ch8i4ug6lnn4g9hqv7m0
        name:
          description: Group Name identifier
          type: string
          example: devs
        peers_count:
          description: Count of peers associated to the group
          type: integer
          example: 2
        issued:
          description: How the group was issued (api, integration, jwt)
          type: string
          enum: ["api", "integration", "jwt"]
          example: api
      required:
        - id
        - name
        - peers_count
    GroupRequest:
      type: object
      properties:
        name:
          type: string
          description: Group name identifier
          example: devs
        peers:
          type: array
          description: List of peers ids
          items:
            type: string
            example: "ch8i4ug6lnn4g9hqv7m1"
        ipv6_enabled:
          description: Whether IPv6 should be enabled for all members with IPv6 set to "auto"
          type: boolean
      required:
        - name
        - ipv6_enabled
    Group:
      allOf:
        - $ref: '#/components/schemas/GroupMinimum'
        - type: object
          properties:
            peers:
              description: List of peers object
              type: array
              items:
                $ref: '#/components/schemas/PeerMinimum'
            ipv6_enabled:
              description: Whether IPv6 should be enabled for all members with IPv6 set to "auto"
              type: boolean
          required:
            - peers
<<<<<<< HEAD
            - ipv6_enabled
    RuleMinimum:
      type: object
      properties:
        name:
          description: Rule name identifier
          type: string
          example: Default
        description:
          description: Rule friendly description
          type: string
          example: This is a default rule that allows connections between all the resources
        disabled:
          description: Rules status
          type: boolean
          example: false
        flow:
          description: Rule flow, currently, only "bidirect" for bi-directional traffic is accepted
          type: string
          example: bidirect
      required:
        - name
        - description
        - disabled
        - flow
    RuleRequest:
      allOf:
        - $ref: '#/components/schemas/RuleMinimum'
        - type: object
          properties:
            sources:
              type: array
              description: List of source group IDs
              items:
                type: string
                example: "ch8i4ug6lnn4g9hqv7m1"
            destinations:
              type: array
              description: List of destination group IDs
              items:
                type: string
                example: "ch8i4ug6lnn4g9hqv7m0"
    Rule:
      allOf:
        - type: object
          properties:
            id:
              description: Rule ID
              type: string
              example: ch8i4ug6lnn4g9hqv7mg
          required:
            - id
        - $ref: '#/components/schemas/RuleMinimum'
        - type: object
          properties:
            sources:
              description: Rule source group IDs
              type: array
              items:
                $ref: '#/components/schemas/GroupMinimum'
            destinations:
              description: Rule destination group IDs
              type: array
              items:
                $ref: '#/components/schemas/GroupMinimum'
          required:
            - sources
            - destinations
=======
>>>>>>> 272ade07
    PolicyRuleMinimum:
      type: object
      properties:
        id:
          description: Policy rule ID
          type: string
          example: ch8i4ug6lnn4g9hqv7mg
        name:
          description: Policy rule name identifier
          type: string
          example: Default
        description:
          description: Policy rule friendly description
          type: string
          example: This is a default rule that allows connections between all the resources
        enabled:
          description: Policy rule status
          type: boolean
          example: true
        action:
          description: Policy rule accept or drops packets
          type: string
          enum: ["accept","drop"]
          example: "accept"
        bidirectional:
          description: Define if the rule is applicable in both directions, sources, and destinations.
          type: boolean
          example: true
        protocol:
          description: Policy rule type of the traffic
          type: string
          enum: ["all", "tcp", "udp", "icmp"]
          example: "tcp"
        ports:
          description: Policy rule affected ports or it ranges list
          type: array
          items:
            type: string
            example: "80"
      required:
        - name
        - enabled
        - bidirectional
        - protocol
        - action
    PolicyRuleUpdate:
      allOf:
        - $ref: '#/components/schemas/PolicyRuleMinimum'
        - type: object
          properties:
            sources:
              description: Policy rule source group IDs
              type: array
              items:
                type: string
                example: "ch8i4ug6lnn4g9hqv797"
            destinations:
              description: Policy rule destination group IDs
              type: array
              items:
                type: string
                example: "ch8i4ug6lnn4g9h7v7m0"
          required:
            - sources
            - destinations
    PolicyRule:
      allOf:
        - $ref: '#/components/schemas/PolicyRuleMinimum'
        - type: object
          properties:
            sources:
              description: Policy rule source group IDs
              type: array
              items:
                $ref: '#/components/schemas/GroupMinimum'
            destinations:
              description: Policy rule destination group IDs
              type: array
              items:
                $ref: '#/components/schemas/GroupMinimum'
          required:
            - sources
            - destinations
    PolicyMinimum:
      type: object
      properties:
        id:
          description: Policy ID
          type: string
          example: ch8i4ug6lnn4g9hqv7mg
        name:
          description: Policy name identifier
          type: string
          example: ch8i4ug6lnn4g9hqv7mg
        description:
          description: Policy friendly description
          type: string
          example: This is a default policy that allows connections between all the resources
        enabled:
          description: Policy status
          type: boolean
          example: true
      required:
        - name
        - description
        - enabled
    PolicyUpdate:
      allOf:
        - $ref: '#/components/schemas/PolicyMinimum'
        - type: object
          properties:
            source_posture_checks:
              description: Posture checks ID's applied to policy source groups
              type: array
              items:
                type: string
                example: "chacdk86lnnboviihd70"
            rules:
              description: Policy rule object for policy UI editor
              type: array
              items:
                $ref: '#/components/schemas/PolicyRuleUpdate'
          required:
            - rules
    Policy:
      allOf:
        - $ref: '#/components/schemas/PolicyMinimum'
        - type: object
          properties:
            source_posture_checks:
              description: Posture checks ID's applied to policy source groups
              type: array
              items:
                type: string
                example: "chacdk86lnnboviihd70"
            rules:
              description: Policy rule object for policy UI editor
              type: array
              items:
                $ref: '#/components/schemas/PolicyRule'
          required:
            - rules
            - source_posture_checks
    PostureCheck:
      type: object
      properties:
        id:
          description: Posture check ID
          type: string
          example: ch8i4ug6lnn4g9hqv7mg
        name:
          description: Posture check unique name identifier
          type: string
          example: Default
        description:
          description: Posture check friendly description
          type: string
          example: This checks if the peer is running required NetBird's version
        checks:
          $ref: '#/components/schemas/Checks'
      required:
        - id
        - name
        - checks
    Checks:
      description: List of objects that perform the actual checks
      type: object
      properties:
        nb_version_check:
          $ref: '#/components/schemas/NBVersionCheck'
        os_version_check:
          $ref: '#/components/schemas/OSVersionCheck'
        geo_location_check:
          $ref: '#/components/schemas/GeoLocationCheck'
        peer_network_range_check:
          $ref: '#/components/schemas/PeerNetworkRangeCheck'
    NBVersionCheck:
      description: Posture check for the version of NetBird
      type: object
      $ref: '#/components/schemas/MinVersionCheck'
    OSVersionCheck:
      description: Posture check for the version of operating system
      type: object
      properties:
        android:
          description: Minimum version of Android
          $ref: '#/components/schemas/MinVersionCheck'
        darwin:
          $ref: '#/components/schemas/MinVersionCheck'
        ios:
          description: Minimum version of iOS
          $ref: '#/components/schemas/MinVersionCheck'
        linux:
          description: Minimum Linux kernel version
          $ref: '#/components/schemas/MinKernelVersionCheck'
        windows:
          description: Minimum Windows kernel build version
          $ref: '#/components/schemas/MinKernelVersionCheck'
      example:
        android:
          min_version: "13"
        ios:
          min_version: "17.3.1"
        darwin:
          min_version: "14.2.1"
        linux:
          min_kernel_version: "5.3.3"
        windows:
          min_kernel_version: "10.0.1234"
    MinVersionCheck:
      description: Posture check for the version of operating system
      type: object
      properties:
        min_version:
          description: Minimum acceptable version
          type: string
          example: "14.3"
      required:
        - min_version
    MinKernelVersionCheck:
      description: Posture check with the kernel version
      type: object
      properties:
        min_kernel_version:
          description: Minimum acceptable version
          type: string
          example: "6.6.12"
      required:
        - min_kernel_version
    GeoLocationCheck:
      description: Posture check for geo location
      type: object
      properties:
        locations:
          description: List of geo locations to which the policy applies
          type: array
          items:
            $ref: '#/components/schemas/Location'
        action:
          description: Action to take upon policy match
          type: string
          enum: [ "allow", "deny" ]
          example: "allow"
      required:
        - locations
        - action
    PeerNetworkRangeCheck:
      description: Posture check for allow or deny access based on peer local network addresses
      type: object
      properties:
        ranges:
          description: List of peer network ranges in CIDR notation
          type: array
          items:
            type: string
            example: ["192.168.1.0/24", "10.0.0.0/8", "2001:db8:1234:1a00::/56"]
        action:
          description: Action to take upon policy match
          type: string
          enum: [ "allow", "deny" ]
          example: "allow"
      required:
        - ranges
        - action
    Location:
      description: Describe geographical location information
      type: object
      properties:
        country_code:
          $ref: '#/components/schemas/CountryCode'
        city_name:
          $ref: '#/components/schemas/CityName'
      required:
        - country_code
    CountryCode:
      description: 2-letter ISO 3166-1 alpha-2 code that represents the country
      type: string
      example: "DE"
    CityName:
      description: Commonly used English name of the city
      type: string
      example: "Berlin"
    Country:
      description: Describe country geographical location information
      type: object
      properties:
        country_name:
          description: Commonly used English name of the country
          type: string
          example: "Germany"
        country_code:
          $ref: '#/components/schemas/CountryCode'
      required:
        - country_name
        - country_code
    City:
      description: Describe city geographical location information
      type: object
      properties:
        geoname_id:
          description: Integer ID of the record in GeoNames database
          type: integer
          example: 2950158
        city_name:
          description: Commonly used English name of the city
          type: string
          example: "Berlin"
      required:
        - geoname_id
        - city_name
    PostureCheckUpdate:
      type: object
      properties:
        name:
          description: Posture check name identifier
          type: string
          example: Default
        description:
          description: Posture check friendly description
          type: string
          example: This checks if the peer is running required NetBird's version
        checks:
          $ref: '#/components/schemas/Checks'
      required:
        - name
        - description
    RouteRequest:
      type: object
      properties:
        description:
          description: Route description
          type: string
          example: My first route
        network_id:
          description: Route network identifier, to group HA routes
          type: string
          maxLength: 40
          minLength: 1
          example: Route 1
        enabled:
          description: Route status
          type: boolean
          example: true
        peer:
          description: Peer Identifier associated with route. This property can not be set together with `peer_groups`
          type: string
          example: chacbco6lnnbn6cg5s91
        peer_groups:
          description: Peers Group Identifier associated with route. This property can not be set together with `peer`
          type: array
          items:
            type: string
            example: chacbco6lnnbn6cg5s91
        network:
          description: Network range in CIDR format
          type: string
          example: 10.64.0.0/24
        metric:
          description: Route metric number. Lowest number has higher priority
          type: integer
          maximum: 9999
          minimum: 1
          example: 9999
        masquerade:
          description: Indicate if peer should masquerade traffic to this route's prefix
          type: boolean
          example: true
        groups:
          description: Group IDs containing routing peers
          type: array
          items:
            type: string
            example: "chacdk86lnnboviihd70"
      required:
        - id
        - description
        - network_id
        - enabled
        # Only one property has to be set
        #- peer
        #- peer_groups
        - network
        - metric
        - masquerade
        - groups
    Route:
      allOf:
        - type: object
          properties:
            id:
              description: Route Id
              type: string
              example: chacdk86lnnboviihd7g
            network_type:
              description: Network type indicating if it is IPv4 or IPv6
              type: string
              example: IPv4
          required:
            - id
            - network_type
        - $ref: '#/components/schemas/RouteRequest'
    Nameserver:
      type: object
      properties:
        ip:
          description: Nameserver IP
          type: string
          example: 8.8.8.8
        ns_type:
          description: Nameserver Type
          type: string
          enum: [ "udp" ]
          example: udp
        port:
          description: Nameserver Port
          type: integer
          example: 53
      required:
        - ip
        - ns_type
        - port
    NameserverGroupRequest:
      type: object
      properties:
        name:
          description: Name of nameserver group name
          type: string
          maxLength: 40
          minLength: 1
          example: Google DNS
        description:
          description: Description of the nameserver group
          type: string
          example: Google DNS servers
        nameservers:
          description: Nameserver list
          minLength: 1
          maxLength: 3
          type: array
          items:
            $ref: '#/components/schemas/Nameserver'
        enabled:
          description: Nameserver group status
          type: boolean
          example: true
        groups:
          description: Distribution group IDs that defines group of peers that will use this nameserver group
          type: array
          items:
            type: string
            example: ch8i4ug6lnn4g9hqv7m0
        primary:
          description: Defines if a nameserver group is primary that resolves all domains. It should be true only if domains list is empty.
          type: boolean
          example: true
        domains:
          description: Match domain list. It should be empty only if primary is true.
          type: array
          items:
            type: string
            minLength: 1
            maxLength: 255
            example: "example.com"
        search_domains_enabled:
          description: Search domain status for match domains. It should be true only if domains list is not empty.
          type: boolean
          example: true
      required:
        - name
        - description
        - nameservers
        - enabled
        - groups
        - primary
        - domains
        - search_domains_enabled
    NameserverGroup:
      allOf:
        - type: object
          properties:
            id:
              description: Nameserver group ID
              type: string
              example: ch8i4ug6lnn4g9hqv7m0
          required:
            - id
        - $ref: '#/components/schemas/NameserverGroupRequest'
    DNSSettings:
      type: object
      properties:
        disabled_management_groups:
          description: Groups whose DNS management is disabled
          type: array
          items:
            type: string
            example: ch8i4ug6lnn4g9hqv7m0
      required:
        - disabled_management_groups
    Event:
      type: object
      properties:
        id:
          description: Event unique identifier
          type: string
          example: 10
        timestamp:
          description: The date and time when the event occurred
          type: string
          format: date-time
          example: "2023-05-05T10:04:37.473542Z"
        activity:
          description: The activity that occurred during the event
          type: string
          example: Route created
        activity_code:
          description: The string code of the activity that occurred during the event
          type: string
          enum: [ "user.peer.delete", "user.join", "user.invite", "user.peer.add", "user.group.add", "user.group.delete",
                  "user.role.update", "user.block", "user.unblock", "user.peer.login",
                  "setupkey.peer.add", "setupkey.add", "setupkey.update", "setupkey.revoke", "setupkey.overuse",
                  "setupkey.group.delete", "setupkey.group.add",
                  "rule.add", "rule.delete", "rule.update",
                  "policy.add", "policy.delete", "policy.update",
                  "group.add", "group.update", "dns.setting.disabled.management.group.add", "dns.setting.disabled.management.group.delete",
                  "account.create", "account.setting.peer.login.expiration.update", "account.setting.peer.login.expiration.disable", "account.setting.peer.login.expiration.enable",
                  "route.add", "route.delete", "route.update",
                  "nameserver.group.add", "nameserver.group.delete", "nameserver.group.update",
                  "peer.ssh.disable", "peer.ssh.enable", "peer.rename", "peer.login.expiration.disable", "peer.login.expiration.enable", "peer.login.expire",
                  "service.user.create", "personal.access.token.create", "service.user.delete", "personal.access.token.delete" ]
          example: route.add
        initiator_id:
          description: The ID of the initiator of the event. E.g., an ID of a user that triggered the event.
          type: string
          example: google-oauth2|123456789012345678901
        initiator_name:
          description: The name of the initiator of the event.
          type: string
          example: John Doe
        initiator_email:
          description: The e-mail address of the initiator of the event. E.g., an e-mail of a user that triggered the event.
          type: string
          example: demo@netbird.io
        target_id:
          description: The ID of the target of the event. E.g., an ID of the peer that a user removed.
          type: string
          example: chad9d86lnnc59g18ou0
        meta:
          description: The metadata of the event
          type: object
          additionalProperties:
            type: string
          example: { "name": "my route", "network_range": "10.64.0.0/24", "peer_id": "chacbco6lnnbn6cg5s91"}
      required:
        - id
        - timestamp
        - activity
        - activity_code
        - initiator_id
        - initiator_name
        - initiator_email
        - target_id
        - meta
  responses:
    not_found:
      description: Resource not found
      content: { }
    validation_failed_simple:
      description: Validation failed
      content: { }
    bad_request:
      description: Bad Request
      content: { }
    internal_error:
      description: Internal Server Error
      content: { }
    validation_failed:
      description: Validation failed
      content: { }
    forbidden:
      description: Forbidden
      content: { }
    requires_authentication:
      description: Requires authentication
      content: { }
  securitySchemes:
    BearerAuth:
      type: http
      scheme: bearer
      bearerFormat: JWT
    TokenAuth:
      type: apiKey
      in: header
      name: Authorization
      description: >-
        Enter the token with the `Token` prefix, e.g. "Token nbp_F3f0d.....".
security:
  - BearerAuth: [ ]
  - TokenAuth: [ ]
paths:
  /api/accounts:
    get:
      summary: List all Accounts
      description: Returns a list of accounts of a user. Always returns a list of one account.
      tags: [ Accounts ]
      security:
        - BearerAuth: [ ]
        - TokenAuth: [ ]
      responses:
        '200':
          description: A JSON array of accounts
          content:
            application/json:
              schema:
                type: array
                items:
                  $ref: '#/components/schemas/Account'
        '400':
          "$ref": "#/components/responses/bad_request"
        '401':
          "$ref": "#/components/responses/requires_authentication"
        '403':
          "$ref": "#/components/responses/forbidden"
        '500':
          "$ref": "#/components/responses/internal_error"
  /api/accounts/{accountId}:
    delete:
      summary: Delete an Account
      description: Deletes an account and all its resources. Only account owners can delete accounts.
      tags: [ Accounts ]
      security:
        - BearerAuth: [ ]
        - TokenAuth: [ ]
      parameters:
        - in: path
          name: accountId
          required: true
          schema:
            type: string
          description: The unique identifier of an account
      responses:
        '200':
          description: Delete account status code
          content: { }
        '400':
          "$ref": "#/components/responses/bad_request"
        '401':
          "$ref": "#/components/responses/requires_authentication"
        '403':
          "$ref": "#/components/responses/forbidden"
        '500':
          "$ref": "#/components/responses/internal_error"
    put:
      summary: Update an Account
      description: Update information about an account
      tags: [ Accounts ]
      security:
        - BearerAuth: [ ]
        - TokenAuth: [ ]
      parameters:
        - in: path
          name: accountId
          required: true
          schema:
            type: string
          description: The unique identifier of an account
      requestBody:
        description: update an account
        content:
          'application/json':
            schema:
              $ref: '#/components/schemas/AccountRequest'
      responses:
        '200':
          description: An Account object
          content:
            application/json:
              schema:
                $ref: '#/components/schemas/Account'
        '400':
          "$ref": "#/components/responses/bad_request"
        '401':
          "$ref": "#/components/responses/requires_authentication"
        '403':
          "$ref": "#/components/responses/forbidden"
        '500':
          "$ref": "#/components/responses/internal_error"
  /api/users:
    get:
      summary: List all Users
      description: Returns a list of all users
      tags: [ Users ]
      security:
        - BearerAuth: [ ]
        - TokenAuth: [ ]
      parameters:
        - in: query
          name: service_user
          schema:
            type: boolean
          description: Filters users and returns either regular users or service users
      responses:
        '200':
          description: A JSON array of Users
          content:
            application/json:
              schema:
                type: array
                items:
                  $ref: '#/components/schemas/User'
        '400':
          "$ref": "#/components/responses/bad_request"
        '401':
          "$ref": "#/components/responses/requires_authentication"
        '403':
          "$ref": "#/components/responses/forbidden"
        '500':
          "$ref": "#/components/responses/internal_error"
    post:
      summary: Create a User
      description: Creates a new service user or sends an invite to a regular user
      tags: [ Users ]
      security:
        - BearerAuth: [ ]
        - TokenAuth: [ ]
      requestBody:
        description: User invite information
        content:
          'application/json':
            schema:
              $ref: '#/components/schemas/UserCreateRequest'
      responses:
        '200':
          description: A User object
          content:
            application/json:
              schema:
                $ref: '#/components/schemas/User'
        '400':
          "$ref": "#/components/responses/bad_request"
        '401':
          "$ref": "#/components/responses/requires_authentication"
        '403':
          "$ref": "#/components/responses/forbidden"
        '500':
          "$ref": "#/components/responses/internal_error"
  /api/users/{userId}:
    put:
      summary: Update a User
      description: Update information about a User
      tags: [ Users ]
      security:
        - BearerAuth: [ ]
        - TokenAuth: [ ]
      parameters:
        - in: path
          name: userId
          required: true
          schema:
            type: string
          description: The unique identifier of a user
      requestBody:
        description: User update
        content:
          'application/json':
            schema:
              $ref: '#/components/schemas/UserRequest'
      responses:
        '200':
          description: A User object
          content:
            application/json:
              schema:
                $ref: '#/components/schemas/User'
        '400':
          "$ref": "#/components/responses/bad_request"
        '401':
          "$ref": "#/components/responses/requires_authentication"
        '403':
          "$ref": "#/components/responses/forbidden"
        '500':
          "$ref": "#/components/responses/internal_error"
    delete:
      summary: Delete a User
      description: This method removes a user from accessing the system. For this leaves the IDP user intact unless the `--user-delete-from-idp` is passed to management startup.
      tags: [ Users ]
      security:
        - BearerAuth: [ ]
        - TokenAuth: [ ]
      parameters:
        - in: path
          name: userId
          required: true
          schema:
            type: string
          description: The unique identifier of a user
      responses:
        '200':
          description: Delete status code
          content: { }
        '400':
          "$ref": "#/components/responses/bad_request"
        '401':
          "$ref": "#/components/responses/requires_authentication"
        '403':
          "$ref": "#/components/responses/forbidden"
        '500':
          "$ref": "#/components/responses/internal_error"
  /api/users/{userId}/tokens:
    get:
      summary: List all Tokens
      description: Returns a list of all tokens for a user
      tags: [ Tokens ]
      security:
        - BearerAuth: [ ]
        - TokenAuth: [ ]
      parameters:
        - in: path
          name: userId
          required: true
          schema:
            type: string
          description: The unique identifier of a user
      responses:
        '200':
          description: A JSON Array of PersonalAccessTokens
          content:
            application/json:
              schema:
                type: array
                items:
                  $ref: '#/components/schemas/PersonalAccessToken'
        '400':
          "$ref": "#/components/responses/bad_request"
        '401':
          "$ref": "#/components/responses/requires_authentication"
        '403':
          "$ref": "#/components/responses/forbidden"
        '500':
          "$ref": "#/components/responses/internal_error"
    post:
      summary: Create a Token
      description: Create a new token for a user
      tags: [ Tokens ]
      security:
        - BearerAuth: [ ]
        - TokenAuth: [ ]
      parameters:
        - in: path
          name: userId
          required: true
          schema:
            type: string
          description: The unique identifier of a user
      requestBody:
        description: PersonalAccessToken create parameters
        content:
          application/json:
            schema:
              $ref: '#/components/schemas/PersonalAccessTokenRequest'
      responses:
        '200':
          description: The token in plain text
          content:
            application/json:
              schema:
                $ref: '#/components/schemas/PersonalAccessTokenGenerated'
        '400':
          "$ref": "#/components/responses/bad_request"
        '401':
          "$ref": "#/components/responses/requires_authentication"
        '403':
          "$ref": "#/components/responses/forbidden"
        '500':
          "$ref": "#/components/responses/internal_error"
  /api/users/{userId}/tokens/{tokenId}:
    get:
      summary: Retrieve a Token
      description: Returns a specific token for a user
      tags: [ Tokens ]
      security:
        - BearerAuth: [ ]
        - TokenAuth: [ ]
      parameters:
        - in: path
          name: userId
          required: true
          schema:
            type: string
          description: The unique identifier of a user
        - in: path
          name: tokenId
          required: true
          schema:
            type: string
          description: The unique identifier of a token
      responses:
        '200':
          description: A PersonalAccessTokens Object
          content:
            application/json:
              schema:
                $ref: '#/components/schemas/PersonalAccessToken'
        '400':
          "$ref": "#/components/responses/bad_request"
        '401':
          "$ref": "#/components/responses/requires_authentication"
        '403':
          "$ref": "#/components/responses/forbidden"
        '500':
          "$ref": "#/components/responses/internal_error"
    delete:
      summary: Delete a Token
      description: Delete a token for a user
      tags: [ Tokens ]
      security:
        - BearerAuth: [ ]
        - TokenAuth: [ ]
      parameters:
        - in: path
          name: userId
          required: true
          schema:
            type: string
          description: The unique identifier of a user
        - in: path
          name: tokenId
          required: true
          schema:
            type: string
          description: The unique identifier of a token
      responses:
        '200':
          description: Delete status code
          content: { }
        '400':
          "$ref": "#/components/responses/bad_request"
        '401':
          "$ref": "#/components/responses/requires_authentication"
        '403':
          "$ref": "#/components/responses/forbidden"
        '500':
          "$ref": "#/components/responses/internal_error"
  /api/users/{userId}/invite:
    post:
      summary: Resend user invitation
      description: Resend user invitation
      tags: [ Users ]
      security:
        - BearerAuth: [ ]
        - TokenAuth: [ ]
      parameters:
        - in: path
          name: userId
          required: true
          schema:
            type: string
          description: The unique identifier of a user
      responses:
        '200':
          description: Invite status code
          content: {}
        '400':
          "$ref": "#/components/responses/bad_request"
        '401':
          "$ref": "#/components/responses/requires_authentication"
        '403':
          "$ref": "#/components/responses/forbidden"
        '500':
          "$ref": "#/components/responses/internal_error"
  /api/peers:
    get:
      summary: List all Peers
      description: Returns a list of all peers
      tags: [ Peers ]
      security:
        - BearerAuth: [ ]
        - TokenAuth: [ ]
      responses:
        '200':
          description: A JSON Array of Peers
          content:
            application/json:
              schema:
                type: array
                items:
                  $ref: '#/components/schemas/PeerBatch'
        '400':
          "$ref": "#/components/responses/bad_request"
        '401':
          "$ref": "#/components/responses/requires_authentication"
        '403':
          "$ref": "#/components/responses/forbidden"
        '500':
          "$ref": "#/components/responses/internal_error"
  /api/peers/{peerId}:
    get:
      summary: Retrieve a Peer
      description: Get information about a peer
      tags: [ Peers ]
      security:
        - BearerAuth: [ ]
        - TokenAuth: [ ]
      parameters:
        - in: path
          name: peerId
          required: true
          schema:
            type: string
          description: The unique identifier of a peer
      responses:
        '200':
          description: A Peer object
          content:
            application/json:
              schema:
                $ref: '#/components/schemas/Peer'
        '400':
          "$ref": "#/components/responses/bad_request"
        '401':
          "$ref": "#/components/responses/requires_authentication"
        '403':
          "$ref": "#/components/responses/forbidden"
        '500':
          "$ref": "#/components/responses/internal_error"
    put:
      summary: Update a Peer
      description: Update information about a peer
      tags: [ Peers ]
      security:
        - BearerAuth: [ ]
        - TokenAuth: [ ]
      parameters:
        - in: path
          name: peerId
          required: true
          schema:
            type: string
          description: The unique identifier of a peer
      requestBody:
        description: update a peer
        content:
          'application/json':
            schema:
              $ref: '#/components/schemas/PeerRequest'
      responses:
        '200':
          description: A Peer object
          content:
            application/json:
              schema:
                $ref: '#/components/schemas/Peer'
        '400':
          "$ref": "#/components/responses/bad_request"
        '401':
          "$ref": "#/components/responses/requires_authentication"
        '403':
          "$ref": "#/components/responses/forbidden"
        '500':
          "$ref": "#/components/responses/internal_error"
    delete:
      summary: Delete a Peer
      description: Delete a peer
      tags: [ Peers ]
      security:
        - BearerAuth: [ ]
        - TokenAuth: [ ]
      parameters:
        - in: path
          name: peerId
          required: true
          schema:
            type: string
          description: The unique identifier of a peer
      responses:
        '200':
          description: Delete status code
          content: { }
        '400':
          "$ref": "#/components/responses/bad_request"
        '401':
          "$ref": "#/components/responses/requires_authentication"
        '403':
          "$ref": "#/components/responses/forbidden"
        '500':
          "$ref": "#/components/responses/internal_error"
  /api/setup-keys:
    get:
      summary: List all Setup Keys
      description: Returns a list of all Setup Keys
      tags: [ Setup Keys ]
      security:
        - BearerAuth: [ ]
        - TokenAuth: [ ]
      responses:
        '200':
          description: A JSON Array of Setup keys
          content:
            application/json:
              schema:
                type: array
                items:
                  $ref: '#/components/schemas/SetupKey'
        '400':
          "$ref": "#/components/responses/bad_request"
        '401':
          "$ref": "#/components/responses/requires_authentication"
        '403':
          "$ref": "#/components/responses/forbidden"
        '500':
          "$ref": "#/components/responses/internal_error"
    post:
      summary: Create a Setup Key
      description: Creates a setup key
      tags: [ Setup Keys ]
      security:
        - BearerAuth: [ ]
        - TokenAuth: [ ]
      requestBody:
        description: New Setup Key request
        content:
          'application/json':
            schema:
              $ref: '#/components/schemas/SetupKeyRequest'
      responses:
        '200':
          description: A Setup Keys Object
          content:
            application/json:
              schema:
                $ref: '#/components/schemas/SetupKey'
        '400':
          "$ref": "#/components/responses/bad_request"
        '401':
          "$ref": "#/components/responses/requires_authentication"
        '403':
          "$ref": "#/components/responses/forbidden"
        '500':
          "$ref": "#/components/responses/internal_error"
  /api/setup-keys/{keyId}:
    get:
      summary: Retrieve a Setup Key
      description: Get information about a setup key
      tags: [ Setup Keys ]
      security:
        - BearerAuth: [ ]
        - TokenAuth: [ ]
      parameters:
        - in: path
          name: keyId
          required: true
          schema:
            type: string
          description: The unique identifier of a setup key
      responses:
        '200':
          description: A Setup Key object
          content:
            application/json:
              schema:
                $ref: '#/components/schemas/SetupKey'
        '400':
          "$ref": "#/components/responses/bad_request"
        '401':
          "$ref": "#/components/responses/requires_authentication"
        '403':
          "$ref": "#/components/responses/forbidden"
        '500':
          "$ref": "#/components/responses/internal_error"
    put:
      summary: Update a Setup Key
      description: Update information about a setup key
      tags: [ Setup Keys ]
      security:
        - BearerAuth: [ ]
        - TokenAuth: [ ]
      parameters:
        - in: path
          name: keyId
          required: true
          schema:
            type: string
          description: The unique identifier of a setup key
      requestBody:
        description: update to Setup Key
        content:
          'application/json':
            schema:
              $ref: '#/components/schemas/SetupKeyRequest'
      responses:
        '200':
          description: A Setup Key object
          content:
            application/json:
              schema:
                $ref: '#/components/schemas/SetupKey'
        '400':
          "$ref": "#/components/responses/bad_request"
        '401':
          "$ref": "#/components/responses/requires_authentication"
        '403':
          "$ref": "#/components/responses/forbidden"
        '500':
          "$ref": "#/components/responses/internal_error"
  /api/groups:
    get:
      summary: List all Groups
      description: Returns a list of all groups
      tags: [ Groups ]
      security:
        - BearerAuth: [ ]
        - TokenAuth: [ ]
      responses:
        '200':
          description: A JSON Array of Groups
          content:
            application/json:
              schema:
                type: array
                items:
                  $ref: '#/components/schemas/Group'
        '400':
          "$ref": "#/components/responses/bad_request"
        '401':
          "$ref": "#/components/responses/requires_authentication"
        '403':
          "$ref": "#/components/responses/forbidden"
        '500':
          "$ref": "#/components/responses/internal_error"
    post:
      summary: Create a Group
      description: Creates a group
      tags: [ Groups ]
      security:
        - BearerAuth: [ ]
        - TokenAuth: [ ]
      requestBody:
        description: New Group request
        content:
          'application/json':
            schema:
              $ref: '#/components/schemas/GroupRequest'
      responses:
        '200':
          description: A Group Object
          content:
            application/json:
              schema:
                $ref: '#/components/schemas/Group'
        '400':
          "$ref": "#/components/responses/bad_request"
        '401':
          "$ref": "#/components/responses/requires_authentication"
        '403':
          "$ref": "#/components/responses/forbidden"
        '500':
          "$ref": "#/components/responses/internal_error"
  /api/groups/{groupId}:
    get:
      summary: Retrieve a Group
      description: Get information about a group
      tags: [ Groups ]
      security:
        - BearerAuth: [ ]
        - TokenAuth: [ ]
      parameters:
        - in: path
          name: groupId
          required: true
          schema:
            type: string
          description: The unique identifier of a group
      responses:
        '200':
          description: A Group object
          content:
            application/json:
              schema:
                $ref: '#/components/schemas/Group'
        '400':
          "$ref": "#/components/responses/bad_request"
        '401':
          "$ref": "#/components/responses/requires_authentication"
        '403':
          "$ref": "#/components/responses/forbidden"
        '500':
          "$ref": "#/components/responses/internal_error"
    put:
      summary: Update a Group
      description: Update/Replace a group
      tags: [ Groups ]
      security:
        - BearerAuth: [ ]
        - TokenAuth: [ ]
      parameters:
        - in: path
          name: groupId
          required: true
          schema:
            type: string
          description: The unique identifier of a group
      requestBody:
        description: Update Group request
        content:
          'application/json':
            schema:
              $ref: '#/components/schemas/GroupRequest'
      responses:
        '200':
          description: A Group object
          content:
            application/json:
              schema:
                $ref: '#/components/schemas/Group'
        '400':
          "$ref": "#/components/responses/bad_request"
        '401':
          "$ref": "#/components/responses/requires_authentication"
        '403':
          "$ref": "#/components/responses/forbidden"
        '500':
          "$ref": "#/components/responses/internal_error"
    delete:
      summary: Delete a Group
      description: Delete a group
      tags: [ Groups ]
      security:
        - BearerAuth: [ ]
        - TokenAuth: [ ]
      parameters:
        - in: path
          name: groupId
          required: true
          schema:
            type: string
          description: The unique identifier of a group
      responses:
        '200':
          description: Delete status code
          content: { }
        '400':
          "$ref": "#/components/responses/bad_request"
        '401':
          "$ref": "#/components/responses/requires_authentication"
        '403':
          "$ref": "#/components/responses/forbidden"
        '500':
          "$ref": "#/components/responses/internal_error"
  /api/policies:
    get:
      summary: List all Policies
      description: Returns a list of all policies
      tags: [ Policies ]
      security:
        - BearerAuth: [ ]
        - TokenAuth: [ ]
      responses:
        '200':
          description: A JSON Array of Policies
          content:
            application/json:
              schema:
                type: array
                items:
                  $ref: '#/components/schemas/Policy'
        '400':
          "$ref": "#/components/responses/bad_request"
        '401':
          "$ref": "#/components/responses/requires_authentication"
        '403':
          "$ref": "#/components/responses/forbidden"
        '500':
          "$ref": "#/components/responses/internal_error"
    post:
      summary: Create a Policy
      description: Creates a policy
      tags: [ Policies ]
      security:
        - BearerAuth: [ ]
        - TokenAuth: [ ]
      requestBody:
        description: New Policy request
        content:
          'application/json':
            schema:
              $ref: '#/components/schemas/PolicyUpdate'
      responses:
        '200':
          description: A Policy Object
          content:
            application/json:
              schema:
                $ref: '#/components/schemas/Policy'
  /api/policies/{policyId}:
    get:
      summary: Retrieve a Policy
      description: Get information about a Policies
      tags: [ Policies ]
      security:
        - BearerAuth: [ ]
        - TokenAuth: [ ]
      parameters:
        - in: path
          name: policyId
          required: true
          schema:
            type: string
          description: The unique identifier of a policy
      responses:
        '200':
          description: A Policy object
          content:
            application/json:
              schema:
                $ref: '#/components/schemas/Policy'
        '400':
          "$ref": "#/components/responses/bad_request"
        '401':
          "$ref": "#/components/responses/requires_authentication"
        '403':
          "$ref": "#/components/responses/forbidden"
        '500':
          "$ref": "#/components/responses/internal_error"
    put:
      summary: Update a Policy
      description: Update/Replace a Policy
      tags: [ Policies ]
      security:
        - BearerAuth: [ ]
        - TokenAuth: [ ]
      parameters:
        - in: path
          name: policyId
          required: true
          schema:
            type: string
          description: The unique identifier of a policy
      requestBody:
        description: Update Policy request
        content:
          'application/json':
            schema:
              $ref: '#/components/schemas/PolicyUpdate'
      responses:
        '200':
          description: A Policy object
          content:
            application/json:
              schema:
                $ref: '#/components/schemas/Policy'
        '400':
          "$ref": "#/components/responses/bad_request"
        '401':
          "$ref": "#/components/responses/requires_authentication"
        '403':
          "$ref": "#/components/responses/forbidden"
        '500':
          "$ref": "#/components/responses/internal_error"
    delete:
      summary: Delete a Policy
      description: Delete a policy
      tags: [ Policies ]
      security:
        - BearerAuth: [ ]
        - TokenAuth: [ ]
      parameters:
        - in: path
          name: policyId
          required: true
          schema:
            type: string
          description: The unique identifier of a policy
      responses:
        '200':
          description: Delete status code
          content: { }
        '400':
          "$ref": "#/components/responses/bad_request"
        '401':
          "$ref": "#/components/responses/requires_authentication"
        '403':
          "$ref": "#/components/responses/forbidden"
        '500':
          "$ref": "#/components/responses/internal_error"
  /api/routes:
    get:
      summary: List all Routes
      description: Returns a list of all routes
      tags: [ Routes ]
      security:
        - BearerAuth: [ ]
        - TokenAuth: [ ]
      responses:
        '200':
          description: A JSON Array of Routes
          content:
            application/json:
              schema:
                type: array
                items:
                  $ref: '#/components/schemas/Route'
        '400':
          "$ref": "#/components/responses/bad_request"
        '401':
          "$ref": "#/components/responses/requires_authentication"
        '403':
          "$ref": "#/components/responses/forbidden"
        '500':
          "$ref": "#/components/responses/internal_error"
    post:
      summary: Create a Route
      description: Creates a Route
      tags: [ Routes ]
      security:
        - BearerAuth: [ ]
        - TokenAuth: [ ]
      requestBody:
        description: New Routes request
        content:
          'application/json':
            schema:
              $ref: '#/components/schemas/RouteRequest'
      responses:
        '200':
          description: A Route Object
          content:
            application/json:
              schema:
                $ref: '#/components/schemas/Route'
        '400':
          "$ref": "#/components/responses/bad_request"
        '401':
          "$ref": "#/components/responses/requires_authentication"
        '403':
          "$ref": "#/components/responses/forbidden"
        '500':
          "$ref": "#/components/responses/internal_error"
  /api/routes/{routeId}:
    get:
      summary: Retrieve a Route
      description: Get information about a Routes
      tags: [ Routes ]
      security:
        - BearerAuth: [ ]
        - TokenAuth: [ ]
      parameters:
        - in: path
          name: routeId
          required: true
          schema:
            type: string
          description: The unique identifier of a route
      responses:
        '200':
          description: A Route object
          content:
            application/json:
              schema:
                $ref: '#/components/schemas/Route'
        '400':
          "$ref": "#/components/responses/bad_request"
        '401':
          "$ref": "#/components/responses/requires_authentication"
        '403':
          "$ref": "#/components/responses/forbidden"
        '500':
          "$ref": "#/components/responses/internal_error"
    put:
      summary: Update a Route
      description: Update/Replace a Route
      tags: [ Routes ]
      security:
        - BearerAuth: [ ]
        - TokenAuth: [ ]
      parameters:
        - in: path
          name: routeId
          required: true
          schema:
            type: string
          description: The unique identifier of a route
      requestBody:
        description: Update Route request
        content:
          application/json:
            schema:
              $ref: '#/components/schemas/RouteRequest'
      responses:
        '200':
          description: A Route object
          content:
            application/json:
              schema:
                $ref: '#/components/schemas/Route'
        '400':
          "$ref": "#/components/responses/bad_request"
        '401':
          "$ref": "#/components/responses/requires_authentication"
        '403':
          "$ref": "#/components/responses/forbidden"
        '500':
          "$ref": "#/components/responses/internal_error"
    delete:
      summary: Delete a Route
      description: Delete a route
      tags: [ Routes ]
      security:
        - BearerAuth: [ ]
        - TokenAuth: [ ]
      parameters:
        - in: path
          name: routeId
          required: true
          schema:
            type: string
          description: The unique identifier of a route
      responses:
        '200':
          description: Delete status code
          content: { }
        '400':
          "$ref": "#/components/responses/bad_request"
        '401':
          "$ref": "#/components/responses/requires_authentication"
        '403':
          "$ref": "#/components/responses/forbidden"
        '500':
          "$ref": "#/components/responses/internal_error"
  /api/dns/nameservers:
    get:
      summary: List all Nameserver Groups
      description: Returns a list of all Nameserver Groups
      tags: [ DNS ]
      security:
        - BearerAuth: [ ]
        - TokenAuth: [ ]
      responses:
        '200':
          description: A JSON Array of Nameserver Groups
          content:
            application/json:
              schema:
                type: array
                items:
                  $ref: '#/components/schemas/NameserverGroup'
        '400':
          "$ref": "#/components/responses/bad_request"
        '401':
          "$ref": "#/components/responses/requires_authentication"
        '403':
          "$ref": "#/components/responses/forbidden"
        '500':
          "$ref": "#/components/responses/internal_error"
    post:
      summary: Create a Nameserver Group
      description: Creates a Nameserver Group
      tags: [ DNS ]
      security:
        - BearerAuth: [ ]
        - TokenAuth: [ ]
      requestBody:
        description: New Nameserver Groups request
        content:
          'application/json':
            schema:
              $ref: '#/components/schemas/NameserverGroupRequest'
      responses:
        '200':
          description: A Nameserver Groups Object
          content:
            application/json:
              schema:
                $ref: '#/components/schemas/NameserverGroup'
        '400':
          "$ref": "#/components/responses/bad_request"
        '401':
          "$ref": "#/components/responses/requires_authentication"
        '403':
          "$ref": "#/components/responses/forbidden"
        '500':
          "$ref": "#/components/responses/internal_error"
  /api/dns/nameservers/{nsgroupId}:
    get:
      summary: Retrieve a Nameserver Group
      description: Get information about a Nameserver Groups
      tags: [ DNS ]
      security:
        - BearerAuth: [ ]
        - TokenAuth: [ ]
      parameters:
        - in: path
          name: nsgroupId
          required: true
          schema:
            type: string
          description: The unique identifier of a Nameserver Group
      responses:
        '200':
          description: A Nameserver Group object
          content:
            application/json:
              schema:
                $ref: '#/components/schemas/NameserverGroup'
        '400':
          "$ref": "#/components/responses/bad_request"
        '401':
          "$ref": "#/components/responses/requires_authentication"
        '403':
          "$ref": "#/components/responses/forbidden"
        '500':
          "$ref": "#/components/responses/internal_error"
    put:
      summary: Update a Nameserver Group
      description: Update/Replace a Nameserver Group
      tags: [ DNS ]
      security:
        - BearerAuth: [ ]
        - TokenAuth: [ ]
      parameters:
        - in: path
          name: nsgroupId
          required: true
          schema:
            type: string
          description: The unique identifier of a Nameserver Group
      requestBody:
        description: Update Nameserver Group request
        content:
          application/json:
            schema:
              $ref: '#/components/schemas/NameserverGroupRequest'
      responses:
        '200':
          description: A Nameserver Group object
          content:
            application/json:
              schema:
                $ref: '#/components/schemas/NameserverGroup'
        '400':
          "$ref": "#/components/responses/bad_request"
        '401':
          "$ref": "#/components/responses/requires_authentication"
        '403':
          "$ref": "#/components/responses/forbidden"
        '500':
          "$ref": "#/components/responses/internal_error"
    delete:
      summary: Delete a Nameserver Group
      description: Delete a Nameserver Group
      tags: [ DNS ]
      security:
        - BearerAuth: [ ]
        - TokenAuth: [ ]
      parameters:
        - in: path
          name: nsgroupId
          required: true
          schema:
            type: string
          description: The unique identifier of a Nameserver Group
      responses:
        '200':
          description: Delete status code
          content: { }
        '400':
          "$ref": "#/components/responses/bad_request"
        '401':
          "$ref": "#/components/responses/requires_authentication"
        '403':
          "$ref": "#/components/responses/forbidden"
        '500':
          "$ref": "#/components/responses/internal_error"
  /api/dns/settings:
    get:
      summary: Retrieve DNS settings
      description: Returns a DNS settings object
      tags: [ DNS ]
      security:
        - BearerAuth: [ ]
        - TokenAuth: [ ]
      responses:
        '200':
          description: A JSON Object of DNS Setting
          content:
            application/json:
              schema:
                items:
                  $ref: '#/components/schemas/DNSSettings'
        '400':
          "$ref": "#/components/responses/bad_request"
        '401':
          "$ref": "#/components/responses/requires_authentication"
        '403':
          "$ref": "#/components/responses/forbidden"
        '500':
          "$ref": "#/components/responses/internal_error"
    put:
      summary: Update DNS Settings
      description: Updates a DNS settings object
      tags: [ DNS ]
      security:
        - BearerAuth: [ ]
        - TokenAuth: [ ]
      requestBody:
        description: A DNS settings object
        content:
          'application/json':
            schema:
              $ref: '#/components/schemas/DNSSettings'
      responses:
        '200':
          description: A JSON Object of DNS Setting
          content:
            application/json:
              schema:
                $ref: '#/components/schemas/DNSSettings'
        '400':
          "$ref": "#/components/responses/bad_request"
        '401':
          "$ref": "#/components/responses/requires_authentication"
        '403':
          "$ref": "#/components/responses/forbidden"
        '500':
          "$ref": "#/components/responses/internal_error"
  /api/events:
    get:
      summary: List all Events
      description: Returns a list of all events
      tags: [ Events ]
      security:
        - BearerAuth: [ ]
        - TokenAuth: [ ]
      responses:
        '200':
          description: A JSON Array of Events
          content:
            application/json:
              schema:
                type: array
                items:
                  $ref: '#/components/schemas/Event'
        '400':
          "$ref": "#/components/responses/bad_request"
        '401':
          "$ref": "#/components/responses/requires_authentication"
        '403':
          "$ref": "#/components/responses/forbidden"
        '500':
          "$ref": "#/components/responses/internal_error"
  /api/posture-checks:
    get:
      summary: List all Posture Checks
      description: Returns a list of all posture checks
      tags: [ "Posture Checks" ]
      security:
        - BearerAuth: [ ]
        - TokenAuth: [ ]
      responses:
        '200':
          description: A JSON Array of posture checks
          content:
            application/json:
              schema:
                type: array
                items:
                  $ref: '#/components/schemas/PostureCheck'
        '400':
          "$ref": "#/components/responses/bad_request"
        '401':
          "$ref": "#/components/responses/requires_authentication"
        '403':
          "$ref": "#/components/responses/forbidden"
        '500':
          "$ref": "#/components/responses/internal_error"
    post:
      summary: Create a Posture Check
      description: Creates a posture check
      tags: [ "Posture Checks" ]
      security:
        - BearerAuth: [ ]
        - TokenAuth: [ ]
      requestBody:
        description: New posture check request
        content:
          'application/json':
            schema:
              $ref: '#/components/schemas/PostureCheckUpdate'
      responses:
        '200':
          description: A posture check Object
          content:
            application/json:
              schema:
                $ref: '#/components/schemas/PostureCheck'
  /api/posture-checks/{postureCheckId}:
    get:
      summary: Retrieve a Posture Check
      description: Get information about a posture check
      tags: [ "Posture Checks" ]
      security:
        - BearerAuth: [ ]
        - TokenAuth: [ ]
      parameters:
        - in: path
          name: postureCheckId
          required: true
          schema:
            type: string
          description: The unique identifier of a posture check
      responses:
        '200':
          description: A posture check object
          content:
            application/json:
              schema:
                $ref: '#/components/schemas/PostureCheck'
        '400':
          "$ref": "#/components/responses/bad_request"
        '401':
          "$ref": "#/components/responses/requires_authentication"
        '403':
          "$ref": "#/components/responses/forbidden"
        '500':
          "$ref": "#/components/responses/internal_error"
    put:
      summary: Update a Posture Check
      description: Update/Replace a posture check
      tags: [ "Posture Checks" ]
      security:
        - BearerAuth: [ ]
        - TokenAuth: [ ]
      parameters:
        - in: path
          name: postureCheckId
          required: true
          schema:
            type: string
          description: The unique identifier of a posture check
      requestBody:
        description: Update Rule request
        content:
          'application/json':
            schema:
              $ref: '#/components/schemas/PostureCheckUpdate'
      responses:
        '200':
          description: A posture check object
          content:
            application/json:
              schema:
                $ref: '#/components/schemas/PostureCheck'
        '400':
          "$ref": "#/components/responses/bad_request"
        '401':
          "$ref": "#/components/responses/requires_authentication"
        '403':
          "$ref": "#/components/responses/forbidden"
        '500':
          "$ref": "#/components/responses/internal_error"
    delete:
      summary: Delete a Posture Check
      description: Delete a posture check
      tags: [ "Posture Checks" ]
      security:
        - BearerAuth: [ ]
        - TokenAuth: [ ]
      parameters:
        - in: path
          name: postureCheckId
          required: true
          schema:
            type: string
          description: The unique identifier of a posture check
      responses:
        '200':
          description: Delete status code
          content: { }
        '400':
          "$ref": "#/components/responses/bad_request"
        '401':
          "$ref": "#/components/responses/requires_authentication"
        '403':
          "$ref": "#/components/responses/forbidden"
        '500':
          "$ref": "#/components/responses/internal_error"
  /api/locations/countries:
    get:
      summary: List all country codes
      description: Get list of all country in 2-letter ISO 3166-1 alpha-2 codes
      tags: [ "Geo Locations" ]
      security:
        - BearerAuth: [ ]
        - TokenAuth: [ ]
      responses:
        '200':
          description: List of country codes
          content:
            application/json:
              schema:
                type: array
                items:
                  type: string
                  example: "DE"
        '400':
          "$ref": "#/components/responses/bad_request"
        '401':
          "$ref": "#/components/responses/requires_authentication"
        '403':
          "$ref": "#/components/responses/forbidden"
        '500':
          "$ref": "#/components/responses/internal_error"
  /api/locations/countries/{country}/cities:
    get:
      summary: List all city names by country
      description: Get a list of all English city names for a given country code
      tags: [ "Geo Locations" ]
      security:
        - BearerAuth: [ ]
        - TokenAuth: [ ]
      parameters:
        - in: path
          name: country
          required: true
          schema:
            $ref: '#/components/schemas/Country'
      responses:
        '200':
          description: List of city names
          content:
            application/json:
              schema:
                $ref: '#/components/schemas/City'
        '400':
          "$ref": "#/components/responses/bad_request"
        '401':
          "$ref": "#/components/responses/requires_authentication"
        '403':
          "$ref": "#/components/responses/forbidden"
        '500':
          "$ref": "#/components/responses/internal_error"<|MERGE_RESOLUTION|>--- conflicted
+++ resolved
@@ -668,77 +668,7 @@
               type: boolean
           required:
             - peers
-<<<<<<< HEAD
             - ipv6_enabled
-    RuleMinimum:
-      type: object
-      properties:
-        name:
-          description: Rule name identifier
-          type: string
-          example: Default
-        description:
-          description: Rule friendly description
-          type: string
-          example: This is a default rule that allows connections between all the resources
-        disabled:
-          description: Rules status
-          type: boolean
-          example: false
-        flow:
-          description: Rule flow, currently, only "bidirect" for bi-directional traffic is accepted
-          type: string
-          example: bidirect
-      required:
-        - name
-        - description
-        - disabled
-        - flow
-    RuleRequest:
-      allOf:
-        - $ref: '#/components/schemas/RuleMinimum'
-        - type: object
-          properties:
-            sources:
-              type: array
-              description: List of source group IDs
-              items:
-                type: string
-                example: "ch8i4ug6lnn4g9hqv7m1"
-            destinations:
-              type: array
-              description: List of destination group IDs
-              items:
-                type: string
-                example: "ch8i4ug6lnn4g9hqv7m0"
-    Rule:
-      allOf:
-        - type: object
-          properties:
-            id:
-              description: Rule ID
-              type: string
-              example: ch8i4ug6lnn4g9hqv7mg
-          required:
-            - id
-        - $ref: '#/components/schemas/RuleMinimum'
-        - type: object
-          properties:
-            sources:
-              description: Rule source group IDs
-              type: array
-              items:
-                $ref: '#/components/schemas/GroupMinimum'
-            destinations:
-              description: Rule destination group IDs
-              type: array
-              items:
-                $ref: '#/components/schemas/GroupMinimum'
-          required:
-            - sources
-            - destinations
-=======
->>>>>>> 272ade07
     PolicyRuleMinimum:
       type: object
       properties:
