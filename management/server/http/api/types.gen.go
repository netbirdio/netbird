// Package api provides primitives to interact with the openapi HTTP API.
//
// Code generated by github.com/deepmap/oapi-codegen version v1.11.1-0.20220912230023-4a1477f6a8ba DO NOT EDIT.
package api

import (
	"time"
)

const (
	BearerAuthScopes = "BearerAuth.Scopes"
	TokenAuthScopes  = "TokenAuth.Scopes"
)

// Defines values for EventActivityCode.
const (
	EventActivityCodeAccountCreate                            EventActivityCode = "account.create"
	EventActivityCodeAccountSettingPeerLoginExpirationDisable EventActivityCode = "account.setting.peer.login.expiration.disable"
	EventActivityCodeAccountSettingPeerLoginExpirationEnable  EventActivityCode = "account.setting.peer.login.expiration.enable"
	EventActivityCodeAccountSettingPeerLoginExpirationUpdate  EventActivityCode = "account.setting.peer.login.expiration.update"
	EventActivityCodeDnsSettingDisabledManagementGroupAdd     EventActivityCode = "dns.setting.disabled.management.group.add"
	EventActivityCodeDnsSettingDisabledManagementGroupDelete  EventActivityCode = "dns.setting.disabled.management.group.delete"
	EventActivityCodeGroupAdd                                 EventActivityCode = "group.add"
	EventActivityCodeGroupUpdate                              EventActivityCode = "group.update"
	EventActivityCodeNameserverGroupAdd                       EventActivityCode = "nameserver.group.add"
	EventActivityCodeNameserverGroupDelete                    EventActivityCode = "nameserver.group.delete"
	EventActivityCodeNameserverGroupUpdate                    EventActivityCode = "nameserver.group.update"
	EventActivityCodePeerLoginExpirationDisable               EventActivityCode = "peer.login.expiration.disable"
	EventActivityCodePeerLoginExpirationEnable                EventActivityCode = "peer.login.expiration.enable"
	EventActivityCodePeerLoginExpire                          EventActivityCode = "peer.login.expire"
	EventActivityCodePeerRename                               EventActivityCode = "peer.rename"
	EventActivityCodePeerSshDisable                           EventActivityCode = "peer.ssh.disable"
	EventActivityCodePeerSshEnable                            EventActivityCode = "peer.ssh.enable"
	EventActivityCodePersonalAccessTokenCreate                EventActivityCode = "personal.access.token.create"
	EventActivityCodePersonalAccessTokenDelete                EventActivityCode = "personal.access.token.delete"
	EventActivityCodePolicyAdd                                EventActivityCode = "policy.add"
	EventActivityCodePolicyDelete                             EventActivityCode = "policy.delete"
	EventActivityCodePolicyUpdate                             EventActivityCode = "policy.update"
	EventActivityCodeRouteAdd                                 EventActivityCode = "route.add"
	EventActivityCodeRouteDelete                              EventActivityCode = "route.delete"
	EventActivityCodeRouteUpdate                              EventActivityCode = "route.update"
	EventActivityCodeRuleAdd                                  EventActivityCode = "rule.add"
	EventActivityCodeRuleDelete                               EventActivityCode = "rule.delete"
	EventActivityCodeRuleUpdate                               EventActivityCode = "rule.update"
	EventActivityCodeServiceUserCreate                        EventActivityCode = "service.user.create"
	EventActivityCodeServiceUserDelete                        EventActivityCode = "service.user.delete"
	EventActivityCodeSetupkeyAdd                              EventActivityCode = "setupkey.add"
	EventActivityCodeSetupkeyGroupAdd                         EventActivityCode = "setupkey.group.add"
	EventActivityCodeSetupkeyGroupDelete                      EventActivityCode = "setupkey.group.delete"
	EventActivityCodeSetupkeyOveruse                          EventActivityCode = "setupkey.overuse"
	EventActivityCodeSetupkeyPeerAdd                          EventActivityCode = "setupkey.peer.add"
	EventActivityCodeSetupkeyRevoke                           EventActivityCode = "setupkey.revoke"
	EventActivityCodeSetupkeyUpdate                           EventActivityCode = "setupkey.update"
	EventActivityCodeUserBlock                                EventActivityCode = "user.block"
	EventActivityCodeUserGroupAdd                             EventActivityCode = "user.group.add"
	EventActivityCodeUserGroupDelete                          EventActivityCode = "user.group.delete"
	EventActivityCodeUserInvite                               EventActivityCode = "user.invite"
	EventActivityCodeUserJoin                                 EventActivityCode = "user.join"
	EventActivityCodeUserPeerAdd                              EventActivityCode = "user.peer.add"
	EventActivityCodeUserPeerDelete                           EventActivityCode = "user.peer.delete"
	EventActivityCodeUserPeerLogin                            EventActivityCode = "user.peer.login"
	EventActivityCodeUserRoleUpdate                           EventActivityCode = "user.role.update"
	EventActivityCodeUserUnblock                              EventActivityCode = "user.unblock"
)

// Defines values for GeoLocationCheckAction.
const (
	GeoLocationCheckActionAllow GeoLocationCheckAction = "allow"
	GeoLocationCheckActionDeny  GeoLocationCheckAction = "deny"
)

// Defines values for NameserverNsType.
const (
	NameserverNsTypeUdp NameserverNsType = "udp"
)

// Defines values for PolicyRuleAction.
const (
	PolicyRuleActionAccept PolicyRuleAction = "accept"
	PolicyRuleActionDrop   PolicyRuleAction = "drop"
)

// Defines values for PolicyRuleProtocol.
const (
	PolicyRuleProtocolAll  PolicyRuleProtocol = "all"
	PolicyRuleProtocolIcmp PolicyRuleProtocol = "icmp"
	PolicyRuleProtocolTcp  PolicyRuleProtocol = "tcp"
	PolicyRuleProtocolUdp  PolicyRuleProtocol = "udp"
)

// Defines values for PolicyRuleMinimumAction.
const (
	PolicyRuleMinimumActionAccept PolicyRuleMinimumAction = "accept"
	PolicyRuleMinimumActionDrop   PolicyRuleMinimumAction = "drop"
)

// Defines values for PolicyRuleMinimumProtocol.
const (
	PolicyRuleMinimumProtocolAll  PolicyRuleMinimumProtocol = "all"
	PolicyRuleMinimumProtocolIcmp PolicyRuleMinimumProtocol = "icmp"
	PolicyRuleMinimumProtocolTcp  PolicyRuleMinimumProtocol = "tcp"
	PolicyRuleMinimumProtocolUdp  PolicyRuleMinimumProtocol = "udp"
)

// Defines values for PolicyRuleUpdateAction.
const (
	PolicyRuleUpdateActionAccept PolicyRuleUpdateAction = "accept"
	PolicyRuleUpdateActionDrop   PolicyRuleUpdateAction = "drop"
)

// Defines values for PolicyRuleUpdateProtocol.
const (
	PolicyRuleUpdateProtocolAll  PolicyRuleUpdateProtocol = "all"
	PolicyRuleUpdateProtocolIcmp PolicyRuleUpdateProtocol = "icmp"
	PolicyRuleUpdateProtocolTcp  PolicyRuleUpdateProtocol = "tcp"
	PolicyRuleUpdateProtocolUdp  PolicyRuleUpdateProtocol = "udp"
)

// Defines values for UserStatus.
const (
	UserStatusActive  UserStatus = "active"
	UserStatusBlocked UserStatus = "blocked"
	UserStatusInvited UserStatus = "invited"
)

// AccessiblePeer defines model for AccessiblePeer.
type AccessiblePeer struct {
	// DnsLabel Peer's DNS label is the parsed peer name for domain resolution. It is used to form an FQDN by appending the account's domain to the peer label. e.g. peer-dns-label.netbird.cloud
	DnsLabel string `json:"dns_label"`

	// Id Peer ID
	Id string `json:"id"`

	// Ip Peer's IP address
	Ip string `json:"ip"`

	// Name Peer's hostname
	Name string `json:"name"`

	// UserId User ID of the user that enrolled this peer
	UserId string `json:"user_id"`
}

// Account defines model for Account.
type Account struct {
	// Id Account ID
	Id       string          `json:"id"`
	Settings AccountSettings `json:"settings"`
}

// AccountExtraSettings defines model for AccountExtraSettings.
type AccountExtraSettings struct {
	// PeerApprovalEnabled (Cloud only) Enables or disables peer approval globally. If enabled, all peers added will be in pending state until approved by an admin.
	PeerApprovalEnabled *bool `json:"peer_approval_enabled,omitempty"`
}

// AccountRequest defines model for AccountRequest.
type AccountRequest struct {
	Settings AccountSettings `json:"settings"`
}

// AccountSettings defines model for AccountSettings.
type AccountSettings struct {
	Extra *AccountExtraSettings `json:"extra,omitempty"`

	// GroupsPropagationEnabled Allows propagate the new user auto groups to peers that belongs to the user
	GroupsPropagationEnabled *bool `json:"groups_propagation_enabled,omitempty"`

	// JwtAllowGroups List of groups to which users are allowed access
	JwtAllowGroups *[]string `json:"jwt_allow_groups,omitempty"`

	// JwtGroupsClaimName Name of the claim from which we extract groups names to add it to account groups.
	JwtGroupsClaimName *string `json:"jwt_groups_claim_name,omitempty"`

	// JwtGroupsEnabled Allows extract groups from JWT claim and add it to account groups.
	JwtGroupsEnabled *bool `json:"jwt_groups_enabled,omitempty"`

	// PeerLoginExpiration Period of time after which peer login expires (seconds).
	PeerLoginExpiration int `json:"peer_login_expiration"`

	// PeerLoginExpirationEnabled Enables or disables peer login expiration globally. After peer's login has expired the user has to log in (authenticate). Applies only to peers that were added by a user (interactive SSO login).
	PeerLoginExpirationEnabled bool `json:"peer_login_expiration_enabled"`
}

// Checks List of objects that perform the actual checks
type Checks struct {
<<<<<<< HEAD
	// GeoLocationCheck Posture check for geo location
	GeoLocationCheck *GeoLocationCheck `json:"geo_location_check,omitempty"`

	// NbVersionCheck Posture check for the version of NetBird
=======
	// NbVersionCheck Posture check for the version of operating system
>>>>>>> ad42ead5
	NbVersionCheck *NBVersionCheck `json:"nb_version_check,omitempty"`

	// OsVersionCheck Posture check for the version of operating system
	OsVersionCheck *OSVersionCheck `json:"os_version_check,omitempty"`
}

// DNSSettings defines model for DNSSettings.
type DNSSettings struct {
	// DisabledManagementGroups Groups whose DNS management is disabled
	DisabledManagementGroups []string `json:"disabled_management_groups"`
}

// Event defines model for Event.
type Event struct {
	// Activity The activity that occurred during the event
	Activity string `json:"activity"`

	// ActivityCode The string code of the activity that occurred during the event
	ActivityCode EventActivityCode `json:"activity_code"`

	// Id Event unique identifier
	Id string `json:"id"`

	// InitiatorEmail The e-mail address of the initiator of the event. E.g., an e-mail of a user that triggered the event.
	InitiatorEmail string `json:"initiator_email"`

	// InitiatorId The ID of the initiator of the event. E.g., an ID of a user that triggered the event.
	InitiatorId string `json:"initiator_id"`

	// InitiatorName The name of the initiator of the event.
	InitiatorName string `json:"initiator_name"`

	// Meta The metadata of the event
	Meta map[string]string `json:"meta"`

	// TargetId The ID of the target of the event. E.g., an ID of the peer that a user removed.
	TargetId string `json:"target_id"`

	// Timestamp The date and time when the event occurred
	Timestamp time.Time `json:"timestamp"`
}

// EventActivityCode The string code of the activity that occurred during the event
type EventActivityCode string

// GeoLocationCheck Posture check for geo location
type GeoLocationCheck struct {
	// Action Action to take upon policy match
	Action GeoLocationCheckAction `json:"action"`

	// Locations List of geo locations to which the policy applies
	Locations []Location `json:"locations"`
}

// GeoLocationCheckAction Action to take upon policy match
type GeoLocationCheckAction string

// Group defines model for Group.
type Group struct {
	// Id Group ID
	Id string `json:"id"`

	// Issued How group was issued by API or from JWT token
	Issued *string `json:"issued,omitempty"`

	// Name Group Name identifier
	Name string `json:"name"`

	// Peers List of peers object
	Peers []PeerMinimum `json:"peers"`

	// PeersCount Count of peers associated to the group
	PeersCount int `json:"peers_count"`
}

// GroupMinimum defines model for GroupMinimum.
type GroupMinimum struct {
	// Id Group ID
	Id string `json:"id"`

	// Issued How group was issued by API or from JWT token
	Issued *string `json:"issued,omitempty"`

	// Name Group Name identifier
	Name string `json:"name"`

	// PeersCount Count of peers associated to the group
	PeersCount int `json:"peers_count"`
}

// GroupRequest defines model for GroupRequest.
type GroupRequest struct {
	// Name Group name identifier
	Name string `json:"name"`

	// Peers List of peers ids
	Peers *[]string `json:"peers,omitempty"`
}

<<<<<<< HEAD
// Location Describe geographical location information
type Location struct {
	// CityGeonameId Unique identifier for the city as provided by the GeoNames database
	CityGeonameId *int `json:"city_geoname_id,omitempty"`

	// CityName Commonly used English name of the city
	CityName *string `json:"city_name,omitempty"`

	// CountryCode 2-letter ISO 3166-1 alpha-2 code that represents the country
	CountryCode string `json:"country_code"`
}

// NBVersionCheck Posture check for the version of NetBird
type NBVersionCheck struct {
	// MinVersion Minimum acceptable NetBird version
=======
// MinKernelVersionCheck Posture check for the version of kernel
type MinKernelVersionCheck struct {
	// MinKernelVersion Minimum acceptable version
	MinKernelVersion string `json:"min_kernel_version"`
}

// MinVersionCheck Posture check for the version of operating system
type MinVersionCheck struct {
	// MinVersion Minimum acceptable version
>>>>>>> ad42ead5
	MinVersion string `json:"min_version"`
}

// NBVersionCheck Posture check for the version of operating system
type NBVersionCheck = MinVersionCheck

// Nameserver defines model for Nameserver.
type Nameserver struct {
	// Ip Nameserver IP
	Ip string `json:"ip"`

	// NsType Nameserver Type
	NsType NameserverNsType `json:"ns_type"`

	// Port Nameserver Port
	Port int `json:"port"`
}

// NameserverNsType Nameserver Type
type NameserverNsType string

// NameserverGroup defines model for NameserverGroup.
type NameserverGroup struct {
	// Description Description of the nameserver group
	Description string `json:"description"`

	// Domains Match domain list. It should be empty only if primary is true.
	Domains []string `json:"domains"`

	// Enabled Nameserver group status
	Enabled bool `json:"enabled"`

	// Groups Distribution group IDs that defines group of peers that will use this nameserver group
	Groups []string `json:"groups"`

	// Id Nameserver group ID
	Id string `json:"id"`

	// Name Name of nameserver group name
	Name string `json:"name"`

	// Nameservers Nameserver list
	Nameservers []Nameserver `json:"nameservers"`

	// Primary Defines if a nameserver group is primary that resolves all domains. It should be true only if domains list is empty.
	Primary bool `json:"primary"`

	// SearchDomainsEnabled Search domain status for match domains. It should be true only if domains list is not empty.
	SearchDomainsEnabled bool `json:"search_domains_enabled"`
}

// NameserverGroupRequest defines model for NameserverGroupRequest.
type NameserverGroupRequest struct {
	// Description Description of the nameserver group
	Description string `json:"description"`

	// Domains Match domain list. It should be empty only if primary is true.
	Domains []string `json:"domains"`

	// Enabled Nameserver group status
	Enabled bool `json:"enabled"`

	// Groups Distribution group IDs that defines group of peers that will use this nameserver group
	Groups []string `json:"groups"`

	// Name Name of nameserver group name
	Name string `json:"name"`

	// Nameservers Nameserver list
	Nameservers []Nameserver `json:"nameservers"`

	// Primary Defines if a nameserver group is primary that resolves all domains. It should be true only if domains list is empty.
	Primary bool `json:"primary"`

	// SearchDomainsEnabled Search domain status for match domains. It should be true only if domains list is not empty.
	SearchDomainsEnabled bool `json:"search_domains_enabled"`
}

// OSVersionCheck Posture check for the version of operating system
type OSVersionCheck struct {
	// Android Posture check for the version of operating system
	Android *MinVersionCheck `json:"android,omitempty"`

	// Darwin Posture check for the version of operating system
	Darwin *MinVersionCheck `json:"darwin,omitempty"`

	// Ios Posture check for the version of operating system
	Ios *MinVersionCheck `json:"ios,omitempty"`

	// Linux Posture check for the version of kernel
	Linux *MinKernelVersionCheck `json:"linux,omitempty"`

	// Windows Posture check for the version of kernel
	Windows *MinKernelVersionCheck `json:"windows,omitempty"`
}

// Peer defines model for Peer.
type Peer struct {
	// AccessiblePeers List of accessible peers
	AccessiblePeers []AccessiblePeer `json:"accessible_peers"`

	// ApprovalRequired (Cloud only) Indicates whether peer needs approval
	ApprovalRequired *bool `json:"approval_required,omitempty"`

	// Connected Peer to Management connection status
	Connected bool `json:"connected"`

	// DnsLabel Peer's DNS label is the parsed peer name for domain resolution. It is used to form an FQDN by appending the account's domain to the peer label. e.g. peer-dns-label.netbird.cloud
	DnsLabel string `json:"dns_label"`

	// Groups Groups that the peer belongs to
	Groups []GroupMinimum `json:"groups"`

	// Hostname Hostname of the machine
	Hostname string `json:"hostname"`

	// Id Peer ID
	Id string `json:"id"`

	// Ip Peer's IP address
	Ip string `json:"ip"`

	// LastLogin Last time this peer performed log in (authentication). E.g., user authenticated.
	LastLogin time.Time `json:"last_login"`

	// LastSeen Last time peer connected to Netbird's management service
	LastSeen time.Time `json:"last_seen"`

	// LoginExpirationEnabled Indicates whether peer login expiration has been enabled or not
	LoginExpirationEnabled bool `json:"login_expiration_enabled"`

	// LoginExpired Indicates whether peer's login expired or not
	LoginExpired bool `json:"login_expired"`

	// Name Peer's hostname
	Name string `json:"name"`

	// Os Peer's operating system and version
	Os string `json:"os"`

	// SshEnabled Indicates whether SSH server is enabled on this peer
	SshEnabled bool `json:"ssh_enabled"`

	// UiVersion Peer's desktop UI version
	UiVersion *string `json:"ui_version,omitempty"`

	// UserId User ID of the user that enrolled this peer
	UserId *string `json:"user_id,omitempty"`

	// Version Peer's daemon or cli version
	Version string `json:"version"`
}

// PeerBase defines model for PeerBase.
type PeerBase struct {
	// ApprovalRequired (Cloud only) Indicates whether peer needs approval
	ApprovalRequired *bool `json:"approval_required,omitempty"`

	// Connected Peer to Management connection status
	Connected bool `json:"connected"`

	// DnsLabel Peer's DNS label is the parsed peer name for domain resolution. It is used to form an FQDN by appending the account's domain to the peer label. e.g. peer-dns-label.netbird.cloud
	DnsLabel string `json:"dns_label"`

	// Groups Groups that the peer belongs to
	Groups []GroupMinimum `json:"groups"`

	// Hostname Hostname of the machine
	Hostname string `json:"hostname"`

	// Id Peer ID
	Id string `json:"id"`

	// Ip Peer's IP address
	Ip string `json:"ip"`

	// LastLogin Last time this peer performed log in (authentication). E.g., user authenticated.
	LastLogin time.Time `json:"last_login"`

	// LastSeen Last time peer connected to Netbird's management service
	LastSeen time.Time `json:"last_seen"`

	// LoginExpirationEnabled Indicates whether peer login expiration has been enabled or not
	LoginExpirationEnabled bool `json:"login_expiration_enabled"`

	// LoginExpired Indicates whether peer's login expired or not
	LoginExpired bool `json:"login_expired"`

	// Name Peer's hostname
	Name string `json:"name"`

	// Os Peer's operating system and version
	Os string `json:"os"`

	// SshEnabled Indicates whether SSH server is enabled on this peer
	SshEnabled bool `json:"ssh_enabled"`

	// UiVersion Peer's desktop UI version
	UiVersion *string `json:"ui_version,omitempty"`

	// UserId User ID of the user that enrolled this peer
	UserId *string `json:"user_id,omitempty"`

	// Version Peer's daemon or cli version
	Version string `json:"version"`
}

// PeerBatch defines model for PeerBatch.
type PeerBatch struct {
	// AccessiblePeersCount Number of accessible peers
	AccessiblePeersCount int `json:"accessible_peers_count"`

	// ApprovalRequired (Cloud only) Indicates whether peer needs approval
	ApprovalRequired *bool `json:"approval_required,omitempty"`

	// Connected Peer to Management connection status
	Connected bool `json:"connected"`

	// DnsLabel Peer's DNS label is the parsed peer name for domain resolution. It is used to form an FQDN by appending the account's domain to the peer label. e.g. peer-dns-label.netbird.cloud
	DnsLabel string `json:"dns_label"`

	// Groups Groups that the peer belongs to
	Groups []GroupMinimum `json:"groups"`

	// Hostname Hostname of the machine
	Hostname string `json:"hostname"`

	// Id Peer ID
	Id string `json:"id"`

	// Ip Peer's IP address
	Ip string `json:"ip"`

	// LastLogin Last time this peer performed log in (authentication). E.g., user authenticated.
	LastLogin time.Time `json:"last_login"`

	// LastSeen Last time peer connected to Netbird's management service
	LastSeen time.Time `json:"last_seen"`

	// LoginExpirationEnabled Indicates whether peer login expiration has been enabled or not
	LoginExpirationEnabled bool `json:"login_expiration_enabled"`

	// LoginExpired Indicates whether peer's login expired or not
	LoginExpired bool `json:"login_expired"`

	// Name Peer's hostname
	Name string `json:"name"`

	// Os Peer's operating system and version
	Os string `json:"os"`

	// SshEnabled Indicates whether SSH server is enabled on this peer
	SshEnabled bool `json:"ssh_enabled"`

	// UiVersion Peer's desktop UI version
	UiVersion *string `json:"ui_version,omitempty"`

	// UserId User ID of the user that enrolled this peer
	UserId *string `json:"user_id,omitempty"`

	// Version Peer's daemon or cli version
	Version string `json:"version"`
}

// PeerMinimum defines model for PeerMinimum.
type PeerMinimum struct {
	// Id Peer ID
	Id string `json:"id"`

	// Name Peer's hostname
	Name string `json:"name"`
}

// PeerRequest defines model for PeerRequest.
type PeerRequest struct {
	// ApprovalRequired (Cloud only) Indicates whether peer needs approval
	ApprovalRequired       *bool  `json:"approval_required,omitempty"`
	LoginExpirationEnabled bool   `json:"login_expiration_enabled"`
	Name                   string `json:"name"`
	SshEnabled             bool   `json:"ssh_enabled"`
}

// PersonalAccessToken defines model for PersonalAccessToken.
type PersonalAccessToken struct {
	// CreatedAt Date the token was created
	CreatedAt time.Time `json:"created_at"`

	// CreatedBy User ID of the user who created the token
	CreatedBy string `json:"created_by"`

	// ExpirationDate Date the token expires
	ExpirationDate time.Time `json:"expiration_date"`

	// Id ID of a token
	Id string `json:"id"`

	// LastUsed Date the token was last used
	LastUsed *time.Time `json:"last_used,omitempty"`

	// Name Name of the token
	Name string `json:"name"`
}

// PersonalAccessTokenGenerated defines model for PersonalAccessTokenGenerated.
type PersonalAccessTokenGenerated struct {
	PersonalAccessToken PersonalAccessToken `json:"personal_access_token"`

	// PlainToken Plain text representation of the generated token
	PlainToken string `json:"plain_token"`
}

// PersonalAccessTokenRequest defines model for PersonalAccessTokenRequest.
type PersonalAccessTokenRequest struct {
	// ExpiresIn Expiration in days
	ExpiresIn int `json:"expires_in"`

	// Name Name of the token
	Name string `json:"name"`
}

// Policy defines model for Policy.
type Policy struct {
	// Description Policy friendly description
	Description string `json:"description"`

	// Enabled Policy status
	Enabled bool `json:"enabled"`

	// Id Policy ID
	Id *string `json:"id,omitempty"`

	// Name Policy name identifier
	Name string `json:"name"`

	// Query Policy Rego query
	Query string `json:"query"`

	// Rules Policy rule object for policy UI editor
	Rules []PolicyRule `json:"rules"`

	// SourcePostureChecks Posture checks ID's applied to policy source groups
	SourcePostureChecks []string `json:"source_posture_checks"`
}

// PolicyMinimum defines model for PolicyMinimum.
type PolicyMinimum struct {
	// Description Policy friendly description
	Description string `json:"description"`

	// Enabled Policy status
	Enabled bool `json:"enabled"`

	// Id Policy ID
	Id *string `json:"id,omitempty"`

	// Name Policy name identifier
	Name string `json:"name"`

	// Query Policy Rego query
	Query string `json:"query"`
}

// PolicyRule defines model for PolicyRule.
type PolicyRule struct {
	// Action Policy rule accept or drops packets
	Action PolicyRuleAction `json:"action"`

	// Bidirectional Define if the rule is applicable in both directions, sources, and destinations.
	Bidirectional bool `json:"bidirectional"`

	// Description Policy rule friendly description
	Description *string `json:"description,omitempty"`

	// Destinations Policy rule destination group IDs
	Destinations []GroupMinimum `json:"destinations"`

	// Enabled Policy rule status
	Enabled bool `json:"enabled"`

	// Id Policy rule ID
	Id *string `json:"id,omitempty"`

	// Name Policy rule name identifier
	Name string `json:"name"`

	// Ports Policy rule affected ports or it ranges list
	Ports *[]string `json:"ports,omitempty"`

	// Protocol Policy rule type of the traffic
	Protocol PolicyRuleProtocol `json:"protocol"`

	// Sources Policy rule source group IDs
	Sources []GroupMinimum `json:"sources"`
}

// PolicyRuleAction Policy rule accept or drops packets
type PolicyRuleAction string

// PolicyRuleProtocol Policy rule type of the traffic
type PolicyRuleProtocol string

// PolicyRuleMinimum defines model for PolicyRuleMinimum.
type PolicyRuleMinimum struct {
	// Action Policy rule accept or drops packets
	Action PolicyRuleMinimumAction `json:"action"`

	// Bidirectional Define if the rule is applicable in both directions, sources, and destinations.
	Bidirectional bool `json:"bidirectional"`

	// Description Policy rule friendly description
	Description *string `json:"description,omitempty"`

	// Enabled Policy rule status
	Enabled bool `json:"enabled"`

	// Id Policy rule ID
	Id *string `json:"id,omitempty"`

	// Name Policy rule name identifier
	Name string `json:"name"`

	// Ports Policy rule affected ports or it ranges list
	Ports *[]string `json:"ports,omitempty"`

	// Protocol Policy rule type of the traffic
	Protocol PolicyRuleMinimumProtocol `json:"protocol"`
}

// PolicyRuleMinimumAction Policy rule accept or drops packets
type PolicyRuleMinimumAction string

// PolicyRuleMinimumProtocol Policy rule type of the traffic
type PolicyRuleMinimumProtocol string

// PolicyRuleUpdate defines model for PolicyRuleUpdate.
type PolicyRuleUpdate struct {
	// Action Policy rule accept or drops packets
	Action PolicyRuleUpdateAction `json:"action"`

	// Bidirectional Define if the rule is applicable in both directions, sources, and destinations.
	Bidirectional bool `json:"bidirectional"`

	// Description Policy rule friendly description
	Description *string `json:"description,omitempty"`

	// Destinations Policy rule destination group IDs
	Destinations []string `json:"destinations"`

	// Enabled Policy rule status
	Enabled bool `json:"enabled"`

	// Id Policy rule ID
	Id *string `json:"id,omitempty"`

	// Name Policy rule name identifier
	Name string `json:"name"`

	// Ports Policy rule affected ports or it ranges list
	Ports *[]string `json:"ports,omitempty"`

	// Protocol Policy rule type of the traffic
	Protocol PolicyRuleUpdateProtocol `json:"protocol"`

	// Sources Policy rule source group IDs
	Sources []string `json:"sources"`
}

// PolicyRuleUpdateAction Policy rule accept or drops packets
type PolicyRuleUpdateAction string

// PolicyRuleUpdateProtocol Policy rule type of the traffic
type PolicyRuleUpdateProtocol string

// PolicyUpdate defines model for PolicyUpdate.
type PolicyUpdate struct {
	// Description Policy friendly description
	Description string `json:"description"`

	// Enabled Policy status
	Enabled bool `json:"enabled"`

	// Id Policy ID
	Id *string `json:"id,omitempty"`

	// Name Policy name identifier
	Name string `json:"name"`

	// Query Policy Rego query
	Query string `json:"query"`

	// Rules Policy rule object for policy UI editor
	Rules []PolicyRuleUpdate `json:"rules"`

	// SourcePostureChecks Posture checks ID's applied to policy source groups
	SourcePostureChecks *[]string `json:"source_posture_checks,omitempty"`
}

// PostureCheck defines model for PostureCheck.
type PostureCheck struct {
	// Checks List of objects that perform the actual checks
	Checks Checks `json:"checks"`

	// Description Posture check friendly description
	Description *string `json:"description,omitempty"`

	// Id Posture check ID
	Id string `json:"id"`

	// Name Posture check name identifier
	Name string `json:"name"`
}

// PostureCheckUpdate defines model for PostureCheckUpdate.
type PostureCheckUpdate struct {
	// Checks List of objects that perform the actual checks
	Checks *Checks `json:"checks,omitempty"`

	// Description Posture check friendly description
	Description string `json:"description"`

	// Name Posture check name identifier
	Name string `json:"name"`
}

// Route defines model for Route.
type Route struct {
	// Description Route description
	Description string `json:"description"`

	// Enabled Route status
	Enabled bool `json:"enabled"`

	// Groups Group IDs containing routing peers
	Groups []string `json:"groups"`

	// Id Route Id
	Id string `json:"id"`

	// Masquerade Indicate if peer should masquerade traffic to this route's prefix
	Masquerade bool `json:"masquerade"`

	// Metric Route metric number. Lowest number has higher priority
	Metric int `json:"metric"`

	// Network Network range in CIDR format
	Network string `json:"network"`

	// NetworkId Route network identifier, to group HA routes
	NetworkId string `json:"network_id"`

	// NetworkType Network type indicating if it is IPv4 or IPv6
	NetworkType string `json:"network_type"`

	// Peer Peer Identifier associated with route. This property can not be set together with `peer_groups`
	Peer *string `json:"peer,omitempty"`

	// PeerGroups Peers Group Identifier associated with route. This property can not be set together with `peer`
	PeerGroups *[]string `json:"peer_groups,omitempty"`
}

// RouteRequest defines model for RouteRequest.
type RouteRequest struct {
	// Description Route description
	Description string `json:"description"`

	// Enabled Route status
	Enabled bool `json:"enabled"`

	// Groups Group IDs containing routing peers
	Groups []string `json:"groups"`

	// Masquerade Indicate if peer should masquerade traffic to this route's prefix
	Masquerade bool `json:"masquerade"`

	// Metric Route metric number. Lowest number has higher priority
	Metric int `json:"metric"`

	// Network Network range in CIDR format
	Network string `json:"network"`

	// NetworkId Route network identifier, to group HA routes
	NetworkId string `json:"network_id"`

	// Peer Peer Identifier associated with route. This property can not be set together with `peer_groups`
	Peer *string `json:"peer,omitempty"`

	// PeerGroups Peers Group Identifier associated with route. This property can not be set together with `peer`
	PeerGroups *[]string `json:"peer_groups,omitempty"`
}

// Rule defines model for Rule.
type Rule struct {
	// Description Rule friendly description
	Description string `json:"description"`

	// Destinations Rule destination group IDs
	Destinations []GroupMinimum `json:"destinations"`

	// Disabled Rules status
	Disabled bool `json:"disabled"`

	// Flow Rule flow, currently, only "bidirect" for bi-directional traffic is accepted
	Flow string `json:"flow"`

	// Id Rule ID
	Id string `json:"id"`

	// Name Rule name identifier
	Name string `json:"name"`

	// Sources Rule source group IDs
	Sources []GroupMinimum `json:"sources"`
}

// RuleMinimum defines model for RuleMinimum.
type RuleMinimum struct {
	// Description Rule friendly description
	Description string `json:"description"`

	// Disabled Rules status
	Disabled bool `json:"disabled"`

	// Flow Rule flow, currently, only "bidirect" for bi-directional traffic is accepted
	Flow string `json:"flow"`

	// Name Rule name identifier
	Name string `json:"name"`
}

// RuleRequest defines model for RuleRequest.
type RuleRequest struct {
	// Description Rule friendly description
	Description string `json:"description"`

	// Destinations List of destination group IDs
	Destinations *[]string `json:"destinations,omitempty"`

	// Disabled Rules status
	Disabled bool `json:"disabled"`

	// Flow Rule flow, currently, only "bidirect" for bi-directional traffic is accepted
	Flow string `json:"flow"`

	// Name Rule name identifier
	Name string `json:"name"`

	// Sources List of source group IDs
	Sources *[]string `json:"sources,omitempty"`
}

// SetupKey defines model for SetupKey.
type SetupKey struct {
	// AutoGroups List of group IDs to auto-assign to peers registered with this key
	AutoGroups []string `json:"auto_groups"`

	// Ephemeral Indicate that the peer will be ephemeral or not
	Ephemeral bool `json:"ephemeral"`

	// Expires Setup Key expiration date
	Expires time.Time `json:"expires"`

	// Id Setup Key ID
	Id string `json:"id"`

	// Key Setup Key value
	Key string `json:"key"`

	// LastUsed Setup key last usage date
	LastUsed time.Time `json:"last_used"`

	// Name Setup key name identifier
	Name string `json:"name"`

	// Revoked Setup key revocation status
	Revoked bool `json:"revoked"`

	// State Setup key status, "valid", "overused","expired" or "revoked"
	State string `json:"state"`

	// Type Setup key type, one-off for single time usage and reusable
	Type string `json:"type"`

	// UpdatedAt Setup key last update date
	UpdatedAt time.Time `json:"updated_at"`

	// UsageLimit A number of times this key can be used. The value of 0 indicates the unlimited usage.
	UsageLimit int `json:"usage_limit"`

	// UsedTimes Usage count of setup key
	UsedTimes int `json:"used_times"`

	// Valid Setup key validity status
	Valid bool `json:"valid"`
}

// SetupKeyRequest defines model for SetupKeyRequest.
type SetupKeyRequest struct {
	// AutoGroups List of group IDs to auto-assign to peers registered with this key
	AutoGroups []string `json:"auto_groups"`

	// Ephemeral Indicate that the peer will be ephemeral or not
	Ephemeral *bool `json:"ephemeral,omitempty"`

	// ExpiresIn Expiration time in seconds
	ExpiresIn int `json:"expires_in"`

	// Name Setup Key name
	Name string `json:"name"`

	// Revoked Setup key revocation status
	Revoked bool `json:"revoked"`

	// Type Setup key type, one-off for single time usage and reusable
	Type string `json:"type"`

	// UsageLimit A number of times this key can be used. The value of 0 indicates the unlimited usage.
	UsageLimit int `json:"usage_limit"`
}

// User defines model for User.
type User struct {
	// AutoGroups Group IDs to auto-assign to peers registered by this user
	AutoGroups []string `json:"auto_groups"`

	// Email User's email address
	Email string `json:"email"`

	// Id User ID
	Id string `json:"id"`

	// IsBlocked Is true if this user is blocked. Blocked users can't use the system
	IsBlocked bool `json:"is_blocked"`

	// IsCurrent Is true if authenticated user is the same as this user
	IsCurrent *bool `json:"is_current,omitempty"`

	// IsServiceUser Is true if this user is a service user
	IsServiceUser *bool `json:"is_service_user,omitempty"`

	// Issued How user was issued by API or Integration
	Issued *string `json:"issued,omitempty"`

	// LastLogin Last time this user performed a login to the dashboard
	LastLogin *time.Time `json:"last_login,omitempty"`

	// Name User's name from idp provider
	Name string `json:"name"`

	// Role User's NetBird account role
	Role string `json:"role"`

	// Status User's status
	Status UserStatus `json:"status"`
}

// UserStatus User's status
type UserStatus string

// UserCreateRequest defines model for UserCreateRequest.
type UserCreateRequest struct {
	// AutoGroups Group IDs to auto-assign to peers registered by this user
	AutoGroups []string `json:"auto_groups"`

	// Email User's Email to send invite to
	Email *string `json:"email,omitempty"`

	// IsServiceUser Is true if this user is a service user
	IsServiceUser bool `json:"is_service_user"`

	// Name User's full name
	Name *string `json:"name,omitempty"`

	// Role User's NetBird account role
	Role string `json:"role"`
}

// UserRequest defines model for UserRequest.
type UserRequest struct {
	// AutoGroups Group IDs to auto-assign to peers registered by this user
	AutoGroups []string `json:"auto_groups"`

	// IsBlocked If set to true then user is blocked and can't use the system
	IsBlocked bool `json:"is_blocked"`

	// Role User's NetBird account role
	Role string `json:"role"`
}

// GetApiUsersParams defines parameters for GetApiUsers.
type GetApiUsersParams struct {
	// ServiceUser Filters users and returns either regular users or service users
	ServiceUser *bool `form:"service_user,omitempty" json:"service_user,omitempty"`
}

// PutApiAccountsAccountIdJSONRequestBody defines body for PutApiAccountsAccountId for application/json ContentType.
type PutApiAccountsAccountIdJSONRequestBody = AccountRequest

// PostApiDnsNameserversJSONRequestBody defines body for PostApiDnsNameservers for application/json ContentType.
type PostApiDnsNameserversJSONRequestBody = NameserverGroupRequest

// PutApiDnsNameserversNsgroupIdJSONRequestBody defines body for PutApiDnsNameserversNsgroupId for application/json ContentType.
type PutApiDnsNameserversNsgroupIdJSONRequestBody = NameserverGroupRequest

// PutApiDnsSettingsJSONRequestBody defines body for PutApiDnsSettings for application/json ContentType.
type PutApiDnsSettingsJSONRequestBody = DNSSettings

// PostApiGroupsJSONRequestBody defines body for PostApiGroups for application/json ContentType.
type PostApiGroupsJSONRequestBody = GroupRequest

// PutApiGroupsGroupIdJSONRequestBody defines body for PutApiGroupsGroupId for application/json ContentType.
type PutApiGroupsGroupIdJSONRequestBody = GroupRequest

// PutApiPeersPeerIdJSONRequestBody defines body for PutApiPeersPeerId for application/json ContentType.
type PutApiPeersPeerIdJSONRequestBody = PeerRequest

// PostApiPoliciesJSONRequestBody defines body for PostApiPolicies for application/json ContentType.
type PostApiPoliciesJSONRequestBody = PolicyUpdate

// PutApiPoliciesPolicyIdJSONRequestBody defines body for PutApiPoliciesPolicyId for application/json ContentType.
type PutApiPoliciesPolicyIdJSONRequestBody = PolicyUpdate

// PostApiPostureChecksJSONRequestBody defines body for PostApiPostureChecks for application/json ContentType.
type PostApiPostureChecksJSONRequestBody = PostureCheckUpdate

// PutApiPostureChecksPostureCheckIdJSONRequestBody defines body for PutApiPostureChecksPostureCheckId for application/json ContentType.
type PutApiPostureChecksPostureCheckIdJSONRequestBody = PostureCheckUpdate

// PostApiRoutesJSONRequestBody defines body for PostApiRoutes for application/json ContentType.
type PostApiRoutesJSONRequestBody = RouteRequest

// PutApiRoutesRouteIdJSONRequestBody defines body for PutApiRoutesRouteId for application/json ContentType.
type PutApiRoutesRouteIdJSONRequestBody = RouteRequest

// PostApiRulesJSONRequestBody defines body for PostApiRules for application/json ContentType.
type PostApiRulesJSONRequestBody = RuleRequest

// PutApiRulesRuleIdJSONRequestBody defines body for PutApiRulesRuleId for application/json ContentType.
type PutApiRulesRuleIdJSONRequestBody = RuleRequest

// PostApiSetupKeysJSONRequestBody defines body for PostApiSetupKeys for application/json ContentType.
type PostApiSetupKeysJSONRequestBody = SetupKeyRequest

// PutApiSetupKeysKeyIdJSONRequestBody defines body for PutApiSetupKeysKeyId for application/json ContentType.
type PutApiSetupKeysKeyIdJSONRequestBody = SetupKeyRequest

// PostApiUsersJSONRequestBody defines body for PostApiUsers for application/json ContentType.
type PostApiUsersJSONRequestBody = UserCreateRequest

// PutApiUsersUserIdJSONRequestBody defines body for PutApiUsersUserId for application/json ContentType.
type PutApiUsersUserIdJSONRequestBody = UserRequest

// PostApiUsersUserIdTokensJSONRequestBody defines body for PostApiUsersUserIdTokens for application/json ContentType.
type PostApiUsersUserIdTokensJSONRequestBody = PersonalAccessTokenRequest<|MERGE_RESOLUTION|>--- conflicted
+++ resolved
@@ -63,12 +63,6 @@
 	EventActivityCodeUserUnblock                              EventActivityCode = "user.unblock"
 )
 
-// Defines values for GeoLocationCheckAction.
-const (
-	GeoLocationCheckActionAllow GeoLocationCheckAction = "allow"
-	GeoLocationCheckActionDeny  GeoLocationCheckAction = "deny"
-)
-
 // Defines values for NameserverNsType.
 const (
 	NameserverNsTypeUdp NameserverNsType = "udp"
@@ -184,14 +178,7 @@
 
 // Checks List of objects that perform the actual checks
 type Checks struct {
-<<<<<<< HEAD
-	// GeoLocationCheck Posture check for geo location
-	GeoLocationCheck *GeoLocationCheck `json:"geo_location_check,omitempty"`
-
-	// NbVersionCheck Posture check for the version of NetBird
-=======
 	// NbVersionCheck Posture check for the version of operating system
->>>>>>> ad42ead5
 	NbVersionCheck *NBVersionCheck `json:"nb_version_check,omitempty"`
 
 	// OsVersionCheck Posture check for the version of operating system
@@ -237,18 +224,6 @@
 // EventActivityCode The string code of the activity that occurred during the event
 type EventActivityCode string
 
-// GeoLocationCheck Posture check for geo location
-type GeoLocationCheck struct {
-	// Action Action to take upon policy match
-	Action GeoLocationCheckAction `json:"action"`
-
-	// Locations List of geo locations to which the policy applies
-	Locations []Location `json:"locations"`
-}
-
-// GeoLocationCheckAction Action to take upon policy match
-type GeoLocationCheckAction string
-
 // Group defines model for Group.
 type Group struct {
 	// Id Group ID
@@ -291,23 +266,6 @@
 	Peers *[]string `json:"peers,omitempty"`
 }
 
-<<<<<<< HEAD
-// Location Describe geographical location information
-type Location struct {
-	// CityGeonameId Unique identifier for the city as provided by the GeoNames database
-	CityGeonameId *int `json:"city_geoname_id,omitempty"`
-
-	// CityName Commonly used English name of the city
-	CityName *string `json:"city_name,omitempty"`
-
-	// CountryCode 2-letter ISO 3166-1 alpha-2 code that represents the country
-	CountryCode string `json:"country_code"`
-}
-
-// NBVersionCheck Posture check for the version of NetBird
-type NBVersionCheck struct {
-	// MinVersion Minimum acceptable NetBird version
-=======
 // MinKernelVersionCheck Posture check for the version of kernel
 type MinKernelVersionCheck struct {
 	// MinKernelVersion Minimum acceptable version
@@ -317,7 +275,6 @@
 // MinVersionCheck Posture check for the version of operating system
 type MinVersionCheck struct {
 	// MinVersion Minimum acceptable version
->>>>>>> ad42ead5
 	MinVersion string `json:"min_version"`
 }
 
