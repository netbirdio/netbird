--- conflicted
+++ resolved
@@ -160,7 +160,38 @@
 	return Errorf(NotFound, "nameserver group: %s not found", nsGroupID)
 }
 
-<<<<<<< HEAD
+// NewNetworkNotFoundError creates a new Error with NotFound type for a missing network.
+func NewNetworkNotFoundError(networkID string) error {
+	return Errorf(NotFound, "network: %s not found", networkID)
+}
+
+// NewNetworkRouterNotFoundError creates a new Error with NotFound type for a missing network router.
+func NewNetworkRouterNotFoundError(routerID string) error {
+	return Errorf(NotFound, "network router: %s not found", routerID)
+}
+
+// NewNetworkResourceNotFoundError creates a new Error with NotFound type for a missing network resource.
+func NewNetworkResourceNotFoundError(resourceID string) error {
+	return Errorf(NotFound, "network resource: %s not found", resourceID)
+}
+
+// NewPermissionDeniedError creates a new Error with PermissionDenied type for a permission denied error.
+func NewPermissionDeniedError() error {
+	return Errorf(PermissionDenied, "permission denied")
+}
+
+func NewPermissionValidationError(err error) error {
+	return Errorf(PermissionDenied, "failed to vlidate user permissions: %s", err)
+}
+
+func NewResourceNotPartOfNetworkError(resourceID, networkID string) error {
+	return Errorf(BadRequest, "resource %s is not part of the network %s", resourceID, networkID)
+}
+
+func NewRouterNotPartOfNetworkError(routerID, networkID string) error {
+	return Errorf(BadRequest, "router %s is not part of the network %s", routerID, networkID)
+}
+
 // NewServiceUserRoleInvalidError creates a new Error with InvalidArgument type for creating a service user with owner role
 func NewServiceUserRoleInvalidError() error {
 	return Errorf(InvalidArgument, "can't create a service user with owner role")
@@ -174,36 +205,4 @@
 
 func NewPATNotFoundError(patID string) error {
 	return Errorf(NotFound, "PAT: %s not found", patID)
-=======
-// NewNetworkNotFoundError creates a new Error with NotFound type for a missing network.
-func NewNetworkNotFoundError(networkID string) error {
-	return Errorf(NotFound, "network: %s not found", networkID)
-}
-
-// NewNetworkRouterNotFoundError creates a new Error with NotFound type for a missing network router.
-func NewNetworkRouterNotFoundError(routerID string) error {
-	return Errorf(NotFound, "network router: %s not found", routerID)
-}
-
-// NewNetworkResourceNotFoundError creates a new Error with NotFound type for a missing network resource.
-func NewNetworkResourceNotFoundError(resourceID string) error {
-	return Errorf(NotFound, "network resource: %s not found", resourceID)
-}
-
-// NewPermissionDeniedError creates a new Error with PermissionDenied type for a permission denied error.
-func NewPermissionDeniedError() error {
-	return Errorf(PermissionDenied, "permission denied")
-}
-
-func NewPermissionValidationError(err error) error {
-	return Errorf(PermissionDenied, "failed to vlidate user permissions: %s", err)
-}
-
-func NewResourceNotPartOfNetworkError(resourceID, networkID string) error {
-	return Errorf(BadRequest, "resource %s is not part of the network %s", resourceID, networkID)
-}
-
-func NewRouterNotPartOfNetworkError(routerID, networkID string) error {
-	return Errorf(BadRequest, "router %s is not part of the network %s", routerID, networkID)
->>>>>>> 4afaabb3
 }