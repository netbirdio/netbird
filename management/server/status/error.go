--- conflicted
+++ resolved
@@ -116,18 +116,15 @@
 	return Errorf(Internal, "issue getting user from store")
 }
 
-<<<<<<< HEAD
 // NewStoreContextCanceledError creates a new Error with Internal type for a canceled store context
 func NewStoreContextCanceledError(duration time.Duration) error {
 	return Errorf(Internal, "store access: context canceled after %v", duration)
-=======
-// NewInvalidKeyIDError creates a new Error with InvalidArgument type for an issue getting a setup key
+
+  // NewInvalidKeyIDError creates a new Error with InvalidArgument type for an issue getting a setup key
 func NewInvalidKeyIDError() error {
 	return Errorf(InvalidArgument, "invalid key ID")
 }
 
 // NewUnauthorizedToViewSetupKeysError creates a new Error with Unauthorized type for an issue getting a setup key
 func NewUnauthorizedToViewSetupKeysError() error {
-	return Errorf(Unauthorized, "only users with admin power can view setup keys")
->>>>>>> 9812de85
-}+	return Errorf(Unauthorized, "only users with admin power can view setup keys")