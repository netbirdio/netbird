--- conflicted
+++ resolved
@@ -216,19 +216,18 @@
 	return Errorf(NotFound, "PAT: %s not found", patID)
 }
 
-<<<<<<< HEAD
+func NewExtraSettingsNotFoundError() error {
+	return ErrExtraSettingsNotFound
+}
+
+func NewUserRoleNotFoundError(role string) error {
+	return Errorf(NotFound, "user role: %s not found", role)
+}
+
+func NewOperationNotFoundError(operation operations.Operation) error {
+	return Errorf(NotFound, "operation: %s not found", operation)
+}
+
 func NewRouteNotFoundError(routeID string) error {
 	return Errorf(NotFound, "route: %s not found", routeID)
-=======
-func NewExtraSettingsNotFoundError() error {
-	return ErrExtraSettingsNotFound
-}
-
-func NewUserRoleNotFoundError(role string) error {
-	return Errorf(NotFound, "user role: %s not found", role)
-}
-
-func NewOperationNotFoundError(operation operations.Operation) error {
-	return Errorf(NotFound, "operation: %s not found", operation)
->>>>>>> d24d8328
 }