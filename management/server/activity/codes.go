package activity

import "maps"

// Activity that triggered an Event
type Activity int

// Code is an activity string representation
type Code struct {
	Message string
	Code    string
}

// Existing consts must not be changed, as this will break the compatibility with the existing data
const (
	// PeerAddedByUser indicates that a user added a new peer to the system
	PeerAddedByUser Activity = 0
	// PeerAddedWithSetupKey indicates that a new peer joined the system using a setup key
	PeerAddedWithSetupKey Activity = 1
	// UserJoined indicates that a new user joined the account
	UserJoined Activity = 2
	// UserInvited indicates that a new user was invited to join the account
	UserInvited Activity = 3
	// AccountCreated indicates that a new account has been created
	AccountCreated Activity = 4
	// PeerRemovedByUser indicates that a user removed a peer from the system
	PeerRemovedByUser Activity = 5
	// RuleAdded indicates that a user added a new rule
	RuleAdded Activity = 6
	// RuleUpdated indicates that a user updated a rule
	RuleUpdated Activity = 7
	// RuleRemoved indicates that a user removed a rule
	RuleRemoved Activity = 8
	// PolicyAdded indicates that a user added a new policy
	PolicyAdded Activity = 9
	// PolicyUpdated indicates that a user updated a policy
	PolicyUpdated Activity = 10
	// PolicyRemoved indicates that a user removed a policy
	PolicyRemoved Activity = 11
	// SetupKeyCreated indicates that a user created a new setup key
	SetupKeyCreated Activity = 12
	// SetupKeyUpdated indicates that a user updated a setup key
	SetupKeyUpdated Activity = 13
	// SetupKeyRevoked indicates that a user revoked a setup key
	SetupKeyRevoked Activity = 14
	// SetupKeyOverused indicates that setup key usage exhausted
	SetupKeyOverused Activity = 15
	// GroupCreated indicates that a user created a group
	GroupCreated Activity = 16
	// GroupUpdated indicates that a user updated a group
	GroupUpdated Activity = 17
	// GroupAddedToPeer indicates that a user added group to a peer
	GroupAddedToPeer Activity = 18
	// GroupRemovedFromPeer indicates that a user removed peer group
	GroupRemovedFromPeer Activity = 19
	// GroupAddedToUser indicates that a user added group to a user
	GroupAddedToUser Activity = 20
	// GroupRemovedFromUser indicates that a user removed a group from a user
	GroupRemovedFromUser Activity = 21
	// UserRoleUpdated indicates that a user changed the role of a user
	UserRoleUpdated Activity = 22
	// GroupAddedToSetupKey indicates that a user added group to a setup key
	GroupAddedToSetupKey Activity = 23
	// GroupRemovedFromSetupKey indicates that a user removed a group from a setup key
	GroupRemovedFromSetupKey Activity = 24
	// GroupAddedToDisabledManagementGroups indicates that a user added a group to the DNS setting Disabled management groups
	GroupAddedToDisabledManagementGroups Activity = 25
	// GroupRemovedFromDisabledManagementGroups indicates that a user removed a group from the DNS setting Disabled management groups
	GroupRemovedFromDisabledManagementGroups Activity = 26
	// RouteCreated indicates that a user created a route
	RouteCreated Activity = 27
	// RouteRemoved indicates that a user deleted a route
	RouteRemoved Activity = 28
	// RouteUpdated indicates that a user updated a route
	RouteUpdated Activity = 29
	// PeerSSHEnabled indicates that a user enabled SSH server on a peer
	PeerSSHEnabled Activity = 30
	// PeerSSHDisabled indicates that a user disabled SSH server on a peer
	PeerSSHDisabled Activity = 31
	// PeerRenamed indicates that a user renamed a peer
	PeerRenamed Activity = 32
	// PeerLoginExpirationEnabled indicates that a user enabled login expiration of a peer
	PeerLoginExpirationEnabled Activity = 33
	// PeerLoginExpirationDisabled indicates that a user disabled login expiration of a peer
	PeerLoginExpirationDisabled Activity = 34
	// NameserverGroupCreated indicates that a user created a nameservers group
	NameserverGroupCreated Activity = 35
	// NameserverGroupDeleted indicates that a user deleted a nameservers group
	NameserverGroupDeleted Activity = 36
	// NameserverGroupUpdated indicates that a user updated a nameservers group
	NameserverGroupUpdated Activity = 37
	// AccountPeerLoginExpirationEnabled indicates that a user enabled peer login expiration for the account
	AccountPeerLoginExpirationEnabled Activity = 38
	// AccountPeerLoginExpirationDisabled indicates that a user disabled peer login expiration for the account
	AccountPeerLoginExpirationDisabled Activity = 39
	// AccountPeerLoginExpirationDurationUpdated indicates that a user updated peer login expiration duration for the account
	AccountPeerLoginExpirationDurationUpdated Activity = 40
	// PersonalAccessTokenCreated indicates that a user created a personal access token
	PersonalAccessTokenCreated Activity = 41
	// PersonalAccessTokenDeleted indicates that a user deleted a personal access token
	PersonalAccessTokenDeleted Activity = 42
	// ServiceUserCreated indicates that a user created a service user
	ServiceUserCreated Activity = 43
	// ServiceUserDeleted indicates that a user deleted a service user
	ServiceUserDeleted Activity = 44
	// UserBlocked indicates that a user blocked another user
	UserBlocked Activity = 45
	// UserUnblocked indicates that a user unblocked another user
	UserUnblocked Activity = 46
	// UserDeleted indicates that a user deleted another user
	UserDeleted Activity = 47
	// GroupDeleted indicates that a user deleted group
	GroupDeleted Activity = 48
	// UserLoggedInPeer indicates that user logged in their peer with an interactive SSO login
	UserLoggedInPeer Activity = 49
	// PeerLoginExpired indicates that the user peer login has been expired and peer disconnected
	PeerLoginExpired Activity = 50
	// DashboardLogin indicates that the user logged in to the dashboard
	DashboardLogin Activity = 51
	// IntegrationCreated indicates that the user created an integration
	IntegrationCreated Activity = 52
	// IntegrationUpdated indicates that the user updated an integration
	IntegrationUpdated Activity = 53
	// IntegrationDeleted indicates that the user deleted an integration
	IntegrationDeleted Activity = 54
	// AccountPeerApprovalEnabled indicates that the user enabled peer approval for the account
	AccountPeerApprovalEnabled Activity = 55
	// AccountPeerApprovalDisabled indicates that the user disabled peer approval for the account
	AccountPeerApprovalDisabled Activity = 56
	// PeerApproved indicates that the peer has been approved
	PeerApproved Activity = 57
	// PeerApprovalRevoked indicates that the peer approval has been revoked
	PeerApprovalRevoked Activity = 58
	// TransferredOwnerRole indicates that the user transferred the owner role of the account
	TransferredOwnerRole Activity = 59
	// PostureCheckCreated indicates that the user created a posture check
	PostureCheckCreated Activity = 60
	// PostureCheckUpdated indicates that the user updated a posture check
	PostureCheckUpdated Activity = 61
	// PostureCheckDeleted indicates that the user deleted a posture check
	PostureCheckDeleted Activity = 62

	PeerInactivityExpirationEnabled  Activity = 63
	PeerInactivityExpirationDisabled Activity = 64

	AccountPeerInactivityExpirationEnabled         Activity = 65
	AccountPeerInactivityExpirationDisabled        Activity = 66
	AccountPeerInactivityExpirationDurationUpdated Activity = 67

	SetupKeyDeleted Activity = 68

	UserGroupPropagationEnabled  Activity = 69
	UserGroupPropagationDisabled Activity = 70

	AccountRoutingPeerDNSResolutionEnabled  Activity = 71
	AccountRoutingPeerDNSResolutionDisabled Activity = 72

	NetworkCreated Activity = 73
	NetworkUpdated Activity = 74
	NetworkDeleted Activity = 75

	NetworkResourceCreated Activity = 76
	NetworkResourceUpdated Activity = 77
	NetworkResourceDeleted Activity = 78

	NetworkRouterCreated Activity = 79
	NetworkRouterUpdated Activity = 80
	NetworkRouterDeleted Activity = 81

	ResourceAddedToGroup     Activity = 82
	ResourceRemovedFromGroup Activity = 83

	AccountDNSDomainUpdated Activity = 84

	AccountLazyConnectionEnabled  Activity = 85
	AccountLazyConnectionDisabled Activity = 86

	AccountNetworkRangeUpdated Activity = 87
	PeerIPUpdated              Activity = 88
	UserApproved               Activity = 89
	UserRejected               Activity = 90
	UserCreated                Activity = 91
	JobCreatedByUser           Activity = 92

	AccountAutoUpdateVersionUpdated Activity = 92

	AccountDeleted Activity = 99999
)

var activityMap = map[Activity]Code{
	PeerAddedByUser:                          {"Peer added", "peer.user.add"},
	PeerAddedWithSetupKey:                    {"Peer added", "peer.setupkey.add"},
	UserJoined:                               {"User joined", "user.join"},
	UserInvited:                              {"User invited", "user.invite"},
	AccountCreated:                           {"Account created", "account.create"},
	AccountDeleted:                           {"Account deleted", "account.delete"},
	PeerRemovedByUser:                        {"Peer deleted", "user.peer.delete"},
	RuleAdded:                                {"Rule added", "rule.add"},
	RuleUpdated:                              {"Rule updated", "rule.update"},
	RuleRemoved:                              {"Rule deleted", "rule.delete"},
	PolicyAdded:                              {"Policy added", "policy.add"},
	PolicyUpdated:                            {"Policy updated", "policy.update"},
	PolicyRemoved:                            {"Policy deleted", "policy.delete"},
	SetupKeyCreated:                          {"Setup key created", "setupkey.add"},
	SetupKeyUpdated:                          {"Setup key updated", "setupkey.update"},
	SetupKeyRevoked:                          {"Setup key revoked", "setupkey.revoke"},
	SetupKeyOverused:                         {"Setup key overused", "setupkey.overuse"},
	GroupCreated:                             {"Group created", "group.add"},
	GroupUpdated:                             {"Group updated", "group.update"},
	GroupAddedToPeer:                         {"Group added to peer", "peer.group.add"},
	GroupRemovedFromPeer:                     {"Group removed from peer", "peer.group.delete"},
	GroupAddedToUser:                         {"Group added to user", "user.group.add"},
	GroupRemovedFromUser:                     {"Group removed from user", "user.group.delete"},
	UserRoleUpdated:                          {"User role updated", "user.role.update"},
	GroupAddedToSetupKey:                     {"Group added to setup key", "setupkey.group.add"},
	GroupRemovedFromSetupKey:                 {"Group removed from user setup key", "setupkey.group.delete"},
	GroupAddedToDisabledManagementGroups:     {"Group added to disabled management DNS setting", "dns.setting.disabled.management.group.add"},
	GroupRemovedFromDisabledManagementGroups: {"Group removed from disabled management DNS setting", "dns.setting.disabled.management.group.delete"},
	RouteCreated:                             {"Route created", "route.add"},
	RouteRemoved:                             {"Route deleted", "route.delete"},
	RouteUpdated:                             {"Route updated", "route.update"},
	PeerSSHEnabled:                           {"Peer SSH server enabled", "peer.ssh.enable"},
	PeerSSHDisabled:                          {"Peer SSH server disabled", "peer.ssh.disable"},
	PeerRenamed:                              {"Peer renamed", "peer.rename"},
	PeerLoginExpirationEnabled:               {"Peer login expiration enabled", "peer.login.expiration.enable"},
	PeerLoginExpirationDisabled:              {"Peer login expiration disabled", "peer.login.expiration.disable"},
	NameserverGroupCreated:                   {"Nameserver group created", "nameserver.group.add"},
	NameserverGroupDeleted:                   {"Nameserver group deleted", "nameserver.group.delete"},
	NameserverGroupUpdated:                   {"Nameserver group updated", "nameserver.group.update"},
	AccountPeerLoginExpirationDurationUpdated: {"Account peer login expiration duration updated", "account.setting.peer.login.expiration.update"},
	AccountPeerLoginExpirationEnabled:         {"Account peer login expiration enabled", "account.setting.peer.login.expiration.enable"},
	AccountPeerLoginExpirationDisabled:        {"Account peer login expiration disabled", "account.setting.peer.login.expiration.disable"},
	PersonalAccessTokenCreated:                {"Personal access token created", "personal.access.token.create"},
	PersonalAccessTokenDeleted:                {"Personal access token deleted", "personal.access.token.delete"},
	ServiceUserCreated:                        {"Service user created", "service.user.create"},
	ServiceUserDeleted:                        {"Service user deleted", "service.user.delete"},
	UserBlocked:                               {"User blocked", "user.block"},
	UserUnblocked:                             {"User unblocked", "user.unblock"},
	UserDeleted:                               {"User deleted", "user.delete"},
	GroupDeleted:                              {"Group deleted", "group.delete"},
	UserLoggedInPeer:                          {"User logged in peer", "user.peer.login"},
	PeerLoginExpired:                          {"Peer login expired", "peer.login.expire"},
	DashboardLogin:                            {"Dashboard login", "dashboard.login"},
	IntegrationCreated:                        {"Integration created", "integration.create"},
	IntegrationUpdated:                        {"Integration updated", "integration.update"},
	IntegrationDeleted:                        {"Integration deleted", "integration.delete"},
	AccountPeerApprovalEnabled:                {"Account peer approval enabled", "account.setting.peer.approval.enable"},
	AccountPeerApprovalDisabled:               {"Account peer approval disabled", "account.setting.peer.approval.disable"},
	PeerApproved:                              {"Peer approved", "peer.approve"},
	PeerApprovalRevoked:                       {"Peer approval revoked", "peer.approval.revoke"},
	TransferredOwnerRole:                      {"Transferred owner role", "transferred.owner.role"},
	PostureCheckCreated:                       {"Posture check created", "posture.check.create"},
	PostureCheckUpdated:                       {"Posture check updated", "posture.check.update"},
	PostureCheckDeleted:                       {"Posture check deleted", "posture.check.delete"},

	PeerInactivityExpirationEnabled:  {"Peer inactivity expiration enabled", "peer.inactivity.expiration.enable"},
	PeerInactivityExpirationDisabled: {"Peer inactivity expiration disabled", "peer.inactivity.expiration.disable"},

	AccountPeerInactivityExpirationEnabled:         {"Account peer inactivity expiration enabled", "account.peer.inactivity.expiration.enable"},
	AccountPeerInactivityExpirationDisabled:        {"Account peer inactivity expiration disabled", "account.peer.inactivity.expiration.disable"},
	AccountPeerInactivityExpirationDurationUpdated: {"Account peer inactivity expiration duration updated", "account.peer.inactivity.expiration.update"},
	SetupKeyDeleted: {"Setup key deleted", "setupkey.delete"},

	UserGroupPropagationEnabled:  {"User group propagation enabled", "account.setting.group.propagation.enable"},
	UserGroupPropagationDisabled: {"User group propagation disabled", "account.setting.group.propagation.disable"},

	AccountRoutingPeerDNSResolutionEnabled:  {"Account routing peer DNS resolution enabled", "account.setting.routing.peer.dns.resolution.enable"},
	AccountRoutingPeerDNSResolutionDisabled: {"Account routing peer DNS resolution disabled", "account.setting.routing.peer.dns.resolution.disable"},

	NetworkCreated: {"Network created", "network.create"},
	NetworkUpdated: {"Network updated", "network.update"},
	NetworkDeleted: {"Network deleted", "network.delete"},

	NetworkResourceCreated: {"Network resource created", "network.resource.create"},
	NetworkResourceUpdated: {"Network resource updated", "network.resource.update"},
	NetworkResourceDeleted: {"Network resource deleted", "network.resource.delete"},

	NetworkRouterCreated: {"Network router created", "network.router.create"},
	NetworkRouterUpdated: {"Network router updated", "network.router.update"},
	NetworkRouterDeleted: {"Network router deleted", "network.router.delete"},

	ResourceAddedToGroup:     {"Resource added to group", "resource.group.add"},
	ResourceRemovedFromGroup: {"Resource removed from group", "resource.group.delete"},

	AccountDNSDomainUpdated: {"Account DNS domain updated", "account.dns.domain.update"},

	AccountLazyConnectionEnabled:  {"Account lazy connection enabled", "account.setting.lazy.connection.enable"},
	AccountLazyConnectionDisabled: {"Account lazy connection disabled", "account.setting.lazy.connection.disable"},

	AccountNetworkRangeUpdated: {"Account network range updated", "account.network.range.update"},

	PeerIPUpdated: {"Peer IP updated", "peer.ip.update"},
<<<<<<< HEAD
	UserApproved:  {"User approved", "user.approve"},
	UserRejected:  {"User rejected", "user.reject"},
	UserCreated:   {"User created", "user.create"},

	JobCreatedByUser: {"Create Job for peer", "peer.job.create"},
=======

	UserApproved: {"User approved", "user.approve"},
	UserRejected: {"User rejected", "user.reject"},
	UserCreated:  {"User created", "user.create"},

	AccountAutoUpdateVersionUpdated: {"Account AutoUpdate Version updated", "account.settings.auto.version.update"},
>>>>>>> a8604ef5
}

// StringCode returns a string code of the activity
func (a Activity) StringCode() string {
	if code, ok := activityMap[a]; ok {
		return code.Code
	}
	return "UNKNOWN_ACTIVITY"
}

// Message returns a string representation of an activity
func (a Activity) Message() string {
	if code, ok := activityMap[a]; ok {
		return code.Message
	}
	return "UNKNOWN_ACTIVITY"
}

// RegisterActivityMap adds new codes to the activity map
func RegisterActivityMap(codes map[Activity]Code) {
	maps.Copy(activityMap, codes)
}<|MERGE_RESOLUTION|>--- conflicted
+++ resolved
@@ -180,9 +180,10 @@
 	UserApproved               Activity = 89
 	UserRejected               Activity = 90
 	UserCreated                Activity = 91
-	JobCreatedByUser           Activity = 92
 
 	AccountAutoUpdateVersionUpdated Activity = 92
+
+	JobCreatedByUser           Activity = 93
 
 	AccountDeleted Activity = 99999
 )
@@ -290,20 +291,14 @@
 	AccountNetworkRangeUpdated: {"Account network range updated", "account.network.range.update"},
 
 	PeerIPUpdated: {"Peer IP updated", "peer.ip.update"},
-<<<<<<< HEAD
-	UserApproved:  {"User approved", "user.approve"},
-	UserRejected:  {"User rejected", "user.reject"},
-	UserCreated:   {"User created", "user.create"},
-
-	JobCreatedByUser: {"Create Job for peer", "peer.job.create"},
-=======
 
 	UserApproved: {"User approved", "user.approve"},
 	UserRejected: {"User rejected", "user.reject"},
 	UserCreated:  {"User created", "user.create"},
 
 	AccountAutoUpdateVersionUpdated: {"Account AutoUpdate Version updated", "account.settings.auto.version.update"},
->>>>>>> a8604ef5
+
+	JobCreatedByUser: {"Create Job for peer", "peer.job.create"},
 }
 
 // StringCode returns a string code of the activity
