--- conflicted
+++ resolved
@@ -180,7 +180,7 @@
 	UserApproved               Activity = 89
 	UserRejected               Activity = 90
 
-	AccountAutoUpdateVersionUpdated Activity = 89
+	AccountAutoUpdateVersionUpdated Activity = 91
 
 	AccountDeleted Activity = 99999
 )
@@ -288,13 +288,11 @@
 	AccountNetworkRangeUpdated: {"Account network range updated", "account.network.range.update"},
 
 	PeerIPUpdated: {"Peer IP updated", "peer.ip.update"},
-<<<<<<< HEAD
-
-	AccountAutoUpdateVersionUpdated: {"Account AutoUpdate Version updated", "account.settings.auto.version.update"},
-=======
+
 	UserApproved:  {"User approved", "user.approve"},
 	UserRejected:  {"User rejected", "user.reject"},
->>>>>>> 5113c709
+
+	AccountAutoUpdateVersionUpdated: {"Account AutoUpdate Version updated", "account.settings.auto.version.update"},
 }
 
 // StringCode returns a string code of the activity
