package server

import (
	"context"
	"crypto/sha256"
	b64 "encoding/base64"
	"fmt"
	"io"
	"net"
	"net/netip"
	"os"
	"runtime"
	"strconv"
	"strings"
	"sync"
	"sync/atomic"
	"testing"
	"time"

	"github.com/golang/mock/gomock"
	"github.com/rs/xid"
	log "github.com/sirupsen/logrus"
	"github.com/stretchr/testify/assert"
	"github.com/stretchr/testify/require"
	"golang.org/x/exp/maps"
	"golang.zx2c4.com/wireguard/wgctrl/wgtypes"

	"github.com/netbirdio/netbird/management/internals/server/config"
	"github.com/netbirdio/netbird/management/server/integrations/port_forwarding"
	"github.com/netbirdio/netbird/management/server/mock_server"
	"github.com/netbirdio/netbird/management/server/permissions"
	"github.com/netbirdio/netbird/management/server/settings"
	"github.com/netbirdio/netbird/shared/management/status"

	"github.com/netbirdio/netbird/management/server/util"

	resourceTypes "github.com/netbirdio/netbird/management/server/networks/resources/types"
	routerTypes "github.com/netbirdio/netbird/management/server/networks/routers/types"
	networkTypes "github.com/netbirdio/netbird/management/server/networks/types"

	nbdns "github.com/netbirdio/netbird/dns"
	"github.com/netbirdio/netbird/management/server/activity"
	nbpeer "github.com/netbirdio/netbird/management/server/peer"
	"github.com/netbirdio/netbird/management/server/posture"
	"github.com/netbirdio/netbird/management/server/store"
	"github.com/netbirdio/netbird/management/server/telemetry"
	"github.com/netbirdio/netbird/management/server/types"
	nbroute "github.com/netbirdio/netbird/route"
	"github.com/netbirdio/netbird/shared/management/domain"
	"github.com/netbirdio/netbird/shared/management/proto"
)

func TestPeer_LoginExpired(t *testing.T) {
	tt := []struct {
		name              string
		expirationEnabled bool
		lastLogin         time.Time
		expected          bool
		accountSettings   *types.Settings
	}{
		{
			name:              "Peer Login Expiration Disabled. Peer Login Should Not Expire",
			expirationEnabled: false,
			lastLogin:         time.Now().UTC().Add(-25 * time.Hour),
			accountSettings: &types.Settings{
				PeerLoginExpirationEnabled: true,
				PeerLoginExpiration:        time.Hour,
			},
			expected: false,
		},
		{
			name:              "Peer Login Should Expire",
			expirationEnabled: true,
			lastLogin:         time.Now().UTC().Add(-25 * time.Hour),
			accountSettings: &types.Settings{
				PeerLoginExpirationEnabled: true,
				PeerLoginExpiration:        time.Hour,
			},
			expected: true,
		},
		{
			name:              "Peer Login Should Not Expire",
			expirationEnabled: true,
			lastLogin:         time.Now().UTC(),
			accountSettings: &types.Settings{
				PeerLoginExpirationEnabled: true,
				PeerLoginExpiration:        time.Hour,
			},
			expected: false,
		},
	}

	for _, c := range tt {
		t.Run(c.name, func(t *testing.T) {
			peer := &nbpeer.Peer{
				LoginExpirationEnabled: c.expirationEnabled,
				LastLogin:              util.ToPtr(c.lastLogin),
				UserID:                 userID,
			}

			expired, _ := peer.LoginExpired(c.accountSettings.PeerLoginExpiration)
			assert.Equal(t, expired, c.expected)
		})
	}
}

func TestPeer_SessionExpired(t *testing.T) {
	tt := []struct {
		name              string
		expirationEnabled bool
		lastLogin         time.Time
		connected         bool
		expected          bool
		accountSettings   *types.Settings
	}{
		{
			name:              "Peer Inactivity Expiration Disabled. Peer Inactivity Should Not Expire",
			expirationEnabled: false,
			connected:         false,
			lastLogin:         time.Now().UTC().Add(-1 * time.Second),
			accountSettings: &types.Settings{
				PeerInactivityExpirationEnabled: true,
				PeerInactivityExpiration:        time.Hour,
			},
			expected: false,
		},
		{
			name:              "Peer Inactivity Should Expire",
			expirationEnabled: true,
			connected:         false,
			lastLogin:         time.Now().UTC().Add(-1 * time.Second),
			accountSettings: &types.Settings{
				PeerInactivityExpirationEnabled: true,
				PeerInactivityExpiration:        time.Second,
			},
			expected: true,
		},
		{
			name:              "Peer Inactivity Should Not Expire",
			expirationEnabled: true,
			connected:         true,
			lastLogin:         time.Now().UTC(),
			accountSettings: &types.Settings{
				PeerInactivityExpirationEnabled: true,
				PeerInactivityExpiration:        time.Second,
			},
			expected: false,
		},
	}

	for _, c := range tt {
		t.Run(c.name, func(t *testing.T) {
			peerStatus := &nbpeer.PeerStatus{
				Connected: c.connected,
			}
			peer := &nbpeer.Peer{
				InactivityExpirationEnabled: c.expirationEnabled,
				LastLogin:                   util.ToPtr(c.lastLogin),
				Status:                      peerStatus,
				UserID:                      userID,
			}

			expired, _ := peer.SessionExpired(c.accountSettings.PeerInactivityExpiration)
			assert.Equal(t, expired, c.expected)
		})
	}
}

func TestAccountManager_GetNetworkMap(t *testing.T) {
	manager, err := createManager(t)
	if err != nil {
		t.Fatal(err)
		return
	}

	expectedId := "test_account"
	userId := "account_creator"
	account, err := createAccount(manager, expectedId, userId, "")
	if err != nil {
		t.Fatal(err)
	}

	setupKey, err := manager.CreateSetupKey(context.Background(), account.Id, "test-key", types.SetupKeyReusable, time.Hour, nil, 999, userId, false, false)
	if err != nil {
		t.Fatal("error creating setup key")
		return
	}

	peerKey1, err := wgtypes.GeneratePrivateKey()
	if err != nil {
		t.Fatal(err)
		return
	}

	peer1, _, _, err := manager.AddPeer(context.Background(), "", setupKey.Key, "", &nbpeer.Peer{
		Key:  peerKey1.PublicKey().String(),
		Meta: nbpeer.PeerSystemMeta{Hostname: "test-peer-1"},
	}, false)
	if err != nil {
		t.Errorf("expecting peer to be added, got failure %v", err)
		return
	}

	peerKey2, err := wgtypes.GeneratePrivateKey()
	if err != nil {
		t.Fatal(err)
		return
	}
	_, _, _, err = manager.AddPeer(context.Background(), "", setupKey.Key, "", &nbpeer.Peer{
		Key:  peerKey2.PublicKey().String(),
		Meta: nbpeer.PeerSystemMeta{Hostname: "test-peer-2"},
	}, false)

	if err != nil {
		t.Errorf("expecting peer to be added, got failure %v", err)
		return
	}

	networkMap, err := manager.GetNetworkMap(context.Background(), peer1.ID)
	if err != nil {
		t.Fatal(err)
		return
	}

	if len(networkMap.Peers) != 1 {
		t.Errorf("expecting Account NetworkMap to have 1 peers, got %v", len(networkMap.Peers))
		return
	}

	if networkMap.Peers[0].Key != peerKey2.PublicKey().String() {
		t.Errorf(
			"expecting Account NetworkMap to have peer with a key %s, got %s",
			peerKey2.PublicKey().String(),
			networkMap.Peers[0].Key,
		)
	}
}

func TestAccountManager_GetNetworkMapWithPolicy(t *testing.T) {
	// TODO: disable until we start use policy again
	t.Skip()
	manager, err := createManager(t)
	if err != nil {
		t.Fatal(err)
		return
	}

	expectedID := "test_account"
	userID := "account_creator"
	account, err := createAccount(manager, expectedID, userID, "")
	if err != nil {
		t.Fatal(err)
	}

	var setupKey *types.SetupKey
	for _, key := range account.SetupKeys {
		if key.Type == types.SetupKeyReusable {
			setupKey = key
		}
	}

	peerKey1, err := wgtypes.GeneratePrivateKey()
	if err != nil {
		t.Fatal(err)
		return
	}

	peer1, _, _, err := manager.AddPeer(context.Background(), "", setupKey.Key, "", &nbpeer.Peer{
		Key:  peerKey1.PublicKey().String(),
		Meta: nbpeer.PeerSystemMeta{Hostname: "test-peer-1"},
	}, false)
	if err != nil {
		t.Errorf("expecting peer to be added, got failure %v", err)
		return
	}

	peerKey2, err := wgtypes.GeneratePrivateKey()
	if err != nil {
		t.Fatal(err)
		return
	}
	peer2, _, _, err := manager.AddPeer(context.Background(), "", setupKey.Key, "", &nbpeer.Peer{
		Key:  peerKey2.PublicKey().String(),
		Meta: nbpeer.PeerSystemMeta{Hostname: "test-peer-2"},
	}, false)
	if err != nil {
		t.Errorf("expecting peer to be added, got failure %v", err)
		return
	}

	policies, err := manager.ListPolicies(context.Background(), account.Id, userID)
	if err != nil {
		t.Errorf("expecting to get a list of rules, got failure %v", err)
		return
	}

	err = manager.DeletePolicy(context.Background(), account.Id, policies[0].ID, userID)
	if err != nil {
		t.Errorf("expecting to delete 1 group, got failure %v", err)
		return
	}
	var (
		group1 types.Group
		group2 types.Group
	)

	group1.ID = xid.New().String()
	group2.ID = xid.New().String()
	group1.Name = "src"
	group2.Name = "dst"
	group1.Peers = append(group1.Peers, peer1.ID)
	group2.Peers = append(group2.Peers, peer2.ID)

	err = manager.CreateGroup(context.Background(), account.Id, userID, &group1)
	if err != nil {
		t.Errorf("expecting group1 to be added, got failure %v", err)
		return
	}
	err = manager.CreateGroup(context.Background(), account.Id, userID, &group2)
	if err != nil {
		t.Errorf("expecting group2 to be added, got failure %v", err)
		return
	}

	policy := &types.Policy{
		Name:    "test",
		Enabled: true,
		Rules: []*types.PolicyRule{
			{
				Enabled:       true,
				Sources:       []string{group1.ID},
				Destinations:  []string{group2.ID},
				Bidirectional: true,
				Action:        types.PolicyTrafficActionAccept,
			},
		},
	}
	policy, err = manager.SavePolicy(context.Background(), account.Id, userID, policy, true)
	if err != nil {
		t.Errorf("expecting rule to be added, got failure %v", err)
		return
	}

	networkMap1, err := manager.GetNetworkMap(context.Background(), peer1.ID)
	if err != nil {
		t.Fatal(err)
		return
	}

	if len(networkMap1.Peers) != 1 {
		t.Errorf(
			"expecting Account NetworkMap to have 1 peers, got %v: %v",
			len(networkMap1.Peers),
			networkMap1.Peers,
		)
		return
	}

	if networkMap1.Peers[0].Key != peerKey2.PublicKey().String() {
		t.Errorf(
			"expecting Account NetworkMap to have peer with a key %s, got %s",
			peerKey2.PublicKey().String(),
			networkMap1.Peers[0].Key,
		)
	}

	networkMap2, err := manager.GetNetworkMap(context.Background(), peer2.ID)
	if err != nil {
		t.Fatal(err)
		return
	}

	if len(networkMap2.Peers) != 1 {
		t.Errorf("expecting Account NetworkMap to have 1 peers, got %v", len(networkMap2.Peers))
	}

	if len(networkMap2.Peers) > 0 && networkMap2.Peers[0].Key != peerKey1.PublicKey().String() {
		t.Errorf(
			"expecting Account NetworkMap to have peer with a key %s, got %s",
			peerKey1.PublicKey().String(),
			networkMap2.Peers[0].Key,
		)
	}

	policy.Enabled = false
	_, err = manager.SavePolicy(context.Background(), account.Id, userID, policy, true)
	if err != nil {
		t.Errorf("expecting rule to be added, got failure %v", err)
		return
	}

	networkMap1, err = manager.GetNetworkMap(context.Background(), peer1.ID)
	if err != nil {
		t.Fatal(err)
		return
	}

	if len(networkMap1.Peers) != 0 {
		t.Errorf(
			"expecting Account NetworkMap to have 0 peers, got %v: %v",
			len(networkMap1.Peers),
			networkMap1.Peers,
		)
		return
	}

	networkMap2, err = manager.GetNetworkMap(context.Background(), peer2.ID)
	if err != nil {
		t.Fatal(err)
		return
	}

	if len(networkMap2.Peers) != 0 {
		t.Errorf("expecting Account NetworkMap to have 0 peers, got %v", len(networkMap2.Peers))
	}
}

func TestAccountManager_GetPeerNetwork(t *testing.T) {
	manager, err := createManager(t)
	if err != nil {
		t.Fatal(err)
		return
	}

	expectedId := "test_account"
	userId := "account_creator"
	account, err := createAccount(manager, expectedId, userId, "")
	if err != nil {
		t.Fatal(err)
	}

	setupKey, err := manager.CreateSetupKey(context.Background(), account.Id, "test-key", types.SetupKeyReusable, time.Hour, nil, 999, userId, false, false)
	if err != nil {
		t.Fatal("error creating setup key")
		return
	}

	peerKey1, err := wgtypes.GeneratePrivateKey()
	if err != nil {
		t.Fatal(err)
		return
	}

	peer1, _, _, err := manager.AddPeer(context.Background(), "", setupKey.Key, "", &nbpeer.Peer{
		Key:  peerKey1.PublicKey().String(),
		Meta: nbpeer.PeerSystemMeta{Hostname: "test-peer-1"},
	}, false)
	if err != nil {
		t.Errorf("expecting peer to be added, got failure %v", err)
		return
	}

	peerKey2, err := wgtypes.GeneratePrivateKey()
	if err != nil {
		t.Fatal(err)
		return
	}
	_, _, _, err = manager.AddPeer(context.Background(), "", setupKey.Key, "", &nbpeer.Peer{
		Key:  peerKey2.PublicKey().String(),
		Meta: nbpeer.PeerSystemMeta{Hostname: "test-peer-2"},
	}, false)

	if err != nil {
		t.Errorf("expecting peer to be added, got failure %v", err)
		return
	}

	network, err := manager.GetPeerNetwork(context.Background(), peer1.ID)
	if err != nil {
		t.Fatal(err)
		return
	}

	if account.Network.Identifier != network.Identifier {
		t.Errorf("expecting Account Networks ID to be equal, got %s expected %s", network.Identifier, account.Network.Identifier)
	}
}

func TestDefaultAccountManager_GetPeer(t *testing.T) {
	manager, err := createManager(t)
	if err != nil {
		t.Fatal(err)
		return
	}

	// account with an admin and a regular user
	accountID := "test_account"
	adminUser := "account_creator"
	someUser := "some_user"
	account := newAccountWithId(context.Background(), accountID, adminUser, "", false)
	account.Users[someUser] = &types.User{
		Id:   someUser,
		Role: types.UserRoleUser,
	}
	account.Settings.RegularUsersViewBlocked = false

	err = manager.Store.SaveAccount(context.Background(), account)
	if err != nil {
		t.Fatal(err)
		return
	}

	// two peers one added by a regular user and one with a setup key
	setupKey, err := manager.CreateSetupKey(context.Background(), account.Id, "test-key", types.SetupKeyReusable, time.Hour, nil, 999, adminUser, false, false)
	if err != nil {
		t.Fatal("error creating setup key")
		return
	}

	peerKey1, err := wgtypes.GeneratePrivateKey()
	if err != nil {
		t.Fatal(err)
		return
	}

	peer1, _, _, err := manager.AddPeer(context.Background(), "", "", someUser, &nbpeer.Peer{
		Key:  peerKey1.PublicKey().String(),
		Meta: nbpeer.PeerSystemMeta{Hostname: "test-peer-2"},
	}, false)
	if err != nil {
		t.Errorf("expecting peer to be added, got failure %v", err)
		return
	}

	peerKey2, err := wgtypes.GeneratePrivateKey()
	if err != nil {
		t.Fatal(err)
		return
	}

	// the second peer added with a setup key
	peer2, _, _, err := manager.AddPeer(context.Background(), "", setupKey.Key, "", &nbpeer.Peer{
		Key:  peerKey2.PublicKey().String(),
		Meta: nbpeer.PeerSystemMeta{Hostname: "test-peer-2"},
	}, false)
	if err != nil {
		t.Fatal(err)
		return
	}

	// the user can see its own peer
	peer, err := manager.GetPeer(context.Background(), accountID, peer1.ID, someUser)
	if err != nil {
		t.Fatal(err)
		return
	}
	assert.NotNil(t, peer)

	// the user can see peer2 because peer1 of the user has access to peer2 due to the All group and the default rule 0 all-to-all access
	peer, err = manager.GetPeer(context.Background(), accountID, peer2.ID, someUser)
	if err != nil {
		t.Fatal(err)
		return
	}
	assert.NotNil(t, peer)

	// delete the all-to-all policy so that user's peer1 has no access to peer2
	for _, policy := range account.Policies {
		err = manager.DeletePolicy(context.Background(), accountID, policy.ID, adminUser)
		if err != nil {
			t.Fatal(err)
			return
		}
	}

	// at this point the user can't see the details of peer2
	peer, err = manager.GetPeer(context.Background(), accountID, peer2.ID, someUser) //nolint
	assert.Error(t, err)

	// admin users can always access all the peers
	peer, err = manager.GetPeer(context.Background(), accountID, peer1.ID, adminUser)
	if err != nil {
		t.Fatal(err)
		return
	}
	assert.NotNil(t, peer)

	peer, err = manager.GetPeer(context.Background(), accountID, peer2.ID, adminUser)
	if err != nil {
		t.Fatal(err)
		return
	}
	assert.NotNil(t, peer)
}

func TestDefaultAccountManager_GetPeers(t *testing.T) {
	testCases := []struct {
		name                string
		role                types.UserRole
		limitedViewSettings bool
		isServiceUser       bool
		expectedPeerCount   int
	}{
		{
			name:                "Regular user, no limited view settings, not a service user",
			role:                types.UserRoleUser,
			limitedViewSettings: false,
			isServiceUser:       false,
			expectedPeerCount:   1,
		},
		{
			name:                "Service user, no limited view settings",
			role:                types.UserRoleUser,
			limitedViewSettings: false,
			isServiceUser:       true,
			expectedPeerCount:   2,
		},
		{
			name:                "Regular user, limited view settings",
			role:                types.UserRoleUser,
			limitedViewSettings: true,
			isServiceUser:       false,
			expectedPeerCount:   0,
		},
		{
			name:                "Service user, limited view settings",
			role:                types.UserRoleUser,
			limitedViewSettings: true,
			isServiceUser:       true,
			expectedPeerCount:   2,
		},
		{
			name:                "Admin, no limited view settings, not a service user",
			role:                types.UserRoleAdmin,
			limitedViewSettings: false,
			isServiceUser:       false,
			expectedPeerCount:   2,
		},
		{
			name:                "Admin service user, no limited view settings",
			role:                types.UserRoleAdmin,
			limitedViewSettings: false,
			isServiceUser:       true,
			expectedPeerCount:   2,
		},
		{
			name:                "Admin, limited view settings",
			role:                types.UserRoleAdmin,
			limitedViewSettings: true,
			isServiceUser:       false,
			expectedPeerCount:   2,
		},
		{
			name:                "Admin Service user, limited view settings",
			role:                types.UserRoleAdmin,
			limitedViewSettings: true,
			isServiceUser:       true,
			expectedPeerCount:   2,
		},
		{
			name:                "Owner, no limited view settings",
			role:                types.UserRoleOwner,
			limitedViewSettings: true,
			isServiceUser:       false,
			expectedPeerCount:   2,
		},
		{
			name:                "Owner, limited view settings",
			role:                types.UserRoleOwner,
			limitedViewSettings: true,
			isServiceUser:       false,
			expectedPeerCount:   2,
		},
	}
	for _, testCase := range testCases {
		t.Run(testCase.name, func(t *testing.T) {
			manager, err := createManager(t)
			if err != nil {
				t.Fatal(err)
				return
			}

			// account with an admin and a regular user
			accountID := "test_account"
			adminUser := "account_creator"
			someUser := "some_user"
			account := newAccountWithId(context.Background(), accountID, adminUser, "", false)
			account.Users[someUser] = &types.User{
				Id:            someUser,
				Role:          testCase.role,
				IsServiceUser: testCase.isServiceUser,
			}
			account.Policies = []*types.Policy{}
			account.Settings.RegularUsersViewBlocked = testCase.limitedViewSettings

			err = manager.Store.SaveAccount(context.Background(), account)
			if err != nil {
				t.Fatal(err)
				return
			}

			peerKey1, err := wgtypes.GeneratePrivateKey()
			if err != nil {
				t.Fatal(err)
				return
			}

			peerKey2, err := wgtypes.GeneratePrivateKey()
			if err != nil {
				t.Fatal(err)
				return
			}

			_, _, _, err = manager.AddPeer(context.Background(), "", "", someUser, &nbpeer.Peer{
				Key:  peerKey1.PublicKey().String(),
				Meta: nbpeer.PeerSystemMeta{Hostname: "test-peer-1"},
			}, false)
			if err != nil {
				t.Errorf("expecting peer to be added, got failure %v", err)
				return
			}

			_, _, _, err = manager.AddPeer(context.Background(), "", "", adminUser, &nbpeer.Peer{
				Key:  peerKey2.PublicKey().String(),
				Meta: nbpeer.PeerSystemMeta{Hostname: "test-peer-2"},
			}, false)
			if err != nil {
				t.Errorf("expecting peer to be added, got failure %v", err)
				return
			}

			peers, err := manager.GetPeers(context.Background(), accountID, someUser, "", "")
			if err != nil {
				t.Fatal(err)
				return
			}
			assert.NotNil(t, peers)

			assert.Len(t, peers, testCase.expectedPeerCount)

		})
	}
}

func setupTestAccountManager(b testing.TB, peers int, groups int) (*DefaultAccountManager, string, string, error) {
	b.Helper()

	manager, err := createManager(b)
	if err != nil {
		return nil, "", "", err
	}

	accountID := "test_account"
	adminUser := "account_creator"
	regularUser := "regular_user"

	account := newAccountWithId(context.Background(), accountID, adminUser, "", false)
	account.Users[regularUser] = &types.User{
		Id:   regularUser,
		Role: types.UserRoleUser,
	}

	// Create peers
	for i := 0; i < peers; i++ {
		peerKey, _ := wgtypes.GeneratePrivateKey()
		peer := &nbpeer.Peer{
			ID:       fmt.Sprintf("peer-%d", i),
			DNSLabel: fmt.Sprintf("peer-%d", i),
			Key:      peerKey.PublicKey().String(),
			IP:       net.ParseIP(fmt.Sprintf("100.64.%d.%d", i/256, i%256)),
			Status:   &nbpeer.PeerStatus{LastSeen: time.Now().UTC(), Connected: true},
			UserID:   regularUser,
		}
		account.Peers[peer.ID] = peer
	}

	// Create groups and policies
	account.Policies = make([]*types.Policy, 0, groups)
	for i := 0; i < groups; i++ {
		groupID := fmt.Sprintf("group-%d", i)
		group := &types.Group{
			ID:   groupID,
			Name: fmt.Sprintf("Group %d", i),
		}
		for j := 0; j < peers/groups; j++ {
			peerIndex := i*(peers/groups) + j
			group.Peers = append(group.Peers, fmt.Sprintf("peer-%d", peerIndex))
		}

		// Create network, router and resource for this group
		network := &networkTypes.Network{
			ID:        fmt.Sprintf("network-%d", i),
			AccountID: account.Id,
			Name:      fmt.Sprintf("Network for Group %d", i),
		}
		account.Networks = append(account.Networks, network)

		ips := account.GetTakenIPs()
		peerIP, err := types.AllocatePeerIP(account.Network.Net, ips)
		if err != nil {
			return nil, "", "", err
		}

		peerKey, _ := wgtypes.GeneratePrivateKey()
		peer := &nbpeer.Peer{
			ID:       fmt.Sprintf("peer-nr-%d", len(account.Peers)+1),
			DNSLabel: fmt.Sprintf("peer-nr-%d", len(account.Peers)+1),
			Key:      peerKey.PublicKey().String(),
			IP:       peerIP,
			Status:   &nbpeer.PeerStatus{LastSeen: time.Now().UTC(), Connected: true},
			UserID:   regularUser,
			Meta: nbpeer.PeerSystemMeta{
				Hostname:  fmt.Sprintf("peer-nr-%d", len(account.Peers)+1),
				GoOS:      "linux",
				Kernel:    "Linux",
				Core:      "21.04",
				Platform:  "x86_64",
				OS:        "Ubuntu",
				WtVersion: "development",
				UIVersion: "development",
			},
		}
		account.Peers[peer.ID] = peer

		group.Peers = append(group.Peers, peer.ID)
		account.Groups[groupID] = group

		router := &routerTypes.NetworkRouter{
			ID:         fmt.Sprintf("network-router-%d", i),
			NetworkID:  network.ID,
			AccountID:  account.Id,
			Peer:       peer.ID,
			PeerGroups: []string{},
			Masquerade: false,
			Metric:     9999,
		}
		account.NetworkRouters = append(account.NetworkRouters, router)

		resource := &resourceTypes.NetworkResource{
			ID:        fmt.Sprintf("network-resource-%d", i),
			NetworkID: network.ID,
			AccountID: account.Id,
			Name:      fmt.Sprintf("Network resource for Group %d", i),
			Type:      "host",
			Address:   "192.0.2.0/32",
		}
		account.NetworkResources = append(account.NetworkResources, resource)

		// Create a policy for this network resource
		nrPolicy := &types.Policy{
			ID:      fmt.Sprintf("policy-nr-%d", i),
			Name:    fmt.Sprintf("Policy for network resource %d", i),
			Enabled: true,
			Rules: []*types.PolicyRule{
				{
					ID:           fmt.Sprintf("rule-nr-%d", i),
					Name:         fmt.Sprintf("Rule for network resource %d", i),
					Enabled:      true,
					Sources:      []string{groupID},
					Destinations: []string{},
					DestinationResource: types.Resource{
						ID: resource.ID,
					},
					Bidirectional: true,
					Protocol:      types.PolicyRuleProtocolALL,
					Action:        types.PolicyTrafficActionAccept,
				},
			},
		}
		account.Policies = append(account.Policies, nrPolicy)

		// Create a policy for this group
		policy := &types.Policy{
			ID:      fmt.Sprintf("policy-%d", i),
			Name:    fmt.Sprintf("Policy for Group %d", i),
			Enabled: true,
			Rules: []*types.PolicyRule{
				{
					ID:            fmt.Sprintf("rule-%d", i),
					Name:          fmt.Sprintf("Rule for Group %d", i),
					Enabled:       true,
					Sources:       []string{groupID},
					Destinations:  []string{groupID},
					Bidirectional: true,
					Protocol:      types.PolicyRuleProtocolALL,
					Action:        types.PolicyTrafficActionAccept,
				},
			},
		}
		account.Policies = append(account.Policies, policy)
	}

	account.PostureChecks = []*posture.Checks{
		{
			ID:   "PostureChecksAll",
			Name: "All",
			Checks: posture.ChecksDefinition{
				NBVersionCheck: &posture.NBVersionCheck{
					MinVersion: "0.0.1",
				},
			},
		},
	}

	err = manager.Store.SaveAccount(context.Background(), account)
	if err != nil {
		return nil, "", "", err
	}

	return manager, accountID, regularUser, nil
}

func BenchmarkGetPeers(b *testing.B) {
	benchCases := []struct {
		name   string
		peers  int
		groups int
	}{
		{"Small", 50, 5},
		{"Medium", 500, 10},
		{"Large", 5000, 20},
		{"Small single", 50, 1},
		{"Medium single", 500, 1},
		{"Large 5", 5000, 5},
	}

	log.SetOutput(io.Discard)
	defer log.SetOutput(os.Stderr)
	for _, bc := range benchCases {
		b.Run(bc.name, func(b *testing.B) {
			manager, accountID, userID, err := setupTestAccountManager(b, bc.peers, bc.groups)
			if err != nil {
				b.Fatalf("Failed to setup test account manager: %v", err)
			}

			b.ResetTimer()
			for i := 0; i < b.N; i++ {
				_, err := manager.GetPeers(context.Background(), accountID, userID, "", "")
				if err != nil {
					b.Fatalf("GetPeers failed: %v", err)
				}
			}
		})
	}
}
func BenchmarkUpdateAccountPeers(b *testing.B) {
	benchCases := []struct {
		name   string
		peers  int
		groups int
		// We need different expectations for CI/CD and local runs because of the different performance characteristics
		minMsPerOpLocal float64
		maxMsPerOpLocal float64
		minMsPerOpCICD  float64
		maxMsPerOpCICD  float64
	}{
		{"Small", 50, 5, 90, 120, 90, 120},
		{"Medium", 500, 100, 110, 150, 120, 260},
		{"Large", 5000, 200, 800, 1700, 2500, 5000},
		{"Small single", 50, 10, 90, 120, 90, 120},
		{"Medium single", 500, 10, 110, 170, 120, 200},
		{"Large 5", 5000, 15, 1300, 2100, 4900, 7000},
		{"Extra Large", 2000, 2000, 1300, 2400, 3000, 6400},
	}

	log.SetOutput(io.Discard)
	defer log.SetOutput(os.Stderr)

	for _, bc := range benchCases {
		b.Run(bc.name, func(b *testing.B) {
			manager, accountID, _, err := setupTestAccountManager(b, bc.peers, bc.groups)
			if err != nil {
				b.Fatalf("Failed to setup test account manager: %v", err)
			}

			ctx := context.Background()

			account, err := manager.Store.GetAccount(ctx, accountID)
			if err != nil {
				b.Fatalf("Failed to get account: %v", err)
			}

			peerChannels := make(map[string]chan *UpdateMessage)

			for peerID := range account.Peers {
				peerChannels[peerID] = make(chan *UpdateMessage, channelBufferSize)
			}

			manager.peersUpdateManager.peerChannels = peerChannels

			b.ResetTimer()
			start := time.Now()

			for i := 0; i < b.N; i++ {
				manager.UpdateAccountPeers(ctx, account.Id)
			}

			duration := time.Since(start)
			msPerOp := float64(duration.Nanoseconds()) / float64(b.N) / 1e6
			b.ReportMetric(msPerOp, "ms/op")

			minExpected := bc.minMsPerOpLocal
			maxExpected := bc.maxMsPerOpLocal
			if os.Getenv("CI") == "true" {
				minExpected = bc.minMsPerOpCICD
				maxExpected = bc.maxMsPerOpCICD
			}

			if msPerOp < minExpected {
				b.Fatalf("Benchmark %s failed: too fast (%.2f ms/op, minimum %.2f ms/op)", bc.name, msPerOp, minExpected)
			}

			if msPerOp > (maxExpected * 1.1) {
				b.Fatalf("Benchmark %s failed: too slow (%.2f ms/op, maximum %.2f ms/op)", bc.name, msPerOp, maxExpected)
			}
		})
	}
}

func TestUpdateAccountPeers(t *testing.T) {
	testCases := []struct {
		name   string
		peers  int
		groups int
	}{
		{"Small", 50, 1},
		{"Medium", 500, 1},
		{"Large", 1000, 1},
	}

	log.SetOutput(io.Discard)
	defer log.SetOutput(os.Stderr)

	for _, tc := range testCases {
		t.Run(tc.name, func(t *testing.T) {
			manager, accountID, _, err := setupTestAccountManager(t, tc.peers, tc.groups)
			if err != nil {
				t.Fatalf("Failed to setup test account manager: %v", err)
			}

			ctx := context.Background()

			account, err := manager.Store.GetAccount(ctx, accountID)
			if err != nil {
				t.Fatalf("Failed to get account: %v", err)
			}

			peerChannels := make(map[string]chan *UpdateMessage)

			for peerID := range account.Peers {
				peerChannels[peerID] = make(chan *UpdateMessage, channelBufferSize)
			}

			manager.peersUpdateManager.peerChannels = peerChannels
			manager.UpdateAccountPeers(ctx, account.Id)

			for _, channel := range peerChannels {
				update := <-channel
				assert.Nil(t, update.Update.NetbirdConfig)
				assert.Equal(t, tc.peers, len(update.NetworkMap.Peers))
				assert.Equal(t, tc.peers*2, len(update.NetworkMap.FirewallRules))
			}
		})
	}
}

func TestToSyncResponse(t *testing.T) {
	_, ipnet, err := net.ParseCIDR("192.168.1.0/24")
	if err != nil {
		t.Fatal(err)
	}
	domainList, err := domain.FromStringList([]string{"example.com"})
	if err != nil {
		t.Fatal(err)
	}

	config := &config.Config{
		Signal: &config.Host{
			Proto:    "https",
			URI:      "signal.uri",
			Username: "",
			Password: "",
		},
		Stuns: []*config.Host{{URI: "stun.uri", Proto: config.UDP}},
		TURNConfig: &config.TURNConfig{
			Turns: []*config.Host{{URI: "turn.uri", Proto: config.UDP, Username: "turn-user", Password: "turn-pass"}},
		},
	}
	peer := &nbpeer.Peer{
		IP:         net.ParseIP("192.168.1.1"),
		SSHEnabled: true,
		Key:        "peer-key",
		DNSLabel:   "peer1",
		SSHKey:     "peer1-ssh-key",
	}
	turnRelayToken := &Token{
		Payload:   "turn-user",
		Signature: "turn-pass",
	}
	networkMap := &types.NetworkMap{
		Network:      &types.Network{Net: *ipnet, Serial: 1000},
		Peers:        []*nbpeer.Peer{{IP: net.ParseIP("192.168.1.2"), Key: "peer2-key", DNSLabel: "peer2", SSHEnabled: true, SSHKey: "peer2-ssh-key"}},
		OfflinePeers: []*nbpeer.Peer{{IP: net.ParseIP("192.168.1.3"), Key: "peer3-key", DNSLabel: "peer3", SSHEnabled: true, SSHKey: "peer3-ssh-key"}},
		Routes: []*nbroute.Route{
			{
				ID:          "route1",
				Network:     netip.MustParsePrefix("10.0.0.0/24"),
				Domains:     domainList,
				KeepRoute:   true,
				NetID:       "route1",
				Peer:        "peer1",
				NetworkType: 1,
				Masquerade:  true,
				Metric:      9999,
				Enabled:     true,
			},
		},
		DNSConfig: nbdns.Config{
			ServiceEnable: true,
			NameServerGroups: []*nbdns.NameServerGroup{
				{
					NameServers: []nbdns.NameServer{{
						IP:     netip.MustParseAddr("8.8.8.8"),
						NSType: nbdns.UDPNameServerType,
						Port:   nbdns.DefaultDNSPort,
					}},
					Primary:              true,
					Domains:              []string{"example.com"},
					Enabled:              true,
					SearchDomainsEnabled: true,
				},
				{
					ID: "ns1",
					NameServers: []nbdns.NameServer{{
						IP:     netip.MustParseAddr("1.1.1.1"),
						NSType: nbdns.UDPNameServerType,
						Port:   nbdns.DefaultDNSPort,
					}},
					Groups:               []string{"group1"},
					Primary:              true,
					Domains:              []string{"example.com"},
					Enabled:              true,
					SearchDomainsEnabled: true,
				},
			},
			CustomZones: []nbdns.CustomZone{{Domain: "example.com", Records: []nbdns.SimpleRecord{{Name: "example.com", Type: 1, Class: "IN", TTL: 60, RData: "100.64.0.1"}}}},
		},
		FirewallRules: []*types.FirewallRule{
			{PeerIP: "192.168.1.2", Direction: types.FirewallRuleDirectionIN, Action: string(types.PolicyTrafficActionAccept), Protocol: string(types.PolicyRuleProtocolTCP), Port: "80"},
		},
		ForwardingRules: []*types.ForwardingRule{
			{
				RuleProtocol: "tcp",
				DestinationPorts: types.RulePortRange{
					Start: 1000,
					End:   2000,
				},
				TranslatedAddress: net.IPv4(192, 168, 1, 2),
				TranslatedPorts: types.RulePortRange{
					Start: 11000,
					End:   12000,
				},
			},
		},
	}
	dnsName := "example.com"
	checks := []*posture.Checks{
		{
			Checks: posture.ChecksDefinition{
				ProcessCheck: &posture.ProcessCheck{
					Processes: []posture.Process{{LinuxPath: "/usr/bin/netbird"}},
				},
			},
		},
	}
	dnsCache := &DNSConfigCache{}
	accountSettings := &types.Settings{RoutingPeerDNSResolutionEnabled: true}
	response := toSyncResponse(context.Background(), config, peer, turnRelayToken, turnRelayToken, networkMap, dnsName, checks, dnsCache, accountSettings, nil, []string{}, dnsForwarderPort)

	assert.NotNil(t, response)
	// assert peer config
	assert.Equal(t, "192.168.1.1/24", response.PeerConfig.Address)
	assert.Equal(t, "peer1.example.com", response.PeerConfig.Fqdn)
	assert.Equal(t, true, response.PeerConfig.SshConfig.SshEnabled)
	// assert netbird config
	assert.Equal(t, "signal.uri", response.NetbirdConfig.Signal.Uri)
	assert.Equal(t, proto.HostConfig_HTTPS, response.NetbirdConfig.Signal.GetProtocol())
	assert.Equal(t, "stun.uri", response.NetbirdConfig.Stuns[0].Uri)
	assert.Equal(t, "turn.uri", response.NetbirdConfig.Turns[0].HostConfig.GetUri())
	assert.Equal(t, "turn-user", response.NetbirdConfig.Turns[0].User)
	assert.Equal(t, "turn-pass", response.NetbirdConfig.Turns[0].Password)
	// assert RemotePeers
	assert.Equal(t, 1, len(response.RemotePeers))
	assert.Equal(t, "192.168.1.2/32", response.RemotePeers[0].AllowedIps[0])
	assert.Equal(t, "peer2-key", response.RemotePeers[0].WgPubKey)
	assert.Equal(t, "peer2.example.com", response.RemotePeers[0].GetFqdn())
	assert.Equal(t, false, response.RemotePeers[0].GetSshConfig().GetSshEnabled())
	assert.Equal(t, []byte("peer2-ssh-key"), response.RemotePeers[0].GetSshConfig().GetSshPubKey())
	// assert network map
	assert.Equal(t, uint64(1000), response.NetworkMap.Serial)
	assert.Equal(t, "192.168.1.1/24", response.NetworkMap.PeerConfig.Address)
	assert.Equal(t, "peer1.example.com", response.NetworkMap.PeerConfig.Fqdn)
	assert.Equal(t, true, response.NetworkMap.PeerConfig.SshConfig.SshEnabled)
	// assert network map RemotePeers
	assert.Equal(t, 1, len(response.NetworkMap.RemotePeers))
	assert.Equal(t, "192.168.1.2/32", response.NetworkMap.RemotePeers[0].AllowedIps[0])
	assert.Equal(t, "peer2-key", response.NetworkMap.RemotePeers[0].WgPubKey)
	assert.Equal(t, "peer2.example.com", response.NetworkMap.RemotePeers[0].GetFqdn())
	assert.Equal(t, []byte("peer2-ssh-key"), response.NetworkMap.RemotePeers[0].GetSshConfig().GetSshPubKey())
	// assert network map OfflinePeers
	assert.Equal(t, 1, len(response.NetworkMap.OfflinePeers))
	assert.Equal(t, "192.168.1.3/32", response.NetworkMap.OfflinePeers[0].AllowedIps[0])
	assert.Equal(t, "peer3-key", response.NetworkMap.OfflinePeers[0].WgPubKey)
	assert.Equal(t, "peer3.example.com", response.NetworkMap.OfflinePeers[0].GetFqdn())
	assert.Equal(t, []byte("peer3-ssh-key"), response.NetworkMap.OfflinePeers[0].GetSshConfig().GetSshPubKey())
	// assert network map Routes
	assert.Equal(t, 1, len(response.NetworkMap.Routes))
	assert.Equal(t, "10.0.0.0/24", response.NetworkMap.Routes[0].Network)
	assert.Equal(t, "route1", response.NetworkMap.Routes[0].ID)
	assert.Equal(t, "peer1", response.NetworkMap.Routes[0].Peer)
	assert.Equal(t, "example.com", response.NetworkMap.Routes[0].Domains[0])
	assert.Equal(t, true, response.NetworkMap.Routes[0].KeepRoute)
	assert.Equal(t, true, response.NetworkMap.Routes[0].Masquerade)
	assert.Equal(t, int64(9999), response.NetworkMap.Routes[0].Metric)
	assert.Equal(t, int64(1), response.NetworkMap.Routes[0].NetworkType)
	assert.Equal(t, "route1", response.NetworkMap.Routes[0].NetID)
	// assert network map DNSConfig
	assert.Equal(t, true, response.NetworkMap.DNSConfig.ServiceEnable)
	assert.Equal(t, int64(dnsForwarderPort), response.NetworkMap.DNSConfig.ForwarderPort)
	assert.Equal(t, 1, len(response.NetworkMap.DNSConfig.CustomZones))
	assert.Equal(t, 2, len(response.NetworkMap.DNSConfig.NameServerGroups))
	// assert network map DNSConfig.CustomZones
	assert.Equal(t, "example.com", response.NetworkMap.DNSConfig.CustomZones[0].Domain)
	assert.Equal(t, 1, len(response.NetworkMap.DNSConfig.CustomZones[0].Records))
	assert.Equal(t, "example.com", response.NetworkMap.DNSConfig.CustomZones[0].Records[0].Name)
	assert.Equal(t, int64(1), response.NetworkMap.DNSConfig.CustomZones[0].Records[0].Type)
	assert.Equal(t, "IN", response.NetworkMap.DNSConfig.CustomZones[0].Records[0].Class)
	assert.Equal(t, int64(60), response.NetworkMap.DNSConfig.CustomZones[0].Records[0].TTL)
	assert.Equal(t, "100.64.0.1", response.NetworkMap.DNSConfig.CustomZones[0].Records[0].RData)
	// assert network map DNSConfig.NameServerGroups
	assert.Equal(t, true, response.NetworkMap.DNSConfig.NameServerGroups[0].Primary)
	assert.Equal(t, true, response.NetworkMap.DNSConfig.NameServerGroups[0].SearchDomainsEnabled)
	assert.Equal(t, "example.com", response.NetworkMap.DNSConfig.NameServerGroups[0].Domains[0])
	assert.Equal(t, "8.8.8.8", response.NetworkMap.DNSConfig.NameServerGroups[0].NameServers[0].GetIP())
	assert.Equal(t, int64(1), response.NetworkMap.DNSConfig.NameServerGroups[0].NameServers[0].GetNSType())
	assert.Equal(t, int64(53), response.NetworkMap.DNSConfig.NameServerGroups[0].NameServers[0].GetPort())
	// assert network map Firewall
	assert.Equal(t, 1, len(response.NetworkMap.FirewallRules))
	assert.Equal(t, "192.168.1.2", response.NetworkMap.FirewallRules[0].PeerIP)
	assert.Equal(t, proto.RuleDirection_IN, response.NetworkMap.FirewallRules[0].Direction)
	assert.Equal(t, proto.RuleAction_ACCEPT, response.NetworkMap.FirewallRules[0].Action)
	assert.Equal(t, proto.RuleProtocol_TCP, response.NetworkMap.FirewallRules[0].Protocol)
	assert.Equal(t, "80", response.NetworkMap.FirewallRules[0].Port)
	// assert posture checks
	assert.Equal(t, 1, len(response.Checks))
	assert.Equal(t, "/usr/bin/netbird", response.Checks[0].Files[0])
	// assert network map ForwardingRules
	assert.Equal(t, 1, len(response.NetworkMap.ForwardingRules))
	assert.Equal(t, proto.RuleProtocol_TCP, response.NetworkMap.ForwardingRules[0].Protocol)
	assert.Equal(t, uint32(1000), response.NetworkMap.ForwardingRules[0].DestinationPort.GetRange().Start)
	assert.Equal(t, uint32(2000), response.NetworkMap.ForwardingRules[0].DestinationPort.GetRange().End)
	assert.Equal(t, net.IPv4(192, 168, 1, 2).To4(), net.IP(response.NetworkMap.ForwardingRules[0].TranslatedAddress))
	assert.Equal(t, uint32(11000), response.NetworkMap.ForwardingRules[0].TranslatedPort.GetRange().Start)
	assert.Equal(t, uint32(12000), response.NetworkMap.ForwardingRules[0].TranslatedPort.GetRange().End)
}

func Test_RegisterPeerByUser(t *testing.T) {
	if runtime.GOOS == "windows" {
		t.Skip("The SQLite store is not properly supported by Windows yet")
	}

	s, cleanup, err := store.NewTestStoreFromSQL(context.Background(), "testdata/extended-store.sql", t.TempDir())
	if err != nil {
		t.Fatal(err)
	}
	defer cleanup()

	eventStore := &activity.InMemoryEventStore{}

	metrics, err := telemetry.NewDefaultAppMetrics(context.Background())
	assert.NoError(t, err)

	ctrl := gomock.NewController(t)
	t.Cleanup(ctrl.Finish)
	settingsMockManager := settings.NewMockManager(ctrl)
	permissionsManager := permissions.NewManager(s)

	am, err := BuildManager(context.Background(), s, NewPeersUpdateManager(nil), NewJobManager(nil, s), nil, "", "netbird.cloud", eventStore, nil, false, MockIntegratedValidator{}, metrics, port_forwarding.NewControllerMock(), settingsMockManager, permissionsManager, false)
	assert.NoError(t, err)

	existingAccountID := "bf1c8084-ba50-4ce7-9439-34653001fc3b"
	existingUserID := "edafee4e-63fb-11ec-90d6-0242ac120003"

	_, err = s.GetAccount(context.Background(), existingAccountID)
	require.NoError(t, err)

	newPeer := &nbpeer.Peer{
		ID:        xid.New().String(),
		AccountID: existingAccountID,
		Key:       "newPeerKey",
		IP:        net.IP{123, 123, 123, 123},
		Meta: nbpeer.PeerSystemMeta{
			Hostname: "newPeer",
			GoOS:     "linux",
		},
		Name:       "newPeerName",
		DNSLabel:   "newPeer.test",
		UserID:     existingUserID,
		Status:     &nbpeer.PeerStatus{Connected: false, LastSeen: time.Now()},
		SSHEnabled: false,
		LastLogin:  util.ToPtr(time.Now()),
		ExtraDNSLabels: []string{
			"extraLabel1",
			"extraLabel2",
		},
	}

	addedPeer, _, _, err := am.AddPeer(context.Background(), "", "", existingUserID, newPeer, false)
	require.NoError(t, err)
	assert.Equal(t, newPeer.ExtraDNSLabels, addedPeer.ExtraDNSLabels)

	peer, err := s.GetPeerByPeerPubKey(context.Background(), store.LockingStrengthNone, addedPeer.Key)
	require.NoError(t, err)
	assert.Equal(t, peer.AccountID, existingAccountID)
	assert.Equal(t, peer.UserID, existingUserID)
	assert.Equal(t, newPeer.ExtraDNSLabels, peer.ExtraDNSLabels)

	account, err := s.GetAccount(context.Background(), existingAccountID)
	require.NoError(t, err)
	assert.Contains(t, account.Peers, addedPeer.ID)
	assert.Equal(t, peer.Meta.Hostname, newPeer.Meta.Hostname)
	assert.Contains(t, account.Groups["cfefqs706sqkneg59g3g"].Peers, addedPeer.ID)
	assert.Contains(t, account.Groups["cfefqs706sqkneg59g4g"].Peers, addedPeer.ID)

	assert.Equal(t, uint64(1), account.Network.Serial)

	lastLogin, err := time.Parse("2006-01-02T15:04:05Z", "0001-01-01T00:00:00Z")
	assert.NoError(t, err)
	assert.NotEqual(t, lastLogin, account.Users[existingUserID].GetLastLogin())
}

func Test_RegisterPeerBySetupKey(t *testing.T) {
	if runtime.GOOS == "windows" {
		t.Skip("The SQLite store is not properly supported by Windows yet")
	}

	s, cleanup, err := store.NewTestStoreFromSQL(context.Background(), "testdata/extended-store.sql", t.TempDir())
	if err != nil {
		t.Fatal(err)
	}
	defer cleanup()

	eventStore := &activity.InMemoryEventStore{}

	metrics, err := telemetry.NewDefaultAppMetrics(context.Background())
	assert.NoError(t, err)

	ctrl := gomock.NewController(t)
	t.Cleanup(ctrl.Finish)
	settingsMockManager := settings.NewMockManager(ctrl)
	settingsMockManager.
		EXPECT().
		GetExtraSettings(gomock.Any(), gomock.Any()).
		Return(&types.ExtraSettings{}, nil).
		AnyTimes()
	permissionsManager := permissions.NewManager(s)

	am, err := BuildManager(context.Background(), s, NewPeersUpdateManager(nil), NewJobManager(nil, s), nil, "", "netbird.cloud", eventStore, nil, false, MockIntegratedValidator{}, metrics, port_forwarding.NewControllerMock(), settingsMockManager, permissionsManager, false)
	assert.NoError(t, err)

	existingAccountID := "bf1c8084-ba50-4ce7-9439-34653001fc3b"

	_, err = s.GetAccount(context.Background(), existingAccountID)
	require.NoError(t, err)

	newPeerTemplate := &nbpeer.Peer{
		AccountID: existingAccountID,
		UserID:    "",
		IP:        net.IP{123, 123, 123, 123},
		Meta: nbpeer.PeerSystemMeta{
			Hostname: "newPeer",
			GoOS:     "linux",
		},
		Name:       "newPeerName",
		DNSLabel:   "newPeer.test",
		Status:     &nbpeer.PeerStatus{Connected: false, LastSeen: time.Now()},
		SSHEnabled: false,
		ExtraDNSLabels: []string{
			"extraLabel1",
			"extraLabel2",
		},
	}

	testCases := []struct {
		name                      string
		existingSetupKeyID        string
		expectedGroupIDsInAccount []string
		expectAddPeerError        bool
		errorType                 status.Type
		expectedErrorMsgSubstring string
	}{
		{
			name:                      "Successful registration with setup key allowing extra DNS labels",
			existingSetupKeyID:        "A2C8E62B-38F5-4553-B31E-DD66C696CEBD",
			expectAddPeerError:        false,
			expectedGroupIDsInAccount: []string{"cfefqs706sqkneg59g2g", "cfefqs706sqkneg59g4g"},
		},
		{
			name:                      "Failed registration with setup key not allowing extra DNS labels",
			existingSetupKeyID:        "A2C8E62B-38F5-4553-B31E-DD66C696CEBB",
			expectAddPeerError:        true,
			errorType:                 status.PreconditionFailed,
			expectedErrorMsgSubstring: "setup key doesn't allow extra DNS labels",
		},
		{
			name:                      "Absent setup key",
			existingSetupKeyID:        "AAAAAAAA-38F5-4553-B31E-DD66C696CEBB",
			expectAddPeerError:        true,
			errorType:                 status.NotFound,
			expectedErrorMsgSubstring: "couldn't add peer: setup key is invalid",
		},
	}

	for _, tc := range testCases {
		t.Run(tc.name, func(t *testing.T) {
			currentPeer := &nbpeer.Peer{
				ID:             xid.New().String(),
				AccountID:      newPeerTemplate.AccountID,
				Key:            "newPeerKey_" + xid.New().String(),
				UserID:         newPeerTemplate.UserID,
				IP:             newPeerTemplate.IP,
				Meta:           newPeerTemplate.Meta,
				Name:           newPeerTemplate.Name,
				DNSLabel:       newPeerTemplate.DNSLabel,
				Status:         &nbpeer.PeerStatus{Connected: false, LastSeen: time.Now()},
				SSHEnabled:     newPeerTemplate.SSHEnabled,
				ExtraDNSLabels: newPeerTemplate.ExtraDNSLabels,
			}

			addedPeer, _, _, err := am.AddPeer(context.Background(), "", tc.existingSetupKeyID, "", currentPeer, false)

			if tc.expectAddPeerError {
				require.Error(t, err, "Expected an error when adding peer with setup key: %s", tc.existingSetupKeyID)
				assert.Contains(t, err.Error(), tc.expectedErrorMsgSubstring, "Error message mismatch")
				e, ok := status.FromError(err)
				if !ok {
					t.Fatal("Failed to map error")
				}
				assert.Equal(t, e.Type(), tc.errorType)
				return
			}

			require.NoError(t, err, "Expected no error when adding peer with setup key: %s", tc.existingSetupKeyID)
			assert.NotNil(t, addedPeer, "addedPeer should not be nil on success")
			assert.Equal(t, currentPeer.ExtraDNSLabels, addedPeer.ExtraDNSLabels, "ExtraDNSLabels mismatch")

			peerFromStore, err := s.GetPeerByPeerPubKey(context.Background(), store.LockingStrengthNone, currentPeer.Key)
			require.NoError(t, err, "Failed to get peer by pub key: %s", currentPeer.Key)
			assert.Equal(t, existingAccountID, peerFromStore.AccountID, "AccountID mismatch for peer from store")
			assert.Equal(t, currentPeer.ExtraDNSLabels, peerFromStore.ExtraDNSLabels, "ExtraDNSLabels mismatch for peer from store")
			assert.Equal(t, addedPeer.ID, peerFromStore.ID, "Peer ID mismatch between addedPeer and peerFromStore")

			account, err := s.GetAccount(context.Background(), existingAccountID)
			require.NoError(t, err, "Failed to get account: %s", existingAccountID)
			assert.Contains(t, account.Peers, addedPeer.ID, "Peer ID not found in account.Peers")

			for _, groupID := range tc.expectedGroupIDsInAccount {
				require.NotNil(t, account.Groups[groupID], "Group %s not found in account", groupID)
				assert.Contains(t, account.Groups[groupID].Peers, addedPeer.ID, "Peer ID %s not found in group %s", addedPeer.ID, groupID)
			}

			assert.Equal(t, uint64(1), account.Network.Serial, "Network.Serial mismatch; this assumes specific initial state or increment logic.")

			hashedKey := sha256.Sum256([]byte(tc.existingSetupKeyID))
			encodedHashedKey := b64.StdEncoding.EncodeToString(hashedKey[:])

			setupKeyData, ok := account.SetupKeys[encodedHashedKey]
			require.True(t, ok, "Setup key data not found in account.SetupKeys for key ID %s (encoded: %s)", tc.existingSetupKeyID, encodedHashedKey)

			var zeroTime time.Time
			assert.NotEqual(t, zeroTime, setupKeyData.LastUsed, "Setup key LastUsed time should have been updated and not be zero.")

			assert.Equal(t, 1, setupKeyData.UsedTimes, "Setup key UsedTimes should be 1 after first use.")
		})
	}

}

func Test_RegisterPeerRollbackOnFailure(t *testing.T) {
	engine := os.Getenv("NETBIRD_STORE_ENGINE")
	if engine == "sqlite" || engine == "mysql" || engine == "" {
		// we intentionally disabled foreign keys in mysql
		t.Skip("Skipping test because store is not respecting foreign keys")
	}
	if runtime.GOOS == "windows" {
		t.Skip("The SQLite store is not properly supported by Windows yet")
	}

	s, cleanup, err := store.NewTestStoreFromSQL(context.Background(), "testdata/extended-store.sql", t.TempDir())
	if err != nil {
		t.Fatal(err)
	}
	defer cleanup()

	eventStore := &activity.InMemoryEventStore{}

	metrics, err := telemetry.NewDefaultAppMetrics(context.Background())
	assert.NoError(t, err)

	ctrl := gomock.NewController(t)
	t.Cleanup(ctrl.Finish)
	settingsMockManager := settings.NewMockManager(ctrl)

	permissionsManager := permissions.NewManager(s)

	am, err := BuildManager(context.Background(), s, NewPeersUpdateManager(nil), NewJobManager(nil, s), nil, "", "netbird.cloud", eventStore, nil, false, MockIntegratedValidator{}, metrics, port_forwarding.NewControllerMock(), settingsMockManager, permissionsManager, false)
	assert.NoError(t, err)

	existingAccountID := "bf1c8084-ba50-4ce7-9439-34653001fc3b"
	faultyKey := "A2C8E62B-38F5-4553-B31E-DD66C696CEBC"

	_, err = s.GetAccount(context.Background(), existingAccountID)
	require.NoError(t, err)

	newPeer := &nbpeer.Peer{
		ID:        xid.New().String(),
		AccountID: existingAccountID,
		Key:       "newPeerKey",
		UserID:    "",
		IP:        net.IP{123, 123, 123, 123},
		Meta: nbpeer.PeerSystemMeta{
			Hostname: "newPeer",
			GoOS:     "linux",
		},
		Name:       "newPeerName",
		DNSLabel:   "newPeer.test",
		Status:     &nbpeer.PeerStatus{Connected: false, LastSeen: time.Now()},
		SSHEnabled: false,
	}

	_, _, _, err = am.AddPeer(context.Background(), "", faultyKey, "", newPeer, false)
	require.Error(t, err)

	_, err = s.GetPeerByPeerPubKey(context.Background(), store.LockingStrengthNone, newPeer.Key)
	require.Error(t, err)

	account, err := s.GetAccount(context.Background(), existingAccountID)
	require.NoError(t, err)
	assert.NotContains(t, account.Peers, newPeer.ID)
	assert.NotContains(t, account.Groups["cfefqs706sqkneg59g3g"].Peers, newPeer.ID)
	assert.NotContains(t, account.Groups["cfefqs706sqkneg59g4g"].Peers, newPeer.ID)

	assert.Equal(t, uint64(0), account.Network.Serial)

	lastUsed, err := time.Parse("2006-01-02T15:04:05Z", "0001-01-01T00:00:00Z")
	assert.NoError(t, err)

	hashedKey := sha256.Sum256([]byte(faultyKey))
	encodedHashedKey := b64.StdEncoding.EncodeToString(hashedKey[:])
	assert.Equal(t, lastUsed, account.SetupKeys[encodedHashedKey].GetLastUsed().UTC())
	assert.Equal(t, 0, account.SetupKeys[encodedHashedKey].UsedTimes)
}

func Test_LoginPeer(t *testing.T) {
	if runtime.GOOS == "windows" {
		t.Skip("The SQLite store is not properly supported by Windows yet")
	}

	s, cleanup, err := store.NewTestStoreFromSQL(context.Background(), "testdata/extended-store.sql", t.TempDir())
	if err != nil {
		t.Fatal(err)
	}
	defer cleanup()

	eventStore := &activity.InMemoryEventStore{}

	metrics, err := telemetry.NewDefaultAppMetrics(context.Background())
	assert.NoError(t, err)

	ctrl := gomock.NewController(t)
	t.Cleanup(ctrl.Finish)
	settingsMockManager := settings.NewMockManager(ctrl)
	settingsMockManager.
		EXPECT().
		GetExtraSettings(gomock.Any(), gomock.Any()).
		Return(&types.ExtraSettings{}, nil).
		AnyTimes()
	permissionsManager := permissions.NewManager(s)

	am, err := BuildManager(context.Background(), s, NewPeersUpdateManager(nil), NewJobManager(nil, s), nil, "", "netbird.cloud", eventStore, nil, false, MockIntegratedValidator{}, metrics, port_forwarding.NewControllerMock(), settingsMockManager, permissionsManager, false)
	assert.NoError(t, err)

	existingAccountID := "bf1c8084-ba50-4ce7-9439-34653001fc3b"
	_, err = s.GetAccount(context.Background(), existingAccountID)
	require.NoError(t, err, "Failed to get existing account, check testdata/extended-store.sql. Account ID: %s", existingAccountID)

	baseMeta := nbpeer.PeerSystemMeta{
		Hostname: "loginPeerHost",
		GoOS:     "linux",
	}

	newPeerTemplate := &nbpeer.Peer{
		AccountID: existingAccountID,
		UserID:    "",
		IP:        net.IP{123, 123, 123, 123},
		Meta: nbpeer.PeerSystemMeta{
			Hostname: "newPeer",
			GoOS:     "linux",
		},
		Name:       "newPeerName",
		DNSLabel:   "newPeer.test",
		Status:     &nbpeer.PeerStatus{Connected: false, LastSeen: time.Now()},
		SSHEnabled: false,
		ExtraDNSLabels: []string{
			"extraLabel1",
			"extraLabel2",
		},
	}

	testCases := []struct {
		name                         string
		setupKey                     string
		wireGuardPubKey              string
		expectExtraDNSLabelsMismatch bool
		extraDNSLabels               []string
		expectLoginError             bool
		expectedErrorMsgSubstring    string
	}{
		{
			name:             "Successful login with setup key",
			setupKey:         "A2C8E62B-38F5-4553-B31E-DD66C696CEBD",
			expectLoginError: false,
		},
		{
			name:                         "Successful login with setup key with DNS labels mismatch",
			setupKey:                     "A2C8E62B-38F5-4553-B31E-DD66C696CEBD",
			expectExtraDNSLabelsMismatch: true,
			extraDNSLabels:               []string{"anotherLabel1", "anotherLabel2"},
			expectLoginError:             false,
		},
		{
			name:                         "Failed login with setup key not allowing extra DNS labels",
			setupKey:                     "A2C8E62B-38F5-4553-B31E-DD66C696CEBB",
			expectExtraDNSLabelsMismatch: true,
			extraDNSLabels:               []string{"anotherLabel1", "anotherLabel2"},
			expectLoginError:             true,
			expectedErrorMsgSubstring:    "setup key doesn't allow extra DNS labels",
		},
	}

	for _, tc := range testCases {
		currentWireGuardPubKey := "testPubKey_" + xid.New().String()

		t.Run(tc.name, func(t *testing.T) {
			upperKey := strings.ToUpper(tc.setupKey)
			hashedKey := sha256.Sum256([]byte(upperKey))
			encodedHashedKey := b64.StdEncoding.EncodeToString(hashedKey[:])
			sk, err := s.GetSetupKeyBySecret(context.Background(), store.LockingStrengthUpdate, encodedHashedKey)
			require.NoError(t, err, "Failed to get setup key %s from storage", tc.setupKey)

			currentPeer := &nbpeer.Peer{
				ID:         xid.New().String(),
				AccountID:  newPeerTemplate.AccountID,
				Key:        currentWireGuardPubKey,
				UserID:     newPeerTemplate.UserID,
				IP:         newPeerTemplate.IP,
				Meta:       newPeerTemplate.Meta,
				Name:       newPeerTemplate.Name,
				DNSLabel:   newPeerTemplate.DNSLabel,
				Status:     &nbpeer.PeerStatus{Connected: false, LastSeen: time.Now()},
				SSHEnabled: newPeerTemplate.SSHEnabled,
			}
			// add peer manually to bypass creation during login stage
			if sk.AllowExtraDNSLabels {
				currentPeer.ExtraDNSLabels = newPeerTemplate.ExtraDNSLabels
			}
			_, _, _, err = am.AddPeer(context.Background(), "", tc.setupKey, "", currentPeer, false)
			require.NoError(t, err, "Expected no error when adding peer with setup key: %s", tc.setupKey)

			loginInput := types.PeerLogin{
				WireGuardPubKey: currentWireGuardPubKey,
				SSHKey:          "test-ssh-key",
				Meta:            baseMeta,
				UserID:          "",
				SetupKey:        tc.setupKey,
				ConnectionIP:    net.ParseIP("192.0.2.100"),
			}

			if tc.expectExtraDNSLabelsMismatch {
				loginInput.ExtraDNSLabels = tc.extraDNSLabels
			}

			loggedinPeer, networkMap, postureChecks, loginErr := am.LoginPeer(context.Background(), loginInput)
			if tc.expectLoginError {
				require.Error(t, loginErr, "Expected an error during LoginPeer with setup key: %s", tc.setupKey)
				assert.Contains(t, loginErr.Error(), tc.expectedErrorMsgSubstring, "Error message mismatch")
				assert.Nil(t, loggedinPeer, "LoggedinPeer should be nil on error")
				assert.Nil(t, networkMap, "NetworkMap should be nil on error")
				assert.Nil(t, postureChecks, "PostureChecks should be empty or nil on error")
				return
			}

			require.NoError(t, loginErr, "Expected no error during LoginPeer with setup key: %s", tc.setupKey)
			assert.NotNil(t, loggedinPeer, "loggedinPeer should not be nil on success")
			if tc.expectExtraDNSLabelsMismatch {
				assert.NotEqual(t, tc.extraDNSLabels, loggedinPeer.ExtraDNSLabels, "ExtraDNSLabels should not match on loggedinPeer")
				assert.Equal(t, currentPeer.ExtraDNSLabels, loggedinPeer.ExtraDNSLabels, "ExtraDNSLabels mismatch on loggedinPeer")
			} else {
				assert.Equal(t, currentPeer.ExtraDNSLabels, loggedinPeer.ExtraDNSLabels, "ExtraDNSLabels mismatch on loggedinPeer")
			}
			assert.NotNil(t, networkMap, "networkMap should not be nil on success")

			assert.Equal(t, existingAccountID, loggedinPeer.AccountID, "AccountID mismatch for logged peer")

			peerFromStore, err := s.GetPeerByPeerPubKey(context.Background(), store.LockingStrengthNone, loginInput.WireGuardPubKey)
			require.NoError(t, err, "Failed to get peer by pub key: %s", loginInput.WireGuardPubKey)
			assert.Equal(t, existingAccountID, peerFromStore.AccountID, "AccountID mismatch for peer from store")
			assert.Equal(t, loggedinPeer.ID, peerFromStore.ID, "Peer ID mismatch between loggedinPeer and peerFromStore")
		})
	}
}

func TestPeerAccountPeersUpdate(t *testing.T) {
	manager, account, peer1, peer2, peer3 := setupNetworkMapTest(t)

	err := manager.DeletePolicy(context.Background(), account.Id, account.Policies[0].ID, userID)
	require.NoError(t, err)

	g := []*types.Group{
		{
			ID:    "groupA",
			Name:  "GroupA",
			Peers: []string{peer1.ID, peer2.ID, peer3.ID},
		},
		{
			ID:    "groupB",
			Name:  "GroupB",
			Peers: []string{},
		},
		{
			ID:    "groupC",
			Name:  "GroupC",
			Peers: []string{},
		},
	}
	for _, group := range g {
		err = manager.CreateGroup(context.Background(), account.Id, userID, group)
		require.NoError(t, err)
	}

	// create a user with auto groups
	_, err = manager.SaveOrAddUsers(context.Background(), account.Id, userID, []*types.User{
		{
			Id:         "regularUser1",
			AccountID:  account.Id,
			Role:       types.UserRoleAdmin,
			Issued:     types.UserIssuedAPI,
			AutoGroups: []string{"groupA"},
		},
		{
			Id:         "regularUser2",
			AccountID:  account.Id,
			Role:       types.UserRoleAdmin,
			Issued:     types.UserIssuedAPI,
			AutoGroups: []string{"groupB"},
		},
		{
			Id:         "regularUser3",
			AccountID:  account.Id,
			Role:       types.UserRoleAdmin,
			Issued:     types.UserIssuedAPI,
			AutoGroups: []string{"groupC"},
		},
	}, true)
	require.NoError(t, err)

	var peer4 *nbpeer.Peer
	var peer5 *nbpeer.Peer
	var peer6 *nbpeer.Peer

	updMsg := manager.peersUpdateManager.CreateChannel(context.Background(), peer1.ID)
	t.Cleanup(func() {
		manager.peersUpdateManager.CloseChannel(context.Background(), peer1.ID)
	})

	// Updating not expired peer and peer expiration is enabled should not update account peers and not send peer update
	t.Run("updating not expired peer and peer expiration is enabled", func(t *testing.T) {
		done := make(chan struct{})
		go func() {
			peerShouldNotReceiveUpdate(t, updMsg)
			close(done)
		}()

		_, err := manager.UpdatePeer(context.Background(), account.Id, userID, peer2)
		require.NoError(t, err)

		select {
		case <-done:
		case <-time.After(time.Second):
			t.Error("timeout waiting for peerShouldNotReceiveUpdate")
		}
	})

	// Adding peer to unlinked group should not update account peers and not send peer update
	t.Run("adding peer to unlinked group", func(t *testing.T) {
		done := make(chan struct{})
		go func() {
			peerShouldNotReceiveUpdate(t, updMsg) //
			close(done)
		}()

		key, err := wgtypes.GeneratePrivateKey()
		require.NoError(t, err)

		expectedPeerKey := key.PublicKey().String()
		peer4, _, _, err = manager.AddPeer(context.Background(), "", "", "regularUser1", &nbpeer.Peer{
			Key:  expectedPeerKey,
			Meta: nbpeer.PeerSystemMeta{Hostname: expectedPeerKey},
		}, false)
		require.NoError(t, err)

		select {
		case <-done:
		case <-time.After(time.Second):
			t.Error("timeout waiting for peerShouldNotReceiveUpdate")
		}
	})

	// Deleting peer with unlinked group should not update account peers and not send peer update
	t.Run("deleting peer with unlinked group", func(t *testing.T) {
		done := make(chan struct{})
		go func() {
			peerShouldNotReceiveUpdate(t, updMsg)
			close(done)
		}()

		err = manager.DeletePeer(context.Background(), account.Id, peer4.ID, userID)
		require.NoError(t, err)

		select {
		case <-done:
		case <-time.After(time.Second):
			t.Error("timeout waiting for peerShouldNotReceiveUpdate")
		}
	})

	// Updating peer label should update account peers and send peer update
	t.Run("updating peer label", func(t *testing.T) {
		done := make(chan struct{})
		go func() {
			peerShouldReceiveUpdate(t, updMsg)
			close(done)
		}()

		peer1.Name = "peer-1"
		_, err = manager.UpdatePeer(context.Background(), account.Id, userID, peer1)
		require.NoError(t, err)

		select {
		case <-done:
		case <-time.After(time.Second):
			t.Error("timeout waiting for peerShouldReceiveUpdate")
		}
	})

	t.Run("validator requires update", func(t *testing.T) {
		requireUpdateFunc := func(_ context.Context, update *nbpeer.Peer, peer *nbpeer.Peer, userID string, accountID string, dnsDomain string, peersGroup []string, extraSettings *types.ExtraSettings) (*nbpeer.Peer, bool, error) {
			return update, true, nil
		}

		manager.integratedPeerValidator = MockIntegratedValidator{ValidatePeerFunc: requireUpdateFunc}
		done := make(chan struct{})
		go func() {
			peerShouldReceiveUpdate(t, updMsg)
			close(done)
		}()

		_, err = manager.UpdatePeer(context.Background(), account.Id, userID, peer1)
		require.NoError(t, err)

		select {
		case <-done:
		case <-time.After(time.Second):
			t.Error("timeout waiting for peerShouldReceiveUpdate")
		}
	})

	t.Run("validator requires no update", func(t *testing.T) {
		requireNoUpdateFunc := func(_ context.Context, update *nbpeer.Peer, peer *nbpeer.Peer, userID string, accountID string, dnsDomain string, peersGroup []string, extraSettings *types.ExtraSettings) (*nbpeer.Peer, bool, error) {
			return update, false, nil
		}

		manager.integratedPeerValidator = MockIntegratedValidator{ValidatePeerFunc: requireNoUpdateFunc}
		done := make(chan struct{})
		go func() {
			peerShouldNotReceiveUpdate(t, updMsg)
			close(done)
		}()

		_, err = manager.UpdatePeer(context.Background(), account.Id, userID, peer1)
		require.NoError(t, err)

		select {
		case <-done:
		case <-time.After(time.Second):
			t.Error("timeout waiting for peerShouldNotReceiveUpdate")
		}
	})

	// Adding peer to group linked with policy should update account peers and send peer update
	t.Run("adding peer to group linked with policy", func(t *testing.T) {
		_, err = manager.SavePolicy(context.Background(), account.Id, userID, &types.Policy{
			AccountID: account.Id,
			Enabled:   true,
			Rules: []*types.PolicyRule{
				{
					Enabled:       true,
					Sources:       []string{"groupA"},
					Destinations:  []string{"groupA"},
					Bidirectional: true,
					Action:        types.PolicyTrafficActionAccept,
				},
			},
		}, true)
		require.NoError(t, err)

		done := make(chan struct{})
		go func() {
			peerShouldReceiveUpdate(t, updMsg)
			close(done)
		}()

		key, err := wgtypes.GeneratePrivateKey()
		require.NoError(t, err)

		expectedPeerKey := key.PublicKey().String()
		peer4, _, _, err = manager.AddPeer(context.Background(), "", "", "regularUser1", &nbpeer.Peer{
			Key:                    expectedPeerKey,
			LoginExpirationEnabled: true,
			Meta:                   nbpeer.PeerSystemMeta{Hostname: expectedPeerKey},
		}, false)
		require.NoError(t, err)

		select {
		case <-done:
		case <-time.After(time.Second):
			t.Error("timeout waiting for peerShouldReceiveUpdate")
		}
	})

	// Deleting peer with linked group to policy should update account peers and send peer update
	t.Run("deleting peer with linked group to policy", func(t *testing.T) {
		done := make(chan struct{})
		go func() {
			peerShouldReceiveUpdate(t, updMsg)
			close(done)
		}()

		err = manager.DeletePeer(context.Background(), account.Id, peer4.ID, userID)
		require.NoError(t, err)

		select {
		case <-done:
		case <-time.After(time.Second):
			t.Error("timeout waiting for peerShouldReceiveUpdate")
		}
	})

	// Adding peer to group linked with route should update account peers and send peer update
	t.Run("adding peer to group linked with route", func(t *testing.T) {
		route := nbroute.Route{
			ID:          "testingRoute1",
			Network:     netip.MustParsePrefix("100.65.250.202/32"),
			NetID:       "superNet",
			NetworkType: nbroute.IPv4Network,
			PeerGroups:  []string{"groupB"},
			Description: "super",
			Masquerade:  false,
			Metric:      9999,
			Enabled:     true,
			Groups:      []string{"groupB"},
		}

		_, err := manager.CreateRoute(
			context.Background(), account.Id, route.Network, route.NetworkType, route.Domains, route.Peer,
			route.PeerGroups, route.Description, route.NetID, route.Masquerade, route.Metric,
			route.Groups, []string{}, true, userID, route.KeepRoute,
		)
		require.NoError(t, err)

		done := make(chan struct{})
		go func() {
			peerShouldReceiveUpdate(t, updMsg)
			close(done)
		}()

		key, err := wgtypes.GeneratePrivateKey()
		require.NoError(t, err)

		expectedPeerKey := key.PublicKey().String()
		peer5, _, _, err = manager.AddPeer(context.Background(), "", "", "regularUser2", &nbpeer.Peer{
			Key:                    expectedPeerKey,
			LoginExpirationEnabled: true,
			Meta:                   nbpeer.PeerSystemMeta{Hostname: expectedPeerKey},
		}, false)
		require.NoError(t, err)

		select {
		case <-done:
		case <-time.After(time.Second):
			t.Error("timeout waiting for peerShouldReceiveUpdate")
		}
	})

	// Deleting peer with linked group to route should update account peers and send peer update
	t.Run("deleting peer with linked group to route", func(t *testing.T) {
		done := make(chan struct{})
		go func() {
			peerShouldReceiveUpdate(t, updMsg)
			close(done)
		}()

		err = manager.DeletePeer(context.Background(), account.Id, peer5.ID, userID)
		require.NoError(t, err)

		select {
		case <-done:
		case <-time.After(time.Second):
			t.Error("timeout waiting for peerShouldReceiveUpdate")
		}
	})

	// Adding peer to group linked with name server group should update account peers and send peer update
	t.Run("adding peer to group linked with name server group", func(t *testing.T) {
		_, err = manager.CreateNameServerGroup(
			context.Background(), account.Id, "nsGroup", "nsGroup", []nbdns.NameServer{{
				IP:     netip.MustParseAddr("1.1.1.1"),
				NSType: nbdns.UDPNameServerType,
				Port:   nbdns.DefaultDNSPort,
			}},
			[]string{"groupC"},
			true, []string{}, true, userID, false,
		)
		require.NoError(t, err)

		done := make(chan struct{})
		go func() {
			peerShouldReceiveUpdate(t, updMsg)
			close(done)
		}()

		key, err := wgtypes.GeneratePrivateKey()
		require.NoError(t, err)

		expectedPeerKey := key.PublicKey().String()
		peer6, _, _, err = manager.AddPeer(context.Background(), "", "", "regularUser3", &nbpeer.Peer{
			Key:                    expectedPeerKey,
			LoginExpirationEnabled: true,
			Meta:                   nbpeer.PeerSystemMeta{Hostname: expectedPeerKey},
		}, false)
		require.NoError(t, err)

		select {
		case <-done:
		case <-time.After(time.Second):
			t.Error("timeout waiting for peerShouldReceiveUpdate")
		}
	})

	// Deleting peer with linked group to name server group should update account peers and send peer update
	t.Run("deleting peer with linked group to route", func(t *testing.T) {
		done := make(chan struct{})
		go func() {
			peerShouldReceiveUpdate(t, updMsg)
			close(done)
		}()

		err = manager.DeletePeer(context.Background(), account.Id, peer6.ID, userID)
		require.NoError(t, err)

		select {
		case <-done:
		case <-time.After(time.Second):
			t.Error("timeout waiting for peerShouldReceiveUpdate")
		}
	})
}

func Test_DeletePeer(t *testing.T) {
	manager, err := createManager(t)
	if err != nil {
		t.Fatal(err)
		return
	}

	// account with an admin and a regular user
	accountID := "test_account"
	adminUser := "account_creator"
	account := newAccountWithId(context.Background(), accountID, adminUser, "", false)
	account.Peers = map[string]*nbpeer.Peer{
		"peer1": {
			ID:        "peer1",
			AccountID: accountID,
			IP:        net.IP{1, 1, 1, 1},
			DNSLabel:  "peer1.test",
		},
		"peer2": {
			ID:        "peer2",
			AccountID: accountID,
			IP:        net.IP{2, 2, 2, 2},
			DNSLabel:  "peer2.test",
		},
	}
	account.Groups = map[string]*types.Group{
		"group1": {
			ID:    "group1",
			Name:  "Group1",
			Peers: []string{"peer1", "peer2"},
		},
	}

	err = manager.Store.SaveAccount(context.Background(), account)
	if err != nil {
		t.Fatal(err)
		return
	}

	err = manager.DeletePeer(context.Background(), accountID, "peer1", adminUser)
	if err != nil {
		t.Fatalf("DeletePeer failed: %v", err)
	}

	_, err = manager.GetPeer(context.Background(), accountID, "peer1", adminUser)
	assert.Error(t, err)

	group, err := manager.GetGroup(context.Background(), accountID, "group1", adminUser)
	assert.NoError(t, err)
	assert.NotContains(t, group.Peers, "peer1")

}

func Test_IsUniqueConstraintError(t *testing.T) {
	tests := []struct {
		name   string
		engine types.Engine
	}{
		{
			name:   "PostgreSQL uniqueness error",
			engine: types.PostgresStoreEngine,
		},
		{
			name:   "MySQL uniqueness error",
			engine: types.MysqlStoreEngine,
		},
		{
			name:   "SQLite uniqueness error",
			engine: types.SqliteStoreEngine,
		},
	}

	peer := &nbpeer.Peer{
		ID:        "test-peer-id",
		AccountID: "bf1c8084-ba50-4ce7-9439-34653001fc3b",
		DNSLabel:  "test-peer-dns-label",
	}

	for _, tt := range tests {
		t.Run(tt.name, func(t *testing.T) {
			t.Setenv("NETBIRD_STORE_ENGINE", string(tt.engine))
			s, cleanup, err := store.NewTestStoreFromSQL(context.Background(), "testdata/extended-store.sql", t.TempDir())
			if err != nil {
				t.Fatalf("Error when creating store: %s", err)
			}
			t.Cleanup(cleanup)

			err = s.AddPeerToAccount(context.Background(), peer)
			assert.NoError(t, err)

			err = s.AddPeerToAccount(context.Background(), peer)
			result := isUniqueConstraintError(err)
			assert.True(t, result)
		})
	}
}

func Test_AddPeer(t *testing.T) {
	manager, err := createManager(t)
	if err != nil {
		t.Fatal(err)
		return
	}

	accountID := "testaccount"
	userID := "testuser"

	_, err = createAccount(manager, accountID, userID, "domain.com")
	if err != nil {
		t.Fatalf("error creating account: %v", err)
		return
	}

	setupKey, err := manager.CreateSetupKey(context.Background(), accountID, "test-key", types.SetupKeyReusable, time.Hour, nil, 10000, userID, false, false)
	if err != nil {
		t.Fatal("error creating setup key")
		return
	}

	const totalPeers = 300

	var wg sync.WaitGroup
	errs := make(chan error, totalPeers)
	start := make(chan struct{})
	for i := 0; i < totalPeers; i++ {
		wg.Add(1)

		go func(i int) {
			defer wg.Done()

			newPeer := &nbpeer.Peer{
				AccountID: accountID,
				Key:       "key" + strconv.Itoa(i),
				Meta:      nbpeer.PeerSystemMeta{Hostname: "peer" + strconv.Itoa(i), GoOS: "linux"},
			}

			<-start

			_, _, _, err := manager.AddPeer(context.Background(), "", setupKey.Key, "", newPeer, false)
			if err != nil {
				errs <- fmt.Errorf("AddPeer failed for peer %d: %w", i, err)
				return
			}

		}(i)
	}
	startTime := time.Now()

	close(start)
	wg.Wait()
	close(errs)

	t.Logf("time since start: %s", time.Since(startTime))

	for err := range errs {
		t.Fatal(err)
	}

	account, err := manager.Store.GetAccount(context.Background(), accountID)
	if err != nil {
		t.Fatalf("Failed to get account %s: %v", accountID, err)
	}

	assert.Equal(t, totalPeers, len(account.Peers), "Expected %d peers in account %s, got %d", totalPeers, accountID, len(account.Peers))

	seenIP := make(map[string]bool)
	for _, p := range account.Peers {
		ipStr := p.IP.String()
		if seenIP[ipStr] {
			t.Fatalf("Duplicate IP found in account %s: %s", accountID, ipStr)
		}
		seenIP[ipStr] = true
	}

	seenLabel := make(map[string]bool)
	for _, p := range account.Peers {
		if seenLabel[p.DNSLabel] {
			t.Fatalf("Duplicate Label found in account %s: %s", accountID, p.DNSLabel)
		}
		seenLabel[p.DNSLabel] = true
	}

	assert.Equal(t, totalPeers, maps.Values(account.SetupKeys)[0].UsedTimes)
	assert.Equal(t, uint64(totalPeers), account.Network.Serial)
}

func TestBufferUpdateAccountPeers(t *testing.T) {
	const (
		peersCount            = 1000
		updateAccountInterval = 50 * time.Millisecond
	)

	var (
		deletedPeers, updatePeersDeleted, updatePeersRuns atomic.Int32
		uapLastRun, dpLastRun                             atomic.Int64

		totalNewRuns, totalOldRuns int
	)

	uap := func(ctx context.Context, accountID string) {
		updatePeersDeleted.Store(deletedPeers.Load())
		updatePeersRuns.Add(1)
		uapLastRun.Store(time.Now().UnixMilli())
		time.Sleep(100 * time.Millisecond)
	}

	t.Run("new approach", func(t *testing.T) {
		updatePeersRuns.Store(0)
		updatePeersDeleted.Store(0)
		deletedPeers.Store(0)

		var mustore sync.Map
		bufupd := func(ctx context.Context, accountID string) {
			mu, _ := mustore.LoadOrStore(accountID, &bufferUpdate{})
			b := mu.(*bufferUpdate)

			if !b.mu.TryLock() {
				b.update.Store(true)
				return
			}

			if b.next != nil {
				b.next.Stop()
			}

			go func() {
				defer b.mu.Unlock()
				uap(ctx, accountID)
				if !b.update.Load() {
					return
				}
				b.update.Store(false)
				b.next = time.AfterFunc(updateAccountInterval, func() {
					uap(ctx, accountID)
				})
			}()
		}
		dp := func(ctx context.Context, accountID, peerID, userID string) error {
			deletedPeers.Add(1)
			dpLastRun.Store(time.Now().UnixMilli())
			time.Sleep(10 * time.Millisecond)
			bufupd(ctx, accountID)
			return nil
		}

		am := mock_server.MockAccountManager{
			UpdateAccountPeersFunc:       uap,
			BufferUpdateAccountPeersFunc: bufupd,
			DeletePeerFunc:               dp,
		}
		empty := ""
		for range peersCount {
			//nolint
			am.DeletePeer(context.Background(), empty, empty, empty)
		}
		time.Sleep(100 * time.Millisecond)

		assert.Equal(t, peersCount, int(deletedPeers.Load()), "Expected all peers to be deleted")
		assert.Equal(t, peersCount, int(updatePeersDeleted.Load()), "Expected all peers to be updated in the buffer")
		assert.GreaterOrEqual(t, uapLastRun.Load(), dpLastRun.Load(), "Expected update account peers to run after delete peer")

		totalNewRuns = int(updatePeersRuns.Load())
	})

	t.Run("old approach", func(t *testing.T) {
		updatePeersRuns.Store(0)
		updatePeersDeleted.Store(0)
		deletedPeers.Store(0)

		var mustore sync.Map
		bufupd := func(ctx context.Context, accountID string) {
			mu, _ := mustore.LoadOrStore(accountID, &sync.Mutex{})
			b := mu.(*sync.Mutex)

			if !b.TryLock() {
				return
			}

			go func() {
				time.Sleep(updateAccountInterval)
				b.Unlock()
				uap(ctx, accountID)
			}()
		}
		dp := func(ctx context.Context, accountID, peerID, userID string) error {
			deletedPeers.Add(1)
			dpLastRun.Store(time.Now().UnixMilli())
			time.Sleep(10 * time.Millisecond)
			bufupd(ctx, accountID)
			return nil
		}

		am := mock_server.MockAccountManager{
			UpdateAccountPeersFunc:       uap,
			BufferUpdateAccountPeersFunc: bufupd,
			DeletePeerFunc:               dp,
		}
		empty := ""
		for range peersCount {
			//nolint
			am.DeletePeer(context.Background(), empty, empty, empty)
		}
		time.Sleep(100 * time.Millisecond)

		assert.Equal(t, peersCount, int(deletedPeers.Load()), "Expected all peers to be deleted")
		assert.Equal(t, peersCount, int(updatePeersDeleted.Load()), "Expected all peers to be updated in the buffer")
		assert.GreaterOrEqual(t, uapLastRun.Load(), dpLastRun.Load(), "Expected update account peers to run after delete peer")

		totalOldRuns = int(updatePeersRuns.Load())
	})
	assert.Less(t, totalNewRuns, totalOldRuns, "Expected new approach to run less than old approach. New runs: %d, Old runs: %d", totalNewRuns, totalOldRuns)
	t.Logf("New runs: %d, Old runs: %d", totalNewRuns, totalOldRuns)
<<<<<<< HEAD
=======
}

func TestAddPeer_UserPendingApprovalBlocked(t *testing.T) {
	manager, err := createManager(t)
	if err != nil {
		t.Fatal(err)
	}

	// Create account
	account := newAccountWithId(context.Background(), "test-account", "owner", "", false)
	err = manager.Store.SaveAccount(context.Background(), account)
	require.NoError(t, err)

	// Create user pending approval
	pendingUser := types.NewRegularUser("pending-user")
	pendingUser.AccountID = account.Id
	pendingUser.Blocked = true
	pendingUser.PendingApproval = true
	err = manager.Store.SaveUser(context.Background(), pendingUser)
	require.NoError(t, err)

	// Try to add peer with pending approval user
	key, err := wgtypes.GenerateKey()
	require.NoError(t, err)

	peer := &nbpeer.Peer{
		Key:  key.PublicKey().String(),
		Name: "test-peer",
		Meta: nbpeer.PeerSystemMeta{
			Hostname: "test-peer",
			OS:       "linux",
		},
	}

	_, _, _, err = manager.AddPeer(context.Background(), "", "", pendingUser.Id, peer, false)
	require.Error(t, err)
	assert.Contains(t, err.Error(), "user pending approval cannot add peers")
}

func TestAddPeer_ApprovedUserCanAddPeers(t *testing.T) {
	manager, err := createManager(t)
	if err != nil {
		t.Fatal(err)
	}

	// Create account
	account := newAccountWithId(context.Background(), "test-account", "owner", "", false)
	err = manager.Store.SaveAccount(context.Background(), account)
	require.NoError(t, err)

	// Create regular user (not pending approval)
	regularUser := types.NewRegularUser("regular-user")
	regularUser.AccountID = account.Id
	err = manager.Store.SaveUser(context.Background(), regularUser)
	require.NoError(t, err)

	// Try to add peer with regular user
	key, err := wgtypes.GenerateKey()
	require.NoError(t, err)

	peer := &nbpeer.Peer{
		Key:  key.PublicKey().String(),
		Name: "test-peer",
		Meta: nbpeer.PeerSystemMeta{
			Hostname: "test-peer",
			OS:       "linux",
		},
	}

	_, _, _, err = manager.AddPeer(context.Background(), "", "", regularUser.Id, peer, false)
	require.NoError(t, err, "Regular user should be able to add peers")
}

func TestLoginPeer_UserPendingApprovalBlocked(t *testing.T) {
	manager, err := createManager(t)
	if err != nil {
		t.Fatal(err)
	}

	// Create account
	account := newAccountWithId(context.Background(), "test-account", "owner", "", false)
	err = manager.Store.SaveAccount(context.Background(), account)
	require.NoError(t, err)

	// Create user pending approval
	pendingUser := types.NewRegularUser("pending-user")
	pendingUser.AccountID = account.Id
	pendingUser.Blocked = true
	pendingUser.PendingApproval = true
	err = manager.Store.SaveUser(context.Background(), pendingUser)
	require.NoError(t, err)

	// Create a peer using AddPeer method for the pending user (simulate existing peer)
	key, err := wgtypes.GenerateKey()
	require.NoError(t, err)

	// Set the user to not be pending initially so peer can be added
	pendingUser.Blocked = false
	pendingUser.PendingApproval = false
	err = manager.Store.SaveUser(context.Background(), pendingUser)
	require.NoError(t, err)

	// Add peer using regular flow
	newPeer := &nbpeer.Peer{
		Key:  key.PublicKey().String(),
		Name: "test-peer",
		Meta: nbpeer.PeerSystemMeta{
			Hostname:  "test-peer",
			OS:        "linux",
			WtVersion: "0.28.0",
		},
	}
	existingPeer, _, _, err := manager.AddPeer(context.Background(), "", "", pendingUser.Id, newPeer, false)
	require.NoError(t, err)

	// Now set the user back to pending approval after peer was created
	pendingUser.Blocked = true
	pendingUser.PendingApproval = true
	err = manager.Store.SaveUser(context.Background(), pendingUser)
	require.NoError(t, err)

	// Try to login with pending approval user
	login := types.PeerLogin{
		WireGuardPubKey: existingPeer.Key,
		UserID:          pendingUser.Id,
		Meta: nbpeer.PeerSystemMeta{
			Hostname: "test-peer",
			OS:       "linux",
		},
	}

	_, _, _, err = manager.LoginPeer(context.Background(), login)
	require.Error(t, err)
	e, ok := status.FromError(err)
	require.True(t, ok, "error is not a gRPC status error")
	assert.Equal(t, status.PermissionDenied, e.Type(), "expected PermissionDenied error code")
}

func TestLoginPeer_ApprovedUserCanLogin(t *testing.T) {
	manager, err := createManager(t)
	if err != nil {
		t.Fatal(err)
	}

	// Create account
	account := newAccountWithId(context.Background(), "test-account", "owner", "", false)
	err = manager.Store.SaveAccount(context.Background(), account)
	require.NoError(t, err)

	// Create regular user (not pending approval)
	regularUser := types.NewRegularUser("regular-user")
	regularUser.AccountID = account.Id
	err = manager.Store.SaveUser(context.Background(), regularUser)
	require.NoError(t, err)

	// Add peer using regular flow for the regular user
	key, err := wgtypes.GenerateKey()
	require.NoError(t, err)

	newPeer := &nbpeer.Peer{
		Key:  key.PublicKey().String(),
		Name: "test-peer",
		Meta: nbpeer.PeerSystemMeta{
			Hostname:  "test-peer",
			OS:        "linux",
			WtVersion: "0.28.0",
		},
	}
	existingPeer, _, _, err := manager.AddPeer(context.Background(), "", "", regularUser.Id, newPeer, false)
	require.NoError(t, err)

	// Try to login with regular user
	login := types.PeerLogin{
		WireGuardPubKey: existingPeer.Key,
		UserID:          regularUser.Id,
		Meta: nbpeer.PeerSystemMeta{
			Hostname: "test-peer",
			OS:       "linux",
		},
	}

	_, _, _, err = manager.LoginPeer(context.Background(), login)
	require.NoError(t, err, "Regular user should be able to login peers")
>>>>>>> e7b5537d
}<|MERGE_RESOLUTION|>--- conflicted
+++ resolved
@@ -2388,8 +2388,6 @@
 	})
 	assert.Less(t, totalNewRuns, totalOldRuns, "Expected new approach to run less than old approach. New runs: %d, Old runs: %d", totalNewRuns, totalOldRuns)
 	t.Logf("New runs: %d, Old runs: %d", totalNewRuns, totalOldRuns)
-<<<<<<< HEAD
-=======
 }
 
 func TestAddPeer_UserPendingApprovalBlocked(t *testing.T) {
@@ -2573,5 +2571,4 @@
 
 	_, _, _, err = manager.LoginPeer(context.Background(), login)
 	require.NoError(t, err, "Regular user should be able to login peers")
->>>>>>> e7b5537d
 }