package server

import (
	"context"
	"crypto/sha256"
	b64 "encoding/base64"
	"fmt"
	"io"
	"net"
	"net/netip"
	"os"
	"runtime"
	"strconv"
	"strings"
	"sync"
	"sync/atomic"
	"testing"
	"time"

	"github.com/golang/mock/gomock"
	"github.com/rs/xid"
	log "github.com/sirupsen/logrus"
	"github.com/stretchr/testify/assert"
	"github.com/stretchr/testify/require"
	"golang.org/x/exp/maps"
	"golang.zx2c4.com/wireguard/wgctrl/wgtypes"

	"github.com/netbirdio/netbird/management/internals/server/config"
	"github.com/netbirdio/netbird/management/server/integrations/port_forwarding"
	"github.com/netbirdio/netbird/management/server/mock_server"
	"github.com/netbirdio/netbird/management/server/permissions"
	"github.com/netbirdio/netbird/management/server/settings"
	"github.com/netbirdio/netbird/shared/management/status"

	"github.com/netbirdio/netbird/management/server/util"

	resourceTypes "github.com/netbirdio/netbird/management/server/networks/resources/types"
	routerTypes "github.com/netbirdio/netbird/management/server/networks/routers/types"
	networkTypes "github.com/netbirdio/netbird/management/server/networks/types"

	nbdns "github.com/netbirdio/netbird/dns"
	"github.com/netbirdio/netbird/management/server/activity"
	nbpeer "github.com/netbirdio/netbird/management/server/peer"
	"github.com/netbirdio/netbird/management/server/posture"
	"github.com/netbirdio/netbird/management/server/store"
	"github.com/netbirdio/netbird/management/server/telemetry"
	"github.com/netbirdio/netbird/management/server/types"
	nbroute "github.com/netbirdio/netbird/route"
	"github.com/netbirdio/netbird/shared/management/domain"
	"github.com/netbirdio/netbird/shared/management/proto"
)

func TestPeer_LoginExpired(t *testing.T) {
	tt := []struct {
		name              string
		expirationEnabled bool
		lastLogin         time.Time
		expected          bool
		accountSettings   *types.Settings
	}{
		{
			name:              "Peer Login Expiration Disabled. Peer Login Should Not Expire",
			expirationEnabled: false,
			lastLogin:         time.Now().UTC().Add(-25 * time.Hour),
			accountSettings: &types.Settings{
				PeerLoginExpirationEnabled: true,
				PeerLoginExpiration:        time.Hour,
			},
			expected: false,
		},
		{
			name:              "Peer Login Should Expire",
			expirationEnabled: true,
			lastLogin:         time.Now().UTC().Add(-25 * time.Hour),
			accountSettings: &types.Settings{
				PeerLoginExpirationEnabled: true,
				PeerLoginExpiration:        time.Hour,
			},
			expected: true,
		},
		{
			name:              "Peer Login Should Not Expire",
			expirationEnabled: true,
			lastLogin:         time.Now().UTC(),
			accountSettings: &types.Settings{
				PeerLoginExpirationEnabled: true,
				PeerLoginExpiration:        time.Hour,
			},
			expected: false,
		},
	}

	for _, c := range tt {
		t.Run(c.name, func(t *testing.T) {
			peer := &nbpeer.Peer{
				LoginExpirationEnabled: c.expirationEnabled,
				LastLogin:              util.ToPtr(c.lastLogin),
				UserID:                 userID,
			}

			expired, _ := peer.LoginExpired(c.accountSettings.PeerLoginExpiration)
			assert.Equal(t, expired, c.expected)
		})
	}
}

func TestPeer_SessionExpired(t *testing.T) {
	tt := []struct {
		name              string
		expirationEnabled bool
		lastLogin         time.Time
		connected         bool
		expected          bool
		accountSettings   *types.Settings
	}{
		{
			name:              "Peer Inactivity Expiration Disabled. Peer Inactivity Should Not Expire",
			expirationEnabled: false,
			connected:         false,
			lastLogin:         time.Now().UTC().Add(-1 * time.Second),
			accountSettings: &types.Settings{
				PeerInactivityExpirationEnabled: true,
				PeerInactivityExpiration:        time.Hour,
			},
			expected: false,
		},
		{
			name:              "Peer Inactivity Should Expire",
			expirationEnabled: true,
			connected:         false,
			lastLogin:         time.Now().UTC().Add(-1 * time.Second),
			accountSettings: &types.Settings{
				PeerInactivityExpirationEnabled: true,
				PeerInactivityExpiration:        time.Second,
			},
			expected: true,
		},
		{
			name:              "Peer Inactivity Should Not Expire",
			expirationEnabled: true,
			connected:         true,
			lastLogin:         time.Now().UTC(),
			accountSettings: &types.Settings{
				PeerInactivityExpirationEnabled: true,
				PeerInactivityExpiration:        time.Second,
			},
			expected: false,
		},
	}

	for _, c := range tt {
		t.Run(c.name, func(t *testing.T) {
			peerStatus := &nbpeer.PeerStatus{
				Connected: c.connected,
			}
			peer := &nbpeer.Peer{
				InactivityExpirationEnabled: c.expirationEnabled,
				LastLogin:                   util.ToPtr(c.lastLogin),
				Status:                      peerStatus,
				UserID:                      userID,
			}

			expired, _ := peer.SessionExpired(c.accountSettings.PeerInactivityExpiration)
			assert.Equal(t, expired, c.expected)
		})
	}
}

func TestAccountManager_GetNetworkMap(t *testing.T) {
	testGetNetworkMapGeneral(t)
}

func TestAccountManager_GetNetworkMap_Experimental(t *testing.T) {
	t.Setenv(envNewNetworkMapBuilder, "true")
	testGetNetworkMapGeneral(t)
}

func testGetNetworkMapGeneral(t *testing.T) {
	manager, err := createManager(t)
	if err != nil {
		t.Fatal(err)
		return
	}

	expectedId := "test_account"
	userId := "account_creator"
	account, err := createAccount(manager, expectedId, userId, "")
	if err != nil {
		t.Fatal(err)
	}

	setupKey, err := manager.CreateSetupKey(context.Background(), account.Id, "test-key", types.SetupKeyReusable, time.Hour, nil, 999, userId, false, false)
	if err != nil {
		t.Fatal("error creating setup key")
		return
	}

	peerKey1, err := wgtypes.GeneratePrivateKey()
	if err != nil {
		t.Fatal(err)
		return
	}

	peer1, _, _, err := manager.AddPeer(context.Background(), "", setupKey.Key, "", &nbpeer.Peer{
		Key:  peerKey1.PublicKey().String(),
		Meta: nbpeer.PeerSystemMeta{Hostname: "test-peer-1"},
	}, false)
	if err != nil {
		t.Errorf("expecting peer to be added, got failure %v", err)
		return
	}

	peerKey2, err := wgtypes.GeneratePrivateKey()
	if err != nil {
		t.Fatal(err)
		return
	}
	_, _, _, err = manager.AddPeer(context.Background(), "", setupKey.Key, "", &nbpeer.Peer{
		Key:  peerKey2.PublicKey().String(),
		Meta: nbpeer.PeerSystemMeta{Hostname: "test-peer-2"},
	}, false)

	if err != nil {
		t.Errorf("expecting peer to be added, got failure %v", err)
		return
	}

	networkMap, err := manager.GetNetworkMap(context.Background(), peer1.ID)
	if err != nil {
		t.Fatal(err)
		return
	}

	if len(networkMap.Peers) != 1 {
		t.Errorf("expecting Account NetworkMap to have 1 peers, got %v", len(networkMap.Peers))
		return
	}

	if networkMap.Peers[0].Key != peerKey2.PublicKey().String() {
		t.Errorf(
			"expecting Account NetworkMap to have peer with a key %s, got %s",
			peerKey2.PublicKey().String(),
			networkMap.Peers[0].Key,
		)
	}
}

func TestAccountManager_GetNetworkMapWithPolicy(t *testing.T) {
	// TODO: disable until we start use policy again
	t.Skip()
	manager, err := createManager(t)
	if err != nil {
		t.Fatal(err)
		return
	}

	expectedID := "test_account"
	userID := "account_creator"
	account, err := createAccount(manager, expectedID, userID, "")
	if err != nil {
		t.Fatal(err)
	}

	var setupKey *types.SetupKey
	for _, key := range account.SetupKeys {
		if key.Type == types.SetupKeyReusable {
			setupKey = key
		}
	}

	peerKey1, err := wgtypes.GeneratePrivateKey()
	if err != nil {
		t.Fatal(err)
		return
	}

	peer1, _, _, err := manager.AddPeer(context.Background(), "", setupKey.Key, "", &nbpeer.Peer{
		Key:  peerKey1.PublicKey().String(),
		Meta: nbpeer.PeerSystemMeta{Hostname: "test-peer-1"},
	}, false)
	if err != nil {
		t.Errorf("expecting peer to be added, got failure %v", err)
		return
	}

	peerKey2, err := wgtypes.GeneratePrivateKey()
	if err != nil {
		t.Fatal(err)
		return
	}
	peer2, _, _, err := manager.AddPeer(context.Background(), "", setupKey.Key, "", &nbpeer.Peer{
		Key:  peerKey2.PublicKey().String(),
		Meta: nbpeer.PeerSystemMeta{Hostname: "test-peer-2"},
	}, false)
	if err != nil {
		t.Errorf("expecting peer to be added, got failure %v", err)
		return
	}

	policies, err := manager.ListPolicies(context.Background(), account.Id, userID)
	if err != nil {
		t.Errorf("expecting to get a list of rules, got failure %v", err)
		return
	}

	err = manager.DeletePolicy(context.Background(), account.Id, policies[0].ID, userID)
	if err != nil {
		t.Errorf("expecting to delete 1 group, got failure %v", err)
		return
	}
	var (
		group1 types.Group
		group2 types.Group
	)

	group1.ID = xid.New().String()
	group2.ID = xid.New().String()
	group1.Name = "src"
	group2.Name = "dst"
	group1.Peers = append(group1.Peers, peer1.ID)
	group2.Peers = append(group2.Peers, peer2.ID)

	err = manager.CreateGroup(context.Background(), account.Id, userID, &group1)
	if err != nil {
		t.Errorf("expecting group1 to be added, got failure %v", err)
		return
	}
	err = manager.CreateGroup(context.Background(), account.Id, userID, &group2)
	if err != nil {
		t.Errorf("expecting group2 to be added, got failure %v", err)
		return
	}

	policy := &types.Policy{
		Name:    "test",
		Enabled: true,
		Rules: []*types.PolicyRule{
			{
				Enabled:       true,
				Sources:       []string{group1.ID},
				Destinations:  []string{group2.ID},
				Bidirectional: true,
				Action:        types.PolicyTrafficActionAccept,
			},
		},
	}
	policy, err = manager.SavePolicy(context.Background(), account.Id, userID, policy, true)
	if err != nil {
		t.Errorf("expecting rule to be added, got failure %v", err)
		return
	}

	networkMap1, err := manager.GetNetworkMap(context.Background(), peer1.ID)
	if err != nil {
		t.Fatal(err)
		return
	}

	if len(networkMap1.Peers) != 1 {
		t.Errorf(
			"expecting Account NetworkMap to have 1 peers, got %v: %v",
			len(networkMap1.Peers),
			networkMap1.Peers,
		)
		return
	}

	if networkMap1.Peers[0].Key != peerKey2.PublicKey().String() {
		t.Errorf(
			"expecting Account NetworkMap to have peer with a key %s, got %s",
			peerKey2.PublicKey().String(),
			networkMap1.Peers[0].Key,
		)
	}

	networkMap2, err := manager.GetNetworkMap(context.Background(), peer2.ID)
	if err != nil {
		t.Fatal(err)
		return
	}

	if len(networkMap2.Peers) != 1 {
		t.Errorf("expecting Account NetworkMap to have 1 peers, got %v", len(networkMap2.Peers))
	}

	if len(networkMap2.Peers) > 0 && networkMap2.Peers[0].Key != peerKey1.PublicKey().String() {
		t.Errorf(
			"expecting Account NetworkMap to have peer with a key %s, got %s",
			peerKey1.PublicKey().String(),
			networkMap2.Peers[0].Key,
		)
	}

	policy.Enabled = false
	_, err = manager.SavePolicy(context.Background(), account.Id, userID, policy, true)
	if err != nil {
		t.Errorf("expecting rule to be added, got failure %v", err)
		return
	}

	networkMap1, err = manager.GetNetworkMap(context.Background(), peer1.ID)
	if err != nil {
		t.Fatal(err)
		return
	}

	if len(networkMap1.Peers) != 0 {
		t.Errorf(
			"expecting Account NetworkMap to have 0 peers, got %v: %v",
			len(networkMap1.Peers),
			networkMap1.Peers,
		)
		return
	}

	networkMap2, err = manager.GetNetworkMap(context.Background(), peer2.ID)
	if err != nil {
		t.Fatal(err)
		return
	}

	if len(networkMap2.Peers) != 0 {
		t.Errorf("expecting Account NetworkMap to have 0 peers, got %v", len(networkMap2.Peers))
	}
}

func TestAccountManager_GetPeerNetwork(t *testing.T) {
	manager, err := createManager(t)
	if err != nil {
		t.Fatal(err)
		return
	}

	expectedId := "test_account"
	userId := "account_creator"
	account, err := createAccount(manager, expectedId, userId, "")
	if err != nil {
		t.Fatal(err)
	}

	setupKey, err := manager.CreateSetupKey(context.Background(), account.Id, "test-key", types.SetupKeyReusable, time.Hour, nil, 999, userId, false, false)
	if err != nil {
		t.Fatal("error creating setup key")
		return
	}

	peerKey1, err := wgtypes.GeneratePrivateKey()
	if err != nil {
		t.Fatal(err)
		return
	}

	peer1, _, _, err := manager.AddPeer(context.Background(), "", setupKey.Key, "", &nbpeer.Peer{
		Key:  peerKey1.PublicKey().String(),
		Meta: nbpeer.PeerSystemMeta{Hostname: "test-peer-1"},
	}, false)
	if err != nil {
		t.Errorf("expecting peer to be added, got failure %v", err)
		return
	}

	peerKey2, err := wgtypes.GeneratePrivateKey()
	if err != nil {
		t.Fatal(err)
		return
	}
	_, _, _, err = manager.AddPeer(context.Background(), "", setupKey.Key, "", &nbpeer.Peer{
		Key:  peerKey2.PublicKey().String(),
		Meta: nbpeer.PeerSystemMeta{Hostname: "test-peer-2"},
	}, false)

	if err != nil {
		t.Errorf("expecting peer to be added, got failure %v", err)
		return
	}

	network, err := manager.GetPeerNetwork(context.Background(), peer1.ID)
	if err != nil {
		t.Fatal(err)
		return
	}

	if account.Network.Identifier != network.Identifier {
		t.Errorf("expecting Account Networks ID to be equal, got %s expected %s", network.Identifier, account.Network.Identifier)
	}
}

func TestDefaultAccountManager_GetPeer(t *testing.T) {
	manager, err := createManager(t)
	if err != nil {
		t.Fatal(err)
		return
	}

	// account with an admin and a regular user
	accountID := "test_account"
	adminUser := "account_creator"
	someUser := "some_user"
	account := newAccountWithId(context.Background(), accountID, adminUser, "", false)
	account.Users[someUser] = &types.User{
		Id:   someUser,
		Role: types.UserRoleUser,
	}
	account.Settings.RegularUsersViewBlocked = false

	err = manager.Store.SaveAccount(context.Background(), account)
	if err != nil {
		t.Fatal(err)
		return
	}

	// two peers one added by a regular user and one with a setup key
	setupKey, err := manager.CreateSetupKey(context.Background(), account.Id, "test-key", types.SetupKeyReusable, time.Hour, nil, 999, adminUser, false, false)
	if err != nil {
		t.Fatal("error creating setup key")
		return
	}

	peerKey1, err := wgtypes.GeneratePrivateKey()
	if err != nil {
		t.Fatal(err)
		return
	}

	peer1, _, _, err := manager.AddPeer(context.Background(), "", "", someUser, &nbpeer.Peer{
		Key:  peerKey1.PublicKey().String(),
		Meta: nbpeer.PeerSystemMeta{Hostname: "test-peer-2"},
	}, false)
	if err != nil {
		t.Errorf("expecting peer to be added, got failure %v", err)
		return
	}

	peerKey2, err := wgtypes.GeneratePrivateKey()
	if err != nil {
		t.Fatal(err)
		return
	}

	// the second peer added with a setup key
	peer2, _, _, err := manager.AddPeer(context.Background(), "", setupKey.Key, "", &nbpeer.Peer{
		Key:  peerKey2.PublicKey().String(),
		Meta: nbpeer.PeerSystemMeta{Hostname: "test-peer-2"},
	}, false)
	if err != nil {
		t.Fatal(err)
		return
	}

	// the user can see its own peer
	peer, err := manager.GetPeer(context.Background(), accountID, peer1.ID, someUser)
	if err != nil {
		t.Fatal(err)
		return
	}
	assert.NotNil(t, peer)

	// the user can see peer2 because peer1 of the user has access to peer2 due to the All group and the default rule 0 all-to-all access
	peer, err = manager.GetPeer(context.Background(), accountID, peer2.ID, someUser)
	if err != nil {
		t.Fatal(err)
		return
	}
	assert.NotNil(t, peer)

	// delete the all-to-all policy so that user's peer1 has no access to peer2
	for _, policy := range account.Policies {
		err = manager.DeletePolicy(context.Background(), accountID, policy.ID, adminUser)
		if err != nil {
			t.Fatal(err)
			return
		}
	}

	// at this point the user can't see the details of peer2
	peer, err = manager.GetPeer(context.Background(), accountID, peer2.ID, someUser) //nolint
	assert.Error(t, err)

	// admin users can always access all the peers
	peer, err = manager.GetPeer(context.Background(), accountID, peer1.ID, adminUser)
	if err != nil {
		t.Fatal(err)
		return
	}
	assert.NotNil(t, peer)

	peer, err = manager.GetPeer(context.Background(), accountID, peer2.ID, adminUser)
	if err != nil {
		t.Fatal(err)
		return
	}
	assert.NotNil(t, peer)
}

func TestDefaultAccountManager_GetPeers(t *testing.T) {
	testCases := []struct {
		name                string
		role                types.UserRole
		limitedViewSettings bool
		isServiceUser       bool
		expectedPeerCount   int
	}{
		{
			name:                "Regular user, no limited view settings, not a service user",
			role:                types.UserRoleUser,
			limitedViewSettings: false,
			isServiceUser:       false,
			expectedPeerCount:   1,
		},
		{
			name:                "Service user, no limited view settings",
			role:                types.UserRoleUser,
			limitedViewSettings: false,
			isServiceUser:       true,
			expectedPeerCount:   2,
		},
		{
			name:                "Regular user, limited view settings",
			role:                types.UserRoleUser,
			limitedViewSettings: true,
			isServiceUser:       false,
			expectedPeerCount:   0,
		},
		{
			name:                "Service user, limited view settings",
			role:                types.UserRoleUser,
			limitedViewSettings: true,
			isServiceUser:       true,
			expectedPeerCount:   2,
		},
		{
			name:                "Admin, no limited view settings, not a service user",
			role:                types.UserRoleAdmin,
			limitedViewSettings: false,
			isServiceUser:       false,
			expectedPeerCount:   2,
		},
		{
			name:                "Admin service user, no limited view settings",
			role:                types.UserRoleAdmin,
			limitedViewSettings: false,
			isServiceUser:       true,
			expectedPeerCount:   2,
		},
		{
			name:                "Admin, limited view settings",
			role:                types.UserRoleAdmin,
			limitedViewSettings: true,
			isServiceUser:       false,
			expectedPeerCount:   2,
		},
		{
			name:                "Admin Service user, limited view settings",
			role:                types.UserRoleAdmin,
			limitedViewSettings: true,
			isServiceUser:       true,
			expectedPeerCount:   2,
		},
		{
			name:                "Owner, no limited view settings",
			role:                types.UserRoleOwner,
			limitedViewSettings: true,
			isServiceUser:       false,
			expectedPeerCount:   2,
		},
		{
			name:                "Owner, limited view settings",
			role:                types.UserRoleOwner,
			limitedViewSettings: true,
			isServiceUser:       false,
			expectedPeerCount:   2,
		},
	}
	for _, testCase := range testCases {
		t.Run(testCase.name, func(t *testing.T) {
			manager, err := createManager(t)
			if err != nil {
				t.Fatal(err)
				return
			}

			// account with an admin and a regular user
			accountID := "test_account"
			adminUser := "account_creator"
			someUser := "some_user"
			account := newAccountWithId(context.Background(), accountID, adminUser, "", false)
			account.Users[someUser] = &types.User{
				Id:            someUser,
				Role:          testCase.role,
				IsServiceUser: testCase.isServiceUser,
			}
			account.Policies = []*types.Policy{}
			account.Settings.RegularUsersViewBlocked = testCase.limitedViewSettings

			err = manager.Store.SaveAccount(context.Background(), account)
			if err != nil {
				t.Fatal(err)
				return
			}

			peerKey1, err := wgtypes.GeneratePrivateKey()
			if err != nil {
				t.Fatal(err)
				return
			}

			peerKey2, err := wgtypes.GeneratePrivateKey()
			if err != nil {
				t.Fatal(err)
				return
			}

			_, _, _, err = manager.AddPeer(context.Background(), "", "", someUser, &nbpeer.Peer{
				Key:  peerKey1.PublicKey().String(),
				Meta: nbpeer.PeerSystemMeta{Hostname: "test-peer-1"},
			}, false)
			if err != nil {
				t.Errorf("expecting peer to be added, got failure %v", err)
				return
			}

			_, _, _, err = manager.AddPeer(context.Background(), "", "", adminUser, &nbpeer.Peer{
				Key:  peerKey2.PublicKey().String(),
				Meta: nbpeer.PeerSystemMeta{Hostname: "test-peer-2"},
			}, false)
			if err != nil {
				t.Errorf("expecting peer to be added, got failure %v", err)
				return
			}

			peers, err := manager.GetPeers(context.Background(), accountID, someUser, "", "")
			if err != nil {
				t.Fatal(err)
				return
			}
			assert.NotNil(t, peers)

			assert.Len(t, peers, testCase.expectedPeerCount)

		})
	}
}

func setupTestAccountManager(b testing.TB, peers int, groups int) (*DefaultAccountManager, string, string, error) {
	b.Helper()

	manager, err := createManager(b)
	if err != nil {
		return nil, "", "", err
	}

	accountID := "test_account"
	adminUser := "account_creator"
	regularUser := "regular_user"

	account := newAccountWithId(context.Background(), accountID, adminUser, "", false)
	account.Users[regularUser] = &types.User{
		Id:   regularUser,
		Role: types.UserRoleUser,
	}

	// Create peers
	for i := 0; i < peers; i++ {
		peerKey, _ := wgtypes.GeneratePrivateKey()
		peer := &nbpeer.Peer{
			ID:       fmt.Sprintf("peer-%d", i),
			DNSLabel: fmt.Sprintf("peer-%d", i),
			Key:      peerKey.PublicKey().String(),
			IP:       net.ParseIP(fmt.Sprintf("100.64.%d.%d", i/256, i%256)),
			Status:   &nbpeer.PeerStatus{LastSeen: time.Now().UTC(), Connected: true},
			UserID:   regularUser,
		}
		account.Peers[peer.ID] = peer
	}

	// Create groups and policies
	account.Policies = make([]*types.Policy, 0, groups)
	for i := 0; i < groups; i++ {
		groupID := fmt.Sprintf("group-%d", i)
		group := &types.Group{
			ID:   groupID,
			Name: fmt.Sprintf("Group %d", i),
		}
		for j := 0; j < peers/groups; j++ {
			peerIndex := i*(peers/groups) + j
			group.Peers = append(group.Peers, fmt.Sprintf("peer-%d", peerIndex))
		}

		// Create network, router and resource for this group
		network := &networkTypes.Network{
			ID:        fmt.Sprintf("network-%d", i),
			AccountID: account.Id,
			Name:      fmt.Sprintf("Network for Group %d", i),
		}
		account.Networks = append(account.Networks, network)

		ips := account.GetTakenIPs()
		peerIP, err := types.AllocatePeerIP(account.Network.Net, ips)
		if err != nil {
			return nil, "", "", err
		}

		peerKey, _ := wgtypes.GeneratePrivateKey()
		peer := &nbpeer.Peer{
			ID:       fmt.Sprintf("peer-nr-%d", len(account.Peers)+1),
			DNSLabel: fmt.Sprintf("peer-nr-%d", len(account.Peers)+1),
			Key:      peerKey.PublicKey().String(),
			IP:       peerIP,
			Status:   &nbpeer.PeerStatus{LastSeen: time.Now().UTC(), Connected: true},
			UserID:   regularUser,
			Meta: nbpeer.PeerSystemMeta{
				Hostname:  fmt.Sprintf("peer-nr-%d", len(account.Peers)+1),
				GoOS:      "linux",
				Kernel:    "Linux",
				Core:      "21.04",
				Platform:  "x86_64",
				OS:        "Ubuntu",
				WtVersion: "development",
				UIVersion: "development",
			},
		}
		account.Peers[peer.ID] = peer

		group.Peers = append(group.Peers, peer.ID)
		account.Groups[groupID] = group

		router := &routerTypes.NetworkRouter{
			ID:         fmt.Sprintf("network-router-%d", i),
			NetworkID:  network.ID,
			AccountID:  account.Id,
			Peer:       peer.ID,
			PeerGroups: []string{},
			Masquerade: false,
			Metric:     9999,
		}
		account.NetworkRouters = append(account.NetworkRouters, router)

		resource := &resourceTypes.NetworkResource{
			ID:        fmt.Sprintf("network-resource-%d", i),
			NetworkID: network.ID,
			AccountID: account.Id,
			Name:      fmt.Sprintf("Network resource for Group %d", i),
			Type:      "host",
			Address:   "192.0.2.0/32",
		}
		account.NetworkResources = append(account.NetworkResources, resource)

		// Create a policy for this network resource
		nrPolicy := &types.Policy{
			ID:      fmt.Sprintf("policy-nr-%d", i),
			Name:    fmt.Sprintf("Policy for network resource %d", i),
			Enabled: true,
			Rules: []*types.PolicyRule{
				{
					ID:           fmt.Sprintf("rule-nr-%d", i),
					Name:         fmt.Sprintf("Rule for network resource %d", i),
					Enabled:      true,
					Sources:      []string{groupID},
					Destinations: []string{},
					DestinationResource: types.Resource{
						ID: resource.ID,
					},
					Bidirectional: true,
					Protocol:      types.PolicyRuleProtocolALL,
					Action:        types.PolicyTrafficActionAccept,
				},
			},
		}
		account.Policies = append(account.Policies, nrPolicy)

		// Create a policy for this group
		policy := &types.Policy{
			ID:      fmt.Sprintf("policy-%d", i),
			Name:    fmt.Sprintf("Policy for Group %d", i),
			Enabled: true,
			Rules: []*types.PolicyRule{
				{
					ID:            fmt.Sprintf("rule-%d", i),
					Name:          fmt.Sprintf("Rule for Group %d", i),
					Enabled:       true,
					Sources:       []string{groupID},
					Destinations:  []string{groupID},
					Bidirectional: true,
					Protocol:      types.PolicyRuleProtocolALL,
					Action:        types.PolicyTrafficActionAccept,
				},
			},
		}
		account.Policies = append(account.Policies, policy)
	}

	account.PostureChecks = []*posture.Checks{
		{
			ID:   "PostureChecksAll",
			Name: "All",
			Checks: posture.ChecksDefinition{
				NBVersionCheck: &posture.NBVersionCheck{
					MinVersion: "0.0.1",
				},
			},
		},
	}

	err = manager.Store.SaveAccount(context.Background(), account)
	if err != nil {
		return nil, "", "", err
	}

	return manager, accountID, regularUser, nil
}

func BenchmarkGetPeers(b *testing.B) {
	benchCases := []struct {
		name   string
		peers  int
		groups int
	}{
		{"Small", 50, 5},
		{"Medium", 500, 10},
		{"Large", 5000, 20},
		{"Small single", 50, 1},
		{"Medium single", 500, 1},
		{"Large 5", 5000, 5},
	}

	log.SetOutput(io.Discard)
	defer log.SetOutput(os.Stderr)
	for _, bc := range benchCases {
		b.Run(bc.name, func(b *testing.B) {
			manager, accountID, userID, err := setupTestAccountManager(b, bc.peers, bc.groups)
			if err != nil {
				b.Fatalf("Failed to setup test account manager: %v", err)
			}

			b.ResetTimer()
			for i := 0; i < b.N; i++ {
				_, err := manager.GetPeers(context.Background(), accountID, userID, "", "")
				if err != nil {
					b.Fatalf("GetPeers failed: %v", err)
				}
			}
		})
	}
}
func BenchmarkUpdateAccountPeers(b *testing.B) {
	benchCases := []struct {
		name   string
		peers  int
		groups int
		// We need different expectations for CI/CD and local runs because of the different performance characteristics
		minMsPerOpLocal float64
		maxMsPerOpLocal float64
		minMsPerOpCICD  float64
		maxMsPerOpCICD  float64
	}{
		{"Small", 350, 5, 90, 120, 90, 120},
		// {"Medium", 500, 100, 110, 150, 120, 260},
		// {"Large", 5000, 2, 800, 1700, 2500, 5000},
		// {"Small single", 50, 10, 90, 120, 90, 120},
		// {"Medium single", 500, 10, 110, 170, 120, 200},
		// {"Large 5", 5000, 15, 1300, 2100, 4900, 7000},
		// {"Extra Large", 2000, 2000, 1300, 2400, 3000, 6400},
	}
	b.Setenv("NB_EXPERIMENT_NETWORK_MAP", "false")

	log.SetOutput(io.Discard)
	defer log.SetOutput(os.Stderr)

	for _, bc := range benchCases {
		b.Run(bc.name, func(b *testing.B) {
			manager, accountID, _, err := setupTestAccountManager(b, bc.peers, bc.groups)
			if err != nil {
				b.Fatalf("Failed to setup test account manager: %v", err)
			}

			ctx := context.Background()

			account, err := manager.Store.GetAccount(ctx, accountID)
			if err != nil {
				b.Fatalf("Failed to get account: %v", err)
			}

			peerChannels := make(map[string]*UpdateChannel)

			for peerID := range account.Peers {
				peerChannels[peerID] = &UpdateChannel{
					Important:  make(chan *UpdateMessage, channelBufferSize),
					NetworkMap: NewUpdateBuffer(manager.metrics.UpdateChannelMetrics()),
				}
			}

			manager.peersUpdateManager.peerChannels = peerChannels

			for i := 0; i < 1000; i++ {
				b.Logf("Run %d", i)
				manager.UpdateAccountPeers(ctx, account.Id)
				mm(b)
				manager.Store.IncrementNetworkSerial(ctx, account.Id)
			}

			for i := 0; i < b.N; i++ {
				manager.UpdateAccountPeers(ctx, account.Id)
			}

		})
	}
}

func mm(b *testing.B) {
	var m runtime.MemStats
	runtime.ReadMemStats(&m)
	// runtime.GC()
	b.Logf("Alloc: %v MB, TotalAlloc: %v MB, Sys: %v MB, NumGC: %v", m.Alloc/1024/1024, m.TotalAlloc/1024/1024, m.Sys/1024/1024, m.NumGC)
}

func TestUpdateAccountPeers_Experimental(t *testing.T) {
	t.Setenv(envNewNetworkMapBuilder, "true")
	testUpdateAccountPeers(t)
}

func TestUpdateAccountPeers(t *testing.T) {
	testUpdateAccountPeers(t)
}

func testUpdateAccountPeers(t *testing.T) {
	testCases := []struct {
		name   string
		peers  int
		groups int
	}{
		{"Small", 50, 1},
		{"Medium", 500, 1},
		{"Large", 1000, 1},
	}

	log.SetOutput(io.Discard)
	defer log.SetOutput(os.Stderr)

	for _, tc := range testCases {
		t.Run(tc.name, func(t *testing.T) {
			manager, accountID, _, err := setupTestAccountManager(t, tc.peers, tc.groups)
			if err != nil {
				t.Fatalf("Failed to setup test account manager: %v", err)
			}

			ctx := context.Background()

			metrics, err := telemetry.NewDefaultAppMetrics(ctx)
			if err != nil {
				t.Fatalf("Failed to create metrics: %v", err)
			}

			account, err := manager.Store.GetAccount(ctx, accountID)
			if err != nil {
				t.Fatalf("Failed to get account: %v", err)
			}

			peerChannels := make(map[string]*UpdateChannel)

			for peerID := range account.Peers {
				peerChannels[peerID] = &UpdateChannel{
					Important:  make(chan *UpdateMessage, channelBufferSize),
					NetworkMap: NewUpdateBuffer(metrics.UpdateChannelMetrics()),
				}
			}

			manager.peersUpdateManager.peerChannels = peerChannels
			manager.UpdateAccountPeers(ctx, account.Id)

			for _, channel := range peerChannels {
				update, _, _, _ := channel.NetworkMap.Pop(ctx)
				assert.Nil(t, update.Update.NetbirdConfig)
				assert.Equal(t, tc.peers, len(update.Update.NetworkMap.RemotePeers))
				assert.Equal(t, tc.peers*2, len(update.Update.NetworkMap.FirewallRules))
			}
		})
	}
}

func TestToSyncResponse(t *testing.T) {
	_, ipnet, err := net.ParseCIDR("192.168.1.0/24")
	if err != nil {
		t.Fatal(err)
	}
	domainList, err := domain.FromStringList([]string{"example.com"})
	if err != nil {
		t.Fatal(err)
	}

	config := &config.Config{
		Signal: &config.Host{
			Proto:    "https",
			URI:      "signal.uri",
			Username: "",
			Password: "",
		},
		Stuns: []*config.Host{{URI: "stun.uri", Proto: config.UDP}},
		TURNConfig: &config.TURNConfig{
			Turns: []*config.Host{{URI: "turn.uri", Proto: config.UDP, Username: "turn-user", Password: "turn-pass"}},
		},
	}
	peer := &nbpeer.Peer{
		IP:         net.ParseIP("192.168.1.1"),
		SSHEnabled: true,
		Key:        "peer-key",
		DNSLabel:   "peer1",
		SSHKey:     "peer1-ssh-key",
	}
	turnRelayToken := &Token{
		Payload:   "turn-user",
		Signature: "turn-pass",
	}
	networkMap := &types.NetworkMap{
		Network:      &types.Network{Net: *ipnet, Serial: 1000},
		Peers:        []*nbpeer.Peer{{IP: net.ParseIP("192.168.1.2"), Key: "peer2-key", DNSLabel: "peer2", SSHEnabled: true, SSHKey: "peer2-ssh-key"}},
		OfflinePeers: []*nbpeer.Peer{{IP: net.ParseIP("192.168.1.3"), Key: "peer3-key", DNSLabel: "peer3", SSHEnabled: true, SSHKey: "peer3-ssh-key"}},
		Routes: []*nbroute.Route{
			{
				ID:          "route1",
				Network:     netip.MustParsePrefix("10.0.0.0/24"),
				Domains:     domainList,
				KeepRoute:   true,
				NetID:       "route1",
				Peer:        "peer1",
				NetworkType: 1,
				Masquerade:  true,
				Metric:      9999,
				Enabled:     true,
			},
		},
		DNSConfig: nbdns.Config{
			ServiceEnable: true,
			NameServerGroups: []*nbdns.NameServerGroup{
				{
					NameServers: []nbdns.NameServer{{
						IP:     netip.MustParseAddr("8.8.8.8"),
						NSType: nbdns.UDPNameServerType,
						Port:   nbdns.DefaultDNSPort,
					}},
					Primary:              true,
					Domains:              []string{"example.com"},
					Enabled:              true,
					SearchDomainsEnabled: true,
				},
				{
					ID: "ns1",
					NameServers: []nbdns.NameServer{{
						IP:     netip.MustParseAddr("1.1.1.1"),
						NSType: nbdns.UDPNameServerType,
						Port:   nbdns.DefaultDNSPort,
					}},
					Groups:               []string{"group1"},
					Primary:              true,
					Domains:              []string{"example.com"},
					Enabled:              true,
					SearchDomainsEnabled: true,
				},
			},
			CustomZones: []nbdns.CustomZone{{Domain: "example.com", Records: []nbdns.SimpleRecord{{Name: "example.com", Type: 1, Class: "IN", TTL: 60, RData: "100.64.0.1"}}}},
		},
		FirewallRules: []*types.FirewallRule{
			{PeerIP: "192.168.1.2", Direction: types.FirewallRuleDirectionIN, Action: string(types.PolicyTrafficActionAccept), Protocol: string(types.PolicyRuleProtocolTCP), Port: "80"},
		},
		ForwardingRules: []*types.ForwardingRule{
			{
				RuleProtocol: "tcp",
				DestinationPorts: types.RulePortRange{
					Start: 1000,
					End:   2000,
				},
				TranslatedAddress: net.IPv4(192, 168, 1, 2),
				TranslatedPorts: types.RulePortRange{
					Start: 11000,
					End:   12000,
				},
			},
		},
	}
	dnsName := "example.com"
	checks := []*posture.Checks{
		{
			Checks: posture.ChecksDefinition{
				ProcessCheck: &posture.ProcessCheck{
					Processes: []posture.Process{{LinuxPath: "/usr/bin/netbird"}},
				},
			},
		},
	}
	dnsCache := &DNSConfigCache{}
	accountSettings := &types.Settings{RoutingPeerDNSResolutionEnabled: true}
	response := toSyncResponse(context.Background(), config, peer, turnRelayToken, turnRelayToken, networkMap, dnsName, checks, dnsCache, accountSettings, nil, []string{}, dnsForwarderPort)

	assert.NotNil(t, response)
	// assert peer config
	assert.Equal(t, "192.168.1.1/24", response.PeerConfig.Address)
	assert.Equal(t, "peer1.example.com", response.PeerConfig.Fqdn)
	assert.Equal(t, true, response.PeerConfig.SshConfig.SshEnabled)
	// assert netbird config
	assert.Equal(t, "signal.uri", response.NetbirdConfig.Signal.Uri)
	assert.Equal(t, proto.HostConfig_HTTPS, response.NetbirdConfig.Signal.GetProtocol())
	assert.Equal(t, "stun.uri", response.NetbirdConfig.Stuns[0].Uri)
	assert.Equal(t, "turn.uri", response.NetbirdConfig.Turns[0].HostConfig.GetUri())
	assert.Equal(t, "turn-user", response.NetbirdConfig.Turns[0].User)
	assert.Equal(t, "turn-pass", response.NetbirdConfig.Turns[0].Password)
	// assert RemotePeers
	assert.Equal(t, 1, len(response.RemotePeers))
	assert.Equal(t, "192.168.1.2/32", response.RemotePeers[0].AllowedIps[0])
	assert.Equal(t, "peer2-key", response.RemotePeers[0].WgPubKey)
	assert.Equal(t, "peer2.example.com", response.RemotePeers[0].GetFqdn())
	assert.Equal(t, false, response.RemotePeers[0].GetSshConfig().GetSshEnabled())
	assert.Equal(t, []byte("peer2-ssh-key"), response.RemotePeers[0].GetSshConfig().GetSshPubKey())
	// assert network map
	assert.Equal(t, uint64(1000), response.NetworkMap.Serial)
	assert.Equal(t, "192.168.1.1/24", response.NetworkMap.PeerConfig.Address)
	assert.Equal(t, "peer1.example.com", response.NetworkMap.PeerConfig.Fqdn)
	assert.Equal(t, true, response.NetworkMap.PeerConfig.SshConfig.SshEnabled)
	// assert network map RemotePeers
	assert.Equal(t, 1, len(response.NetworkMap.RemotePeers))
	assert.Equal(t, "192.168.1.2/32", response.NetworkMap.RemotePeers[0].AllowedIps[0])
	assert.Equal(t, "peer2-key", response.NetworkMap.RemotePeers[0].WgPubKey)
	assert.Equal(t, "peer2.example.com", response.NetworkMap.RemotePeers[0].GetFqdn())
	assert.Equal(t, []byte("peer2-ssh-key"), response.NetworkMap.RemotePeers[0].GetSshConfig().GetSshPubKey())
	// assert network map OfflinePeers
	assert.Equal(t, 1, len(response.NetworkMap.OfflinePeers))
	assert.Equal(t, "192.168.1.3/32", response.NetworkMap.OfflinePeers[0].AllowedIps[0])
	assert.Equal(t, "peer3-key", response.NetworkMap.OfflinePeers[0].WgPubKey)
	assert.Equal(t, "peer3.example.com", response.NetworkMap.OfflinePeers[0].GetFqdn())
	assert.Equal(t, []byte("peer3-ssh-key"), response.NetworkMap.OfflinePeers[0].GetSshConfig().GetSshPubKey())
	// assert network map Routes
	assert.Equal(t, 1, len(response.NetworkMap.Routes))
	assert.Equal(t, "10.0.0.0/24", response.NetworkMap.Routes[0].Network)
	assert.Equal(t, "route1", response.NetworkMap.Routes[0].ID)
	assert.Equal(t, "peer1", response.NetworkMap.Routes[0].Peer)
	assert.Equal(t, "example.com", response.NetworkMap.Routes[0].Domains[0])
	assert.Equal(t, true, response.NetworkMap.Routes[0].KeepRoute)
	assert.Equal(t, true, response.NetworkMap.Routes[0].Masquerade)
	assert.Equal(t, int64(9999), response.NetworkMap.Routes[0].Metric)
	assert.Equal(t, int64(1), response.NetworkMap.Routes[0].NetworkType)
	assert.Equal(t, "route1", response.NetworkMap.Routes[0].NetID)
	// assert network map DNSConfig
	assert.Equal(t, true, response.NetworkMap.DNSConfig.ServiceEnable)
	assert.Equal(t, int64(dnsForwarderPort), response.NetworkMap.DNSConfig.ForwarderPort)
	assert.Equal(t, 1, len(response.NetworkMap.DNSConfig.CustomZones))
	assert.Equal(t, 2, len(response.NetworkMap.DNSConfig.NameServerGroups))
	// assert network map DNSConfig.CustomZones
	assert.Equal(t, "example.com", response.NetworkMap.DNSConfig.CustomZones[0].Domain)
	assert.Equal(t, 1, len(response.NetworkMap.DNSConfig.CustomZones[0].Records))
	assert.Equal(t, "example.com", response.NetworkMap.DNSConfig.CustomZones[0].Records[0].Name)
	assert.Equal(t, int64(1), response.NetworkMap.DNSConfig.CustomZones[0].Records[0].Type)
	assert.Equal(t, "IN", response.NetworkMap.DNSConfig.CustomZones[0].Records[0].Class)
	assert.Equal(t, int64(60), response.NetworkMap.DNSConfig.CustomZones[0].Records[0].TTL)
	assert.Equal(t, "100.64.0.1", response.NetworkMap.DNSConfig.CustomZones[0].Records[0].RData)
	// assert network map DNSConfig.NameServerGroups
	assert.Equal(t, true, response.NetworkMap.DNSConfig.NameServerGroups[0].Primary)
	assert.Equal(t, true, response.NetworkMap.DNSConfig.NameServerGroups[0].SearchDomainsEnabled)
	assert.Equal(t, "example.com", response.NetworkMap.DNSConfig.NameServerGroups[0].Domains[0])
	assert.Equal(t, "8.8.8.8", response.NetworkMap.DNSConfig.NameServerGroups[0].NameServers[0].GetIP())
	assert.Equal(t, int64(1), response.NetworkMap.DNSConfig.NameServerGroups[0].NameServers[0].GetNSType())
	assert.Equal(t, int64(53), response.NetworkMap.DNSConfig.NameServerGroups[0].NameServers[0].GetPort())
	// assert network map Firewall
	assert.Equal(t, 1, len(response.NetworkMap.FirewallRules))
	assert.Equal(t, "192.168.1.2", response.NetworkMap.FirewallRules[0].PeerIP)
	assert.Equal(t, proto.RuleDirection_IN, response.NetworkMap.FirewallRules[0].Direction)
	assert.Equal(t, proto.RuleAction_ACCEPT, response.NetworkMap.FirewallRules[0].Action)
	assert.Equal(t, proto.RuleProtocol_TCP, response.NetworkMap.FirewallRules[0].Protocol)
	assert.Equal(t, "80", response.NetworkMap.FirewallRules[0].Port)
	// assert posture checks
	assert.Equal(t, 1, len(response.Checks))
	assert.Equal(t, "/usr/bin/netbird", response.Checks[0].Files[0])
	// assert network map ForwardingRules
	assert.Equal(t, 1, len(response.NetworkMap.ForwardingRules))
	assert.Equal(t, proto.RuleProtocol_TCP, response.NetworkMap.ForwardingRules[0].Protocol)
	assert.Equal(t, uint32(1000), response.NetworkMap.ForwardingRules[0].DestinationPort.GetRange().Start)
	assert.Equal(t, uint32(2000), response.NetworkMap.ForwardingRules[0].DestinationPort.GetRange().End)
	assert.Equal(t, net.IPv4(192, 168, 1, 2).To4(), net.IP(response.NetworkMap.ForwardingRules[0].TranslatedAddress))
	assert.Equal(t, uint32(11000), response.NetworkMap.ForwardingRules[0].TranslatedPort.GetRange().Start)
	assert.Equal(t, uint32(12000), response.NetworkMap.ForwardingRules[0].TranslatedPort.GetRange().End)
}

func Test_RegisterPeerByUser(t *testing.T) {
	if runtime.GOOS == "windows" {
		t.Skip("The SQLite store is not properly supported by Windows yet")
	}

	s, cleanup, err := store.NewTestStoreFromSQL(context.Background(), "testdata/extended-store.sql", t.TempDir())
	if err != nil {
		t.Fatal(err)
	}
	defer cleanup()

	eventStore := &activity.InMemoryEventStore{}

	metrics, err := telemetry.NewDefaultAppMetrics(context.Background())
	assert.NoError(t, err)

	ctrl := gomock.NewController(t)
	t.Cleanup(ctrl.Finish)
	settingsMockManager := settings.NewMockManager(ctrl)
	permissionsManager := permissions.NewManager(s)

	am, err := BuildManager(context.Background(), s, NewPeersUpdateManager(nil), nil, "", "netbird.cloud", eventStore, nil, false, MockIntegratedValidator{}, metrics, port_forwarding.NewControllerMock(), settingsMockManager, permissionsManager, false)
	assert.NoError(t, err)

	existingAccountID := "bf1c8084-ba50-4ce7-9439-34653001fc3b"
	existingUserID := "edafee4e-63fb-11ec-90d6-0242ac120003"

	_, err = s.GetAccount(context.Background(), existingAccountID)
	require.NoError(t, err)

	newPeer := &nbpeer.Peer{
		ID:        xid.New().String(),
		AccountID: existingAccountID,
		Key:       "newPeerKey",
		IP:        net.IP{123, 123, 123, 123},
		Meta: nbpeer.PeerSystemMeta{
			Hostname: "newPeer",
			GoOS:     "linux",
		},
		Name:       "newPeerName",
		DNSLabel:   "newPeer.test",
		UserID:     existingUserID,
		Status:     &nbpeer.PeerStatus{Connected: false, LastSeen: time.Now()},
		SSHEnabled: false,
		LastLogin:  util.ToPtr(time.Now()),
		ExtraDNSLabels: []string{
			"extraLabel1",
			"extraLabel2",
		},
	}

	addedPeer, _, _, err := am.AddPeer(context.Background(), "", "", existingUserID, newPeer, false)
	require.NoError(t, err)
	assert.Equal(t, newPeer.ExtraDNSLabels, addedPeer.ExtraDNSLabels)

	peer, err := s.GetPeerByPeerPubKey(context.Background(), store.LockingStrengthNone, addedPeer.Key)
	require.NoError(t, err)
	assert.Equal(t, peer.AccountID, existingAccountID)
	assert.Equal(t, peer.UserID, existingUserID)
	assert.Equal(t, newPeer.ExtraDNSLabels, peer.ExtraDNSLabels)

	account, err := s.GetAccount(context.Background(), existingAccountID)
	require.NoError(t, err)
	assert.Contains(t, account.Peers, addedPeer.ID)
	assert.Equal(t, peer.Meta.Hostname, newPeer.Meta.Hostname)
	assert.Contains(t, account.Groups["cfefqs706sqkneg59g3g"].Peers, addedPeer.ID)
	assert.Contains(t, account.Groups["cfefqs706sqkneg59g4g"].Peers, addedPeer.ID)

	assert.Equal(t, uint64(1), account.Network.Serial)

	lastLogin, err := time.Parse("2006-01-02T15:04:05Z", "0001-01-01T00:00:00Z")
	assert.NoError(t, err)
	assert.NotEqual(t, lastLogin, account.Users[existingUserID].GetLastLogin())
}

func Test_RegisterPeerBySetupKey(t *testing.T) {
	if runtime.GOOS == "windows" {
		t.Skip("The SQLite store is not properly supported by Windows yet")
	}

	s, cleanup, err := store.NewTestStoreFromSQL(context.Background(), "testdata/extended-store.sql", t.TempDir())
	if err != nil {
		t.Fatal(err)
	}
	defer cleanup()

	eventStore := &activity.InMemoryEventStore{}

	metrics, err := telemetry.NewDefaultAppMetrics(context.Background())
	assert.NoError(t, err)

	ctrl := gomock.NewController(t)
	t.Cleanup(ctrl.Finish)
	settingsMockManager := settings.NewMockManager(ctrl)
	settingsMockManager.
		EXPECT().
		GetExtraSettings(gomock.Any(), gomock.Any()).
		Return(&types.ExtraSettings{}, nil).
		AnyTimes()
	permissionsManager := permissions.NewManager(s)

	am, err := BuildManager(context.Background(), s, NewPeersUpdateManager(nil), nil, "", "netbird.cloud", eventStore, nil, false, MockIntegratedValidator{}, metrics, port_forwarding.NewControllerMock(), settingsMockManager, permissionsManager, false)
	assert.NoError(t, err)

	existingAccountID := "bf1c8084-ba50-4ce7-9439-34653001fc3b"

	_, err = s.GetAccount(context.Background(), existingAccountID)
	require.NoError(t, err)

	newPeerTemplate := &nbpeer.Peer{
		AccountID: existingAccountID,
		UserID:    "",
		IP:        net.IP{123, 123, 123, 123},
		Meta: nbpeer.PeerSystemMeta{
			Hostname: "newPeer",
			GoOS:     "linux",
		},
		Name:       "newPeerName",
		DNSLabel:   "newPeer.test",
		Status:     &nbpeer.PeerStatus{Connected: false, LastSeen: time.Now()},
		SSHEnabled: false,
		ExtraDNSLabels: []string{
			"extraLabel1",
			"extraLabel2",
		},
	}

	testCases := []struct {
		name                      string
		existingSetupKeyID        string
		expectedGroupIDsInAccount []string
		expectAddPeerError        bool
		errorType                 status.Type
		expectedErrorMsgSubstring string
	}{
		{
			name:                      "Successful registration with setup key allowing extra DNS labels",
			existingSetupKeyID:        "A2C8E62B-38F5-4553-B31E-DD66C696CEBD",
			expectAddPeerError:        false,
			expectedGroupIDsInAccount: []string{"cfefqs706sqkneg59g2g", "cfefqs706sqkneg59g4g"},
		},
		{
			name:                      "Failed registration with setup key not allowing extra DNS labels",
			existingSetupKeyID:        "A2C8E62B-38F5-4553-B31E-DD66C696CEBB",
			expectAddPeerError:        true,
			errorType:                 status.PreconditionFailed,
			expectedErrorMsgSubstring: "setup key doesn't allow extra DNS labels",
		},
		{
			name:                      "Absent setup key",
			existingSetupKeyID:        "AAAAAAAA-38F5-4553-B31E-DD66C696CEBB",
			expectAddPeerError:        true,
			errorType:                 status.NotFound,
			expectedErrorMsgSubstring: "couldn't add peer: setup key is invalid",
		},
	}

	for _, tc := range testCases {
		t.Run(tc.name, func(t *testing.T) {
			currentPeer := &nbpeer.Peer{
				ID:             xid.New().String(),
				AccountID:      newPeerTemplate.AccountID,
				Key:            "newPeerKey_" + xid.New().String(),
				UserID:         newPeerTemplate.UserID,
				IP:             newPeerTemplate.IP,
				Meta:           newPeerTemplate.Meta,
				Name:           newPeerTemplate.Name,
				DNSLabel:       newPeerTemplate.DNSLabel,
				Status:         &nbpeer.PeerStatus{Connected: false, LastSeen: time.Now()},
				SSHEnabled:     newPeerTemplate.SSHEnabled,
				ExtraDNSLabels: newPeerTemplate.ExtraDNSLabels,
			}

			addedPeer, _, _, err := am.AddPeer(context.Background(), "", tc.existingSetupKeyID, "", currentPeer, false)

			if tc.expectAddPeerError {
				require.Error(t, err, "Expected an error when adding peer with setup key: %s", tc.existingSetupKeyID)
				assert.Contains(t, err.Error(), tc.expectedErrorMsgSubstring, "Error message mismatch")
				e, ok := status.FromError(err)
				if !ok {
					t.Fatal("Failed to map error")
				}
				assert.Equal(t, e.Type(), tc.errorType)
				return
			}

			require.NoError(t, err, "Expected no error when adding peer with setup key: %s", tc.existingSetupKeyID)
			assert.NotNil(t, addedPeer, "addedPeer should not be nil on success")
			assert.Equal(t, currentPeer.ExtraDNSLabels, addedPeer.ExtraDNSLabels, "ExtraDNSLabels mismatch")

			peerFromStore, err := s.GetPeerByPeerPubKey(context.Background(), store.LockingStrengthNone, currentPeer.Key)
			require.NoError(t, err, "Failed to get peer by pub key: %s", currentPeer.Key)
			assert.Equal(t, existingAccountID, peerFromStore.AccountID, "AccountID mismatch for peer from store")
			assert.Equal(t, currentPeer.ExtraDNSLabels, peerFromStore.ExtraDNSLabels, "ExtraDNSLabels mismatch for peer from store")
			assert.Equal(t, addedPeer.ID, peerFromStore.ID, "Peer ID mismatch between addedPeer and peerFromStore")

			account, err := s.GetAccount(context.Background(), existingAccountID)
			require.NoError(t, err, "Failed to get account: %s", existingAccountID)
			assert.Contains(t, account.Peers, addedPeer.ID, "Peer ID not found in account.Peers")

			for _, groupID := range tc.expectedGroupIDsInAccount {
				require.NotNil(t, account.Groups[groupID], "Group %s not found in account", groupID)
				assert.Contains(t, account.Groups[groupID].Peers, addedPeer.ID, "Peer ID %s not found in group %s", addedPeer.ID, groupID)
			}

			assert.Equal(t, uint64(1), account.Network.Serial, "Network.Serial mismatch; this assumes specific initial state or increment logic.")

			hashedKey := sha256.Sum256([]byte(tc.existingSetupKeyID))
			encodedHashedKey := b64.StdEncoding.EncodeToString(hashedKey[:])

			setupKeyData, ok := account.SetupKeys[encodedHashedKey]
			require.True(t, ok, "Setup key data not found in account.SetupKeys for key ID %s (encoded: %s)", tc.existingSetupKeyID, encodedHashedKey)

			var zeroTime time.Time
			assert.NotEqual(t, zeroTime, setupKeyData.LastUsed, "Setup key LastUsed time should have been updated and not be zero.")

			assert.Equal(t, 1, setupKeyData.UsedTimes, "Setup key UsedTimes should be 1 after first use.")
		})
	}

}

func Test_RegisterPeerRollbackOnFailure(t *testing.T) {
	engine := os.Getenv("NETBIRD_STORE_ENGINE")
	if engine == "sqlite" || engine == "mysql" || engine == "" {
		// we intentionally disabled foreign keys in mysql
		t.Skip("Skipping test because store is not respecting foreign keys")
	}
	if runtime.GOOS == "windows" {
		t.Skip("The SQLite store is not properly supported by Windows yet")
	}

	s, cleanup, err := store.NewTestStoreFromSQL(context.Background(), "testdata/extended-store.sql", t.TempDir())
	if err != nil {
		t.Fatal(err)
	}
	defer cleanup()

	eventStore := &activity.InMemoryEventStore{}

	metrics, err := telemetry.NewDefaultAppMetrics(context.Background())
	assert.NoError(t, err)

	ctrl := gomock.NewController(t)
	t.Cleanup(ctrl.Finish)
	settingsMockManager := settings.NewMockManager(ctrl)

	permissionsManager := permissions.NewManager(s)

	am, err := BuildManager(context.Background(), s, NewPeersUpdateManager(nil), nil, "", "netbird.cloud", eventStore, nil, false, MockIntegratedValidator{}, metrics, port_forwarding.NewControllerMock(), settingsMockManager, permissionsManager, false)
	assert.NoError(t, err)

	existingAccountID := "bf1c8084-ba50-4ce7-9439-34653001fc3b"
	faultyKey := "A2C8E62B-38F5-4553-B31E-DD66C696CEBC"

	_, err = s.GetAccount(context.Background(), existingAccountID)
	require.NoError(t, err)

	newPeer := &nbpeer.Peer{
		ID:        xid.New().String(),
		AccountID: existingAccountID,
		Key:       "newPeerKey",
		UserID:    "",
		IP:        net.IP{123, 123, 123, 123},
		Meta: nbpeer.PeerSystemMeta{
			Hostname: "newPeer",
			GoOS:     "linux",
		},
		Name:       "newPeerName",
		DNSLabel:   "newPeer.test",
		Status:     &nbpeer.PeerStatus{Connected: false, LastSeen: time.Now()},
		SSHEnabled: false,
	}

	_, _, _, err = am.AddPeer(context.Background(), "", faultyKey, "", newPeer, false)
	require.Error(t, err)

	_, err = s.GetPeerByPeerPubKey(context.Background(), store.LockingStrengthNone, newPeer.Key)
	require.Error(t, err)

	account, err := s.GetAccount(context.Background(), existingAccountID)
	require.NoError(t, err)
	assert.NotContains(t, account.Peers, newPeer.ID)
	assert.NotContains(t, account.Groups["cfefqs706sqkneg59g3g"].Peers, newPeer.ID)
	assert.NotContains(t, account.Groups["cfefqs706sqkneg59g4g"].Peers, newPeer.ID)

	assert.Equal(t, uint64(0), account.Network.Serial)

	lastUsed, err := time.Parse("2006-01-02T15:04:05Z", "0001-01-01T00:00:00Z")
	assert.NoError(t, err)

	hashedKey := sha256.Sum256([]byte(faultyKey))
	encodedHashedKey := b64.StdEncoding.EncodeToString(hashedKey[:])
	assert.Equal(t, lastUsed, account.SetupKeys[encodedHashedKey].GetLastUsed().UTC())
	assert.Equal(t, 0, account.SetupKeys[encodedHashedKey].UsedTimes)
}

func Test_LoginPeer(t *testing.T) {
	t.Setenv(envNewNetworkMapBuilder, "true")
	if runtime.GOOS == "windows" {
		t.Skip("The SQLite store is not properly supported by Windows yet")
	}

	s, cleanup, err := store.NewTestStoreFromSQL(context.Background(), "testdata/extended-store.sql", t.TempDir())
	if err != nil {
		t.Fatal(err)
	}
	defer cleanup()

	eventStore := &activity.InMemoryEventStore{}

	metrics, err := telemetry.NewDefaultAppMetrics(context.Background())
	assert.NoError(t, err)

	ctrl := gomock.NewController(t)
	t.Cleanup(ctrl.Finish)
	settingsMockManager := settings.NewMockManager(ctrl)
	settingsMockManager.
		EXPECT().
		GetExtraSettings(gomock.Any(), gomock.Any()).
		Return(&types.ExtraSettings{}, nil).
		AnyTimes()
	permissionsManager := permissions.NewManager(s)

	am, err := BuildManager(context.Background(), s, NewPeersUpdateManager(nil), nil, "", "netbird.cloud", eventStore, nil, false, MockIntegratedValidator{}, metrics, port_forwarding.NewControllerMock(), settingsMockManager, permissionsManager, false)
	assert.NoError(t, err)

	existingAccountID := "bf1c8084-ba50-4ce7-9439-34653001fc3b"
	_, err = s.GetAccount(context.Background(), existingAccountID)
	require.NoError(t, err, "Failed to get existing account, check testdata/extended-store.sql. Account ID: %s", existingAccountID)

	baseMeta := nbpeer.PeerSystemMeta{
		Hostname: "loginPeerHost",
		GoOS:     "linux",
	}

	newPeerTemplate := &nbpeer.Peer{
		AccountID: existingAccountID,
		UserID:    "",
		IP:        net.IP{123, 123, 123, 123},
		Meta: nbpeer.PeerSystemMeta{
			Hostname: "newPeer",
			GoOS:     "linux",
		},
		Name:       "newPeerName",
		DNSLabel:   "newPeer.test",
		Status:     &nbpeer.PeerStatus{Connected: false, LastSeen: time.Now()},
		SSHEnabled: false,
		ExtraDNSLabels: []string{
			"extraLabel1",
			"extraLabel2",
		},
	}

	testCases := []struct {
		name                         string
		setupKey                     string
		expectExtraDNSLabelsMismatch bool
		extraDNSLabels               []string
		expectLoginError             bool
		expectedErrorMsgSubstring    string
	}{
		{
			name:             "Successful login with setup key",
			setupKey:         "A2C8E62B-38F5-4553-B31E-DD66C696CEBD",
			expectLoginError: false,
		},
		{
			name:                         "Successful login with setup key with DNS labels mismatch",
			setupKey:                     "A2C8E62B-38F5-4553-B31E-DD66C696CEBD",
			expectExtraDNSLabelsMismatch: true,
			extraDNSLabels:               []string{"anotherLabel1", "anotherLabel2"},
			expectLoginError:             false,
		},
		{
			name:                         "Failed login with setup key not allowing extra DNS labels",
			setupKey:                     "A2C8E62B-38F5-4553-B31E-DD66C696CEBB",
			expectExtraDNSLabelsMismatch: true,
			extraDNSLabels:               []string{"anotherLabel1", "anotherLabel2"},
			expectLoginError:             true,
			expectedErrorMsgSubstring:    "setup key doesn't allow extra DNS labels",
		},
	}

	for _, tc := range testCases {
		currentWireGuardPubKey := "testPubKey_" + xid.New().String()

		t.Run(tc.name, func(t *testing.T) {
			upperKey := strings.ToUpper(tc.setupKey)
			hashedKey := sha256.Sum256([]byte(upperKey))
			encodedHashedKey := b64.StdEncoding.EncodeToString(hashedKey[:])
			sk, err := s.GetSetupKeyBySecret(context.Background(), store.LockingStrengthUpdate, encodedHashedKey)
			require.NoError(t, err, "Failed to get setup key %s from storage", tc.setupKey)

			currentPeer := &nbpeer.Peer{
				ID:         xid.New().String(),
				AccountID:  newPeerTemplate.AccountID,
				Key:        currentWireGuardPubKey,
				UserID:     newPeerTemplate.UserID,
				IP:         newPeerTemplate.IP,
				Meta:       newPeerTemplate.Meta,
				Name:       newPeerTemplate.Name,
				DNSLabel:   newPeerTemplate.DNSLabel,
				Status:     &nbpeer.PeerStatus{Connected: false, LastSeen: time.Now()},
				SSHEnabled: newPeerTemplate.SSHEnabled,
			}
			// add peer manually to bypass creation during login stage
			if sk.AllowExtraDNSLabels {
				currentPeer.ExtraDNSLabels = newPeerTemplate.ExtraDNSLabels
			}
			_, _, _, err = am.AddPeer(context.Background(), "", tc.setupKey, "", currentPeer, false)
			require.NoError(t, err, "Expected no error when adding peer with setup key: %s", tc.setupKey)

			loginInput := types.PeerLogin{
				WireGuardPubKey: currentWireGuardPubKey,
				SSHKey:          "test-ssh-key",
				Meta:            baseMeta,
				UserID:          "",
				SetupKey:        tc.setupKey,
				ConnectionIP:    net.ParseIP("192.0.2.100"),
			}

			if tc.expectExtraDNSLabelsMismatch {
				loginInput.ExtraDNSLabels = tc.extraDNSLabels
			}

			loggedinPeer, networkMap, postureChecks, loginErr := am.LoginPeer(context.Background(), loginInput)
			if tc.expectLoginError {
				require.Error(t, loginErr, "Expected an error during LoginPeer with setup key: %s", tc.setupKey)
				assert.Contains(t, loginErr.Error(), tc.expectedErrorMsgSubstring, "Error message mismatch")
				assert.Nil(t, loggedinPeer, "LoggedinPeer should be nil on error")
				assert.Nil(t, networkMap, "NetworkMap should be nil on error")
				assert.Nil(t, postureChecks, "PostureChecks should be empty or nil on error")
				return
			}

			require.NoError(t, loginErr, "Expected no error during LoginPeer with setup key: %s", tc.setupKey)
			assert.NotNil(t, loggedinPeer, "loggedinPeer should not be nil on success")
			if tc.expectExtraDNSLabelsMismatch {
				assert.NotEqual(t, tc.extraDNSLabels, loggedinPeer.ExtraDNSLabels, "ExtraDNSLabels should not match on loggedinPeer")
				assert.Equal(t, currentPeer.ExtraDNSLabels, loggedinPeer.ExtraDNSLabels, "ExtraDNSLabels mismatch on loggedinPeer")
			} else {
				assert.Equal(t, currentPeer.ExtraDNSLabels, loggedinPeer.ExtraDNSLabels, "ExtraDNSLabels mismatch on loggedinPeer")
			}
			assert.NotNil(t, networkMap, "networkMap should not be nil on success")

			assert.Equal(t, existingAccountID, loggedinPeer.AccountID, "AccountID mismatch for logged peer")

			peerFromStore, err := s.GetPeerByPeerPubKey(context.Background(), store.LockingStrengthNone, loginInput.WireGuardPubKey)
			require.NoError(t, err, "Failed to get peer by pub key: %s", loginInput.WireGuardPubKey)
			assert.Equal(t, existingAccountID, peerFromStore.AccountID, "AccountID mismatch for peer from store")
			assert.Equal(t, loggedinPeer.ID, peerFromStore.ID, "Peer ID mismatch between loggedinPeer and peerFromStore")
		})
	}
}

func TestPeerAccountPeersUpdate(t *testing.T) {
	manager, account, peer1, peer2, peer3 := setupNetworkMapTest(t)

	err := manager.DeletePolicy(context.Background(), account.Id, account.Policies[0].ID, userID)
	require.NoError(t, err)

	g := []*types.Group{
		{
			ID:    "groupA",
			Name:  "GroupA",
			Peers: []string{peer1.ID, peer2.ID, peer3.ID},
		},
		{
			ID:    "groupB",
			Name:  "GroupB",
			Peers: []string{},
		},
		{
			ID:    "groupC",
			Name:  "GroupC",
			Peers: []string{},
		},
	}
	for _, group := range g {
		err = manager.CreateGroup(context.Background(), account.Id, userID, group)
		require.NoError(t, err)
	}

	// create a user with auto groups
	_, err = manager.SaveOrAddUsers(context.Background(), account.Id, userID, []*types.User{
		{
			Id:         "regularUser1",
			AccountID:  account.Id,
			Role:       types.UserRoleAdmin,
			Issued:     types.UserIssuedAPI,
			AutoGroups: []string{"groupA"},
		},
		{
			Id:         "regularUser2",
			AccountID:  account.Id,
			Role:       types.UserRoleAdmin,
			Issued:     types.UserIssuedAPI,
			AutoGroups: []string{"groupB"},
		},
		{
			Id:         "regularUser3",
			AccountID:  account.Id,
			Role:       types.UserRoleAdmin,
			Issued:     types.UserIssuedAPI,
			AutoGroups: []string{"groupC"},
		},
	}, true)
	require.NoError(t, err)

	var peer4 *nbpeer.Peer
	var peer5 *nbpeer.Peer
	var peer6 *nbpeer.Peer

	updMsg := manager.peersUpdateManager.CreateChannel(context.Background(), peer1.ID)
	t.Cleanup(func() {
		manager.peersUpdateManager.CloseChannel(context.Background(), peer1.ID)
	})

	// Updating not expired peer and peer expiration is enabled should not update account peers and not send peer update
	t.Run("updating not expired peer and peer expiration is enabled", func(t *testing.T) {
		done := make(chan struct{})
		go func() {
			peerShouldNotReceiveUpdate(t, updMsg.NetworkMap)
			close(done)
		}()

		_, err := manager.UpdatePeer(context.Background(), account.Id, userID, peer2)
		require.NoError(t, err)

		select {
		case <-done:
		case <-time.After(time.Second):
			t.Error("timeout waiting for peerShouldNotReceiveUpdate")
		}
	})

	// Adding peer to unlinked group should not update account peers and not send peer update
	t.Run("adding peer to unlinked group", func(t *testing.T) {
		done := make(chan struct{})
		go func() {
<<<<<<< HEAD
			peerShouldNotReceiveUpdate(t, updMsg.NetworkMap) //
=======
			peerShouldReceiveUpdate(t, updMsg) //
>>>>>>> af95aabb
			close(done)
		}()

		key, err := wgtypes.GeneratePrivateKey()
		require.NoError(t, err)

		expectedPeerKey := key.PublicKey().String()
		peer4, _, _, err = manager.AddPeer(context.Background(), "", "", "regularUser1", &nbpeer.Peer{
			Key:  expectedPeerKey,
			Meta: nbpeer.PeerSystemMeta{Hostname: expectedPeerKey},
		}, false)
		require.NoError(t, err)

		select {
		case <-done:
		case <-time.After(time.Second):
			t.Error("timeout waiting for peerShouldNotReceiveUpdate")
		}
	})

	// Deleting peer with unlinked group should not update account peers and not send peer update
	t.Run("deleting peer with unlinked group", func(t *testing.T) {
		done := make(chan struct{})
		go func() {
<<<<<<< HEAD
			peerShouldNotReceiveUpdate(t, updMsg.NetworkMap)
=======
			peerShouldReceiveUpdate(t, updMsg)
>>>>>>> af95aabb
			close(done)
		}()

		err = manager.DeletePeer(context.Background(), account.Id, peer4.ID, userID)
		require.NoError(t, err)

		select {
		case <-done:
		case <-time.After(time.Second):
			t.Error("timeout waiting for peerShouldNotReceiveUpdate")
		}
	})

	// Updating peer label should update account peers and send peer update
	t.Run("updating peer label", func(t *testing.T) {
		done := make(chan struct{})
		go func() {
			peerShouldReceiveUpdate(t, updMsg.NetworkMap)
			close(done)
		}()

		peer1.Name = "peer-1"
		_, err = manager.UpdatePeer(context.Background(), account.Id, userID, peer1)
		require.NoError(t, err)

		select {
		case <-done:
		case <-time.After(time.Second):
			t.Error("timeout waiting for peerShouldReceiveUpdate")
		}
	})

	t.Run("validator requires update", func(t *testing.T) {
		requireUpdateFunc := func(_ context.Context, update *nbpeer.Peer, peer *nbpeer.Peer, userID string, accountID string, dnsDomain string, peersGroup []string, extraSettings *types.ExtraSettings) (*nbpeer.Peer, bool, error) {
			return update, true, nil
		}

		manager.integratedPeerValidator = MockIntegratedValidator{ValidatePeerFunc: requireUpdateFunc}
		done := make(chan struct{})
		go func() {
			peerShouldReceiveUpdate(t, updMsg.NetworkMap)
			close(done)
		}()

		_, err = manager.UpdatePeer(context.Background(), account.Id, userID, peer1)
		require.NoError(t, err)

		select {
		case <-done:
		case <-time.After(time.Second):
			t.Error("timeout waiting for peerShouldReceiveUpdate")
		}
	})

	t.Run("validator requires no update", func(t *testing.T) {
		requireNoUpdateFunc := func(_ context.Context, update *nbpeer.Peer, peer *nbpeer.Peer, userID string, accountID string, dnsDomain string, peersGroup []string, extraSettings *types.ExtraSettings) (*nbpeer.Peer, bool, error) {
			return update, false, nil
		}

		manager.integratedPeerValidator = MockIntegratedValidator{ValidatePeerFunc: requireNoUpdateFunc}
		done := make(chan struct{})
		go func() {
			peerShouldNotReceiveUpdate(t, updMsg.NetworkMap)
			close(done)
		}()

		_, err = manager.UpdatePeer(context.Background(), account.Id, userID, peer1)
		require.NoError(t, err)

		select {
		case <-done:
		case <-time.After(time.Second):
			t.Error("timeout waiting for peerShouldNotReceiveUpdate")
		}
	})

	// Adding peer to group linked with policy should update account peers and send peer update
	t.Run("adding peer to group linked with policy", func(t *testing.T) {
		_, err = manager.SavePolicy(context.Background(), account.Id, userID, &types.Policy{
			AccountID: account.Id,
			Enabled:   true,
			Rules: []*types.PolicyRule{
				{
					Enabled:       true,
					Sources:       []string{"groupA"},
					Destinations:  []string{"groupA"},
					Bidirectional: true,
					Action:        types.PolicyTrafficActionAccept,
				},
			},
		}, true)
		require.NoError(t, err)

		done := make(chan struct{})
		go func() {
			peerShouldReceiveUpdate(t, updMsg.NetworkMap)
			close(done)
		}()

		key, err := wgtypes.GeneratePrivateKey()
		require.NoError(t, err)

		expectedPeerKey := key.PublicKey().String()
		peer4, _, _, err = manager.AddPeer(context.Background(), "", "", "regularUser1", &nbpeer.Peer{
			Key:                    expectedPeerKey,
			LoginExpirationEnabled: true,
			Meta:                   nbpeer.PeerSystemMeta{Hostname: expectedPeerKey},
		}, false)
		require.NoError(t, err)

		select {
		case <-done:
		case <-time.After(time.Second):
			t.Error("timeout waiting for peerShouldReceiveUpdate")
		}
	})

	// Deleting peer with linked group to policy should update account peers and send peer update
	t.Run("deleting peer with linked group to policy", func(t *testing.T) {
		done := make(chan struct{})
		go func() {
			peerShouldReceiveUpdate(t, updMsg.NetworkMap)
			close(done)
		}()

		err = manager.DeletePeer(context.Background(), account.Id, peer4.ID, userID)
		require.NoError(t, err)

		select {
		case <-done:
		case <-time.After(time.Second):
			t.Error("timeout waiting for peerShouldReceiveUpdate")
		}
	})

	// Adding peer to group linked with route should update account peers and send peer update
	t.Run("adding peer to group linked with route", func(t *testing.T) {
		route := nbroute.Route{
			ID:          "testingRoute1",
			Network:     netip.MustParsePrefix("100.65.250.202/32"),
			NetID:       "superNet",
			NetworkType: nbroute.IPv4Network,
			PeerGroups:  []string{"groupB"},
			Description: "super",
			Masquerade:  false,
			Metric:      9999,
			Enabled:     true,
			Groups:      []string{"groupB"},
		}

		_, err := manager.CreateRoute(
			context.Background(), account.Id, route.Network, route.NetworkType, route.Domains, route.Peer,
			route.PeerGroups, route.Description, route.NetID, route.Masquerade, route.Metric,
			route.Groups, []string{}, true, userID, route.KeepRoute, route.SkipAutoApply,
		)
		require.NoError(t, err)

		done := make(chan struct{})
		go func() {
			peerShouldReceiveUpdate(t, updMsg.NetworkMap)
			close(done)
		}()

		key, err := wgtypes.GeneratePrivateKey()
		require.NoError(t, err)

		expectedPeerKey := key.PublicKey().String()
		peer5, _, _, err = manager.AddPeer(context.Background(), "", "", "regularUser2", &nbpeer.Peer{
			Key:                    expectedPeerKey,
			LoginExpirationEnabled: true,
			Meta:                   nbpeer.PeerSystemMeta{Hostname: expectedPeerKey},
		}, false)
		require.NoError(t, err)

		select {
		case <-done:
		case <-time.After(time.Second):
			t.Error("timeout waiting for peerShouldReceiveUpdate")
		}
	})

	// Deleting peer with linked group to route should update account peers and send peer update
	t.Run("deleting peer with linked group to route", func(t *testing.T) {
		done := make(chan struct{})
		go func() {
			peerShouldReceiveUpdate(t, updMsg.NetworkMap)
			close(done)
		}()

		err = manager.DeletePeer(context.Background(), account.Id, peer5.ID, userID)
		require.NoError(t, err)

		select {
		case <-done:
		case <-time.After(time.Second):
			t.Error("timeout waiting for peerShouldReceiveUpdate")
		}
	})

	// Adding peer to group linked with name server group should update account peers and send peer update
	t.Run("adding peer to group linked with name server group", func(t *testing.T) {
		_, err = manager.CreateNameServerGroup(
			context.Background(), account.Id, "nsGroup", "nsGroup", []nbdns.NameServer{{
				IP:     netip.MustParseAddr("1.1.1.1"),
				NSType: nbdns.UDPNameServerType,
				Port:   nbdns.DefaultDNSPort,
			}},
			[]string{"groupC"},
			true, []string{}, true, userID, false,
		)
		require.NoError(t, err)

		done := make(chan struct{})
		go func() {
			peerShouldReceiveUpdate(t, updMsg.NetworkMap)
			close(done)
		}()

		key, err := wgtypes.GeneratePrivateKey()
		require.NoError(t, err)

		expectedPeerKey := key.PublicKey().String()
		peer6, _, _, err = manager.AddPeer(context.Background(), "", "", "regularUser3", &nbpeer.Peer{
			Key:                    expectedPeerKey,
			LoginExpirationEnabled: true,
			Meta:                   nbpeer.PeerSystemMeta{Hostname: expectedPeerKey},
		}, false)
		require.NoError(t, err)

		select {
		case <-done:
		case <-time.After(time.Second):
			t.Error("timeout waiting for peerShouldReceiveUpdate")
		}
	})

	// Deleting peer with linked group to name server group should update account peers and send peer update
	t.Run("deleting peer with linked group to route", func(t *testing.T) {
		done := make(chan struct{})
		go func() {
			peerShouldReceiveUpdate(t, updMsg.NetworkMap)
			close(done)
		}()

		err = manager.DeletePeer(context.Background(), account.Id, peer6.ID, userID)
		require.NoError(t, err)

		select {
		case <-done:
		case <-time.After(time.Second):
			t.Error("timeout waiting for peerShouldReceiveUpdate")
		}
	})
}

func Test_DeletePeer(t *testing.T) {
	manager, err := createManager(t)
	if err != nil {
		t.Fatal(err)
		return
	}

	// account with an admin and a regular user
	accountID := "test_account"
	adminUser := "account_creator"
	account := newAccountWithId(context.Background(), accountID, adminUser, "", false)
	account.Peers = map[string]*nbpeer.Peer{
		"peer1": {
			ID:        "peer1",
			AccountID: accountID,
			IP:        net.IP{1, 1, 1, 1},
			DNSLabel:  "peer1.test",
		},
		"peer2": {
			ID:        "peer2",
			AccountID: accountID,
			IP:        net.IP{2, 2, 2, 2},
			DNSLabel:  "peer2.test",
		},
	}
	account.Groups = map[string]*types.Group{
		"group1": {
			ID:    "group1",
			Name:  "Group1",
			Peers: []string{"peer1", "peer2"},
		},
	}

	err = manager.Store.SaveAccount(context.Background(), account)
	if err != nil {
		t.Fatal(err)
		return
	}

	err = manager.DeletePeer(context.Background(), accountID, "peer1", adminUser)
	if err != nil {
		t.Fatalf("DeletePeer failed: %v", err)
	}

	_, err = manager.GetPeer(context.Background(), accountID, "peer1", adminUser)
	assert.Error(t, err)

	group, err := manager.GetGroup(context.Background(), accountID, "group1", adminUser)
	assert.NoError(t, err)
	assert.NotContains(t, group.Peers, "peer1")

}

func Test_IsUniqueConstraintError(t *testing.T) {
	tests := []struct {
		name   string
		engine types.Engine
	}{
		{
			name:   "PostgreSQL uniqueness error",
			engine: types.PostgresStoreEngine,
		},
		{
			name:   "MySQL uniqueness error",
			engine: types.MysqlStoreEngine,
		},
		{
			name:   "SQLite uniqueness error",
			engine: types.SqliteStoreEngine,
		},
	}

	peer := &nbpeer.Peer{
		ID:        "test-peer-id",
		AccountID: "bf1c8084-ba50-4ce7-9439-34653001fc3b",
		DNSLabel:  "test-peer-dns-label",
	}

	for _, tt := range tests {
		t.Run(tt.name, func(t *testing.T) {
			t.Setenv("NETBIRD_STORE_ENGINE", string(tt.engine))
			s, cleanup, err := store.NewTestStoreFromSQL(context.Background(), "testdata/extended-store.sql", t.TempDir())
			if err != nil {
				t.Fatalf("Error when creating store: %s", err)
			}
			t.Cleanup(cleanup)

			err = s.AddPeerToAccount(context.Background(), peer)
			assert.NoError(t, err)

			err = s.AddPeerToAccount(context.Background(), peer)
			result := isUniqueConstraintError(err)
			assert.True(t, result)
		})
	}
}

func Test_AddPeer(t *testing.T) {
	manager, err := createManager(t)
	if err != nil {
		t.Fatal(err)
		return
	}

	accountID := "testaccount"
	userID := "testuser"

	_, err = createAccount(manager, accountID, userID, "domain.com")
	if err != nil {
		t.Fatalf("error creating account: %v", err)
		return
	}

	setupKey, err := manager.CreateSetupKey(context.Background(), accountID, "test-key", types.SetupKeyReusable, time.Hour, nil, 10000, userID, false, false)
	if err != nil {
		t.Fatal("error creating setup key")
		return
	}

	const totalPeers = 300

	var wg sync.WaitGroup
	errs := make(chan error, totalPeers)
	start := make(chan struct{})
	for i := 0; i < totalPeers; i++ {
		wg.Add(1)

		go func(i int) {
			defer wg.Done()

			newPeer := &nbpeer.Peer{
				AccountID: accountID,
				Key:       "key" + strconv.Itoa(i),
				Meta:      nbpeer.PeerSystemMeta{Hostname: "peer" + strconv.Itoa(i), GoOS: "linux"},
			}

			<-start

			_, _, _, err := manager.AddPeer(context.Background(), "", setupKey.Key, "", newPeer, false)
			if err != nil {
				errs <- fmt.Errorf("AddPeer failed for peer %d: %w", i, err)
				return
			}

		}(i)
	}
	startTime := time.Now()

	close(start)
	wg.Wait()
	close(errs)

	t.Logf("time since start: %s", time.Since(startTime))

	for err := range errs {
		t.Fatal(err)
	}

	account, err := manager.Store.GetAccount(context.Background(), accountID)
	if err != nil {
		t.Fatalf("Failed to get account %s: %v", accountID, err)
	}

	assert.Equal(t, totalPeers, len(account.Peers), "Expected %d peers in account %s, got %d", totalPeers, accountID, len(account.Peers))

	seenIP := make(map[string]bool)
	for _, p := range account.Peers {
		ipStr := p.IP.String()
		if seenIP[ipStr] {
			t.Fatalf("Duplicate IP found in account %s: %s", accountID, ipStr)
		}
		seenIP[ipStr] = true
	}

	seenLabel := make(map[string]bool)
	for _, p := range account.Peers {
		if seenLabel[p.DNSLabel] {
			t.Fatalf("Duplicate Label found in account %s: %s", accountID, p.DNSLabel)
		}
		seenLabel[p.DNSLabel] = true
	}

	assert.Equal(t, totalPeers, maps.Values(account.SetupKeys)[0].UsedTimes)
	assert.Equal(t, uint64(totalPeers), account.Network.Serial)
}

func TestBufferUpdateAccountPeers(t *testing.T) {
	const (
		peersCount            = 1000
		updateAccountInterval = 50 * time.Millisecond
	)

	var (
		deletedPeers, updatePeersDeleted, updatePeersRuns atomic.Int32
		uapLastRun, dpLastRun                             atomic.Int64

		totalNewRuns, totalOldRuns int
	)

	uap := func(ctx context.Context, accountID string) {
		updatePeersDeleted.Store(deletedPeers.Load())
		updatePeersRuns.Add(1)
		uapLastRun.Store(time.Now().UnixMilli())
		time.Sleep(100 * time.Millisecond)
	}

	t.Run("new approach", func(t *testing.T) {
		updatePeersRuns.Store(0)
		updatePeersDeleted.Store(0)
		deletedPeers.Store(0)

		var mustore sync.Map
		bufupd := func(ctx context.Context, accountID string) {
			mu, _ := mustore.LoadOrStore(accountID, &bufferUpdate{})
			b := mu.(*bufferUpdate)

			if !b.mu.TryLock() {
				b.update.Store(true)
				return
			}

			if b.next != nil {
				b.next.Stop()
			}

			go func() {
				defer b.mu.Unlock()
				uap(ctx, accountID)
				if !b.update.Load() {
					return
				}
				b.update.Store(false)
				b.next = time.AfterFunc(updateAccountInterval, func() {
					uap(ctx, accountID)
				})
			}()
		}
		dp := func(ctx context.Context, accountID, peerID, userID string) error {
			deletedPeers.Add(1)
			dpLastRun.Store(time.Now().UnixMilli())
			time.Sleep(10 * time.Millisecond)
			bufupd(ctx, accountID)
			return nil
		}

		am := mock_server.MockAccountManager{
			UpdateAccountPeersFunc:       uap,
			BufferUpdateAccountPeersFunc: bufupd,
			DeletePeerFunc:               dp,
		}
		empty := ""
		for range peersCount {
			//nolint
			am.DeletePeer(context.Background(), empty, empty, empty)
		}
		time.Sleep(100 * time.Millisecond)

		assert.Equal(t, peersCount, int(deletedPeers.Load()), "Expected all peers to be deleted")
		assert.Equal(t, peersCount, int(updatePeersDeleted.Load()), "Expected all peers to be updated in the buffer")
		assert.GreaterOrEqual(t, uapLastRun.Load(), dpLastRun.Load(), "Expected update account peers to run after delete peer")

		totalNewRuns = int(updatePeersRuns.Load())
	})

	t.Run("old approach", func(t *testing.T) {
		updatePeersRuns.Store(0)
		updatePeersDeleted.Store(0)
		deletedPeers.Store(0)

		var mustore sync.Map
		bufupd := func(ctx context.Context, accountID string) {
			mu, _ := mustore.LoadOrStore(accountID, &sync.Mutex{})
			b := mu.(*sync.Mutex)

			if !b.TryLock() {
				return
			}

			go func() {
				time.Sleep(updateAccountInterval)
				b.Unlock()
				uap(ctx, accountID)
			}()
		}
		dp := func(ctx context.Context, accountID, peerID, userID string) error {
			deletedPeers.Add(1)
			dpLastRun.Store(time.Now().UnixMilli())
			time.Sleep(10 * time.Millisecond)
			bufupd(ctx, accountID)
			return nil
		}

		am := mock_server.MockAccountManager{
			UpdateAccountPeersFunc:       uap,
			BufferUpdateAccountPeersFunc: bufupd,
			DeletePeerFunc:               dp,
		}
		empty := ""
		for range peersCount {
			//nolint
			am.DeletePeer(context.Background(), empty, empty, empty)
		}
		time.Sleep(100 * time.Millisecond)

		assert.Equal(t, peersCount, int(deletedPeers.Load()), "Expected all peers to be deleted")
		assert.Equal(t, peersCount, int(updatePeersDeleted.Load()), "Expected all peers to be updated in the buffer")
		assert.GreaterOrEqual(t, uapLastRun.Load(), dpLastRun.Load(), "Expected update account peers to run after delete peer")

		totalOldRuns = int(updatePeersRuns.Load())
	})
	assert.Less(t, totalNewRuns, totalOldRuns, "Expected new approach to run less than old approach. New runs: %d, Old runs: %d", totalNewRuns, totalOldRuns)
	t.Logf("New runs: %d, Old runs: %d", totalNewRuns, totalOldRuns)
}

func TestAddPeer_UserPendingApprovalBlocked(t *testing.T) {
	manager, err := createManager(t)
	if err != nil {
		t.Fatal(err)
	}

	// Create account
	account := newAccountWithId(context.Background(), "test-account", "owner", "", false)
	err = manager.Store.SaveAccount(context.Background(), account)
	require.NoError(t, err)

	// Create user pending approval
	pendingUser := types.NewRegularUser("pending-user")
	pendingUser.AccountID = account.Id
	pendingUser.Blocked = true
	pendingUser.PendingApproval = true
	err = manager.Store.SaveUser(context.Background(), pendingUser)
	require.NoError(t, err)

	// Try to add peer with pending approval user
	key, err := wgtypes.GenerateKey()
	require.NoError(t, err)

	peer := &nbpeer.Peer{
		Key:  key.PublicKey().String(),
		Name: "test-peer",
		Meta: nbpeer.PeerSystemMeta{
			Hostname: "test-peer",
			OS:       "linux",
		},
	}

	_, _, _, err = manager.AddPeer(context.Background(), "", "", pendingUser.Id, peer, false)
	require.Error(t, err)
	assert.Contains(t, err.Error(), "user pending approval cannot add peers")
}

func TestAddPeer_ApprovedUserCanAddPeers(t *testing.T) {
	manager, err := createManager(t)
	if err != nil {
		t.Fatal(err)
	}

	// Create account
	account := newAccountWithId(context.Background(), "test-account", "owner", "", false)
	err = manager.Store.SaveAccount(context.Background(), account)
	require.NoError(t, err)

	// Create regular user (not pending approval)
	regularUser := types.NewRegularUser("regular-user")
	regularUser.AccountID = account.Id
	err = manager.Store.SaveUser(context.Background(), regularUser)
	require.NoError(t, err)

	// Try to add peer with regular user
	key, err := wgtypes.GenerateKey()
	require.NoError(t, err)

	peer := &nbpeer.Peer{
		Key:  key.PublicKey().String(),
		Name: "test-peer",
		Meta: nbpeer.PeerSystemMeta{
			Hostname: "test-peer",
			OS:       "linux",
		},
	}

	_, _, _, err = manager.AddPeer(context.Background(), "", "", regularUser.Id, peer, false)
	require.NoError(t, err, "Regular user should be able to add peers")
}

func TestLoginPeer_UserPendingApprovalBlocked(t *testing.T) {
	manager, err := createManager(t)
	if err != nil {
		t.Fatal(err)
	}

	// Create account
	account := newAccountWithId(context.Background(), "test-account", "owner", "", false)
	err = manager.Store.SaveAccount(context.Background(), account)
	require.NoError(t, err)

	// Create user pending approval
	pendingUser := types.NewRegularUser("pending-user")
	pendingUser.AccountID = account.Id
	pendingUser.Blocked = true
	pendingUser.PendingApproval = true
	err = manager.Store.SaveUser(context.Background(), pendingUser)
	require.NoError(t, err)

	// Create a peer using AddPeer method for the pending user (simulate existing peer)
	key, err := wgtypes.GenerateKey()
	require.NoError(t, err)

	// Set the user to not be pending initially so peer can be added
	pendingUser.Blocked = false
	pendingUser.PendingApproval = false
	err = manager.Store.SaveUser(context.Background(), pendingUser)
	require.NoError(t, err)

	// Add peer using regular flow
	newPeer := &nbpeer.Peer{
		Key:  key.PublicKey().String(),
		Name: "test-peer",
		Meta: nbpeer.PeerSystemMeta{
			Hostname:  "test-peer",
			OS:        "linux",
			WtVersion: "0.28.0",
		},
	}
	existingPeer, _, _, err := manager.AddPeer(context.Background(), "", "", pendingUser.Id, newPeer, false)
	require.NoError(t, err)

	// Now set the user back to pending approval after peer was created
	pendingUser.Blocked = true
	pendingUser.PendingApproval = true
	err = manager.Store.SaveUser(context.Background(), pendingUser)
	require.NoError(t, err)

	// Try to login with pending approval user
	login := types.PeerLogin{
		WireGuardPubKey: existingPeer.Key,
		UserID:          pendingUser.Id,
		Meta: nbpeer.PeerSystemMeta{
			Hostname: "test-peer",
			OS:       "linux",
		},
	}

	_, _, _, err = manager.LoginPeer(context.Background(), login)
	require.Error(t, err)
	e, ok := status.FromError(err)
	require.True(t, ok, "error is not a gRPC status error")
	assert.Equal(t, status.PermissionDenied, e.Type(), "expected PermissionDenied error code")
}

func TestLoginPeer_ApprovedUserCanLogin(t *testing.T) {
	manager, err := createManager(t)
	if err != nil {
		t.Fatal(err)
	}

	// Create account
	account := newAccountWithId(context.Background(), "test-account", "owner", "", false)
	err = manager.Store.SaveAccount(context.Background(), account)
	require.NoError(t, err)

	// Create regular user (not pending approval)
	regularUser := types.NewRegularUser("regular-user")
	regularUser.AccountID = account.Id
	err = manager.Store.SaveUser(context.Background(), regularUser)
	require.NoError(t, err)

	// Add peer using regular flow for the regular user
	key, err := wgtypes.GenerateKey()
	require.NoError(t, err)

	newPeer := &nbpeer.Peer{
		Key:  key.PublicKey().String(),
		Name: "test-peer",
		Meta: nbpeer.PeerSystemMeta{
			Hostname:  "test-peer",
			OS:        "linux",
			WtVersion: "0.28.0",
		},
	}
	existingPeer, _, _, err := manager.AddPeer(context.Background(), "", "", regularUser.Id, newPeer, false)
	require.NoError(t, err)

	// Try to login with regular user
	login := types.PeerLogin{
		WireGuardPubKey: existingPeer.Key,
		UserID:          regularUser.Id,
		Meta: nbpeer.PeerSystemMeta{
			Hostname: "test-peer",
			OS:       "linux",
		},
	}

	_, _, _, err = manager.LoginPeer(context.Background(), login)
	require.NoError(t, err, "Regular user should be able to login peers")
}<|MERGE_RESOLUTION|>--- conflicted
+++ resolved
@@ -1818,11 +1818,7 @@
 	t.Run("adding peer to unlinked group", func(t *testing.T) {
 		done := make(chan struct{})
 		go func() {
-<<<<<<< HEAD
-			peerShouldNotReceiveUpdate(t, updMsg.NetworkMap) //
-=======
-			peerShouldReceiveUpdate(t, updMsg) //
->>>>>>> af95aabb
+			peerShouldReceiveUpdate(t, updMsg.NetworkMap) //
 			close(done)
 		}()
 
@@ -1847,11 +1843,7 @@
 	t.Run("deleting peer with unlinked group", func(t *testing.T) {
 		done := make(chan struct{})
 		go func() {
-<<<<<<< HEAD
-			peerShouldNotReceiveUpdate(t, updMsg.NetworkMap)
-=======
-			peerShouldReceiveUpdate(t, updMsg)
->>>>>>> af95aabb
+			peerShouldReceiveUpdate(t, updMsg.NetworkMap)
 			close(done)
 		}()
 
