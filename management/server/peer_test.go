--- conflicted
+++ resolved
@@ -642,9 +642,6 @@
 
 		})
 	}
-<<<<<<< HEAD
-=======
-
 }
 
 func setupTestAccountManager(b *testing.B, peers int, groups int) (*DefaultAccountManager, string, string, error) {
@@ -996,5 +993,4 @@
 	// assert posture checks
 	assert.Equal(t, 1, len(response.Checks))
 	assert.Equal(t, "/usr/bin/netbird", response.Checks[0].Files[0])
->>>>>>> 049b5fb7
 }