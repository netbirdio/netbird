--- conflicted
+++ resolved
@@ -64,11 +64,7 @@
 	err = db.AutoMigrate(
 		&SetupKey{}, &nbpeer.Peer{}, &User{}, &PersonalAccessToken{}, &Group{}, &Rule{},
 		&Account{}, &Policy{}, &PolicyRule{}, &route.Route{}, &nbdns.NameServerGroup{},
-<<<<<<< HEAD
 		&installation{}, &account.ExtraSettings{}, &posture.Checks{}, &nbpeer.NetworkAddress{},
-=======
-		&installation{}, &account.ExtraSettings{}, &posture.Checks{},
->>>>>>> 8fd4166c
 	)
 	if err != nil {
 		return nil, err
