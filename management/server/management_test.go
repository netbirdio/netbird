package server_test

import (
	"context"
	"math/rand"
	"net"
	"os"
	"runtime"
	"sync"
	"testing"
	"time"

	pb "github.com/golang/protobuf/proto" //nolint
	log "github.com/sirupsen/logrus"
	"github.com/stretchr/testify/assert"
	"golang.zx2c4.com/wireguard/wgctrl/wgtypes"
	"google.golang.org/grpc"
	"google.golang.org/grpc/credentials/insecure"
	"google.golang.org/grpc/keepalive"

	"github.com/netbirdio/netbird/encryption"
	mgmtProto "github.com/netbirdio/netbird/management/proto"
	"github.com/netbirdio/netbird/management/server"
	"github.com/netbirdio/netbird/management/server/activity"
	"github.com/netbirdio/netbird/management/server/integrations/port_forwarding"
	"github.com/netbirdio/netbird/management/server/settings"
	"github.com/netbirdio/netbird/management/server/store"
	"github.com/netbirdio/netbird/management/server/telemetry"
	"github.com/netbirdio/netbird/util"
)

const (
	ValidSetupKey = "A2C8E62B-38F5-4553-B31E-DD66C696CEBB"
)

type testSuite struct {
	t            *testing.T
	addr         string
	grpcServer   *grpc.Server
	dataDir      string
	client       mgmtProto.ManagementServiceClient
	serverPubKey wgtypes.Key
	conn         *grpc.ClientConn
}

func setupTest(t *testing.T) *testSuite {
	t.Helper()
	level, _ := log.ParseLevel("Debug")
	log.SetLevel(level)

	ts := &testSuite{t: t}

	var err error
	ts.dataDir, err = os.MkdirTemp("", "netbird_mgmt_test_tmp_*")
	if err != nil {
		t.Fatalf("failed to create temp directory: %v", err)
	}

	config := &server.Config{}
	_, err = util.ReadJson("testdata/management.json", config)
	if err != nil {
		t.Fatalf("failed to read management.json: %v", err)
	}
	config.Datadir = ts.dataDir

	var listener net.Listener
	ts.grpcServer, listener = startServer(t, config, ts.dataDir, "testdata/store.sql")
	ts.addr = listener.Addr().String()

	ts.client, ts.conn = createRawClient(t, ts.addr)

	resp, err := ts.client.GetServerKey(context.TODO(), &mgmtProto.Empty{})
	if err != nil {
		t.Fatalf("failed to get server key: %v", err)
	}

	serverKey, err := wgtypes.ParseKey(resp.Key)
	if err != nil {
		t.Fatalf("failed to parse server key: %v", err)
	}
	ts.serverPubKey = serverKey

	return ts
}

func tearDownTest(t *testing.T, ts *testSuite) {
	t.Helper()
	ts.grpcServer.Stop()
	if err := ts.conn.Close(); err != nil {
		t.Fatalf("failed to close client connection: %v", err)
	}
	time.Sleep(100 * time.Millisecond)
	if err := os.RemoveAll(ts.dataDir); err != nil {
		t.Fatalf("failed to remove data directory %s: %v", ts.dataDir, err)
	}
}

func loginPeerWithValidSetupKey(
	t *testing.T,
	serverPubKey wgtypes.Key,
	key wgtypes.Key,
	client mgmtProto.ManagementServiceClient,
) *mgmtProto.LoginResponse {
	t.Helper()
	meta := &mgmtProto.PeerSystemMeta{
		Hostname:       key.PublicKey().String(),
		GoOS:           runtime.GOOS,
		OS:             runtime.GOOS,
		Core:           "core",
		Platform:       "platform",
		Kernel:         "kernel",
		NetbirdVersion: "",
	}
	msgToEncrypt := &mgmtProto.LoginRequest{SetupKey: ValidSetupKey, Meta: meta}
	message, err := encryption.EncryptMessage(serverPubKey, key, msgToEncrypt)
	if err != nil {
		t.Fatalf("failed to encrypt login request: %v", err)
	}

	resp, err := client.Login(context.TODO(), &mgmtProto.EncryptedMessage{
		WgPubKey: key.PublicKey().String(),
		Body:     message,
	})
	if err != nil {
		t.Fatalf("login request failed: %v", err)
	}

	loginResp := &mgmtProto.LoginResponse{}
	err = encryption.DecryptMessage(serverPubKey, key, resp.Body, loginResp)
	if err != nil {
		t.Fatalf("failed to decrypt login response: %v", err)
	}
	return loginResp
}

func createRawClient(t *testing.T, addr string) (mgmtProto.ManagementServiceClient, *grpc.ClientConn) {
	t.Helper()
	ctx, cancel := context.WithTimeout(context.Background(), 5*time.Second)
	defer cancel()

	conn, err := grpc.DialContext(ctx, addr,
		grpc.WithTransportCredentials(insecure.NewCredentials()),
		grpc.WithBlock(),
		grpc.WithKeepaliveParams(keepalive.ClientParameters{
			Time:    10 * time.Second,
			Timeout: 2 * time.Second,
		}))
	if err != nil {
		t.Fatalf("failed to dial gRPC server: %v", err)
	}

	return mgmtProto.NewManagementServiceClient(conn), conn
}

func startServer(
	t *testing.T,
	config *server.Config,
	dataDir string,
	testFile string,
) (*grpc.Server, net.Listener) {
	t.Helper()
	lis, err := net.Listen("tcp", ":0")
	if err != nil {
		t.Fatalf("failed to listen on a random port: %v", err)
	}
	s := grpc.NewServer()

	str, _, err := store.NewTestStoreFromSQL(context.Background(), testFile, dataDir)
	if err != nil {
		log.Fatalf("failed creating a store: %s: %v", config.Datadir, err)
	}

	peersUpdateManager := server.NewPeersUpdateManager(nil)
	eventStore := &activity.InMemoryEventStore{}

	metrics, err := telemetry.NewDefaultAppMetrics(context.Background())
	if err != nil {
		t.Fatalf("failed creating metrics: %v", err)
	}

<<<<<<< HEAD
	accountManager, err := server.BuildManager(context.Background(), store, peersUpdateManager, nil, "", "netbird.selfhosted", eventStore, nil, false, server.MocIntegratedValidator{}, metrics, port_forwarding.NewControllerMock())
=======
	accountManager, err := server.BuildManager(
		context.Background(),
		str,
		peersUpdateManager,
		nil,
		"",
		"netbird.selfhosted",
		eventStore,
		nil,
		false,
		server.MocIntegratedValidator{},
		metrics,
	)
>>>>>>> 62a0c358
	if err != nil {
		t.Fatalf("failed creating an account manager: %v", err)
	}

	secretsManager := server.NewTimeBasedAuthSecretsManager(peersUpdateManager, config.TURNConfig, config.Relay)
	mgmtServer, err := server.NewServer(
		context.Background(),
		config,
		accountManager,
		settings.NewManager(str),
		peersUpdateManager,
		secretsManager,
		nil,
		nil,
	)
	if err != nil {
		t.Fatalf("failed creating management server: %v", err)
	}

	mgmtProto.RegisterManagementServiceServer(s, mgmtServer)

	go func() {
		if err := s.Serve(lis); err != nil {
			t.Errorf("failed to serve gRPC: %v", err)
			return
		}
	}()

	return s, lis
}

func TestIsHealthy(t *testing.T) {
	ts := setupTest(t)
	defer tearDownTest(t, ts)

	healthy, err := ts.client.IsHealthy(context.TODO(), &mgmtProto.Empty{})
	if err != nil {
		t.Fatalf("IsHealthy call returned an error: %v", err)
	}
	if healthy == nil {
		t.Fatal("IsHealthy returned a nil response")
	}
}

func TestSyncNewPeerConfiguration(t *testing.T) {
	ts := setupTest(t)
	defer tearDownTest(t, ts)

	peerKey, _ := wgtypes.GenerateKey()
	loginPeerWithValidSetupKey(t, ts.serverPubKey, peerKey, ts.client)

	syncReq := &mgmtProto.SyncRequest{Meta: &mgmtProto.PeerSystemMeta{}}
	encryptedBytes, err := encryption.EncryptMessage(ts.serverPubKey, peerKey, syncReq)
	if err != nil {
		t.Fatalf("failed to encrypt sync request: %v", err)
	}

	syncStream, err := ts.client.Sync(context.TODO(), &mgmtProto.EncryptedMessage{
		WgPubKey: peerKey.PublicKey().String(),
		Body:     encryptedBytes,
	})
	if err != nil {
		t.Fatalf("failed to call Sync: %v", err)
	}

	encryptedResponse := &mgmtProto.EncryptedMessage{}
	err = syncStream.RecvMsg(encryptedResponse)
	if err != nil {
		t.Fatalf("failed to receive sync response message: %v", err)
	}

	resp := &mgmtProto.SyncResponse{}
	err = encryption.DecryptMessage(ts.serverPubKey, peerKey, encryptedResponse.Body, resp)
	if err != nil {
		t.Fatalf("failed to decrypt sync response: %v", err)
	}

	expectedSignalConfig := &mgmtProto.HostConfig{
		Uri:      "signal.netbird.io:10000",
		Protocol: mgmtProto.HostConfig_HTTP,
	}
	expectedStunsConfig := &mgmtProto.HostConfig{
		Uri:      "stun:stun.netbird.io:3468",
		Protocol: mgmtProto.HostConfig_UDP,
	}
	expectedTRUNHost := &mgmtProto.HostConfig{
		Uri:      "turn:stun.netbird.io:3468",
		Protocol: mgmtProto.HostConfig_UDP,
	}

	assert.NotNil(t, resp.NetbirdConfig)
	assert.Equal(t, resp.NetbirdConfig.Signal, expectedSignalConfig)
	assert.Contains(t, resp.NetbirdConfig.Stuns, expectedStunsConfig)
	assert.Equal(t, len(resp.NetbirdConfig.Turns), 1)
	actualTURN := resp.NetbirdConfig.Turns[0]
	assert.Greater(t, len(actualTURN.User), 0)
	assert.Equal(t, actualTURN.HostConfig, expectedTRUNHost)
	assert.Equal(t, len(resp.NetworkMap.OfflinePeers), 0)
}

func TestSyncThreePeers(t *testing.T) {
	ts := setupTest(t)
	defer tearDownTest(t, ts)

	peerKey, _ := wgtypes.GenerateKey()
	peerKey1, _ := wgtypes.GenerateKey()
	peerKey2, _ := wgtypes.GenerateKey()

	loginPeerWithValidSetupKey(t, ts.serverPubKey, peerKey, ts.client)
	loginPeerWithValidSetupKey(t, ts.serverPubKey, peerKey1, ts.client)
	loginPeerWithValidSetupKey(t, ts.serverPubKey, peerKey2, ts.client)

	syncReq := &mgmtProto.SyncRequest{Meta: &mgmtProto.PeerSystemMeta{}}
	syncBytes, err := pb.Marshal(syncReq)
	if err != nil {
		t.Fatalf("failed to marshal sync request: %v", err)
	}
	encryptedBytes, err := encryption.Encrypt(syncBytes, ts.serverPubKey, peerKey)
	if err != nil {
		t.Fatalf("failed to encrypt sync request: %v", err)
	}

	syncStream, err := ts.client.Sync(context.TODO(), &mgmtProto.EncryptedMessage{
		WgPubKey: peerKey.PublicKey().String(),
		Body:     encryptedBytes,
	})
	if err != nil {
		t.Fatalf("failed to call Sync: %v", err)
	}

	encryptedResponse := &mgmtProto.EncryptedMessage{}
	err = syncStream.RecvMsg(encryptedResponse)
	if err != nil {
		t.Fatalf("failed to receive sync response: %v", err)
	}

	decryptedBytes, err := encryption.Decrypt(encryptedResponse.Body, ts.serverPubKey, peerKey)
	if err != nil {
		t.Fatalf("failed to decrypt sync response: %v", err)
	}

	resp := &mgmtProto.SyncResponse{}
	err = pb.Unmarshal(decryptedBytes, resp)
	if err != nil {
		t.Fatalf("failed to unmarshal sync response: %v", err)
	}

	if len(resp.GetRemotePeers()) != 2 {
		t.Fatalf("expected 2 remote peers, got %d", len(resp.GetRemotePeers()))
	}

	var found1, found2 bool
	for _, rp := range resp.GetRemotePeers() {
		if rp.WgPubKey == peerKey1.PublicKey().String() {
			found1 = true
		} else if rp.WgPubKey == peerKey2.PublicKey().String() {
			found2 = true
		}
	}
	if !found1 || !found2 {
		t.Fatalf("did not find the expected peer keys %s, %s among %v",
			peerKey1.PublicKey().String(),
			peerKey2.PublicKey().String(),
			resp.GetRemotePeers())
	}
}

func TestSyncNewPeerUpdate(t *testing.T) {
	ts := setupTest(t)
	defer tearDownTest(t, ts)

	peerKey, _ := wgtypes.GenerateKey()
	loginPeerWithValidSetupKey(t, ts.serverPubKey, peerKey, ts.client)

	syncReq := &mgmtProto.SyncRequest{Meta: &mgmtProto.PeerSystemMeta{}}
	syncBytes, err := pb.Marshal(syncReq)
	if err != nil {
		t.Fatalf("failed to marshal sync request: %v", err)
	}

	encryptedBytes, err := encryption.Encrypt(syncBytes, ts.serverPubKey, peerKey)
	if err != nil {
		t.Fatalf("failed to encrypt sync request: %v", err)
	}

	syncStream, err := ts.client.Sync(context.TODO(), &mgmtProto.EncryptedMessage{
		WgPubKey: peerKey.PublicKey().String(),
		Body:     encryptedBytes,
	})
	if err != nil {
		t.Fatalf("failed to call Sync: %v", err)
	}

	encryptedResponse := &mgmtProto.EncryptedMessage{}
	err = syncStream.RecvMsg(encryptedResponse)
	if err != nil {
		t.Fatalf("failed to receive first sync response: %v", err)
	}

	decryptedBytes, err := encryption.Decrypt(encryptedResponse.Body, ts.serverPubKey, peerKey)
	if err != nil {
		t.Fatalf("failed to decrypt first sync response: %v", err)
	}

	resp := &mgmtProto.SyncResponse{}
	if err := pb.Unmarshal(decryptedBytes, resp); err != nil {
		t.Fatalf("failed to unmarshal first sync response: %v", err)
	}

	if len(resp.GetRemotePeers()) != 0 {
		t.Fatalf("expected 0 remote peers at first sync, got %d", len(resp.GetRemotePeers()))
	}

	var wg sync.WaitGroup
	wg.Add(1)
	go func() {
		defer wg.Done()
		encryptedResponse := &mgmtProto.EncryptedMessage{}
		err = syncStream.RecvMsg(encryptedResponse)
		if err != nil {
			t.Errorf("failed to receive second sync response: %v", err)
			return
		}

		decryptedBytes, err := encryption.Decrypt(encryptedResponse.Body, ts.serverPubKey, peerKey)
		if err != nil {
			t.Errorf("failed to decrypt second sync response: %v", err)
			return
		}
		err = pb.Unmarshal(decryptedBytes, resp)
		if err != nil {
			t.Errorf("failed to unmarshal second sync response: %v", err)
			return
		}
	}()

	newPeerKey, _ := wgtypes.GenerateKey()
	loginPeerWithValidSetupKey(t, ts.serverPubKey, newPeerKey, ts.client)

	wg.Wait()

	if len(resp.GetRemotePeers()) != 1 {
		t.Fatalf("expected exactly 1 remote peer update, got %d", len(resp.GetRemotePeers()))
	}
	if resp.GetRemotePeers()[0].WgPubKey != newPeerKey.PublicKey().String() {
		t.Fatalf("expected new peer key %s, got %s",
			newPeerKey.PublicKey().String(),
			resp.GetRemotePeers()[0].WgPubKey)
	}
}

func TestGetServerKey(t *testing.T) {
	ts := setupTest(t)
	defer tearDownTest(t, ts)

	resp, err := ts.client.GetServerKey(context.TODO(), &mgmtProto.Empty{})
	if err != nil {
		t.Fatalf("GetServerKey returned error: %v", err)
	}
	if resp == nil {
		t.Fatal("GetServerKey returned nil response")
	}
	if resp.Key == "" {
		t.Fatal("GetServerKey returned empty key")
	}
	if resp.ExpiresAt.AsTime().IsZero() {
		t.Fatal("GetServerKey returned 0 for ExpiresAt")
	}

	_, err = wgtypes.ParseKey(resp.Key)
	if err != nil {
		t.Fatalf("GetServerKey returned an invalid WG key: %v", err)
	}
}

func TestLoginInvalidSetupKey(t *testing.T) {
	ts := setupTest(t)
	defer tearDownTest(t, ts)

	peerKey, _ := wgtypes.GenerateKey()
	request := &mgmtProto.LoginRequest{
		SetupKey: "invalid setup key",
		Meta:     &mgmtProto.PeerSystemMeta{},
	}
	encryptedMsg, err := encryption.EncryptMessage(ts.serverPubKey, peerKey, request)
	if err != nil {
		t.Fatalf("failed to encrypt login request: %v", err)
	}

	resp, err := ts.client.Login(context.TODO(), &mgmtProto.EncryptedMessage{
		WgPubKey: peerKey.PublicKey().String(),
		Body:     encryptedMsg,
	})
	if err == nil {
		t.Fatal("expected error for invalid setup key but got nil")
	}
	if resp != nil {
		t.Fatalf("expected nil response for invalid setup key but got: %+v", resp)
	}
}

func TestLoginValidSetupKey(t *testing.T) {
	ts := setupTest(t)
	defer tearDownTest(t, ts)

	peerKey, _ := wgtypes.GenerateKey()
	resp := loginPeerWithValidSetupKey(t, ts.serverPubKey, peerKey, ts.client)
	if resp == nil {
		t.Fatal("loginPeerWithValidSetupKey returned nil, expected a valid response")
	}
}

func TestLoginRegisteredPeer(t *testing.T) {
	ts := setupTest(t)
	defer tearDownTest(t, ts)

	peerKey, _ := wgtypes.GenerateKey()
	regResp := loginPeerWithValidSetupKey(t, ts.serverPubKey, peerKey, ts.client)
	if regResp == nil {
		t.Fatal("registration with valid setup key failed")
	}

	loginReq := &mgmtProto.LoginRequest{Meta: &mgmtProto.PeerSystemMeta{}}
	encryptedLogin, err := encryption.EncryptMessage(ts.serverPubKey, peerKey, loginReq)
	if err != nil {
		t.Fatalf("failed to encrypt login request: %v", err)
	}
	loginRespEnc, err := ts.client.Login(context.TODO(), &mgmtProto.EncryptedMessage{
		WgPubKey: peerKey.PublicKey().String(),
		Body:     encryptedLogin,
	})
	if err != nil {
		t.Fatalf("login call returned an error: %v", err)
	}

	loginResp := &mgmtProto.LoginResponse{}
	err = encryption.DecryptMessage(ts.serverPubKey, peerKey, loginRespEnc.Body, loginResp)
	if err != nil {
		t.Fatalf("failed to decrypt login response: %v", err)
	}

	expectedSignalConfig := &mgmtProto.HostConfig{
		Uri:      "signal.netbird.io:10000",
		Protocol: mgmtProto.HostConfig_HTTP,
	}
	expectedStunsConfig := &mgmtProto.HostConfig{
		Uri:      "stun:stun.netbird.io:3468",
		Protocol: mgmtProto.HostConfig_UDP,
	}
	expectedTurnsConfig := &mgmtProto.ProtectedHostConfig{
		HostConfig: &mgmtProto.HostConfig{
			Uri:      "turn:stun.netbird.io:3468",
			Protocol: mgmtProto.HostConfig_UDP,
		},
		User:     "some_user",
		Password: "some_password",
	}

	assert.NotNil(t, loginResp.GetNetbirdConfig())
	assert.Equal(t, loginResp.GetNetbirdConfig().Signal, expectedSignalConfig)
	assert.Contains(t, loginResp.GetNetbirdConfig().Stuns, expectedStunsConfig)
	assert.Contains(t, loginResp.GetNetbirdConfig().Turns, expectedTurnsConfig)
}

func TestSync10PeersGetUpdates(t *testing.T) {
	ts := setupTest(t)
	defer tearDownTest(t, ts)

	initialPeers := 10
	additionalPeers := 10

	var peers []wgtypes.Key
	for i := 0; i < initialPeers; i++ {
		key, _ := wgtypes.GenerateKey()
		loginPeerWithValidSetupKey(t, ts.serverPubKey, key, ts.client)
		peers = append(peers, key)
	}

	var wg sync.WaitGroup
	wg.Add(initialPeers + initialPeers*additionalPeers)

	var syncClients []mgmtProto.ManagementService_SyncClient
	for _, pk := range peers {
		syncReq := &mgmtProto.SyncRequest{Meta: &mgmtProto.PeerSystemMeta{}}
		msgBytes, err := pb.Marshal(syncReq)
		if err != nil {
			t.Fatalf("failed to marshal SyncRequest: %v", err)
		}
		encBytes, err := encryption.Encrypt(msgBytes, ts.serverPubKey, pk)
		if err != nil {
			t.Fatalf("failed to encrypt SyncRequest: %v", err)
		}

		s, err := ts.client.Sync(context.TODO(), &mgmtProto.EncryptedMessage{
			WgPubKey: pk.PublicKey().String(),
			Body:     encBytes,
		})
		if err != nil {
			t.Fatalf("failed to call Sync for peer: %v", err)
		}
		syncClients = append(syncClients, s)

		go func(pk wgtypes.Key, syncStream mgmtProto.ManagementService_SyncClient) {
			for {
				encMsg := &mgmtProto.EncryptedMessage{}
				err := syncStream.RecvMsg(encMsg)
				if err != nil {
					return
				}
				decryptedBytes, decErr := encryption.Decrypt(encMsg.Body, ts.serverPubKey, pk)
				if decErr != nil {
					t.Errorf("failed to decrypt SyncResponse for peer %s: %v", pk.PublicKey().String(), decErr)
					return
				}
				resp := &mgmtProto.SyncResponse{}
				umErr := pb.Unmarshal(decryptedBytes, resp)
				if umErr != nil {
					t.Errorf("failed to unmarshal SyncResponse for peer %s: %v", pk.PublicKey().String(), umErr)
					return
				}
				// We only count if there's a new peer update
				if len(resp.GetRemotePeers()) > 0 {
					wg.Done()
				}
			}
		}(pk, s)
	}

	time.Sleep(500 * time.Millisecond)
	for i := 0; i < additionalPeers; i++ {
		key, _ := wgtypes.GenerateKey()
		loginPeerWithValidSetupKey(t, ts.serverPubKey, key, ts.client)
		r := rand.New(rand.NewSource(time.Now().UnixNano()))
		n := r.Intn(200)
		time.Sleep(time.Duration(n) * time.Millisecond)
	}

	wg.Wait()

	for _, sc := range syncClients {
		err := sc.CloseSend()
		if err != nil {
			t.Fatalf("failed to close sync client: %v", err)
		}
	}
}

func TestConcurrentPeersNoDuplicateIPs(t *testing.T) {
	ts := setupTest(t)
	defer tearDownTest(t, ts)

	initialPeers := 30
	ipChan := make(chan string, initialPeers)

	var wg sync.WaitGroup
	wg.Add(initialPeers)

	for i := 0; i < initialPeers; i++ {
		go func() {
			defer wg.Done()
			key, _ := wgtypes.GenerateKey()
			loginPeerWithValidSetupKey(t, ts.serverPubKey, key, ts.client)

			syncReq := &mgmtProto.SyncRequest{Meta: &mgmtProto.PeerSystemMeta{}}
			encryptedBytes, err := encryption.EncryptMessage(ts.serverPubKey, key, syncReq)
			if err != nil {
				t.Errorf("failed to encrypt sync request: %v", err)
				return
			}

			s, err := ts.client.Sync(context.TODO(), &mgmtProto.EncryptedMessage{
				WgPubKey: key.PublicKey().String(),
				Body:     encryptedBytes,
			})
			if err != nil {
				t.Errorf("failed to call Sync: %v", err)
				return
			}

			encResp := &mgmtProto.EncryptedMessage{}
			if err = s.RecvMsg(encResp); err != nil {
				t.Errorf("failed to receive sync response: %v", err)
				return
			}

			resp := &mgmtProto.SyncResponse{}
			if err = encryption.DecryptMessage(ts.serverPubKey, key, encResp.Body, resp); err != nil {
				t.Errorf("failed to decrypt sync response: %v", err)
				return
			}
			ipChan <- resp.GetPeerConfig().Address
		}()
	}

	wg.Wait()
	close(ipChan)

	ipMap := make(map[string]bool)
	for ip := range ipChan {
		if ipMap[ip] {
			t.Fatalf("found duplicate IP: %s", ip)
		}
		ipMap[ip] = true
	}

	// Ensure we collected all peers
	if len(ipMap) != initialPeers {
		t.Fatalf("expected %d unique IPs, got %d", initialPeers, len(ipMap))
	}
}<|MERGE_RESOLUTION|>--- conflicted
+++ resolved
@@ -178,9 +178,6 @@
 		t.Fatalf("failed creating metrics: %v", err)
 	}
 
-<<<<<<< HEAD
-	accountManager, err := server.BuildManager(context.Background(), store, peersUpdateManager, nil, "", "netbird.selfhosted", eventStore, nil, false, server.MocIntegratedValidator{}, metrics, port_forwarding.NewControllerMock())
-=======
 	accountManager, err := server.BuildManager(
 		context.Background(),
 		str,
@@ -194,7 +191,6 @@
 		server.MocIntegratedValidator{},
 		metrics,
 	)
->>>>>>> 62a0c358
 	if err != nil {
 		t.Fatalf("failed creating an account manager: %v", err)
 	}
@@ -674,6 +670,11 @@
 				return
 			}
 
+			accountManager, err := server.BuildManager(context.Background(), store, peersUpdateManager, nil, "", "netbird.selfhosted", eventStore, nil, false, server.MocIntegratedValidator{}, metrics, port_forwarding.NewControllerMock())
+			if err != nil {
+				log.Fatalf("failed creating a manager: %v", err)
+			}
+
 			encResp := &mgmtProto.EncryptedMessage{}
 			if err = s.RecvMsg(encResp); err != nil {
 				t.Errorf("failed to receive sync response: %v", err)
