package server_test

import (
	"context"
	"math/rand"
	"net"
	"os"
	"runtime"
	"sync"
	"testing"
	"time"

	pb "github.com/golang/protobuf/proto" //nolint
	log "github.com/sirupsen/logrus"
	"golang.zx2c4.com/wireguard/wgctrl/wgtypes"
	"google.golang.org/grpc"
	"google.golang.org/grpc/credentials/insecure"
	"google.golang.org/grpc/keepalive"

	"github.com/netbirdio/netbird/encryption"
	mgmtProto "github.com/netbirdio/netbird/management/proto"
	"github.com/netbirdio/netbird/management/server"
	"github.com/netbirdio/netbird/management/server/activity"
	"github.com/netbirdio/netbird/management/server/settings"
	"github.com/netbirdio/netbird/management/server/store"
	"github.com/netbirdio/netbird/management/server/telemetry"
	"github.com/netbirdio/netbird/util"
)

const (
	ValidSetupKey = "A2C8E62B-38F5-4553-B31E-DD66C696CEBB"
)

<<<<<<< HEAD
type testSuite struct {
	t            *testing.T
	addr         string
	grpcServer   *grpc.Server
	dataDir      string
	client       mgmtProto.ManagementServiceClient
	serverPubKey wgtypes.Key
	conn         *grpc.ClientConn
}
=======
var _ = Describe("Management service", func() {
	var (
		addr         string
		s            *grpc.Server
		dataDir      string
		client       mgmtProto.ManagementServiceClient
		serverPubKey wgtypes.Key
		conn         *grpc.ClientConn
	)

	BeforeEach(func() {
		level, _ := log.ParseLevel("Debug")
		log.SetLevel(level)
		var err error
		dataDir, err = os.MkdirTemp("", "netbird_mgmt_test_tmp_*")
		Expect(err).NotTo(HaveOccurred())

		var listener net.Listener

		config := &server.Config{}
		_, err = util.ReadJson("testdata/management.json", config)
		Expect(err).NotTo(HaveOccurred())
		config.Datadir = dataDir

		s, listener = startServer(config, dataDir, "testdata/store.sql")
		addr = listener.Addr().String()
		client, conn = createRawClient(addr)

		// s public key
		resp, err := client.GetServerKey(context.TODO(), &mgmtProto.Empty{})
		Expect(err).NotTo(HaveOccurred())
		serverPubKey, err = wgtypes.ParseKey(resp.Key)
		Expect(err).NotTo(HaveOccurred())
	})

	AfterEach(func() {
		s.Stop()
		err := conn.Close()
		Expect(err).NotTo(HaveOccurred())
		os.RemoveAll(dataDir)
	})

	Context("when calling IsHealthy endpoint", func() {
		Specify("a non-error result is returned", func() {
			healthy, err := client.IsHealthy(context.TODO(), &mgmtProto.Empty{})

			Expect(err).NotTo(HaveOccurred())
			Expect(healthy).ToNot(BeNil())
		})
	})

	Context("when calling Sync endpoint", func() {
		Context("when there is a new peer registered", func() {
			Specify("a proper configuration is returned", func() {
				key, _ := wgtypes.GenerateKey()
				loginPeerWithValidSetupKey(serverPubKey, key, client)

				syncReq := &mgmtProto.SyncRequest{Meta: &mgmtProto.PeerSystemMeta{}}
				encryptedBytes, err := encryption.EncryptMessage(serverPubKey, key, syncReq)
				Expect(err).NotTo(HaveOccurred())

				sync, err := client.Sync(context.TODO(), &mgmtProto.EncryptedMessage{
					WgPubKey: key.PublicKey().String(),
					Body:     encryptedBytes,
				})
				Expect(err).NotTo(HaveOccurred())

				encryptedResponse := &mgmtProto.EncryptedMessage{}
				err = sync.RecvMsg(encryptedResponse)
				Expect(err).NotTo(HaveOccurred())

				resp := &mgmtProto.SyncResponse{}
				err = encryption.DecryptMessage(serverPubKey, key, encryptedResponse.Body, resp)
				Expect(err).NotTo(HaveOccurred())

				expectedSignalConfig := &mgmtProto.HostConfig{
					Uri:      "signal.netbird.io:10000",
					Protocol: mgmtProto.HostConfig_HTTP,
				}
				expectedStunsConfig := &mgmtProto.HostConfig{
					Uri:      "stun:stun.netbird.io:3468",
					Protocol: mgmtProto.HostConfig_UDP,
				}
				expectedTRUNHost := &mgmtProto.HostConfig{
					Uri:      "turn:stun.netbird.io:3468",
					Protocol: mgmtProto.HostConfig_UDP,
				}

				Expect(resp.NetbirdConfig.Signal).To(BeEquivalentTo(expectedSignalConfig))
				Expect(resp.NetbirdConfig.Stuns).To(ConsistOf(expectedStunsConfig))
				// TURN validation is special because credentials are dynamically generated
				Expect(resp.NetbirdConfig.Turns).To(HaveLen(1))
				actualTURN := resp.NetbirdConfig.Turns[0]
				Expect(len(actualTURN.User) > 0).To(BeTrue())
				Expect(actualTURN.HostConfig).To(BeEquivalentTo(expectedTRUNHost))
				Expect(len(resp.NetworkMap.OfflinePeers) == 0).To(BeTrue())
			})
		})

		Context("when there are 3 peers registered under one account", func() {
			Specify("a list containing other 2 peers is returned", func() {
				key, _ := wgtypes.GenerateKey()
				key1, _ := wgtypes.GenerateKey()
				key2, _ := wgtypes.GenerateKey()
				loginPeerWithValidSetupKey(serverPubKey, key, client)
				loginPeerWithValidSetupKey(serverPubKey, key1, client)
				loginPeerWithValidSetupKey(serverPubKey, key2, client)

				messageBytes, err := pb.Marshal(&mgmtProto.SyncRequest{Meta: &mgmtProto.PeerSystemMeta{}})
				Expect(err).NotTo(HaveOccurred())
				encryptedBytes, err := encryption.Encrypt(messageBytes, serverPubKey, key)
				Expect(err).NotTo(HaveOccurred())

				sync, err := client.Sync(context.TODO(), &mgmtProto.EncryptedMessage{
					WgPubKey: key.PublicKey().String(),
					Body:     encryptedBytes,
				})
				Expect(err).NotTo(HaveOccurred())

				encryptedResponse := &mgmtProto.EncryptedMessage{}
				err = sync.RecvMsg(encryptedResponse)
				Expect(err).NotTo(HaveOccurred())
				decryptedBytes, err := encryption.Decrypt(encryptedResponse.Body, serverPubKey, key)
				Expect(err).NotTo(HaveOccurred())

				resp := &mgmtProto.SyncResponse{}
				err = pb.Unmarshal(decryptedBytes, resp)
				Expect(err).NotTo(HaveOccurred())

				Expect(resp.GetRemotePeers()).To(HaveLen(2))
				peers := []string{resp.GetRemotePeers()[0].WgPubKey, resp.GetRemotePeers()[1].WgPubKey}
				Expect(peers).To(ContainElements(key1.PublicKey().String(), key2.PublicKey().String()))
			})
		})

		Context("when there is a new peer registered", func() {
			Specify("an update is returned", func() {
				// register only a single peer
				key, _ := wgtypes.GenerateKey()
				loginPeerWithValidSetupKey(serverPubKey, key, client)

				messageBytes, err := pb.Marshal(&mgmtProto.SyncRequest{Meta: &mgmtProto.PeerSystemMeta{}})
				Expect(err).NotTo(HaveOccurred())
				encryptedBytes, err := encryption.Encrypt(messageBytes, serverPubKey, key)
				Expect(err).NotTo(HaveOccurred())

				sync, err := client.Sync(context.TODO(), &mgmtProto.EncryptedMessage{
					WgPubKey: key.PublicKey().String(),
					Body:     encryptedBytes,
				})
				Expect(err).NotTo(HaveOccurred())

				// after the initial sync call we have 0 peer updates
				encryptedResponse := &mgmtProto.EncryptedMessage{}
				err = sync.RecvMsg(encryptedResponse)
				Expect(err).NotTo(HaveOccurred())
				decryptedBytes, err := encryption.Decrypt(encryptedResponse.Body, serverPubKey, key)
				Expect(err).NotTo(HaveOccurred())
				resp := &mgmtProto.SyncResponse{}
				err = pb.Unmarshal(decryptedBytes, resp)
				Expect(resp.GetRemotePeers()).To(HaveLen(0))

				wg := sync2.WaitGroup{}
				wg.Add(1)

				// continue listening on updates for a peer
				go func() {
					err = sync.RecvMsg(encryptedResponse)

					decryptedBytes, err = encryption.Decrypt(encryptedResponse.Body, serverPubKey, key)
					Expect(err).NotTo(HaveOccurred())
					resp = &mgmtProto.SyncResponse{}
					err = pb.Unmarshal(decryptedBytes, resp)
					wg.Done()
				}()

				// register a new peer
				key1, _ := wgtypes.GenerateKey()
				loginPeerWithValidSetupKey(serverPubKey, key1, client)

				wg.Wait()

				Expect(err).NotTo(HaveOccurred())
				Expect(resp.GetRemotePeers()).To(HaveLen(1))
				Expect(resp.GetRemotePeers()[0].WgPubKey).To(BeEquivalentTo(key1.PublicKey().String()))
			})
		})
	})

	Context("when calling GetServerKey endpoint", func() {
		Specify("a public Wireguard key of the service is returned", func() {
			resp, err := client.GetServerKey(context.TODO(), &mgmtProto.Empty{})

			Expect(err).NotTo(HaveOccurred())
			Expect(resp).ToNot(BeNil())
			Expect(resp.Key).ToNot(BeNil())
			Expect(resp.ExpiresAt).ToNot(BeNil())

			// check if the key is a valid Wireguard key
			key, err := wgtypes.ParseKey(resp.Key)
			Expect(err).NotTo(HaveOccurred())
			Expect(key).ToNot(BeNil())
		})
	})

	Context("when calling Login endpoint", func() {
		Context("with an invalid setup key", func() {
			Specify("an error is returned", func() {
				key, _ := wgtypes.GenerateKey()
				message, err := encryption.EncryptMessage(serverPubKey, key, &mgmtProto.LoginRequest{SetupKey: "invalid setup key",
					Meta: &mgmtProto.PeerSystemMeta{}})
				Expect(err).NotTo(HaveOccurred())

				resp, err := client.Login(context.TODO(), &mgmtProto.EncryptedMessage{
					WgPubKey: key.PublicKey().String(),
					Body:     message,
				})

				Expect(err).To(HaveOccurred())
				Expect(resp).To(BeNil())
			})
		})

		Context("with a valid setup key", func() {
			It("a non error result is returned", func() {
				key, _ := wgtypes.GenerateKey()
				resp := loginPeerWithValidSetupKey(serverPubKey, key, client)

				Expect(resp).ToNot(BeNil())
			})
		})

		Context("with a registered peer", func() {
			It("a non error result is returned", func() {
				key, _ := wgtypes.GenerateKey()
				regResp := loginPeerWithValidSetupKey(serverPubKey, key, client)
				Expect(regResp).NotTo(BeNil())

				// just login without registration
				message, err := encryption.EncryptMessage(serverPubKey, key, &mgmtProto.LoginRequest{Meta: &mgmtProto.PeerSystemMeta{}})
				Expect(err).NotTo(HaveOccurred())
				loginResp, err := client.Login(context.TODO(), &mgmtProto.EncryptedMessage{
					WgPubKey: key.PublicKey().String(),
					Body:     message,
				})

				Expect(err).NotTo(HaveOccurred())

				decryptedResp := &mgmtProto.LoginResponse{}
				err = encryption.DecryptMessage(serverPubKey, key, loginResp.Body, decryptedResp)
				Expect(err).NotTo(HaveOccurred())

				expectedSignalConfig := &mgmtProto.HostConfig{
					Uri:      "signal.netbird.io:10000",
					Protocol: mgmtProto.HostConfig_HTTP,
				}
				expectedStunsConfig := &mgmtProto.HostConfig{
					Uri:      "stun:stun.netbird.io:3468",
					Protocol: mgmtProto.HostConfig_UDP,
				}
				expectedTurnsConfig := &mgmtProto.ProtectedHostConfig{
					HostConfig: &mgmtProto.HostConfig{
						Uri:      "turn:stun.netbird.io:3468",
						Protocol: mgmtProto.HostConfig_UDP,
					},
					User:     "some_user",
					Password: "some_password",
				}

				Expect(decryptedResp.GetNetbirdConfig().Signal).To(BeEquivalentTo(expectedSignalConfig))
				Expect(decryptedResp.GetNetbirdConfig().Stuns).To(ConsistOf(expectedStunsConfig))
				Expect(decryptedResp.GetNetbirdConfig().Turns).To(ConsistOf(expectedTurnsConfig))
			})
		})
	})
>>>>>>> 039a985f

func setupTest(t *testing.T) *testSuite {
	t.Helper()
	level, _ := log.ParseLevel("Debug")
	log.SetLevel(level)

	ts := &testSuite{t: t}

	var err error
	ts.dataDir, err = os.MkdirTemp("", "wiretrustee_mgmt_test_tmp_*")
	if err != nil {
		t.Fatalf("failed to create temp directory: %v", err)
	}

	config := &server.Config{}
	_, err = util.ReadJson("testdata/management.json", config)
	if err != nil {
		t.Fatalf("failed to read management.json: %v", err)
	}
	config.Datadir = ts.dataDir

	var listener net.Listener
	ts.grpcServer, listener = startServer(t, config, ts.dataDir, "testdata/store.sql")
	ts.addr = listener.Addr().String()

	ts.client, ts.conn = createRawClient(t, ts.addr)

	resp, err := ts.client.GetServerKey(context.TODO(), &mgmtProto.Empty{})
	if err != nil {
		t.Fatalf("failed to get server key: %v", err)
	}

	serverKey, err := wgtypes.ParseKey(resp.Key)
	if err != nil {
		t.Fatalf("failed to parse server key: %v", err)
	}
	ts.serverPubKey = serverKey

	return ts
}

func tearDownTest(t *testing.T, ts *testSuite) {
	t.Helper()
	ts.grpcServer.Stop()
	if err := ts.conn.Close(); err != nil {
		t.Fatalf("failed to close client connection: %v", err)
	}
	if err := os.RemoveAll(ts.dataDir); err != nil {
		t.Fatalf("failed to remove data directory %s: %v", ts.dataDir, err)
	}
}

func loginPeerWithValidSetupKey(
	t *testing.T,
	serverPubKey wgtypes.Key,
	key wgtypes.Key,
	client mgmtProto.ManagementServiceClient,
) *mgmtProto.LoginResponse {
	t.Helper()
	meta := &mgmtProto.PeerSystemMeta{
		Hostname:       key.PublicKey().String(),
		GoOS:           runtime.GOOS,
		OS:             runtime.GOOS,
		Core:           "core",
		Platform:       "platform",
		Kernel:         "kernel",
		NetbirdVersion: "",
	}
	msgToEncrypt := &mgmtProto.LoginRequest{SetupKey: ValidSetupKey, Meta: meta}
	message, err := encryption.EncryptMessage(serverPubKey, key, msgToEncrypt)
	if err != nil {
		t.Fatalf("failed to encrypt login request: %v", err)
	}

	resp, err := client.Login(context.TODO(), &mgmtProto.EncryptedMessage{
		WgPubKey: key.PublicKey().String(),
		Body:     message,
	})
	if err != nil {
		t.Fatalf("login request failed: %v", err)
	}

	loginResp := &mgmtProto.LoginResponse{}
	err = encryption.DecryptMessage(serverPubKey, key, resp.Body, loginResp)
	if err != nil {
		t.Fatalf("failed to decrypt login response: %v", err)
	}
	return loginResp
}

func createRawClient(t *testing.T, addr string) (mgmtProto.ManagementServiceClient, *grpc.ClientConn) {
	t.Helper()
	ctx, cancel := context.WithTimeout(context.Background(), 5*time.Second)
	defer cancel()

	conn, err := grpc.DialContext(ctx, addr,
		grpc.WithTransportCredentials(insecure.NewCredentials()),
		grpc.WithBlock(),
		grpc.WithKeepaliveParams(keepalive.ClientParameters{
			Time:    10 * time.Second,
			Timeout: 2 * time.Second,
		}))
	if err != nil {
		t.Fatalf("failed to dial gRPC server: %v", err)
	}

	return mgmtProto.NewManagementServiceClient(conn), conn
}

func startServer(
	t *testing.T,
	config *server.Config,
	dataDir string,
	testFile string,
) (*grpc.Server, net.Listener) {
	t.Helper()
	lis, err := net.Listen("tcp", ":0")
	if err != nil {
		t.Fatalf("failed to listen on a random port: %v", err)
	}
	s := grpc.NewServer()

	str, _, err := store.NewTestStoreFromSQL(context.Background(), testFile, dataDir)
	if err != nil {
		log.Fatalf("failed creating a store: %s: %v", config.Datadir, err)
	}

	peersUpdateManager := server.NewPeersUpdateManager(nil)
	eventStore := &activity.InMemoryEventStore{}

	metrics, err := telemetry.NewDefaultAppMetrics(context.Background())
	if err != nil {
		t.Fatalf("failed creating metrics: %v", err)
	}

	accountManager, err := server.BuildManager(
		context.Background(),
		str,
		peersUpdateManager,
		nil,
		"",
		"netbird.selfhosted",
		eventStore,
		nil,
		false,
		server.MocIntegratedValidator{},
		metrics,
	)
	if err != nil {
		t.Fatalf("failed creating an account manager: %v", err)
	}

	secretsManager := server.NewTimeBasedAuthSecretsManager(peersUpdateManager, config.TURNConfig, config.Relay)
	mgmtServer, err := server.NewServer(
		context.Background(),
		config,
		accountManager,
		settings.NewManager(str),
		peersUpdateManager,
		secretsManager,
		nil,
		nil,
	)
	if err != nil {
		t.Fatalf("failed creating management server: %v", err)
	}

	mgmtProto.RegisterManagementServiceServer(s, mgmtServer)

	go func() {
		if err := s.Serve(lis); err != nil {
			t.Errorf("failed to serve gRPC: %v", err)
			return
		}
	}()

	return s, lis
}

func TestIsHealthy(t *testing.T) {
	ts := setupTest(t)
	defer tearDownTest(t, ts)

	healthy, err := ts.client.IsHealthy(context.TODO(), &mgmtProto.Empty{})
	if err != nil {
		t.Fatalf("IsHealthy call returned an error: %v", err)
	}
	if healthy == nil {
		t.Fatal("IsHealthy returned a nil response")
	}
}

func TestSyncNewPeerConfiguration(t *testing.T) {
	ts := setupTest(t)
	defer tearDownTest(t, ts)

	peerKey, _ := wgtypes.GenerateKey()
	loginPeerWithValidSetupKey(t, ts.serverPubKey, peerKey, ts.client)

	syncReq := &mgmtProto.SyncRequest{Meta: &mgmtProto.PeerSystemMeta{}}
	encryptedBytes, err := encryption.EncryptMessage(ts.serverPubKey, peerKey, syncReq)
	if err != nil {
		t.Fatalf("failed to encrypt sync request: %v", err)
	}

	syncStream, err := ts.client.Sync(context.TODO(), &mgmtProto.EncryptedMessage{
		WgPubKey: peerKey.PublicKey().String(),
		Body:     encryptedBytes,
	})
	if err != nil {
		t.Fatalf("failed to call Sync: %v", err)
	}

	encryptedResponse := &mgmtProto.EncryptedMessage{}
	err = syncStream.RecvMsg(encryptedResponse)
	if err != nil {
		t.Fatalf("failed to receive sync response message: %v", err)
	}

	resp := &mgmtProto.SyncResponse{}
	err = encryption.DecryptMessage(ts.serverPubKey, peerKey, encryptedResponse.Body, resp)
	if err != nil {
		t.Fatalf("failed to decrypt sync response: %v", err)
	}

	if resp.WiretrusteeConfig == nil {
		t.Fatal("WiretrusteeConfig is nil in SyncResponse")
	}
	if resp.WiretrusteeConfig.Signal == nil {
		t.Fatal("Expected Signal config in SyncResponse, got nil")
	}
	if len(resp.WiretrusteeConfig.Stuns) == 0 {
		t.Fatal("Expected at least one STUN config in SyncResponse, got none")
	}
	if len(resp.WiretrusteeConfig.Turns) == 0 {
		t.Fatal("Expected at least one TURN config in SyncResponse, got none")
	}
	if len(resp.NetworkMap.OfflinePeers) != 0 {
		t.Fatalf("Expected 0 offline peers, got %d", len(resp.NetworkMap.OfflinePeers))
	}
}

func TestSyncThreePeers(t *testing.T) {
	ts := setupTest(t)
	defer tearDownTest(t, ts)

	peerKey, _ := wgtypes.GenerateKey()
	peerKey1, _ := wgtypes.GenerateKey()
	peerKey2, _ := wgtypes.GenerateKey()

	loginPeerWithValidSetupKey(t, ts.serverPubKey, peerKey, ts.client)
	loginPeerWithValidSetupKey(t, ts.serverPubKey, peerKey1, ts.client)
	loginPeerWithValidSetupKey(t, ts.serverPubKey, peerKey2, ts.client)

	syncReq := &mgmtProto.SyncRequest{Meta: &mgmtProto.PeerSystemMeta{}}
	syncBytes, err := pb.Marshal(syncReq)
	if err != nil {
		t.Fatalf("failed to marshal sync request: %v", err)
	}
	encryptedBytes, err := encryption.Encrypt(syncBytes, ts.serverPubKey, peerKey)
	if err != nil {
		t.Fatalf("failed to encrypt sync request: %v", err)
	}

	syncStream, err := ts.client.Sync(context.TODO(), &mgmtProto.EncryptedMessage{
		WgPubKey: peerKey.PublicKey().String(),
		Body:     encryptedBytes,
	})
	if err != nil {
		t.Fatalf("failed to call Sync: %v", err)
	}

	encryptedResponse := &mgmtProto.EncryptedMessage{}
	err = syncStream.RecvMsg(encryptedResponse)
	if err != nil {
		t.Fatalf("failed to receive sync response: %v", err)
	}

	decryptedBytes, err := encryption.Decrypt(encryptedResponse.Body, ts.serverPubKey, peerKey)
	if err != nil {
		t.Fatalf("failed to decrypt sync response: %v", err)
	}

	resp := &mgmtProto.SyncResponse{}
	err = pb.Unmarshal(decryptedBytes, resp)
	if err != nil {
		t.Fatalf("failed to unmarshal sync response: %v", err)
	}

	if len(resp.GetRemotePeers()) != 2 {
		t.Fatalf("expected 2 remote peers, got %d", len(resp.GetRemotePeers()))
	}

	var found1, found2 bool
	for _, rp := range resp.GetRemotePeers() {
		if rp.WgPubKey == peerKey1.PublicKey().String() {
			found1 = true
		} else if rp.WgPubKey == peerKey2.PublicKey().String() {
			found2 = true
		}
	}
	if !found1 || !found2 {
		t.Fatalf("did not find the expected peer keys %s, %s among %v",
			peerKey1.PublicKey().String(),
			peerKey2.PublicKey().String(),
			resp.GetRemotePeers())
	}
}

func TestSyncNewPeerUpdate(t *testing.T) {
	ts := setupTest(t)
	defer tearDownTest(t, ts)

	peerKey, _ := wgtypes.GenerateKey()
	loginPeerWithValidSetupKey(t, ts.serverPubKey, peerKey, ts.client)

	syncReq := &mgmtProto.SyncRequest{Meta: &mgmtProto.PeerSystemMeta{}}
	syncBytes, err := pb.Marshal(syncReq)
	if err != nil {
		t.Fatalf("failed to marshal sync request: %v", err)
	}

	encryptedBytes, err := encryption.Encrypt(syncBytes, ts.serverPubKey, peerKey)
	if err != nil {
		t.Fatalf("failed to encrypt sync request: %v", err)
	}

	syncStream, err := ts.client.Sync(context.TODO(), &mgmtProto.EncryptedMessage{
		WgPubKey: peerKey.PublicKey().String(),
		Body:     encryptedBytes,
	})
	if err != nil {
		t.Fatalf("failed to call Sync: %v", err)
	}

	encryptedResponse := &mgmtProto.EncryptedMessage{}
	err = syncStream.RecvMsg(encryptedResponse)
	if err != nil {
		t.Fatalf("failed to receive first sync response: %v", err)
	}

	decryptedBytes, err := encryption.Decrypt(encryptedResponse.Body, ts.serverPubKey, peerKey)
	if err != nil {
		t.Fatalf("failed to decrypt first sync response: %v", err)
	}

	resp := &mgmtProto.SyncResponse{}
	if err := pb.Unmarshal(decryptedBytes, resp); err != nil {
		t.Fatalf("failed to unmarshal first sync response: %v", err)
	}

	if len(resp.GetRemotePeers()) != 0 {
		t.Fatalf("expected 0 remote peers at first sync, got %d", len(resp.GetRemotePeers()))
	}

	var wg sync.WaitGroup
	wg.Add(1)
	go func() {
		defer wg.Done()
		encryptedResponse := &mgmtProto.EncryptedMessage{}
		err = syncStream.RecvMsg(encryptedResponse)
		if err != nil {
			t.Errorf("failed to receive second sync response: %v", err)
			return
		}

		decryptedBytes, err := encryption.Decrypt(encryptedResponse.Body, ts.serverPubKey, peerKey)
		if err != nil {
			t.Errorf("failed to decrypt second sync response: %v", err)
			return
		}
		err = pb.Unmarshal(decryptedBytes, resp)
		if err != nil {
			t.Errorf("failed to unmarshal second sync response: %v", err)
			return
		}
	}()

	newPeerKey, _ := wgtypes.GenerateKey()
	loginPeerWithValidSetupKey(t, ts.serverPubKey, newPeerKey, ts.client)

	wg.Wait()

	if len(resp.GetRemotePeers()) != 1 {
		t.Fatalf("expected exactly 1 remote peer update, got %d", len(resp.GetRemotePeers()))
	}
	if resp.GetRemotePeers()[0].WgPubKey != newPeerKey.PublicKey().String() {
		t.Fatalf("expected new peer key %s, got %s",
			newPeerKey.PublicKey().String(),
			resp.GetRemotePeers()[0].WgPubKey)
	}
}

func TestGetServerKey(t *testing.T) {
	ts := setupTest(t)
	defer tearDownTest(t, ts)

	resp, err := ts.client.GetServerKey(context.TODO(), &mgmtProto.Empty{})
	if err != nil {
		t.Fatalf("GetServerKey returned error: %v", err)
	}
	if resp == nil {
		t.Fatal("GetServerKey returned nil response")
	}
	if resp.Key == "" {
		t.Fatal("GetServerKey returned empty key")
	}
	if resp.ExpiresAt.AsTime().IsZero() {
		t.Fatal("GetServerKey returned 0 for ExpiresAt")
	}

	_, err = wgtypes.ParseKey(resp.Key)
	if err != nil {
		t.Fatalf("GetServerKey returned an invalid WG key: %v", err)
	}
}

func TestLoginInvalidSetupKey(t *testing.T) {
	ts := setupTest(t)
	defer tearDownTest(t, ts)

	peerKey, _ := wgtypes.GenerateKey()
	request := &mgmtProto.LoginRequest{
		SetupKey: "invalid setup key",
		Meta:     &mgmtProto.PeerSystemMeta{},
	}
	encryptedMsg, err := encryption.EncryptMessage(ts.serverPubKey, peerKey, request)
	if err != nil {
		t.Fatalf("failed to encrypt login request: %v", err)
	}

	resp, err := ts.client.Login(context.TODO(), &mgmtProto.EncryptedMessage{
		WgPubKey: peerKey.PublicKey().String(),
		Body:     encryptedMsg,
	})
	if err == nil {
		t.Fatal("expected error for invalid setup key but got nil")
	}
	if resp != nil {
		t.Fatalf("expected nil response for invalid setup key but got: %+v", resp)
	}
}

func TestLoginValidSetupKey(t *testing.T) {
	ts := setupTest(t)
	defer tearDownTest(t, ts)

	peerKey, _ := wgtypes.GenerateKey()
	resp := loginPeerWithValidSetupKey(t, ts.serverPubKey, peerKey, ts.client)
	if resp == nil {
		t.Fatal("loginPeerWithValidSetupKey returned nil, expected a valid response")
	}
}

func TestLoginRegisteredPeer(t *testing.T) {
	ts := setupTest(t)
	defer tearDownTest(t, ts)

	peerKey, _ := wgtypes.GenerateKey()
	regResp := loginPeerWithValidSetupKey(t, ts.serverPubKey, peerKey, ts.client)
	if regResp == nil {
		t.Fatal("registration with valid setup key failed")
	}

	loginReq := &mgmtProto.LoginRequest{Meta: &mgmtProto.PeerSystemMeta{}}
	encryptedLogin, err := encryption.EncryptMessage(ts.serverPubKey, peerKey, loginReq)
	if err != nil {
		t.Fatalf("failed to encrypt login request: %v", err)
	}
	loginRespEnc, err := ts.client.Login(context.TODO(), &mgmtProto.EncryptedMessage{
		WgPubKey: peerKey.PublicKey().String(),
		Body:     encryptedLogin,
	})
	if err != nil {
		t.Fatalf("login call returned an error: %v", err)
	}

	loginResp := &mgmtProto.LoginResponse{}
	err = encryption.DecryptMessage(ts.serverPubKey, peerKey, loginRespEnc.Body, loginResp)
	if err != nil {
		t.Fatalf("failed to decrypt login response: %v", err)
	}

	if loginResp.GetWiretrusteeConfig() == nil {
		t.Fatal("WiretrusteeConfig is nil in login response")
	}
	if len(loginResp.GetWiretrusteeConfig().Stuns) == 0 {
		t.Fatal("Expected STUN servers in login response, got none")
	}
	if len(loginResp.GetWiretrusteeConfig().Turns) == 0 {
		t.Fatal("Expected TURN servers in login response, got none")
	}
}

func TestSync10PeersGetUpdates(t *testing.T) {
	ts := setupTest(t)
	defer tearDownTest(t, ts)

	initialPeers := 10
	additionalPeers := 10

	var peers []wgtypes.Key
	for i := 0; i < initialPeers; i++ {
		key, _ := wgtypes.GenerateKey()
		loginPeerWithValidSetupKey(t, ts.serverPubKey, key, ts.client)
		peers = append(peers, key)
	}

	var wg sync.WaitGroup
	wg.Add(initialPeers + initialPeers*additionalPeers)

	var syncClients []mgmtProto.ManagementService_SyncClient
	for _, pk := range peers {
		syncReq := &mgmtProto.SyncRequest{Meta: &mgmtProto.PeerSystemMeta{}}
		msgBytes, err := pb.Marshal(syncReq)
		if err != nil {
			t.Fatalf("failed to marshal SyncRequest: %v", err)
		}
		encBytes, err := encryption.Encrypt(msgBytes, ts.serverPubKey, pk)
		if err != nil {
			t.Fatalf("failed to encrypt SyncRequest: %v", err)
		}

		s, err := ts.client.Sync(context.TODO(), &mgmtProto.EncryptedMessage{
			WgPubKey: pk.PublicKey().String(),
			Body:     encBytes,
		})
		if err != nil {
			t.Fatalf("failed to call Sync for peer: %v", err)
		}
		syncClients = append(syncClients, s)

		go func(pk wgtypes.Key, syncStream mgmtProto.ManagementService_SyncClient) {
			for {
				encMsg := &mgmtProto.EncryptedMessage{}
				err := syncStream.RecvMsg(encMsg)
				if err != nil {
					return
				}
				decryptedBytes, decErr := encryption.Decrypt(encMsg.Body, ts.serverPubKey, pk)
				if decErr != nil {
					t.Errorf("failed to decrypt SyncResponse for peer %s: %v", pk.PublicKey().String(), decErr)
					return
				}
				resp := &mgmtProto.SyncResponse{}
				umErr := pb.Unmarshal(decryptedBytes, resp)
				if umErr != nil {
					t.Errorf("failed to unmarshal SyncResponse for peer %s: %v", pk.PublicKey().String(), umErr)
					return
				}
				// We only count if there's a new peer update
				if len(resp.GetRemotePeers()) > 0 {
					wg.Done()
				}
			}
		}(pk, s)
	}

	time.Sleep(500 * time.Millisecond)
	for i := 0; i < additionalPeers; i++ {
		key, _ := wgtypes.GenerateKey()
		loginPeerWithValidSetupKey(t, ts.serverPubKey, key, ts.client)
		r := rand.New(rand.NewSource(time.Now().UnixNano()))
		n := r.Intn(200)
		time.Sleep(time.Duration(n) * time.Millisecond)
	}

	wg.Wait()

	for _, sc := range syncClients {
		err := sc.CloseSend()
		if err != nil {
			t.Fatalf("failed to close sync client: %v", err)
		}
	}
}

func TestConcurrentPeersNoDuplicateIPs(t *testing.T) {
	ts := setupTest(t)
	defer tearDownTest(t, ts)

	initialPeers := 30
	ipChan := make(chan string, initialPeers)

	var wg sync.WaitGroup
	wg.Add(initialPeers)

	for i := 0; i < initialPeers; i++ {
		go func() {
			defer wg.Done()
			key, _ := wgtypes.GenerateKey()
			loginPeerWithValidSetupKey(t, ts.serverPubKey, key, ts.client)

			syncReq := &mgmtProto.SyncRequest{Meta: &mgmtProto.PeerSystemMeta{}}
			encryptedBytes, err := encryption.EncryptMessage(ts.serverPubKey, key, syncReq)
			if err != nil {
				t.Errorf("failed to encrypt sync request: %v", err)
				return
			}

			s, err := ts.client.Sync(context.TODO(), &mgmtProto.EncryptedMessage{
				WgPubKey: key.PublicKey().String(),
				Body:     encryptedBytes,
			})
			if err != nil {
				t.Errorf("failed to call Sync: %v", err)
				return
			}

			encResp := &mgmtProto.EncryptedMessage{}
			if err = s.RecvMsg(encResp); err != nil {
				t.Errorf("failed to receive sync response: %v", err)
				return
			}

			resp := &mgmtProto.SyncResponse{}
			if err = encryption.DecryptMessage(ts.serverPubKey, key, encResp.Body, resp); err != nil {
				t.Errorf("failed to decrypt sync response: %v", err)
				return
			}
			ipChan <- resp.GetPeerConfig().Address
		}()
	}

	wg.Wait()
	close(ipChan)

	ipMap := make(map[string]bool)
	for ip := range ipChan {
		if ipMap[ip] {
			t.Fatalf("found duplicate IP: %s", ip)
		}
		ipMap[ip] = true
	}

	// Ensure we collected all peers
	if len(ipMap) != initialPeers {
		t.Fatalf("expected %d unique IPs, got %d", initialPeers, len(ipMap))
	}
}<|MERGE_RESOLUTION|>--- conflicted
+++ resolved
@@ -31,7 +31,6 @@
 	ValidSetupKey = "A2C8E62B-38F5-4553-B31E-DD66C696CEBB"
 )
 
-<<<<<<< HEAD
 type testSuite struct {
 	t            *testing.T
 	addr         string
@@ -41,283 +40,6 @@
 	serverPubKey wgtypes.Key
 	conn         *grpc.ClientConn
 }
-=======
-var _ = Describe("Management service", func() {
-	var (
-		addr         string
-		s            *grpc.Server
-		dataDir      string
-		client       mgmtProto.ManagementServiceClient
-		serverPubKey wgtypes.Key
-		conn         *grpc.ClientConn
-	)
-
-	BeforeEach(func() {
-		level, _ := log.ParseLevel("Debug")
-		log.SetLevel(level)
-		var err error
-		dataDir, err = os.MkdirTemp("", "netbird_mgmt_test_tmp_*")
-		Expect(err).NotTo(HaveOccurred())
-
-		var listener net.Listener
-
-		config := &server.Config{}
-		_, err = util.ReadJson("testdata/management.json", config)
-		Expect(err).NotTo(HaveOccurred())
-		config.Datadir = dataDir
-
-		s, listener = startServer(config, dataDir, "testdata/store.sql")
-		addr = listener.Addr().String()
-		client, conn = createRawClient(addr)
-
-		// s public key
-		resp, err := client.GetServerKey(context.TODO(), &mgmtProto.Empty{})
-		Expect(err).NotTo(HaveOccurred())
-		serverPubKey, err = wgtypes.ParseKey(resp.Key)
-		Expect(err).NotTo(HaveOccurred())
-	})
-
-	AfterEach(func() {
-		s.Stop()
-		err := conn.Close()
-		Expect(err).NotTo(HaveOccurred())
-		os.RemoveAll(dataDir)
-	})
-
-	Context("when calling IsHealthy endpoint", func() {
-		Specify("a non-error result is returned", func() {
-			healthy, err := client.IsHealthy(context.TODO(), &mgmtProto.Empty{})
-
-			Expect(err).NotTo(HaveOccurred())
-			Expect(healthy).ToNot(BeNil())
-		})
-	})
-
-	Context("when calling Sync endpoint", func() {
-		Context("when there is a new peer registered", func() {
-			Specify("a proper configuration is returned", func() {
-				key, _ := wgtypes.GenerateKey()
-				loginPeerWithValidSetupKey(serverPubKey, key, client)
-
-				syncReq := &mgmtProto.SyncRequest{Meta: &mgmtProto.PeerSystemMeta{}}
-				encryptedBytes, err := encryption.EncryptMessage(serverPubKey, key, syncReq)
-				Expect(err).NotTo(HaveOccurred())
-
-				sync, err := client.Sync(context.TODO(), &mgmtProto.EncryptedMessage{
-					WgPubKey: key.PublicKey().String(),
-					Body:     encryptedBytes,
-				})
-				Expect(err).NotTo(HaveOccurred())
-
-				encryptedResponse := &mgmtProto.EncryptedMessage{}
-				err = sync.RecvMsg(encryptedResponse)
-				Expect(err).NotTo(HaveOccurred())
-
-				resp := &mgmtProto.SyncResponse{}
-				err = encryption.DecryptMessage(serverPubKey, key, encryptedResponse.Body, resp)
-				Expect(err).NotTo(HaveOccurred())
-
-				expectedSignalConfig := &mgmtProto.HostConfig{
-					Uri:      "signal.netbird.io:10000",
-					Protocol: mgmtProto.HostConfig_HTTP,
-				}
-				expectedStunsConfig := &mgmtProto.HostConfig{
-					Uri:      "stun:stun.netbird.io:3468",
-					Protocol: mgmtProto.HostConfig_UDP,
-				}
-				expectedTRUNHost := &mgmtProto.HostConfig{
-					Uri:      "turn:stun.netbird.io:3468",
-					Protocol: mgmtProto.HostConfig_UDP,
-				}
-
-				Expect(resp.NetbirdConfig.Signal).To(BeEquivalentTo(expectedSignalConfig))
-				Expect(resp.NetbirdConfig.Stuns).To(ConsistOf(expectedStunsConfig))
-				// TURN validation is special because credentials are dynamically generated
-				Expect(resp.NetbirdConfig.Turns).To(HaveLen(1))
-				actualTURN := resp.NetbirdConfig.Turns[0]
-				Expect(len(actualTURN.User) > 0).To(BeTrue())
-				Expect(actualTURN.HostConfig).To(BeEquivalentTo(expectedTRUNHost))
-				Expect(len(resp.NetworkMap.OfflinePeers) == 0).To(BeTrue())
-			})
-		})
-
-		Context("when there are 3 peers registered under one account", func() {
-			Specify("a list containing other 2 peers is returned", func() {
-				key, _ := wgtypes.GenerateKey()
-				key1, _ := wgtypes.GenerateKey()
-				key2, _ := wgtypes.GenerateKey()
-				loginPeerWithValidSetupKey(serverPubKey, key, client)
-				loginPeerWithValidSetupKey(serverPubKey, key1, client)
-				loginPeerWithValidSetupKey(serverPubKey, key2, client)
-
-				messageBytes, err := pb.Marshal(&mgmtProto.SyncRequest{Meta: &mgmtProto.PeerSystemMeta{}})
-				Expect(err).NotTo(HaveOccurred())
-				encryptedBytes, err := encryption.Encrypt(messageBytes, serverPubKey, key)
-				Expect(err).NotTo(HaveOccurred())
-
-				sync, err := client.Sync(context.TODO(), &mgmtProto.EncryptedMessage{
-					WgPubKey: key.PublicKey().String(),
-					Body:     encryptedBytes,
-				})
-				Expect(err).NotTo(HaveOccurred())
-
-				encryptedResponse := &mgmtProto.EncryptedMessage{}
-				err = sync.RecvMsg(encryptedResponse)
-				Expect(err).NotTo(HaveOccurred())
-				decryptedBytes, err := encryption.Decrypt(encryptedResponse.Body, serverPubKey, key)
-				Expect(err).NotTo(HaveOccurred())
-
-				resp := &mgmtProto.SyncResponse{}
-				err = pb.Unmarshal(decryptedBytes, resp)
-				Expect(err).NotTo(HaveOccurred())
-
-				Expect(resp.GetRemotePeers()).To(HaveLen(2))
-				peers := []string{resp.GetRemotePeers()[0].WgPubKey, resp.GetRemotePeers()[1].WgPubKey}
-				Expect(peers).To(ContainElements(key1.PublicKey().String(), key2.PublicKey().String()))
-			})
-		})
-
-		Context("when there is a new peer registered", func() {
-			Specify("an update is returned", func() {
-				// register only a single peer
-				key, _ := wgtypes.GenerateKey()
-				loginPeerWithValidSetupKey(serverPubKey, key, client)
-
-				messageBytes, err := pb.Marshal(&mgmtProto.SyncRequest{Meta: &mgmtProto.PeerSystemMeta{}})
-				Expect(err).NotTo(HaveOccurred())
-				encryptedBytes, err := encryption.Encrypt(messageBytes, serverPubKey, key)
-				Expect(err).NotTo(HaveOccurred())
-
-				sync, err := client.Sync(context.TODO(), &mgmtProto.EncryptedMessage{
-					WgPubKey: key.PublicKey().String(),
-					Body:     encryptedBytes,
-				})
-				Expect(err).NotTo(HaveOccurred())
-
-				// after the initial sync call we have 0 peer updates
-				encryptedResponse := &mgmtProto.EncryptedMessage{}
-				err = sync.RecvMsg(encryptedResponse)
-				Expect(err).NotTo(HaveOccurred())
-				decryptedBytes, err := encryption.Decrypt(encryptedResponse.Body, serverPubKey, key)
-				Expect(err).NotTo(HaveOccurred())
-				resp := &mgmtProto.SyncResponse{}
-				err = pb.Unmarshal(decryptedBytes, resp)
-				Expect(resp.GetRemotePeers()).To(HaveLen(0))
-
-				wg := sync2.WaitGroup{}
-				wg.Add(1)
-
-				// continue listening on updates for a peer
-				go func() {
-					err = sync.RecvMsg(encryptedResponse)
-
-					decryptedBytes, err = encryption.Decrypt(encryptedResponse.Body, serverPubKey, key)
-					Expect(err).NotTo(HaveOccurred())
-					resp = &mgmtProto.SyncResponse{}
-					err = pb.Unmarshal(decryptedBytes, resp)
-					wg.Done()
-				}()
-
-				// register a new peer
-				key1, _ := wgtypes.GenerateKey()
-				loginPeerWithValidSetupKey(serverPubKey, key1, client)
-
-				wg.Wait()
-
-				Expect(err).NotTo(HaveOccurred())
-				Expect(resp.GetRemotePeers()).To(HaveLen(1))
-				Expect(resp.GetRemotePeers()[0].WgPubKey).To(BeEquivalentTo(key1.PublicKey().String()))
-			})
-		})
-	})
-
-	Context("when calling GetServerKey endpoint", func() {
-		Specify("a public Wireguard key of the service is returned", func() {
-			resp, err := client.GetServerKey(context.TODO(), &mgmtProto.Empty{})
-
-			Expect(err).NotTo(HaveOccurred())
-			Expect(resp).ToNot(BeNil())
-			Expect(resp.Key).ToNot(BeNil())
-			Expect(resp.ExpiresAt).ToNot(BeNil())
-
-			// check if the key is a valid Wireguard key
-			key, err := wgtypes.ParseKey(resp.Key)
-			Expect(err).NotTo(HaveOccurred())
-			Expect(key).ToNot(BeNil())
-		})
-	})
-
-	Context("when calling Login endpoint", func() {
-		Context("with an invalid setup key", func() {
-			Specify("an error is returned", func() {
-				key, _ := wgtypes.GenerateKey()
-				message, err := encryption.EncryptMessage(serverPubKey, key, &mgmtProto.LoginRequest{SetupKey: "invalid setup key",
-					Meta: &mgmtProto.PeerSystemMeta{}})
-				Expect(err).NotTo(HaveOccurred())
-
-				resp, err := client.Login(context.TODO(), &mgmtProto.EncryptedMessage{
-					WgPubKey: key.PublicKey().String(),
-					Body:     message,
-				})
-
-				Expect(err).To(HaveOccurred())
-				Expect(resp).To(BeNil())
-			})
-		})
-
-		Context("with a valid setup key", func() {
-			It("a non error result is returned", func() {
-				key, _ := wgtypes.GenerateKey()
-				resp := loginPeerWithValidSetupKey(serverPubKey, key, client)
-
-				Expect(resp).ToNot(BeNil())
-			})
-		})
-
-		Context("with a registered peer", func() {
-			It("a non error result is returned", func() {
-				key, _ := wgtypes.GenerateKey()
-				regResp := loginPeerWithValidSetupKey(serverPubKey, key, client)
-				Expect(regResp).NotTo(BeNil())
-
-				// just login without registration
-				message, err := encryption.EncryptMessage(serverPubKey, key, &mgmtProto.LoginRequest{Meta: &mgmtProto.PeerSystemMeta{}})
-				Expect(err).NotTo(HaveOccurred())
-				loginResp, err := client.Login(context.TODO(), &mgmtProto.EncryptedMessage{
-					WgPubKey: key.PublicKey().String(),
-					Body:     message,
-				})
-
-				Expect(err).NotTo(HaveOccurred())
-
-				decryptedResp := &mgmtProto.LoginResponse{}
-				err = encryption.DecryptMessage(serverPubKey, key, loginResp.Body, decryptedResp)
-				Expect(err).NotTo(HaveOccurred())
-
-				expectedSignalConfig := &mgmtProto.HostConfig{
-					Uri:      "signal.netbird.io:10000",
-					Protocol: mgmtProto.HostConfig_HTTP,
-				}
-				expectedStunsConfig := &mgmtProto.HostConfig{
-					Uri:      "stun:stun.netbird.io:3468",
-					Protocol: mgmtProto.HostConfig_UDP,
-				}
-				expectedTurnsConfig := &mgmtProto.ProtectedHostConfig{
-					HostConfig: &mgmtProto.HostConfig{
-						Uri:      "turn:stun.netbird.io:3468",
-						Protocol: mgmtProto.HostConfig_UDP,
-					},
-					User:     "some_user",
-					Password: "some_password",
-				}
-
-				Expect(decryptedResp.GetNetbirdConfig().Signal).To(BeEquivalentTo(expectedSignalConfig))
-				Expect(decryptedResp.GetNetbirdConfig().Stuns).To(ConsistOf(expectedStunsConfig))
-				Expect(decryptedResp.GetNetbirdConfig().Turns).To(ConsistOf(expectedTurnsConfig))
-			})
-		})
-	})
->>>>>>> 039a985f
 
 func setupTest(t *testing.T) *testSuite {
 	t.Helper()
@@ -327,7 +49,7 @@
 	ts := &testSuite{t: t}
 
 	var err error
-	ts.dataDir, err = os.MkdirTemp("", "wiretrustee_mgmt_test_tmp_*")
+	ts.dataDir, err = os.MkdirTemp("", "netbird_mgmt_test_tmp_*")
 	if err != nil {
 		t.Fatalf("failed to create temp directory: %v", err)
 	}
@@ -378,13 +100,13 @@
 ) *mgmtProto.LoginResponse {
 	t.Helper()
 	meta := &mgmtProto.PeerSystemMeta{
-		Hostname:       key.PublicKey().String(),
-		GoOS:           runtime.GOOS,
-		OS:             runtime.GOOS,
-		Core:           "core",
-		Platform:       "platform",
-		Kernel:         "kernel",
-		NetbirdVersion: "",
+		Hostname:           key.PublicKey().String(),
+		GoOS:               runtime.GOOS,
+		OS:                 runtime.GOOS,
+		Core:               "core",
+		Platform:           "platform",
+		Kernel:             "kernel",
+		WiretrusteeVersion: "",
 	}
 	msgToEncrypt := &mgmtProto.LoginRequest{SetupKey: ValidSetupKey, Meta: meta}
 	message, err := encryption.EncryptMessage(serverPubKey, key, msgToEncrypt)
@@ -543,16 +265,29 @@
 		t.Fatalf("failed to decrypt sync response: %v", err)
 	}
 
-	if resp.WiretrusteeConfig == nil {
+	expectedSignalConfig := &mgmtProto.HostConfig{
+		Uri:      "signal.netbird.io:10000",
+		Protocol: mgmtProto.HostConfig_HTTP,
+	}
+	expectedStunsConfig := &mgmtProto.HostConfig{
+		Uri:      "stun:stun.netbird.io:3468",
+		Protocol: mgmtProto.HostConfig_UDP,
+	}
+	expectedTRUNHost := &mgmtProto.HostConfig{
+		Uri:      "turn:stun.netbird.io:3468",
+		Protocol: mgmtProto.HostConfig_UDP,
+	}
+
+	if resp.NetbirdConfig == nil {
 		t.Fatal("WiretrusteeConfig is nil in SyncResponse")
 	}
-	if resp.WiretrusteeConfig.Signal == nil {
+	if resp.NetbirdConfig.Signal == nil {
 		t.Fatal("Expected Signal config in SyncResponse, got nil")
 	}
-	if len(resp.WiretrusteeConfig.Stuns) == 0 {
+	if len(resp.NetbirdConfig.Stuns) == 0 {
 		t.Fatal("Expected at least one STUN config in SyncResponse, got none")
 	}
-	if len(resp.WiretrusteeConfig.Turns) == 0 {
+	if len(resp.NetbirdConfig.Turns) == 0 {
 		t.Fatal("Expected at least one TURN config in SyncResponse, got none")
 	}
 	if len(resp.NetworkMap.OfflinePeers) != 0 {
@@ -801,13 +536,30 @@
 		t.Fatalf("failed to decrypt login response: %v", err)
 	}
 
-	if loginResp.GetWiretrusteeConfig() == nil {
+	expectedSignalConfig := &mgmtProto.HostConfig{
+		Uri:      "signal.netbird.io:10000",
+		Protocol: mgmtProto.HostConfig_HTTP,
+	}
+	expectedStunsConfig := &mgmtProto.HostConfig{
+		Uri:      "stun:stun.netbird.io:3468",
+		Protocol: mgmtProto.HostConfig_UDP,
+	}
+	expectedTurnsConfig := &mgmtProto.ProtectedHostConfig{
+		HostConfig: &mgmtProto.HostConfig{
+			Uri:      "turn:stun.netbird.io:3468",
+			Protocol: mgmtProto.HostConfig_UDP,
+		},
+		User:     "some_user",
+		Password: "some_password",
+	}
+
+	if loginResp.GetNetbirdConfig() == nil {
 		t.Fatal("WiretrusteeConfig is nil in login response")
 	}
-	if len(loginResp.GetWiretrusteeConfig().Stuns) == 0 {
+	if len(loginResp.GetNetbirdConfig().Stuns) == 0 {
 		t.Fatal("Expected STUN servers in login response, got none")
 	}
-	if len(loginResp.GetWiretrusteeConfig().Turns) == 0 {
+	if len(loginResp.GetNetbirdConfig().Turns) == 0 {
 		t.Fatal("Expected TURN servers in login response, got none")
 	}
 }
