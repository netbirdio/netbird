--- conflicted
+++ resolved
@@ -125,10 +125,10 @@
 	UpdateAccountOnboardingFunc           func(ctx context.Context, accountID, userID string, onboarding *types.AccountOnboarding) (*types.AccountOnboarding, error)
 	GetOrCreateAccountByPrivateDomainFunc func(ctx context.Context, initiatorId, domain string) (*types.Account, bool, error)
 
-<<<<<<< HEAD
 	AllowSyncFunc                func(string, uint64) bool
 	UpdateAccountPeersFunc       func(ctx context.Context, accountID string)
 	BufferUpdateAccountPeersFunc func(ctx context.Context, accountID string)
+	RecalculateNetworkMapCacheFunc func(ctx context.Context, accountId string) error
 	CreatePeerJobFunc            func(ctx context.Context, accountID, peerID, userID string, job *types.Job) error
 	GetAllPeerJobsFunc           func(ctx context.Context, accountID, userID, peerID string) ([]*types.Job, error)
 	GetPeerJobByIDFunc           func(ctx context.Context, accountID, userID, peerID, jobID string) (*types.Job, error)
@@ -152,12 +152,6 @@
 		return am.GetPeerJobByIDFunc(ctx, accountID, userID, peerID, jobID)
 	}
 	return nil, status.Errorf(codes.Unimplemented, "method CreateJob is not implemented")
-=======
-	AllowSyncFunc                  func(string, uint64) bool
-	UpdateAccountPeersFunc         func(ctx context.Context, accountID string)
-	BufferUpdateAccountPeersFunc   func(ctx context.Context, accountID string)
-	RecalculateNetworkMapCacheFunc func(ctx context.Context, accountId string) error
->>>>>>> c2827561
 }
 
 func (am *MockAccountManager) CreateGroup(ctx context.Context, accountID, userID string, group *types.Group) error {
