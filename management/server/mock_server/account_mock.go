--- conflicted
+++ resolved
@@ -10,7 +10,6 @@
 	"google.golang.org/grpc/status"
 
 	nbdns "github.com/netbirdio/netbird/dns"
-	"github.com/netbirdio/netbird/shared/management/domain"
 	"github.com/netbirdio/netbird/management/server/account"
 	"github.com/netbirdio/netbird/management/server/activity"
 	nbcontext "github.com/netbirdio/netbird/management/server/context"
@@ -21,6 +20,7 @@
 	"github.com/netbirdio/netbird/management/server/types"
 	"github.com/netbirdio/netbird/management/server/users"
 	"github.com/netbirdio/netbird/route"
+	"github.com/netbirdio/netbird/shared/management/domain"
 )
 
 var _ account.Manager = (*MockAccountManager)(nil)
@@ -60,12 +60,8 @@
 	GetUsersFromAccountFunc               func(ctx context.Context, accountID, userID string) (map[string]*types.UserInfo, error)
 	UpdatePeerMetaFunc                    func(ctx context.Context, peerID string, meta nbpeer.PeerSystemMeta) error
 	UpdatePeerFunc                        func(ctx context.Context, accountID, userID string, peer *nbpeer.Peer) (*nbpeer.Peer, error)
-<<<<<<< HEAD
+	UpdatePeerIPFunc                      func(ctx context.Context, accountID, userID, peerID string, newIP netip.Addr) error
 	CreateRouteFunc                       func(ctx context.Context, accountID string, prefix netip.Prefix, networkType route.NetworkType, domains domain.List, peer string, peerGroups []string, description string, netID route.NetID, masquerade bool, metric int, groups, accessControlGroupIDs []string, enabled bool, userID string, keepRoute bool, isSelected bool) (*route.Route, error)
-=======
-	UpdatePeerIPFunc                      func(ctx context.Context, accountID, userID, peerID string, newIP netip.Addr) error
-	CreateRouteFunc                       func(ctx context.Context, accountID string, prefix netip.Prefix, networkType route.NetworkType, domains domain.List, peer string, peerGroups []string, description string, netID route.NetID, masquerade bool, metric int, groups, accessControlGroupIDs []string, enabled bool, userID string, keepRoute bool) (*route.Route, error)
->>>>>>> 9e958412
 	GetRouteFunc                          func(ctx context.Context, accountID string, routeID route.ID, userID string) (*route.Route, error)
 	SaveRouteFunc                         func(ctx context.Context, accountID string, userID string, route *route.Route) error
 	DeleteRouteFunc                       func(ctx context.Context, accountID string, routeID route.ID, userID string) error
