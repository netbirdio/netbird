package mock_server

import (
	"context"
	"net"
	"net/netip"
	"time"

	"google.golang.org/grpc/codes"
	"google.golang.org/grpc/status"

	nbdns "github.com/netbirdio/netbird/dns"
	"github.com/netbirdio/netbird/management/server/account"
	"github.com/netbirdio/netbird/management/server/activity"
	nbcontext "github.com/netbirdio/netbird/management/server/context"
	"github.com/netbirdio/netbird/management/server/idp"
	nbpeer "github.com/netbirdio/netbird/management/server/peer"
	"github.com/netbirdio/netbird/management/server/posture"
	"github.com/netbirdio/netbird/management/server/store"
	"github.com/netbirdio/netbird/management/server/types"
	"github.com/netbirdio/netbird/management/server/users"
	"github.com/netbirdio/netbird/route"
	"github.com/netbirdio/netbird/shared/management/domain"
)

var _ account.Manager = (*MockAccountManager)(nil)

type MockAccountManager struct {
	GetOrCreateAccountByUserFunc func(ctx context.Context, userId, domain string) (*types.Account, error)
	GetAccountFunc               func(ctx context.Context, accountID string) (*types.Account, error)
	CreateSetupKeyFunc           func(ctx context.Context, accountId string, keyName string, keyType types.SetupKeyType,
		expiresIn time.Duration, autoGroups []string, usageLimit int, userID string, ephemeral bool, allowExtraDNSLabels bool) (*types.SetupKey, error)
	GetSetupKeyFunc                       func(ctx context.Context, accountID, userID, keyID string) (*types.SetupKey, error)
	AccountExistsFunc                     func(ctx context.Context, accountID string) (bool, error)
	GetAccountIDByUserIdFunc              func(ctx context.Context, userId, domain string) (string, error)
	GetUserFromUserAuthFunc               func(ctx context.Context, userAuth nbcontext.UserAuth) (*types.User, error)
	ListUsersFunc                         func(ctx context.Context, accountID string) ([]*types.User, error)
	GetPeersFunc                          func(ctx context.Context, accountID, userID, nameFilter, ipFilter string) ([]*nbpeer.Peer, error)
	MarkPeerConnectedFunc                 func(ctx context.Context, peerKey string, connected bool, realIP net.IP) error
	SyncAndMarkPeerFunc                   func(ctx context.Context, accountID string, peerPubKey string, meta nbpeer.PeerSystemMeta, realIP net.IP) (*nbpeer.Peer, *types.NetworkMap, []*posture.Checks, error)
	DeletePeerFunc                        func(ctx context.Context, accountID, peerKey, userID string) error
	GetNetworkMapFunc                     func(ctx context.Context, peerKey string) (*types.NetworkMap, error)
	GetPeerNetworkFunc                    func(ctx context.Context, peerKey string) (*types.Network, error)
	AddPeerFunc                           func(ctx context.Context, setupKey string, userId string, peer *nbpeer.Peer) (*nbpeer.Peer, *types.NetworkMap, []*posture.Checks, error)
	GetGroupFunc                          func(ctx context.Context, accountID, groupID, userID string) (*types.Group, error)
	GetAllGroupsFunc                      func(ctx context.Context, accountID, userID string) ([]*types.Group, error)
	GetGroupByNameFunc                    func(ctx context.Context, accountID, groupName string) (*types.Group, error)
	SaveGroupFunc                         func(ctx context.Context, accountID, userID string, group *types.Group, create bool) error
	SaveGroupsFunc                        func(ctx context.Context, accountID, userID string, groups []*types.Group, create bool) error
	DeleteGroupFunc                       func(ctx context.Context, accountID, userId, groupID string) error
	DeleteGroupsFunc                      func(ctx context.Context, accountId, userId string, groupIDs []string) error
	GroupAddPeerFunc                      func(ctx context.Context, accountID, groupID, peerID string) error
	GroupDeletePeerFunc                   func(ctx context.Context, accountID, groupID, peerID string) error
	GetPeerGroupsFunc                     func(ctx context.Context, accountID, peerID string) ([]*types.Group, error)
	DeleteRuleFunc                        func(ctx context.Context, accountID, ruleID, userID string) error
	GetPolicyFunc                         func(ctx context.Context, accountID, policyID, userID string) (*types.Policy, error)
	SavePolicyFunc                        func(ctx context.Context, accountID, userID string, policy *types.Policy, create bool) (*types.Policy, error)
	DeletePolicyFunc                      func(ctx context.Context, accountID, policyID, userID string) error
	ListPoliciesFunc                      func(ctx context.Context, accountID, userID string) ([]*types.Policy, error)
	GetUsersFromAccountFunc               func(ctx context.Context, accountID, userID string) (map[string]*types.UserInfo, error)
	UpdatePeerMetaFunc                    func(ctx context.Context, peerID string, meta nbpeer.PeerSystemMeta) error
	UpdatePeerFunc                        func(ctx context.Context, accountID, userID string, peer *nbpeer.Peer) (*nbpeer.Peer, error)
	UpdatePeerIPFunc                      func(ctx context.Context, accountID, userID, peerID string, newIP netip.Addr) error
	CreateRouteFunc                       func(ctx context.Context, accountID string, prefix netip.Prefix, networkType route.NetworkType, domains domain.List, peer string, peerGroups []string, description string, netID route.NetID, masquerade bool, metric int, groups, accessControlGroupIDs []string, enabled bool, userID string, keepRoute bool, isSelected bool) (*route.Route, error)
	GetRouteFunc                          func(ctx context.Context, accountID string, routeID route.ID, userID string) (*route.Route, error)
	SaveRouteFunc                         func(ctx context.Context, accountID string, userID string, route *route.Route) error
	DeleteRouteFunc                       func(ctx context.Context, accountID string, routeID route.ID, userID string) error
	ListRoutesFunc                        func(ctx context.Context, accountID, userID string) ([]*route.Route, error)
	SaveSetupKeyFunc                      func(ctx context.Context, accountID string, key *types.SetupKey, userID string) (*types.SetupKey, error)
	ListSetupKeysFunc                     func(ctx context.Context, accountID, userID string) ([]*types.SetupKey, error)
	SaveUserFunc                          func(ctx context.Context, accountID, userID string, user *types.User) (*types.UserInfo, error)
	SaveOrAddUserFunc                     func(ctx context.Context, accountID, userID string, user *types.User, addIfNotExists bool) (*types.UserInfo, error)
	SaveOrAddUsersFunc                    func(ctx context.Context, accountID, initiatorUserID string, update []*types.User, addIfNotExists bool) ([]*types.UserInfo, error)
	DeleteUserFunc                        func(ctx context.Context, accountID string, initiatorUserID string, targetUserID string) error
	DeleteRegularUsersFunc                func(ctx context.Context, accountID, initiatorUserID string, targetUserIDs []string, userInfos map[string]*types.UserInfo) error
	CreatePATFunc                         func(ctx context.Context, accountID string, initiatorUserID string, targetUserId string, tokenName string, expiresIn int) (*types.PersonalAccessTokenGenerated, error)
	DeletePATFunc                         func(ctx context.Context, accountID string, initiatorUserID string, targetUserId string, tokenID string) error
	GetPATFunc                            func(ctx context.Context, accountID string, initiatorUserID string, targetUserId string, tokenID string) (*types.PersonalAccessToken, error)
	GetAllPATsFunc                        func(ctx context.Context, accountID string, initiatorUserID string, targetUserId string) ([]*types.PersonalAccessToken, error)
	GetNameServerGroupFunc                func(ctx context.Context, accountID, userID, nsGroupID string) (*nbdns.NameServerGroup, error)
	CreateNameServerGroupFunc             func(ctx context.Context, accountID string, name, description string, nameServerList []nbdns.NameServer, groups []string, primary bool, domains []string, enabled bool, userID string, searchDomainsEnabled bool) (*nbdns.NameServerGroup, error)
	SaveNameServerGroupFunc               func(ctx context.Context, accountID, userID string, nsGroupToSave *nbdns.NameServerGroup) error
	DeleteNameServerGroupFunc             func(ctx context.Context, accountID, nsGroupID, userID string) error
	ListNameServerGroupsFunc              func(ctx context.Context, accountID string, userID string) ([]*nbdns.NameServerGroup, error)
	CreateUserFunc                        func(ctx context.Context, accountID, userID string, key *types.UserInfo) (*types.UserInfo, error)
	GetAccountIDFromUserAuthFunc          func(ctx context.Context, userAuth nbcontext.UserAuth) (string, string, error)
	DeleteAccountFunc                     func(ctx context.Context, accountID, userID string) error
	GetDNSDomainFunc                      func(settings *types.Settings) string
	StoreEventFunc                        func(ctx context.Context, initiatorID, targetID, accountID string, activityID activity.ActivityDescriber, meta map[string]any)
	GetEventsFunc                         func(ctx context.Context, accountID, userID string) ([]*activity.Event, error)
	GetDNSSettingsFunc                    func(ctx context.Context, accountID, userID string) (*types.DNSSettings, error)
	SaveDNSSettingsFunc                   func(ctx context.Context, accountID, userID string, dnsSettingsToSave *types.DNSSettings) error
	GetPeerFunc                           func(ctx context.Context, accountID, peerID, userID string) (*nbpeer.Peer, error)
	UpdateAccountSettingsFunc             func(ctx context.Context, accountID, userID string, newSettings *types.Settings) (*types.Settings, error)
	LoginPeerFunc                         func(ctx context.Context, login types.PeerLogin) (*nbpeer.Peer, *types.NetworkMap, []*posture.Checks, error)
	SyncPeerFunc                          func(ctx context.Context, sync types.PeerSync, accountID string) (*nbpeer.Peer, *types.NetworkMap, []*posture.Checks, error)
	InviteUserFunc                        func(ctx context.Context, accountID string, initiatorUserID string, targetUserEmail string) error
	ApproveUserFunc                       func(ctx context.Context, accountID, initiatorUserID, targetUserID string) (*types.UserInfo, error)
	RejectUserFunc                        func(ctx context.Context, accountID, initiatorUserID, targetUserID string) error
	GetAllConnectedPeersFunc              func() (map[string]struct{}, error)
	HasConnectedChannelFunc               func(peerID string) bool
	GetExternalCacheManagerFunc           func() account.ExternalCacheManager
	GetPostureChecksFunc                  func(ctx context.Context, accountID, postureChecksID, userID string) (*posture.Checks, error)
	SavePostureChecksFunc                 func(ctx context.Context, accountID, userID string, postureChecks *posture.Checks, create bool) (*posture.Checks, error)
	DeletePostureChecksFunc               func(ctx context.Context, accountID, postureChecksID, userID string) error
	ListPostureChecksFunc                 func(ctx context.Context, accountID, userID string) ([]*posture.Checks, error)
	GetIdpManagerFunc                     func() idp.Manager
	UpdateIntegratedValidatorFunc         func(ctx context.Context, accountID, userID, validator string, groups []string) error
	GroupValidationFunc                   func(ctx context.Context, accountId string, groups []string) (bool, error)
	SyncPeerMetaFunc                      func(ctx context.Context, peerPubKey string, meta nbpeer.PeerSystemMeta) error
	FindExistingPostureCheckFunc          func(accountID string, checks *posture.ChecksDefinition) (*posture.Checks, error)
	GetAccountIDForPeerKeyFunc            func(ctx context.Context, peerKey string) (string, error)
	GetAccountByIDFunc                    func(ctx context.Context, accountID string, userID string) (*types.Account, error)
	GetUserByIDFunc                       func(ctx context.Context, id string) (*types.User, error)
	GetAccountSettingsFunc                func(ctx context.Context, accountID string, userID string) (*types.Settings, error)
	DeleteSetupKeyFunc                    func(ctx context.Context, accountID, userID, keyID string) error
	BuildUserInfosForAccountFunc          func(ctx context.Context, accountID, initiatorUserID string, accountUsers []*types.User) (map[string]*types.UserInfo, error)
	GetStoreFunc                          func() store.Store
	UpdateToPrimaryAccountFunc            func(ctx context.Context, accountId string) error
	GetOwnerInfoFunc                      func(ctx context.Context, accountID string) (*types.UserInfo, error)
	GetCurrentUserInfoFunc                func(ctx context.Context, userAuth nbcontext.UserAuth) (*users.UserInfoWithPermissions, error)
	GetAccountMetaFunc                    func(ctx context.Context, accountID, userID string) (*types.AccountMeta, error)
	GetAccountOnboardingFunc              func(ctx context.Context, accountID, userID string) (*types.AccountOnboarding, error)
	UpdateAccountOnboardingFunc           func(ctx context.Context, accountID, userID string, onboarding *types.AccountOnboarding) (*types.AccountOnboarding, error)
	GetOrCreateAccountByPrivateDomainFunc func(ctx context.Context, initiatorId, domain string) (*types.Account, bool, error)
<<<<<<< HEAD
	UpdateAccountPeersFunc                func(ctx context.Context, accountID string)
	BufferUpdateAccountPeersFunc          func(ctx context.Context, accountID string)
	CreatePeerJobFunc                     func(ctx context.Context, accountID, peerID, userID string, job *types.Job) error
	GetAllPeerJobsFunc                    func(ctx context.Context, accountID, userID, peerID string) ([]*types.Job, error)
	GetPeerJobByIDFunc                    func(ctx context.Context, accountID, userID, peerID, jobID string) (*types.Job, error)
=======

	AllowSyncFunc                func(string, uint64) bool
	UpdateAccountPeersFunc       func(ctx context.Context, accountID string)
	BufferUpdateAccountPeersFunc func(ctx context.Context, accountID string)
>>>>>>> e8d301fd
}

func (am *MockAccountManager) CreatePeerJob(ctx context.Context, accountID, peerID, userID string, job *types.Job) error {
	if am.CreatePeerJobFunc != nil {
		return am.CreatePeerJobFunc(ctx, accountID, peerID, userID, job)
	}
	return status.Errorf(codes.Unimplemented, "method CreateJob is not implemented")
}

func (am *MockAccountManager) GetAllPeerJobs(ctx context.Context, accountID, userID, peerID string) ([]*types.Job, error) {
	if am.CreatePeerJobFunc != nil {
		return am.GetAllPeerJobsFunc(ctx, accountID, userID, peerID)
	}
	return nil, status.Errorf(codes.Unimplemented, "method GetAllJobs is not implemented")
}
func (am *MockAccountManager) GetPeerJobByID(ctx context.Context, accountID, userID, peerID, jobID string) (*types.Job, error) {
	if am.CreatePeerJobFunc != nil {
		return am.GetPeerJobByIDFunc(ctx, accountID, userID, peerID, jobID)
	}
	return nil, status.Errorf(codes.Unimplemented, "method CreateJob is not implemented")
}


func (am *MockAccountManager) CreateGroup(ctx context.Context, accountID, userID string, group *types.Group) error {
	if am.SaveGroupFunc != nil {
		return am.SaveGroupFunc(ctx, accountID, userID, group, true)
	}
	return status.Errorf(codes.Unimplemented, "method CreateGroup is not implemented")
}

func (am *MockAccountManager) UpdateGroup(ctx context.Context, accountID, userID string, group *types.Group) error {
	if am.SaveGroupFunc != nil {
		return am.SaveGroupFunc(ctx, accountID, userID, group, false)
	}
	return status.Errorf(codes.Unimplemented, "method UpdateGroup is not implemented")
}

func (am *MockAccountManager) CreateGroups(ctx context.Context, accountID, userID string, newGroups []*types.Group) error {
	if am.SaveGroupsFunc != nil {
		return am.SaveGroupsFunc(ctx, accountID, userID, newGroups, true)
	}
	return status.Errorf(codes.Unimplemented, "method CreateGroups is not implemented")
}

func (am *MockAccountManager) UpdateGroups(ctx context.Context, accountID, userID string, newGroups []*types.Group) error {
	if am.SaveGroupsFunc != nil {
		return am.SaveGroupsFunc(ctx, accountID, userID, newGroups, false)
	}
	return status.Errorf(codes.Unimplemented, "method UpdateGroups is not implemented")
}

func (am *MockAccountManager) UpdateAccountPeers(ctx context.Context, accountID string) {
	if am.UpdateAccountPeersFunc != nil {
		am.UpdateAccountPeersFunc(ctx, accountID)
	}
}

func (am *MockAccountManager) BufferUpdateAccountPeers(ctx context.Context, accountID string) {
	if am.BufferUpdateAccountPeersFunc != nil {
		am.BufferUpdateAccountPeersFunc(ctx, accountID)
	}
}

func (am *MockAccountManager) DeleteSetupKey(ctx context.Context, accountID, userID, keyID string) error {
	if am.DeleteSetupKeyFunc != nil {
		return am.DeleteSetupKeyFunc(ctx, accountID, userID, keyID)
	}
	return status.Errorf(codes.Unimplemented, "method DeleteSetupKey is not implemented")
}

func (am *MockAccountManager) SyncAndMarkPeer(ctx context.Context, accountID string, peerPubKey string, meta nbpeer.PeerSystemMeta, realIP net.IP) (*nbpeer.Peer, *types.NetworkMap, []*posture.Checks, error) {
	if am.SyncAndMarkPeerFunc != nil {
		return am.SyncAndMarkPeerFunc(ctx, accountID, peerPubKey, meta, realIP)
	}
	return nil, nil, nil, status.Errorf(codes.Unimplemented, "method MarkPeerConnected is not implemented")
}

func (am *MockAccountManager) OnPeerDisconnected(_ context.Context, accountID string, peerPubKey string) error {
	// TODO implement me
	panic("implement me")
}

func (am *MockAccountManager) GetValidatedPeers(ctx context.Context, accountID string) (map[string]struct{}, error) {
	account, err := am.GetAccountFunc(ctx, accountID)
	if err != nil {
		return nil, err
	}

	approvedPeers := make(map[string]struct{})
	for id := range account.Peers {
		approvedPeers[id] = struct{}{}
	}
	return approvedPeers, nil
}

// GetGroup mock implementation of GetGroup from server.AccountManager interface
func (am *MockAccountManager) GetGroup(ctx context.Context, accountId, groupID, userID string) (*types.Group, error) {
	if am.GetGroupFunc != nil {
		return am.GetGroupFunc(ctx, accountId, groupID, userID)
	}
	return nil, status.Errorf(codes.Unimplemented, "method GetGroup is not implemented")
}

// GetAllGroups mock implementation of GetAllGroups from server.AccountManager interface
func (am *MockAccountManager) GetAllGroups(ctx context.Context, accountID, userID string) ([]*types.Group, error) {
	if am.GetAllGroupsFunc != nil {
		return am.GetAllGroupsFunc(ctx, accountID, userID)
	}
	return nil, status.Errorf(codes.Unimplemented, "method GetAllGroups is not implemented")
}

// GetUsersFromAccount mock implementation of GetUsersFromAccount from server.AccountManager interface
func (am *MockAccountManager) GetUsersFromAccount(ctx context.Context, accountID string, userID string) (map[string]*types.UserInfo, error) {
	if am.GetUsersFromAccountFunc != nil {
		return am.GetUsersFromAccountFunc(ctx, accountID, userID)
	}
	return nil, status.Errorf(codes.Unimplemented, "method GetUsersFromAccount is not implemented")
}

// DeletePeer mock implementation of DeletePeer from server.AccountManager interface
func (am *MockAccountManager) DeletePeer(ctx context.Context, accountID, peerID, userID string) error {
	if am.DeletePeerFunc != nil {
		return am.DeletePeerFunc(ctx, accountID, peerID, userID)
	}
	return status.Errorf(codes.Unimplemented, "method DeletePeer is not implemented")
}

// GetOrCreateAccountByUser mock implementation of GetOrCreateAccountByUser from server.AccountManager interface
func (am *MockAccountManager) GetOrCreateAccountByUser(
	ctx context.Context, userId, domain string,
) (*types.Account, error) {
	if am.GetOrCreateAccountByUserFunc != nil {
		return am.GetOrCreateAccountByUserFunc(ctx, userId, domain)
	}
	return nil, status.Errorf(
		codes.Unimplemented,
		"method GetOrCreateAccountByUser is not implemented",
	)
}

// CreateSetupKey mock implementation of CreateSetupKey from server.AccountManager interface
func (am *MockAccountManager) CreateSetupKey(
	ctx context.Context,
	accountID string,
	keyName string,
	keyType types.SetupKeyType,
	expiresIn time.Duration,
	autoGroups []string,
	usageLimit int,
	userID string,
	ephemeral bool,
	allowExtraDNSLabels bool,
) (*types.SetupKey, error) {
	if am.CreateSetupKeyFunc != nil {
		return am.CreateSetupKeyFunc(ctx, accountID, keyName, keyType, expiresIn, autoGroups, usageLimit, userID, ephemeral, allowExtraDNSLabels)
	}
	return nil, status.Errorf(codes.Unimplemented, "method CreateSetupKey is not implemented")
}

// AccountExists mock implementation of AccountExists from server.AccountManager interface
func (am *MockAccountManager) AccountExists(ctx context.Context, accountID string) (bool, error) {
	if am.AccountExistsFunc != nil {
		return am.AccountExistsFunc(ctx, accountID)
	}
	return false, status.Errorf(codes.Unimplemented, "method AccountExists is not implemented")
}

// GetAccountIDByUserID mock implementation of GetAccountIDByUserID from server.AccountManager interface
func (am *MockAccountManager) GetAccountIDByUserID(ctx context.Context, userId, domain string) (string, error) {
	if am.GetAccountIDByUserIdFunc != nil {
		return am.GetAccountIDByUserIdFunc(ctx, userId, domain)
	}
	return "", status.Errorf(
		codes.Unimplemented,
		"method GetAccountIDByUserID is not implemented",
	)
}

// MarkPeerConnected mock implementation of MarkPeerConnected from server.AccountManager interface
func (am *MockAccountManager) MarkPeerConnected(ctx context.Context, peerKey string, connected bool, realIP net.IP, accountID string) error {
	if am.MarkPeerConnectedFunc != nil {
		return am.MarkPeerConnectedFunc(ctx, peerKey, connected, realIP)
	}
	return status.Errorf(codes.Unimplemented, "method MarkPeerConnected is not implemented")
}

// DeleteAccount mock implementation of DeleteAccount from server.AccountManager interface
func (am *MockAccountManager) DeleteAccount(ctx context.Context, accountID, userID string) error {
	if am.DeleteAccountFunc != nil {
		return am.DeleteAccountFunc(ctx, accountID, userID)
	}
	return status.Errorf(codes.Unimplemented, "method DeleteAccount is not implemented")
}

// CreatePAT mock implementation of GetPAT from server.AccountManager interface
func (am *MockAccountManager) CreatePAT(ctx context.Context, accountID string, initiatorUserID string, targetUserID string, name string, expiresIn int) (*types.PersonalAccessTokenGenerated, error) {
	if am.CreatePATFunc != nil {
		return am.CreatePATFunc(ctx, accountID, initiatorUserID, targetUserID, name, expiresIn)
	}
	return nil, status.Errorf(codes.Unimplemented, "method CreatePAT is not implemented")
}

// DeletePAT mock implementation of DeletePAT from server.AccountManager interface
func (am *MockAccountManager) DeletePAT(ctx context.Context, accountID string, initiatorUserID string, targetUserID string, tokenID string) error {
	if am.DeletePATFunc != nil {
		return am.DeletePATFunc(ctx, accountID, initiatorUserID, targetUserID, tokenID)
	}
	return status.Errorf(codes.Unimplemented, "method DeletePAT is not implemented")
}

// GetPAT mock implementation of GetPAT from server.AccountManager interface
func (am *MockAccountManager) GetPAT(ctx context.Context, accountID string, initiatorUserID string, targetUserID string, tokenID string) (*types.PersonalAccessToken, error) {
	if am.GetPATFunc != nil {
		return am.GetPATFunc(ctx, accountID, initiatorUserID, targetUserID, tokenID)
	}
	return nil, status.Errorf(codes.Unimplemented, "method GetPAT is not implemented")
}

// GetAllPATs mock implementation of GetAllPATs from server.AccountManager interface
func (am *MockAccountManager) GetAllPATs(ctx context.Context, accountID string, initiatorUserID string, targetUserID string) ([]*types.PersonalAccessToken, error) {
	if am.GetAllPATsFunc != nil {
		return am.GetAllPATsFunc(ctx, accountID, initiatorUserID, targetUserID)
	}
	return nil, status.Errorf(codes.Unimplemented, "method GetAllPATs is not implemented")
}

// GetNetworkMap mock implementation of GetNetworkMap from server.AccountManager interface
func (am *MockAccountManager) GetNetworkMap(ctx context.Context, peerKey string) (*types.NetworkMap, error) {
	if am.GetNetworkMapFunc != nil {
		return am.GetNetworkMapFunc(ctx, peerKey)
	}
	return nil, status.Errorf(codes.Unimplemented, "method GetNetworkMap is not implemented")
}

// GetPeerNetwork mock implementation of GetPeerNetwork from server.AccountManager interface
func (am *MockAccountManager) GetPeerNetwork(ctx context.Context, peerKey string) (*types.Network, error) {
	if am.GetPeerNetworkFunc != nil {
		return am.GetPeerNetworkFunc(ctx, peerKey)
	}
	return nil, status.Errorf(codes.Unimplemented, "method GetPeerNetwork is not implemented")
}

// AddPeer mock implementation of AddPeer from server.AccountManager interface
func (am *MockAccountManager) AddPeer(
	ctx context.Context,
	setupKey string,
	userId string,
	peer *nbpeer.Peer,
) (*nbpeer.Peer, *types.NetworkMap, []*posture.Checks, error) {
	if am.AddPeerFunc != nil {
		return am.AddPeerFunc(ctx, setupKey, userId, peer)
	}
	return nil, nil, nil, status.Errorf(codes.Unimplemented, "method AddPeer is not implemented")
}

// GetGroupByName mock implementation of GetGroupByName from server.AccountManager interface
func (am *MockAccountManager) GetGroupByName(ctx context.Context, accountID, groupName string) (*types.Group, error) {
	if am.GetGroupFunc != nil {
		return am.GetGroupByNameFunc(ctx, accountID, groupName)
	}
	return nil, status.Errorf(codes.Unimplemented, "method GetGroupByName is not implemented")
}

// SaveGroup mock implementation of SaveGroup from server.AccountManager interface
func (am *MockAccountManager) SaveGroup(ctx context.Context, accountID, userID string, group *types.Group, create bool) error {
	if am.SaveGroupFunc != nil {
		return am.SaveGroupFunc(ctx, accountID, userID, group, create)
	}
	return status.Errorf(codes.Unimplemented, "method SaveGroup is not implemented")
}

// SaveGroups mock implementation of SaveGroups from server.AccountManager interface
func (am *MockAccountManager) SaveGroups(ctx context.Context, accountID, userID string, groups []*types.Group, create bool) error {
	if am.SaveGroupsFunc != nil {
		return am.SaveGroupsFunc(ctx, accountID, userID, groups, create)
	}
	return status.Errorf(codes.Unimplemented, "method SaveGroups is not implemented")
}

// DeleteGroup mock implementation of DeleteGroup from server.AccountManager interface
func (am *MockAccountManager) DeleteGroup(ctx context.Context, accountId, userId, groupID string) error {
	if am.DeleteGroupFunc != nil {
		return am.DeleteGroupFunc(ctx, accountId, userId, groupID)
	}
	return status.Errorf(codes.Unimplemented, "method DeleteGroup is not implemented")
}

// DeleteGroups mock implementation of DeleteGroups from server.AccountManager interface
func (am *MockAccountManager) DeleteGroups(ctx context.Context, accountId, userId string, groupIDs []string) error {
	if am.DeleteGroupsFunc != nil {
		return am.DeleteGroupsFunc(ctx, accountId, userId, groupIDs)
	}
	return status.Errorf(codes.Unimplemented, "method DeleteGroups is not implemented")
}

// GroupAddPeer mock implementation of GroupAddPeer from server.AccountManager interface
func (am *MockAccountManager) GroupAddPeer(ctx context.Context, accountID, groupID, peerID string) error {
	if am.GroupAddPeerFunc != nil {
		return am.GroupAddPeerFunc(ctx, accountID, groupID, peerID)
	}
	return status.Errorf(codes.Unimplemented, "method GroupAddPeer is not implemented")
}

// GroupDeletePeer mock implementation of GroupDeletePeer from server.AccountManager interface
func (am *MockAccountManager) GroupDeletePeer(ctx context.Context, accountID, groupID, peerID string) error {
	if am.GroupDeletePeerFunc != nil {
		return am.GroupDeletePeerFunc(ctx, accountID, groupID, peerID)
	}
	return status.Errorf(codes.Unimplemented, "method GroupDeletePeer is not implemented")
}

// DeleteRule mock implementation of DeleteRule from server.AccountManager interface
func (am *MockAccountManager) DeleteRule(ctx context.Context, accountID, ruleID, userID string) error {
	if am.DeleteRuleFunc != nil {
		return am.DeleteRuleFunc(ctx, accountID, ruleID, userID)
	}
	return status.Errorf(codes.Unimplemented, "method DeletePeerRule is not implemented")
}

// GetPolicy mock implementation of GetPolicy from server.AccountManager interface
func (am *MockAccountManager) GetPolicy(ctx context.Context, accountID, policyID, userID string) (*types.Policy, error) {
	if am.GetPolicyFunc != nil {
		return am.GetPolicyFunc(ctx, accountID, policyID, userID)
	}
	return nil, status.Errorf(codes.Unimplemented, "method GetPolicy is not implemented")
}

// SavePolicy mock implementation of SavePolicy from server.AccountManager interface
func (am *MockAccountManager) SavePolicy(ctx context.Context, accountID, userID string, policy *types.Policy, create bool) (*types.Policy, error) {
	if am.SavePolicyFunc != nil {
		return am.SavePolicyFunc(ctx, accountID, userID, policy, create)
	}
	return nil, status.Errorf(codes.Unimplemented, "method SavePolicy is not implemented")
}

// DeletePolicy mock implementation of DeletePolicy from server.AccountManager interface
func (am *MockAccountManager) DeletePolicy(ctx context.Context, accountID, policyID, userID string) error {
	if am.DeletePolicyFunc != nil {
		return am.DeletePolicyFunc(ctx, accountID, policyID, userID)
	}
	return status.Errorf(codes.Unimplemented, "method DeletePolicy is not implemented")
}

// ListPolicies mock implementation of ListPolicies from server.AccountManager interface
func (am *MockAccountManager) ListPolicies(ctx context.Context, accountID, userID string) ([]*types.Policy, error) {
	if am.ListPoliciesFunc != nil {
		return am.ListPoliciesFunc(ctx, accountID, userID)
	}
	return nil, status.Errorf(codes.Unimplemented, "method ListPolicies is not implemented")
}

// UpdatePeerMeta mock implementation of UpdatePeerMeta from server.AccountManager interface
func (am *MockAccountManager) UpdatePeerMeta(ctx context.Context, peerID string, meta nbpeer.PeerSystemMeta) error {
	if am.UpdatePeerMetaFunc != nil {
		return am.UpdatePeerMetaFunc(ctx, peerID, meta)
	}
	return status.Errorf(codes.Unimplemented, "method UpdatePeerMeta is not implemented")
}

// GetUser mock implementation of GetUser from server.AccountManager interface
func (am *MockAccountManager) GetUserFromUserAuth(ctx context.Context, userAuth nbcontext.UserAuth) (*types.User, error) {
	if am.GetUserFromUserAuthFunc != nil {
		return am.GetUserFromUserAuthFunc(ctx, userAuth)
	}
	return nil, status.Errorf(codes.Unimplemented, "method GetUserFromUserAuth is not implemented")
}

func (am *MockAccountManager) ListUsers(ctx context.Context, accountID string) ([]*types.User, error) {
	if am.ListUsersFunc != nil {
		return am.ListUsersFunc(ctx, accountID)
	}
	return nil, status.Errorf(codes.Unimplemented, "method ListUsers is not implemented")
}

// UpdatePeer mocks UpdatePeerFunc function of the account manager
func (am *MockAccountManager) UpdatePeer(ctx context.Context, accountID, userID string, peer *nbpeer.Peer) (*nbpeer.Peer, error) {
	if am.UpdatePeerFunc != nil {
		return am.UpdatePeerFunc(ctx, accountID, userID, peer)
	}
	return nil, status.Errorf(codes.Unimplemented, "method UpdatePeer is not implemented")
}

func (am *MockAccountManager) UpdatePeerIP(ctx context.Context, accountID, userID, peerID string, newIP netip.Addr) error {
	if am.UpdatePeerIPFunc != nil {
		return am.UpdatePeerIPFunc(ctx, accountID, userID, peerID, newIP)
	}
	return status.Errorf(codes.Unimplemented, "method UpdatePeerIP is not implemented")
}

// CreateRoute mock implementation of CreateRoute from server.AccountManager interface
func (am *MockAccountManager) CreateRoute(ctx context.Context, accountID string, prefix netip.Prefix, networkType route.NetworkType, domains domain.List, peerID string, peerGroupIDs []string, description string, netID route.NetID, masquerade bool, metric int, groups, accessControlGroupID []string, enabled bool, userID string, keepRoute bool, isSelected bool) (*route.Route, error) {
	if am.CreateRouteFunc != nil {
		return am.CreateRouteFunc(ctx, accountID, prefix, networkType, domains, peerID, peerGroupIDs, description, netID, masquerade, metric, groups, accessControlGroupID, enabled, userID, keepRoute, isSelected)
	}
	return nil, status.Errorf(codes.Unimplemented, "method CreateRoute is not implemented")
}

// GetRoute mock implementation of GetRoute from server.AccountManager interface
func (am *MockAccountManager) GetRoute(ctx context.Context, accountID string, routeID route.ID, userID string) (*route.Route, error) {
	if am.GetRouteFunc != nil {
		return am.GetRouteFunc(ctx, accountID, routeID, userID)
	}
	return nil, status.Errorf(codes.Unimplemented, "method GetRoute is not implemented")
}

// SaveRoute mock implementation of SaveRoute from server.AccountManager interface
func (am *MockAccountManager) SaveRoute(ctx context.Context, accountID string, userID string, route *route.Route) error {
	if am.SaveRouteFunc != nil {
		return am.SaveRouteFunc(ctx, accountID, userID, route)
	}
	return status.Errorf(codes.Unimplemented, "method SaveRoute is not implemented")
}

// DeleteRoute mock implementation of DeleteRoute from server.AccountManager interface
func (am *MockAccountManager) DeleteRoute(ctx context.Context, accountID string, routeID route.ID, userID string) error {
	if am.DeleteRouteFunc != nil {
		return am.DeleteRouteFunc(ctx, accountID, routeID, userID)
	}
	return status.Errorf(codes.Unimplemented, "method DeleteRoute is not implemented")
}

// ListRoutes mock implementation of ListRoutes from server.AccountManager interface
func (am *MockAccountManager) ListRoutes(ctx context.Context, accountID, userID string) ([]*route.Route, error) {
	if am.ListRoutesFunc != nil {
		return am.ListRoutesFunc(ctx, accountID, userID)
	}
	return nil, status.Errorf(codes.Unimplemented, "method ListRoutes is not implemented")
}

// SaveSetupKey mocks SaveSetupKey of the AccountManager interface
func (am *MockAccountManager) SaveSetupKey(ctx context.Context, accountID string, key *types.SetupKey, userID string) (*types.SetupKey, error) {
	if am.SaveSetupKeyFunc != nil {
		return am.SaveSetupKeyFunc(ctx, accountID, key, userID)
	}

	return nil, status.Errorf(codes.Unimplemented, "method SaveSetupKey is not implemented")
}

// GetSetupKey mocks GetSetupKey of the AccountManager interface
func (am *MockAccountManager) GetSetupKey(ctx context.Context, accountID, userID, keyID string) (*types.SetupKey, error) {
	if am.GetSetupKeyFunc != nil {
		return am.GetSetupKeyFunc(ctx, accountID, userID, keyID)
	}

	return nil, status.Errorf(codes.Unimplemented, "method GetSetupKey is not implemented")
}

// ListSetupKeys mocks ListSetupKeys of the AccountManager interface
func (am *MockAccountManager) ListSetupKeys(ctx context.Context, accountID, userID string) ([]*types.SetupKey, error) {
	if am.ListSetupKeysFunc != nil {
		return am.ListSetupKeysFunc(ctx, accountID, userID)
	}

	return nil, status.Errorf(codes.Unimplemented, "method ListSetupKeys is not implemented")
}

// SaveUser mocks SaveUser of the AccountManager interface
func (am *MockAccountManager) SaveUser(ctx context.Context, accountID, userID string, user *types.User) (*types.UserInfo, error) {
	if am.SaveUserFunc != nil {
		return am.SaveUserFunc(ctx, accountID, userID, user)
	}
	return nil, status.Errorf(codes.Unimplemented, "method SaveUser is not implemented")
}

// SaveOrAddUser mocks SaveOrAddUser of the AccountManager interface
func (am *MockAccountManager) SaveOrAddUser(ctx context.Context, accountID, userID string, user *types.User, addIfNotExists bool) (*types.UserInfo, error) {
	if am.SaveOrAddUserFunc != nil {
		return am.SaveOrAddUserFunc(ctx, accountID, userID, user, addIfNotExists)
	}
	return nil, status.Errorf(codes.Unimplemented, "method SaveOrAddUser is not implemented")
}

// SaveOrAddUsers mocks SaveOrAddUsers of the AccountManager interface
func (am *MockAccountManager) SaveOrAddUsers(ctx context.Context, accountID, userID string, users []*types.User, addIfNotExists bool) ([]*types.UserInfo, error) {
	if am.SaveOrAddUsersFunc != nil {
		return am.SaveOrAddUsersFunc(ctx, accountID, userID, users, addIfNotExists)
	}
	return nil, status.Errorf(codes.Unimplemented, "method SaveOrAddUsers is not implemented")
}

// DeleteUser mocks DeleteUser of the AccountManager interface
func (am *MockAccountManager) DeleteUser(ctx context.Context, accountID string, initiatorUserID string, targetUserID string) error {
	if am.DeleteUserFunc != nil {
		return am.DeleteUserFunc(ctx, accountID, initiatorUserID, targetUserID)
	}
	return status.Errorf(codes.Unimplemented, "method DeleteUser is not implemented")
}

// DeleteRegularUsers mocks DeleteRegularUsers of the AccountManager interface
func (am *MockAccountManager) DeleteRegularUsers(ctx context.Context, accountID, initiatorUserID string, targetUserIDs []string, userInfos map[string]*types.UserInfo) error {
	if am.DeleteRegularUsersFunc != nil {
		return am.DeleteRegularUsersFunc(ctx, accountID, initiatorUserID, targetUserIDs, userInfos)
	}
	return status.Errorf(codes.Unimplemented, "method DeleteRegularUsers is not implemented")
}

func (am *MockAccountManager) InviteUser(ctx context.Context, accountID string, initiatorUserID string, targetUserID string) error {
	if am.InviteUserFunc != nil {
		return am.InviteUserFunc(ctx, accountID, initiatorUserID, targetUserID)
	}
	return status.Errorf(codes.Unimplemented, "method InviteUser is not implemented")
}

func (am *MockAccountManager) ApproveUser(ctx context.Context, accountID, initiatorUserID, targetUserID string) (*types.UserInfo, error) {
	if am.ApproveUserFunc != nil {
		return am.ApproveUserFunc(ctx, accountID, initiatorUserID, targetUserID)
	}
	return nil, status.Errorf(codes.Unimplemented, "method ApproveUser is not implemented")
}

func (am *MockAccountManager) RejectUser(ctx context.Context, accountID, initiatorUserID, targetUserID string) error {
	if am.RejectUserFunc != nil {
		return am.RejectUserFunc(ctx, accountID, initiatorUserID, targetUserID)
	}
	return status.Errorf(codes.Unimplemented, "method RejectUser is not implemented")
}

// GetNameServerGroup mocks GetNameServerGroup of the AccountManager interface
func (am *MockAccountManager) GetNameServerGroup(ctx context.Context, accountID, userID, nsGroupID string) (*nbdns.NameServerGroup, error) {
	if am.GetNameServerGroupFunc != nil {
		return am.GetNameServerGroupFunc(ctx, accountID, userID, nsGroupID)
	}
	return nil, nil
}

// CreateNameServerGroup mocks CreateNameServerGroup of the AccountManager interface
func (am *MockAccountManager) CreateNameServerGroup(ctx context.Context, accountID string, name, description string, nameServerList []nbdns.NameServer, groups []string, primary bool, domains []string, enabled bool, userID string, searchDomainsEnabled bool) (*nbdns.NameServerGroup, error) {
	if am.CreateNameServerGroupFunc != nil {
		return am.CreateNameServerGroupFunc(ctx, accountID, name, description, nameServerList, groups, primary, domains, enabled, userID, searchDomainsEnabled)
	}
	return nil, nil
}

// SaveNameServerGroup mocks SaveNameServerGroup of the AccountManager interface
func (am *MockAccountManager) SaveNameServerGroup(ctx context.Context, accountID, userID string, nsGroupToSave *nbdns.NameServerGroup) error {
	if am.SaveNameServerGroupFunc != nil {
		return am.SaveNameServerGroupFunc(ctx, accountID, userID, nsGroupToSave)
	}
	return nil
}

// DeleteNameServerGroup mocks DeleteNameServerGroup of the AccountManager interface
func (am *MockAccountManager) DeleteNameServerGroup(ctx context.Context, accountID, nsGroupID, userID string) error {
	if am.DeleteNameServerGroupFunc != nil {
		return am.DeleteNameServerGroupFunc(ctx, accountID, nsGroupID, userID)
	}
	return nil
}

// ListNameServerGroups mocks ListNameServerGroups of the AccountManager interface
func (am *MockAccountManager) ListNameServerGroups(ctx context.Context, accountID string, userID string) ([]*nbdns.NameServerGroup, error) {
	if am.ListNameServerGroupsFunc != nil {
		return am.ListNameServerGroupsFunc(ctx, accountID, userID)
	}
	return nil, nil
}

// CreateUser mocks CreateUser of the AccountManager interface
func (am *MockAccountManager) CreateUser(ctx context.Context, accountID, userID string, invite *types.UserInfo) (*types.UserInfo, error) {
	if am.CreateUserFunc != nil {
		return am.CreateUserFunc(ctx, accountID, userID, invite)
	}
	return nil, status.Errorf(codes.Unimplemented, "method CreateUser is not implemented")
}

func (am *MockAccountManager) GetAccountIDFromUserAuth(ctx context.Context, userAuth nbcontext.UserAuth) (string, string, error) {
	if am.GetAccountIDFromUserAuthFunc != nil {
		return am.GetAccountIDFromUserAuthFunc(ctx, userAuth)
	}
	return "", "", status.Errorf(codes.Unimplemented, "method GetAccountIDFromUserAuth is not implemented")
}

// GetPeers mocks GetPeers of the AccountManager interface
func (am *MockAccountManager) GetPeers(ctx context.Context, accountID, userID, nameFilter, ipFilter string) ([]*nbpeer.Peer, error) {
	if am.GetPeersFunc != nil {
		return am.GetPeersFunc(ctx, accountID, userID, nameFilter, ipFilter)
	}
	return nil, status.Errorf(codes.Unimplemented, "method GetPeers is not implemented")
}

// GetDNSDomain mocks GetDNSDomain of the AccountManager interface
func (am *MockAccountManager) GetDNSDomain(settings *types.Settings) string {
	if am.GetDNSDomainFunc != nil {
		return am.GetDNSDomainFunc(settings)
	}
	return ""
}

// GetEvents mocks GetEvents of the AccountManager interface
func (am *MockAccountManager) GetEvents(ctx context.Context, accountID, userID string) ([]*activity.Event, error) {
	if am.GetEventsFunc != nil {
		return am.GetEventsFunc(ctx, accountID, userID)
	}
	return nil, status.Errorf(codes.Unimplemented, "method GetEvents is not implemented")
}

// GetDNSSettings mocks GetDNSSettings of the AccountManager interface
func (am *MockAccountManager) GetDNSSettings(ctx context.Context, accountID string, userID string) (*types.DNSSettings, error) {
	if am.GetDNSSettingsFunc != nil {
		return am.GetDNSSettingsFunc(ctx, accountID, userID)
	}
	return nil, status.Errorf(codes.Unimplemented, "method GetDNSSettings is not implemented")
}

// SaveDNSSettings mocks SaveDNSSettings of the AccountManager interface
func (am *MockAccountManager) SaveDNSSettings(ctx context.Context, accountID string, userID string, dnsSettingsToSave *types.DNSSettings) error {
	if am.SaveDNSSettingsFunc != nil {
		return am.SaveDNSSettingsFunc(ctx, accountID, userID, dnsSettingsToSave)
	}
	return status.Errorf(codes.Unimplemented, "method SaveDNSSettings is not implemented")
}

// GetPeer mocks GetPeer of the AccountManager interface
func (am *MockAccountManager) GetPeer(ctx context.Context, accountID, peerID, userID string) (*nbpeer.Peer, error) {
	if am.GetPeerFunc != nil {
		return am.GetPeerFunc(ctx, accountID, peerID, userID)
	}
	return nil, status.Errorf(codes.Unimplemented, "method GetPeer is not implemented")
}

// UpdateAccountSettings mocks UpdateAccountSettings of the AccountManager interface
func (am *MockAccountManager) UpdateAccountSettings(ctx context.Context, accountID, userID string, newSettings *types.Settings) (*types.Settings, error) {
	if am.UpdateAccountSettingsFunc != nil {
		return am.UpdateAccountSettingsFunc(ctx, accountID, userID, newSettings)
	}
	return nil, status.Errorf(codes.Unimplemented, "method UpdateAccountSettings is not implemented")
}

// LoginPeer mocks LoginPeer of the AccountManager interface
func (am *MockAccountManager) LoginPeer(ctx context.Context, login types.PeerLogin) (*nbpeer.Peer, *types.NetworkMap, []*posture.Checks, error) {
	if am.LoginPeerFunc != nil {
		return am.LoginPeerFunc(ctx, login)
	}
	return nil, nil, nil, status.Errorf(codes.Unimplemented, "method LoginPeer is not implemented")
}

// SyncPeer mocks SyncPeer of the AccountManager interface
func (am *MockAccountManager) SyncPeer(ctx context.Context, sync types.PeerSync, accountID string) (*nbpeer.Peer, *types.NetworkMap, []*posture.Checks, error) {
	if am.SyncPeerFunc != nil {
		return am.SyncPeerFunc(ctx, sync, accountID)
	}
	return nil, nil, nil, status.Errorf(codes.Unimplemented, "method SyncPeer is not implemented")
}

// GetAllConnectedPeers mocks GetAllConnectedPeers of the AccountManager interface
func (am *MockAccountManager) GetAllConnectedPeers() (map[string]struct{}, error) {
	if am.GetAllConnectedPeersFunc != nil {
		return am.GetAllConnectedPeersFunc()
	}
	return nil, status.Errorf(codes.Unimplemented, "method GetAllConnectedPeers is not implemented")
}

// HasConnectedChannel mocks HasConnectedChannel of the AccountManager interface
func (am *MockAccountManager) HasConnectedChannel(peerID string) bool {
	if am.HasConnectedChannelFunc != nil {
		return am.HasConnectedChannelFunc(peerID)
	}
	return false
}

// StoreEvent mocks StoreEvent of the AccountManager interface
func (am *MockAccountManager) StoreEvent(ctx context.Context, initiatorID, targetID, accountID string, activityID activity.ActivityDescriber, meta map[string]any) {
	if am.StoreEventFunc != nil {
		am.StoreEventFunc(ctx, initiatorID, targetID, accountID, activityID, meta)
	}
}

// GetExternalCacheManager mocks GetExternalCacheManager of the AccountManager interface
func (am *MockAccountManager) GetExternalCacheManager() account.ExternalCacheManager {
	if am.GetExternalCacheManagerFunc() != nil {
		return am.GetExternalCacheManagerFunc()
	}
	return nil
}

// GetPostureChecks mocks GetPostureChecks of the AccountManager interface
func (am *MockAccountManager) GetPostureChecks(ctx context.Context, accountID, postureChecksID, userID string) (*posture.Checks, error) {
	if am.GetPostureChecksFunc != nil {
		return am.GetPostureChecksFunc(ctx, accountID, postureChecksID, userID)
	}
	return nil, status.Errorf(codes.Unimplemented, "method GetPostureChecks is not implemented")

}

// SavePostureChecks mocks SavePostureChecks of the AccountManager interface
func (am *MockAccountManager) SavePostureChecks(ctx context.Context, accountID, userID string, postureChecks *posture.Checks, create bool) (*posture.Checks, error) {
	if am.SavePostureChecksFunc != nil {
		return am.SavePostureChecksFunc(ctx, accountID, userID, postureChecks, create)
	}
	return nil, status.Errorf(codes.Unimplemented, "method SavePostureChecks is not implemented")
}

// DeletePostureChecks mocks DeletePostureChecks of the AccountManager interface
func (am *MockAccountManager) DeletePostureChecks(ctx context.Context, accountID, postureChecksID, userID string) error {
	if am.DeletePostureChecksFunc != nil {
		return am.DeletePostureChecksFunc(ctx, accountID, postureChecksID, userID)
	}
	return status.Errorf(codes.Unimplemented, "method DeletePostureChecks is not implemented")

}

// ListPostureChecks mocks ListPostureChecks of the AccountManager interface
func (am *MockAccountManager) ListPostureChecks(ctx context.Context, accountID, userID string) ([]*posture.Checks, error) {
	if am.ListPostureChecksFunc != nil {
		return am.ListPostureChecksFunc(ctx, accountID, userID)
	}
	return nil, status.Errorf(codes.Unimplemented, "method ListPostureChecks is not implemented")
}

// GetIdpManager mocks GetIdpManager of the AccountManager interface
func (am *MockAccountManager) GetIdpManager() idp.Manager {
	if am.GetIdpManagerFunc != nil {
		return am.GetIdpManagerFunc()
	}
	return nil
}

// UpdateIntegratedValidator mocks UpdateIntegratedApprovalGroups of the AccountManager interface
func (am *MockAccountManager) UpdateIntegratedValidator(ctx context.Context, accountID, userID, validator string, groups []string) error {
	if am.UpdateIntegratedValidatorFunc != nil {
		return am.UpdateIntegratedValidatorFunc(ctx, accountID, userID, validator, groups)
	}
	return status.Errorf(codes.Unimplemented, "method UpdateIntegratedValidatorGroups is not implemented")
}

// GroupValidation mocks GroupValidation of the AccountManager interface
func (am *MockAccountManager) GroupValidation(ctx context.Context, accountId string, groups []string) (bool, error) {
	if am.GroupValidationFunc != nil {
		return am.GroupValidationFunc(ctx, accountId, groups)
	}
	return false, status.Errorf(codes.Unimplemented, "method GroupValidation is not implemented")
}

// SyncPeerMeta mocks SyncPeerMeta of the AccountManager interface
func (am *MockAccountManager) SyncPeerMeta(ctx context.Context, peerPubKey string, meta nbpeer.PeerSystemMeta) error {
	if am.SyncPeerMetaFunc != nil {
		return am.SyncPeerMetaFunc(ctx, peerPubKey, meta)
	}
	return status.Errorf(codes.Unimplemented, "method SyncPeerMeta is not implemented")
}

// FindExistingPostureCheck mocks FindExistingPostureCheck of the AccountManager interface
func (am *MockAccountManager) FindExistingPostureCheck(accountID string, checks *posture.ChecksDefinition) (*posture.Checks, error) {
	if am.FindExistingPostureCheckFunc != nil {
		return am.FindExistingPostureCheckFunc(accountID, checks)
	}
	return nil, status.Errorf(codes.Unimplemented, "method FindExistingPostureCheck is not implemented")
}

// GetAccountIDForPeerKey mocks GetAccountIDForPeerKey of the AccountManager interface
func (am *MockAccountManager) GetAccountIDForPeerKey(ctx context.Context, peerKey string) (string, error) {
	if am.GetAccountIDForPeerKeyFunc != nil {
		return am.GetAccountIDForPeerKeyFunc(ctx, peerKey)
	}
	return "", status.Errorf(codes.Unimplemented, "method GetAccountIDForPeerKey is not implemented")
}

// GetAccountByID mocks GetAccountByID of the AccountManager interface
func (am *MockAccountManager) GetAccountByID(ctx context.Context, accountID string, userID string) (*types.Account, error) {
	if am.GetAccountByIDFunc != nil {
		return am.GetAccountByIDFunc(ctx, accountID, userID)
	}
	return nil, status.Errorf(codes.Unimplemented, "method GetAccountByID is not implemented")
}

// GetAccountByID mocks GetAccountByID of the AccountManager interface
func (am *MockAccountManager) GetAccountMeta(ctx context.Context, accountID string, userID string) (*types.AccountMeta, error) {
	if am.GetAccountMetaFunc != nil {
		return am.GetAccountMetaFunc(ctx, accountID, userID)
	}
	return nil, status.Errorf(codes.Unimplemented, "method GetAccountMeta is not implemented")
}

// GetAccountOnboarding mocks GetAccountOnboarding of the AccountManager interface
func (am *MockAccountManager) GetAccountOnboarding(ctx context.Context, accountID string, userID string) (*types.AccountOnboarding, error) {
	if am.GetAccountOnboardingFunc != nil {
		return am.GetAccountOnboardingFunc(ctx, accountID, userID)
	}
	return nil, status.Errorf(codes.Unimplemented, "method GetAccountOnboarding is not implemented")
}

// UpdateAccountOnboarding mocks UpdateAccountOnboarding of the AccountManager interface
func (am *MockAccountManager) UpdateAccountOnboarding(ctx context.Context, accountID string, userID string, onboarding *types.AccountOnboarding) (*types.AccountOnboarding, error) {
	if am.UpdateAccountOnboardingFunc != nil {
		return am.UpdateAccountOnboardingFunc(ctx, accountID, userID, onboarding)
	}
	return nil, status.Errorf(codes.Unimplemented, "method UpdateAccountOnboarding is not implemented")
}

// GetUserByID mocks GetUserByID of the AccountManager interface
func (am *MockAccountManager) GetUserByID(ctx context.Context, id string) (*types.User, error) {
	if am.GetUserByIDFunc != nil {
		return am.GetUserByIDFunc(ctx, id)
	}
	return nil, status.Errorf(codes.Unimplemented, "method GetUserByID is not implemented")
}

func (am *MockAccountManager) GetAccountSettings(ctx context.Context, accountID string, userID string) (*types.Settings, error) {
	if am.GetAccountSettingsFunc != nil {
		return am.GetAccountSettingsFunc(ctx, accountID, userID)
	}
	return nil, status.Errorf(codes.Unimplemented, "method GetAccountSettings is not implemented")
}

func (am *MockAccountManager) GetAccount(ctx context.Context, accountID string) (*types.Account, error) {
	if am.GetAccountFunc != nil {
		return am.GetAccountFunc(ctx, accountID)
	}
	return nil, status.Errorf(codes.Unimplemented, "method GetAccount is not implemented")
}

// GetPeerGroups mocks GetPeerGroups of the AccountManager interface
func (am *MockAccountManager) GetPeerGroups(ctx context.Context, accountID, peerID string) ([]*types.Group, error) {
	if am.GetPeerGroupsFunc != nil {
		return am.GetPeerGroupsFunc(ctx, accountID, peerID)
	}
	return nil, status.Errorf(codes.Unimplemented, "method GetPeerGroups is not implemented")
}

// BuildUserInfosForAccount mocks BuildUserInfosForAccount of the AccountManager interface
func (am *MockAccountManager) BuildUserInfosForAccount(ctx context.Context, accountID, initiatorUserID string, accountUsers []*types.User) (map[string]*types.UserInfo, error) {
	if am.BuildUserInfosForAccountFunc != nil {
		return am.BuildUserInfosForAccountFunc(ctx, accountID, initiatorUserID, accountUsers)
	}
	return nil, status.Errorf(codes.Unimplemented, "method BuildUserInfosForAccount is not implemented")
}

func (am *MockAccountManager) SyncUserJWTGroups(ctx context.Context, userAuth nbcontext.UserAuth) error {
	return status.Errorf(codes.Unimplemented, "method SyncUserJWTGroups is not implemented")
}

func (am *MockAccountManager) GetStore() store.Store {
	if am.GetStoreFunc != nil {
		return am.GetStoreFunc()
	}
	return nil
}

func (am *MockAccountManager) GetOrCreateAccountByPrivateDomain(ctx context.Context, initiatorId, domain string) (*types.Account, bool, error) {
	if am.GetOrCreateAccountByPrivateDomainFunc != nil {
		return am.GetOrCreateAccountByPrivateDomainFunc(ctx, initiatorId, domain)
	}
	return nil, false, status.Errorf(codes.Unimplemented, "method GetOrCreateAccountByPrivateDomainFunc is not implemented")
}

func (am *MockAccountManager) UpdateToPrimaryAccount(ctx context.Context, accountId string) error {
	if am.UpdateToPrimaryAccountFunc != nil {
		return am.UpdateToPrimaryAccountFunc(ctx, accountId)
	}
	return status.Errorf(codes.Unimplemented, "method UpdateToPrimaryAccount is not implemented")
}

func (am *MockAccountManager) GetOwnerInfo(ctx context.Context, accountId string) (*types.UserInfo, error) {
	if am.GetOwnerInfoFunc != nil {
		return am.GetOwnerInfoFunc(ctx, accountId)
	}
	return nil, status.Errorf(codes.Unimplemented, "method GetOwnerInfo is not implemented")
}

func (am *MockAccountManager) GetCurrentUserInfo(ctx context.Context, userAuth nbcontext.UserAuth) (*users.UserInfoWithPermissions, error) {
	if am.GetCurrentUserInfoFunc != nil {
		return am.GetCurrentUserInfoFunc(ctx, userAuth)
	}
	return nil, status.Errorf(codes.Unimplemented, "method GetCurrentUserInfo is not implemented")
}

func (am *MockAccountManager) AllowSync(key string, hash uint64) bool {
	if am.AllowSyncFunc != nil {
		return am.AllowSyncFunc(key, hash)
	}
	return true
}<|MERGE_RESOLUTION|>--- conflicted
+++ resolved
@@ -123,18 +123,11 @@
 	GetAccountOnboardingFunc              func(ctx context.Context, accountID, userID string) (*types.AccountOnboarding, error)
 	UpdateAccountOnboardingFunc           func(ctx context.Context, accountID, userID string, onboarding *types.AccountOnboarding) (*types.AccountOnboarding, error)
 	GetOrCreateAccountByPrivateDomainFunc func(ctx context.Context, initiatorId, domain string) (*types.Account, bool, error)
-<<<<<<< HEAD
 	UpdateAccountPeersFunc                func(ctx context.Context, accountID string)
 	BufferUpdateAccountPeersFunc          func(ctx context.Context, accountID string)
 	CreatePeerJobFunc                     func(ctx context.Context, accountID, peerID, userID string, job *types.Job) error
 	GetAllPeerJobsFunc                    func(ctx context.Context, accountID, userID, peerID string) ([]*types.Job, error)
 	GetPeerJobByIDFunc                    func(ctx context.Context, accountID, userID, peerID, jobID string) (*types.Job, error)
-=======
-
-	AllowSyncFunc                func(string, uint64) bool
-	UpdateAccountPeersFunc       func(ctx context.Context, accountID string)
-	BufferUpdateAccountPeersFunc func(ctx context.Context, accountID string)
->>>>>>> e8d301fd
 }
 
 func (am *MockAccountManager) CreatePeerJob(ctx context.Context, accountID, peerID, userID string, job *types.Job) error {
