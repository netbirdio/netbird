package mock_server

import (
	"context"
	"net"
	"time"

	"google.golang.org/grpc/codes"
	"google.golang.org/grpc/status"

	nbdns "github.com/netbirdio/netbird/dns"
	"github.com/netbirdio/netbird/management/server"
	"github.com/netbirdio/netbird/management/server/activity"
	"github.com/netbirdio/netbird/management/server/idp"
	"github.com/netbirdio/netbird/management/server/jwtclaims"
	nbpeer "github.com/netbirdio/netbird/management/server/peer"
	"github.com/netbirdio/netbird/management/server/posture"
	"github.com/netbirdio/netbird/route"
)

type MockAccountManager struct {
	GetOrCreateAccountByUserFunc func(userId, domain string) (*server.Account, error)
	CreateSetupKeyFunc           func(accountId string, keyName string, keyType server.SetupKeyType,
		expiresIn time.Duration, autoGroups []string, usageLimit int, userID string, ephemeral bool) (*server.SetupKey, error)
	GetSetupKeyFunc                 func(accountID, userID, keyID string) (*server.SetupKey, error)
	GetAccountByUserOrAccountIdFunc func(userId, accountId, domain string) (*server.Account, error)
	GetUserFunc                     func(claims jwtclaims.AuthorizationClaims) (*server.User, error)
	ListUsersFunc                   func(accountID string) ([]*server.User, error)
	GetPeersFunc                    func(accountID, userID string) ([]*nbpeer.Peer, error)
	MarkPeerConnectedFunc           func(peerKey string, connected bool, realIP net.IP) error
	DeletePeerFunc                  func(accountID, peerKey, userID string) error
	GetNetworkMapFunc               func(peerKey string) (*server.NetworkMap, error)
	GetPeerNetworkFunc              func(peerKey string) (*server.Network, error)
	AddPeerFunc                     func(setupKey string, userId string, peer *nbpeer.Peer) (*nbpeer.Peer, *server.NetworkMap, error)
	GetGroupFunc                    func(accountID, groupID string) (*server.Group, error)
	GetGroupByNameFunc              func(accountID, groupName string) (*server.Group, error)
	SaveGroupFunc                   func(accountID, userID string, group *server.Group) error
	DeleteGroupFunc                 func(accountID, userId, groupID string) error
	ListGroupsFunc                  func(accountID string) ([]*server.Group, error)
	GroupAddPeerFunc                func(accountID, groupID, peerID string) error
	GroupDeletePeerFunc             func(accountID, groupID, peerID string) error
	GetRuleFunc                     func(accountID, ruleID, userID string) (*server.Rule, error)
	SaveRuleFunc                    func(accountID, userID string, rule *server.Rule) error
	DeleteRuleFunc                  func(accountID, ruleID, userID string) error
	ListRulesFunc                   func(accountID, userID string) ([]*server.Rule, error)
	GetPolicyFunc                   func(accountID, policyID, userID string) (*server.Policy, error)
	SavePolicyFunc                  func(accountID, userID string, policy *server.Policy) error
	DeletePolicyFunc                func(accountID, policyID, userID string) error
	ListPoliciesFunc                func(accountID, userID string) ([]*server.Policy, error)
	GetUsersFromAccountFunc         func(accountID, userID string) ([]*server.UserInfo, error)
	GetAccountFromPATFunc           func(pat string) (*server.Account, *server.User, *server.PersonalAccessToken, error)
	MarkPATUsedFunc                 func(pat string) error
	UpdatePeerMetaFunc              func(peerID string, meta nbpeer.PeerSystemMeta) error
	UpdatePeerSSHKeyFunc            func(peerID string, sshKey string) error
	UpdatePeerFunc                  func(accountID, userID string, peer *nbpeer.Peer) (*nbpeer.Peer, error)
	CreateRouteFunc                 func(accountID, prefix, peer string, peerGroups []string, description, netID string, masquerade bool, metric int, groups []string, enabled bool, userID string) (*route.Route, error)
	GetRouteFunc                    func(accountID, routeID, userID string) (*route.Route, error)
	SaveRouteFunc                   func(accountID, userID string, route *route.Route) error
	DeleteRouteFunc                 func(accountID, routeID, userID string) error
	ListRoutesFunc                  func(accountID, userID string) ([]*route.Route, error)
	SaveSetupKeyFunc                func(accountID string, key *server.SetupKey, userID string) (*server.SetupKey, error)
	ListSetupKeysFunc               func(accountID, userID string) ([]*server.SetupKey, error)
	SaveUserFunc                    func(accountID, userID string, user *server.User) (*server.UserInfo, error)
	SaveOrAddUserFunc               func(accountID, userID string, user *server.User, addIfNotExists bool) (*server.UserInfo, error)
	DeleteUserFunc                  func(accountID string, initiatorUserID string, targetUserID string) error
	CreatePATFunc                   func(accountID string, initiatorUserID string, targetUserId string, tokenName string, expiresIn int) (*server.PersonalAccessTokenGenerated, error)
	DeletePATFunc                   func(accountID string, initiatorUserID string, targetUserId string, tokenID string) error
	GetPATFunc                      func(accountID string, initiatorUserID string, targetUserId string, tokenID string) (*server.PersonalAccessToken, error)
	GetAllPATsFunc                  func(accountID string, initiatorUserID string, targetUserId string) ([]*server.PersonalAccessToken, error)
	GetNameServerGroupFunc          func(accountID, userID, nsGroupID string) (*nbdns.NameServerGroup, error)
	CreateNameServerGroupFunc       func(accountID string, name, description string, nameServerList []nbdns.NameServer, groups []string, primary bool, domains []string, enabled bool, userID string, searchDomainsEnabled bool) (*nbdns.NameServerGroup, error)
	SaveNameServerGroupFunc         func(accountID, userID string, nsGroupToSave *nbdns.NameServerGroup) error
	DeleteNameServerGroupFunc       func(accountID, nsGroupID, userID string) error
	ListNameServerGroupsFunc        func(accountID string, userID string) ([]*nbdns.NameServerGroup, error)
	CreateUserFunc                  func(accountID, userID string, key *server.UserInfo) (*server.UserInfo, error)
	GetAccountFromTokenFunc         func(claims jwtclaims.AuthorizationClaims) (*server.Account, *server.User, error)
	CheckUserAccessByJWTGroupsFunc  func(claims jwtclaims.AuthorizationClaims) error
	DeleteAccountFunc               func(accountID, userID string) error
	GetDNSDomainFunc                func() string
	StoreEventFunc                  func(initiatorID, targetID, accountID string, activityID activity.ActivityDescriber, meta map[string]any)
	GetEventsFunc                   func(accountID, userID string) ([]*activity.Event, error)
	GetDNSSettingsFunc              func(accountID, userID string) (*server.DNSSettings, error)
	SaveDNSSettingsFunc             func(accountID, userID string, dnsSettingsToSave *server.DNSSettings) error
	GetPeerFunc                     func(accountID, peerID, userID string) (*nbpeer.Peer, error)
	UpdateAccountSettingsFunc       func(accountID, userID string, newSettings *server.Settings) (*server.Account, error)
	LoginPeerFunc                   func(login server.PeerLogin) (*nbpeer.Peer, *server.NetworkMap, error)
	SyncPeerFunc                    func(sync server.PeerSync) (*nbpeer.Peer, *server.NetworkMap, error)
	InviteUserFunc                  func(accountID string, initiatorUserID string, targetUserEmail string) error
	GetAllConnectedPeersFunc        func() (map[string]struct{}, error)
	HasConnectedChannelFunc         func(peerID string) bool
	GetExternalCacheManagerFunc     func() server.ExternalCacheManager
	GetPostureChecksFunc            func(accountID, postureChecksID, userID string) (*posture.Checks, error)
	SavePostureChecksFunc           func(accountID, userID string, postureChecks *posture.Checks) error
	DeletePostureChecksFunc         func(accountID, postureChecksID, userID string) error
	ListPostureChecksFunc           func(accountID, userID string) ([]*posture.Checks, error)
	GetUsageFunc                    func(ctx context.Context, accountID string, start, end time.Time) (*server.AccountUsageStats, error)
<<<<<<< HEAD
	UpdateIntegratedApprovalGroupsFunc func(accountID string, userID string, groups []string) error
	GroupValidationFunc                func(accountId string, groups []string) (bool, error)
=======
	GetIdpManagerFunc               func() idp.Manager
>>>>>>> 17f5abc6
}

// GetUsersFromAccount mock implementation of GetUsersFromAccount from server.AccountManager interface
func (am *MockAccountManager) GetUsersFromAccount(accountID string, userID string) ([]*server.UserInfo, error) {
	if am.GetUsersFromAccountFunc != nil {
		return am.GetUsersFromAccountFunc(accountID, userID)
	}
	return nil, status.Errorf(codes.Unimplemented, "method GetUsersFromAccount is not implemented")
}

// DeletePeer mock implementation of DeletePeer from server.AccountManager interface
func (am *MockAccountManager) DeletePeer(accountID, peerID, userID string) error {
	if am.DeletePeerFunc != nil {
		return am.DeletePeerFunc(accountID, peerID, userID)
	}
	return status.Errorf(codes.Unimplemented, "method DeletePeer is not implemented")
}

// GetOrCreateAccountByUser mock implementation of GetOrCreateAccountByUser from server.AccountManager interface
func (am *MockAccountManager) GetOrCreateAccountByUser(
	userId, domain string,
) (*server.Account, error) {
	if am.GetOrCreateAccountByUserFunc != nil {
		return am.GetOrCreateAccountByUserFunc(userId, domain)
	}
	return nil, status.Errorf(
		codes.Unimplemented,
		"method GetOrCreateAccountByUser is not implemented",
	)
}

// CreateSetupKey mock implementation of CreateSetupKey from server.AccountManager interface
func (am *MockAccountManager) CreateSetupKey(
	accountID string,
	keyName string,
	keyType server.SetupKeyType,
	expiresIn time.Duration,
	autoGroups []string,
	usageLimit int,
	userID string,
	ephemeral bool,
) (*server.SetupKey, error) {
	if am.CreateSetupKeyFunc != nil {
		return am.CreateSetupKeyFunc(accountID, keyName, keyType, expiresIn, autoGroups, usageLimit, userID, ephemeral)
	}
	return nil, status.Errorf(codes.Unimplemented, "method CreateSetupKey is not implemented")
}

// GetAccountByUserOrAccountID mock implementation of GetAccountByUserOrAccountID from server.AccountManager interface
func (am *MockAccountManager) GetAccountByUserOrAccountID(
	userId, accountId, domain string,
) (*server.Account, error) {
	if am.GetAccountByUserOrAccountIdFunc != nil {
		return am.GetAccountByUserOrAccountIdFunc(userId, accountId, domain)
	}
	return nil, status.Errorf(
		codes.Unimplemented,
		"method GetAccountByUserOrAccountID is not implemented",
	)
}

// MarkPeerConnected mock implementation of MarkPeerConnected from server.AccountManager interface
func (am *MockAccountManager) MarkPeerConnected(peerKey string, connected bool, realIP net.IP) error {
	if am.MarkPeerConnectedFunc != nil {
		return am.MarkPeerConnectedFunc(peerKey, connected, realIP)
	}
	return status.Errorf(codes.Unimplemented, "method MarkPeerConnected is not implemented")
}

// GetAccountFromPAT mock implementation of GetAccountFromPAT from server.AccountManager interface
func (am *MockAccountManager) GetAccountFromPAT(pat string) (*server.Account, *server.User, *server.PersonalAccessToken, error) {
	if am.GetAccountFromPATFunc != nil {
		return am.GetAccountFromPATFunc(pat)
	}
	return nil, nil, nil, status.Errorf(codes.Unimplemented, "method GetAccountFromPAT is not implemented")
}

// DeleteAccount mock implementation of DeleteAccount from server.AccountManager interface
func (am *MockAccountManager) DeleteAccount(accountID, userID string) error {
	if am.DeleteAccountFunc != nil {
		return am.DeleteAccountFunc(accountID, userID)
	}
	return status.Errorf(codes.Unimplemented, "method DeleteAccount is not implemented")
}

// MarkPATUsed mock implementation of MarkPATUsed from server.AccountManager interface
func (am *MockAccountManager) MarkPATUsed(pat string) error {
	if am.MarkPATUsedFunc != nil {
		return am.MarkPATUsedFunc(pat)
	}
	return status.Errorf(codes.Unimplemented, "method MarkPATUsed is not implemented")
}

// CreatePAT mock implementation of GetPAT from server.AccountManager interface
func (am *MockAccountManager) CreatePAT(accountID string, initiatorUserID string, targetUserID string, name string, expiresIn int) (*server.PersonalAccessTokenGenerated, error) {
	if am.CreatePATFunc != nil {
		return am.CreatePATFunc(accountID, initiatorUserID, targetUserID, name, expiresIn)
	}
	return nil, status.Errorf(codes.Unimplemented, "method CreatePAT is not implemented")
}

// DeletePAT mock implementation of DeletePAT from server.AccountManager interface
func (am *MockAccountManager) DeletePAT(accountID string, initiatorUserID string, targetUserID string, tokenID string) error {
	if am.DeletePATFunc != nil {
		return am.DeletePATFunc(accountID, initiatorUserID, targetUserID, tokenID)
	}
	return status.Errorf(codes.Unimplemented, "method DeletePAT is not implemented")
}

// GetPAT mock implementation of GetPAT from server.AccountManager interface
func (am *MockAccountManager) GetPAT(accountID string, initiatorUserID string, targetUserID string, tokenID string) (*server.PersonalAccessToken, error) {
	if am.GetPATFunc != nil {
		return am.GetPATFunc(accountID, initiatorUserID, targetUserID, tokenID)
	}
	return nil, status.Errorf(codes.Unimplemented, "method GetPAT is not implemented")
}

// GetAllPATs mock implementation of GetAllPATs from server.AccountManager interface
func (am *MockAccountManager) GetAllPATs(accountID string, initiatorUserID string, targetUserID string) ([]*server.PersonalAccessToken, error) {
	if am.GetAllPATsFunc != nil {
		return am.GetAllPATsFunc(accountID, initiatorUserID, targetUserID)
	}
	return nil, status.Errorf(codes.Unimplemented, "method GetAllPATs is not implemented")
}

// GetNetworkMap mock implementation of GetNetworkMap from server.AccountManager interface
func (am *MockAccountManager) GetNetworkMap(peerKey string) (*server.NetworkMap, error) {
	if am.GetNetworkMapFunc != nil {
		return am.GetNetworkMapFunc(peerKey)
	}
	return nil, status.Errorf(codes.Unimplemented, "method GetNetworkMap is not implemented")
}

// GetPeerNetwork mock implementation of GetPeerNetwork from server.AccountManager interface
func (am *MockAccountManager) GetPeerNetwork(peerKey string) (*server.Network, error) {
	if am.GetPeerNetworkFunc != nil {
		return am.GetPeerNetworkFunc(peerKey)
	}
	return nil, status.Errorf(codes.Unimplemented, "method GetPeerNetwork is not implemented")
}

// AddPeer mock implementation of AddPeer from server.AccountManager interface
func (am *MockAccountManager) AddPeer(
	setupKey string,
	userId string,
	peer *nbpeer.Peer,
) (*nbpeer.Peer, *server.NetworkMap, error) {
	if am.AddPeerFunc != nil {
		return am.AddPeerFunc(setupKey, userId, peer)
	}
	return nil, nil, status.Errorf(codes.Unimplemented, "method AddPeer is not implemented")
}

// GetGroup mock implementation of GetGroup from server.AccountManager interface
func (am *MockAccountManager) GetGroup(accountID, groupID string) (*server.Group, error) {
	if am.GetGroupFunc != nil {
		return am.GetGroupFunc(accountID, groupID)
	}
	return nil, status.Errorf(codes.Unimplemented, "method GetGroup is not implemented")
}

// GetGroupByName mock implementation of GetGroupByName from server.AccountManager interface
func (am *MockAccountManager) GetGroupByName(accountID, groupName string) (*server.Group, error) {
	if am.GetGroupFunc != nil {
		return am.GetGroupByNameFunc(accountID, groupName)
	}
	return nil, status.Errorf(codes.Unimplemented, "method GetGroupByName is not implemented")
}

// SaveGroup mock implementation of SaveGroup from server.AccountManager interface
func (am *MockAccountManager) SaveGroup(accountID, userID string, group *server.Group) error {
	if am.SaveGroupFunc != nil {
		return am.SaveGroupFunc(accountID, userID, group)
	}
	return status.Errorf(codes.Unimplemented, "method SaveGroup is not implemented")
}

// DeleteGroup mock implementation of DeleteGroup from server.AccountManager interface
func (am *MockAccountManager) DeleteGroup(accountId, userId, groupID string) error {
	if am.DeleteGroupFunc != nil {
		return am.DeleteGroupFunc(accountId, userId, groupID)
	}
	return status.Errorf(codes.Unimplemented, "method DeleteGroup is not implemented")
}

// ListGroups mock implementation of ListGroups from server.AccountManager interface
func (am *MockAccountManager) ListGroups(accountID string) ([]*server.Group, error) {
	if am.ListGroupsFunc != nil {
		return am.ListGroupsFunc(accountID)
	}
	return nil, status.Errorf(codes.Unimplemented, "method ListGroups is not implemented")
}

// GroupAddPeer mock implementation of GroupAddPeer from server.AccountManager interface
func (am *MockAccountManager) GroupAddPeer(accountID, groupID, peerID string) error {
	if am.GroupAddPeerFunc != nil {
		return am.GroupAddPeerFunc(accountID, groupID, peerID)
	}
	return status.Errorf(codes.Unimplemented, "method GroupAddPeer is not implemented")
}

// GroupDeletePeer mock implementation of GroupDeletePeer from server.AccountManager interface
func (am *MockAccountManager) GroupDeletePeer(accountID, groupID, peerID string) error {
	if am.GroupDeletePeerFunc != nil {
		return am.GroupDeletePeerFunc(accountID, groupID, peerID)
	}
	return status.Errorf(codes.Unimplemented, "method GroupDeletePeer is not implemented")
}

// GetRule mock implementation of GetRule from server.AccountManager interface
func (am *MockAccountManager) GetRule(accountID, ruleID, userID string) (*server.Rule, error) {
	if am.GetRuleFunc != nil {
		return am.GetRuleFunc(accountID, ruleID, userID)
	}
	return nil, status.Errorf(codes.Unimplemented, "method GetRule is not implemented")
}

// SaveRule mock implementation of SaveRule from server.AccountManager interface
func (am *MockAccountManager) SaveRule(accountID, userID string, rule *server.Rule) error {
	if am.SaveRuleFunc != nil {
		return am.SaveRuleFunc(accountID, userID, rule)
	}
	return status.Errorf(codes.Unimplemented, "method SaveRule is not implemented")
}

// DeleteRule mock implementation of DeleteRule from server.AccountManager interface
func (am *MockAccountManager) DeleteRule(accountID, ruleID, userID string) error {
	if am.DeleteRuleFunc != nil {
		return am.DeleteRuleFunc(accountID, ruleID, userID)
	}
	return status.Errorf(codes.Unimplemented, "method DeleteRule is not implemented")
}

// ListRules mock implementation of ListRules from server.AccountManager interface
func (am *MockAccountManager) ListRules(accountID, userID string) ([]*server.Rule, error) {
	if am.ListRulesFunc != nil {
		return am.ListRulesFunc(accountID, userID)
	}
	return nil, status.Errorf(codes.Unimplemented, "method ListRules is not implemented")
}

// GetPolicy mock implementation of GetPolicy from server.AccountManager interface
func (am *MockAccountManager) GetPolicy(accountID, policyID, userID string) (*server.Policy, error) {
	if am.GetPolicyFunc != nil {
		return am.GetPolicyFunc(accountID, policyID, userID)
	}
	return nil, status.Errorf(codes.Unimplemented, "method GetPolicy is not implemented")
}

// SavePolicy mock implementation of SavePolicy from server.AccountManager interface
func (am *MockAccountManager) SavePolicy(accountID, userID string, policy *server.Policy) error {
	if am.SavePolicyFunc != nil {
		return am.SavePolicyFunc(accountID, userID, policy)
	}
	return status.Errorf(codes.Unimplemented, "method SavePolicy is not implemented")
}

// DeletePolicy mock implementation of DeletePolicy from server.AccountManager interface
func (am *MockAccountManager) DeletePolicy(accountID, policyID, userID string) error {
	if am.DeletePolicyFunc != nil {
		return am.DeletePolicyFunc(accountID, policyID, userID)
	}
	return status.Errorf(codes.Unimplemented, "method DeletePolicy is not implemented")
}

// ListPolicies mock implementation of ListPolicies from server.AccountManager interface
func (am *MockAccountManager) ListPolicies(accountID, userID string) ([]*server.Policy, error) {
	if am.ListPoliciesFunc != nil {
		return am.ListPoliciesFunc(accountID, userID)
	}
	return nil, status.Errorf(codes.Unimplemented, "method ListPolicies is not implemented")
}

// UpdatePeerMeta mock implementation of UpdatePeerMeta from server.AccountManager interface
func (am *MockAccountManager) UpdatePeerMeta(peerID string, meta nbpeer.PeerSystemMeta) error {
	if am.UpdatePeerMetaFunc != nil {
		return am.UpdatePeerMetaFunc(peerID, meta)
	}
	return status.Errorf(codes.Unimplemented, "method UpdatePeerMeta is not implemented")
}

// GetUser mock implementation of GetUser from server.AccountManager interface
func (am *MockAccountManager) GetUser(claims jwtclaims.AuthorizationClaims) (*server.User, error) {
	if am.GetUserFunc != nil {
		return am.GetUserFunc(claims)
	}
	return nil, status.Errorf(codes.Unimplemented, "method GetUser is not implemented")
}

func (am *MockAccountManager) ListUsers(accountID string) ([]*server.User, error) {
	if am.ListUsersFunc != nil {
		return am.ListUsersFunc(accountID)
	}
	return nil, status.Errorf(codes.Unimplemented, "method ListUsers is not implemented")
}

// UpdatePeerSSHKey mocks UpdatePeerSSHKey function of the account manager
func (am *MockAccountManager) UpdatePeerSSHKey(peerID string, sshKey string) error {
	if am.UpdatePeerSSHKeyFunc != nil {
		return am.UpdatePeerSSHKeyFunc(peerID, sshKey)
	}
	return status.Errorf(codes.Unimplemented, "method UpdatePeerSSHKey is not implemented")
}

// UpdatePeer mocks UpdatePeerFunc function of the account manager
func (am *MockAccountManager) UpdatePeer(accountID, userID string, peer *nbpeer.Peer) (*nbpeer.Peer, error) {
	if am.UpdatePeerFunc != nil {
		return am.UpdatePeerFunc(accountID, userID, peer)
	}
	return nil, status.Errorf(codes.Unimplemented, "method UpdatePeer is not implemented")
}

// CreateRoute mock implementation of CreateRoute from server.AccountManager interface
func (am *MockAccountManager) CreateRoute(accountID, network, peerID string, peerGroups []string, description, netID string, masquerade bool, metric int, groups []string, enabled bool, userID string) (*route.Route, error) {
	if am.CreateRouteFunc != nil {
		return am.CreateRouteFunc(accountID, network, peerID, peerGroups, description, netID, masquerade, metric, groups, enabled, userID)
	}
	return nil, status.Errorf(codes.Unimplemented, "method CreateRoute is not implemented")
}

// GetRoute mock implementation of GetRoute from server.AccountManager interface
func (am *MockAccountManager) GetRoute(accountID, routeID, userID string) (*route.Route, error) {
	if am.GetRouteFunc != nil {
		return am.GetRouteFunc(accountID, routeID, userID)
	}
	return nil, status.Errorf(codes.Unimplemented, "method GetRoute is not implemented")
}

// SaveRoute mock implementation of SaveRoute from server.AccountManager interface
func (am *MockAccountManager) SaveRoute(accountID, userID string, route *route.Route) error {
	if am.SaveRouteFunc != nil {
		return am.SaveRouteFunc(accountID, userID, route)
	}
	return status.Errorf(codes.Unimplemented, "method SaveRoute is not implemented")
}

// DeleteRoute mock implementation of DeleteRoute from server.AccountManager interface
func (am *MockAccountManager) DeleteRoute(accountID, routeID, userID string) error {
	if am.DeleteRouteFunc != nil {
		return am.DeleteRouteFunc(accountID, routeID, userID)
	}
	return status.Errorf(codes.Unimplemented, "method DeleteRoute is not implemented")
}

// ListRoutes mock implementation of ListRoutes from server.AccountManager interface
func (am *MockAccountManager) ListRoutes(accountID, userID string) ([]*route.Route, error) {
	if am.ListRoutesFunc != nil {
		return am.ListRoutesFunc(accountID, userID)
	}
	return nil, status.Errorf(codes.Unimplemented, "method ListRoutes is not implemented")
}

// SaveSetupKey mocks SaveSetupKey of the AccountManager interface
func (am *MockAccountManager) SaveSetupKey(accountID string, key *server.SetupKey, userID string) (*server.SetupKey, error) {
	if am.SaveSetupKeyFunc != nil {
		return am.SaveSetupKeyFunc(accountID, key, userID)
	}

	return nil, status.Errorf(codes.Unimplemented, "method SaveSetupKey is not implemented")
}

// GetSetupKey mocks GetSetupKey of the AccountManager interface
func (am *MockAccountManager) GetSetupKey(accountID, userID, keyID string) (*server.SetupKey, error) {
	if am.GetSetupKeyFunc != nil {
		return am.GetSetupKeyFunc(accountID, userID, keyID)
	}

	return nil, status.Errorf(codes.Unimplemented, "method GetSetupKey is not implemented")
}

// ListSetupKeys mocks ListSetupKeys of the AccountManager interface
func (am *MockAccountManager) ListSetupKeys(accountID, userID string) ([]*server.SetupKey, error) {
	if am.ListSetupKeysFunc != nil {
		return am.ListSetupKeysFunc(accountID, userID)
	}

	return nil, status.Errorf(codes.Unimplemented, "method ListSetupKeys is not implemented")
}

// SaveUser mocks SaveUser of the AccountManager interface
func (am *MockAccountManager) SaveUser(accountID, userID string, user *server.User) (*server.UserInfo, error) {
	if am.SaveUserFunc != nil {
		return am.SaveUserFunc(accountID, userID, user)
	}
	return nil, status.Errorf(codes.Unimplemented, "method SaveUser is not implemented")
}

// SaveOrAddUser mocks SaveOrAddUser of the AccountManager interface
func (am *MockAccountManager) SaveOrAddUser(accountID, userID string, user *server.User, addIfNotExists bool) (*server.UserInfo, error) {
	if am.SaveOrAddUserFunc != nil {
		return am.SaveOrAddUserFunc(accountID, userID, user, addIfNotExists)
	}
	return nil, status.Errorf(codes.Unimplemented, "method SaveOrAddUser is not implemented")
}

// DeleteUser mocks DeleteUser of the AccountManager interface
func (am *MockAccountManager) DeleteUser(accountID string, initiatorUserID string, targetUserID string) error {
	if am.DeleteUserFunc != nil {
		return am.DeleteUserFunc(accountID, initiatorUserID, targetUserID)
	}
	return status.Errorf(codes.Unimplemented, "method DeleteUser is not implemented")
}

func (am *MockAccountManager) InviteUser(accountID string, initiatorUserID string, targetUserID string) error {
	if am.InviteUserFunc != nil {
		return am.InviteUserFunc(accountID, initiatorUserID, targetUserID)
	}
	return status.Errorf(codes.Unimplemented, "method InviteUser is not implemented")
}

// GetNameServerGroup mocks GetNameServerGroup of the AccountManager interface
func (am *MockAccountManager) GetNameServerGroup(accountID, userID, nsGroupID string) (*nbdns.NameServerGroup, error) {
	if am.GetNameServerGroupFunc != nil {
		return am.GetNameServerGroupFunc(accountID, userID, nsGroupID)
	}
	return nil, nil
}

// CreateNameServerGroup mocks CreateNameServerGroup of the AccountManager interface
func (am *MockAccountManager) CreateNameServerGroup(accountID string, name, description string, nameServerList []nbdns.NameServer, groups []string, primary bool, domains []string, enabled bool, userID string, searchDomainsEnabled bool) (*nbdns.NameServerGroup, error) {
	if am.CreateNameServerGroupFunc != nil {
		return am.CreateNameServerGroupFunc(accountID, name, description, nameServerList, groups, primary, domains, enabled, userID, searchDomainsEnabled)
	}
	return nil, nil
}

// SaveNameServerGroup mocks SaveNameServerGroup of the AccountManager interface
func (am *MockAccountManager) SaveNameServerGroup(accountID, userID string, nsGroupToSave *nbdns.NameServerGroup) error {
	if am.SaveNameServerGroupFunc != nil {
		return am.SaveNameServerGroupFunc(accountID, userID, nsGroupToSave)
	}
	return nil
}

// DeleteNameServerGroup mocks DeleteNameServerGroup of the AccountManager interface
func (am *MockAccountManager) DeleteNameServerGroup(accountID, nsGroupID, userID string) error {
	if am.DeleteNameServerGroupFunc != nil {
		return am.DeleteNameServerGroupFunc(accountID, nsGroupID, userID)
	}
	return nil
}

// ListNameServerGroups mocks ListNameServerGroups of the AccountManager interface
func (am *MockAccountManager) ListNameServerGroups(accountID string, userID string) ([]*nbdns.NameServerGroup, error) {
	if am.ListNameServerGroupsFunc != nil {
		return am.ListNameServerGroupsFunc(accountID, userID)
	}
	return nil, nil
}

// CreateUser mocks CreateUser of the AccountManager interface
func (am *MockAccountManager) CreateUser(accountID, userID string, invite *server.UserInfo) (*server.UserInfo, error) {
	if am.CreateUserFunc != nil {
		return am.CreateUserFunc(accountID, userID, invite)
	}
	return nil, status.Errorf(codes.Unimplemented, "method CreateUser is not implemented")
}

// GetAccountFromToken mocks GetAccountFromToken of the AccountManager interface
func (am *MockAccountManager) GetAccountFromToken(claims jwtclaims.AuthorizationClaims) (*server.Account, *server.User,
	error,
) {
	if am.GetAccountFromTokenFunc != nil {
		return am.GetAccountFromTokenFunc(claims)
	}
	return nil, nil, status.Errorf(codes.Unimplemented, "method GetAccountFromToken is not implemented")
}

func (am *MockAccountManager) CheckUserAccessByJWTGroups(claims jwtclaims.AuthorizationClaims) error {
	if am.CheckUserAccessByJWTGroupsFunc != nil {
		return am.CheckUserAccessByJWTGroupsFunc(claims)
	}
	return status.Errorf(codes.Unimplemented, "method CheckUserAccessByJWTGroups is not implemented")
}

// GetPeers mocks GetPeers of the AccountManager interface
func (am *MockAccountManager) GetPeers(accountID, userID string) ([]*nbpeer.Peer, error) {
	if am.GetPeersFunc != nil {
		return am.GetPeersFunc(accountID, userID)
	}
	return nil, status.Errorf(codes.Unimplemented, "method GetPeers is not implemented")
}

// GetDNSDomain mocks GetDNSDomain of the AccountManager interface
func (am *MockAccountManager) GetDNSDomain() string {
	if am.GetDNSDomainFunc != nil {
		return am.GetDNSDomainFunc()
	}
	return ""
}

// GetEvents mocks GetEvents of the AccountManager interface
func (am *MockAccountManager) GetEvents(accountID, userID string) ([]*activity.Event, error) {
	if am.GetEventsFunc != nil {
		return am.GetEventsFunc(accountID, userID)
	}
	return nil, status.Errorf(codes.Unimplemented, "method GetEvents is not implemented")
}

// GetDNSSettings mocks GetDNSSettings of the AccountManager interface
func (am *MockAccountManager) GetDNSSettings(accountID string, userID string) (*server.DNSSettings, error) {
	if am.GetDNSSettingsFunc != nil {
		return am.GetDNSSettingsFunc(accountID, userID)
	}
	return nil, status.Errorf(codes.Unimplemented, "method GetDNSSettings is not implemented")
}

// SaveDNSSettings mocks SaveDNSSettings of the AccountManager interface
func (am *MockAccountManager) SaveDNSSettings(accountID string, userID string, dnsSettingsToSave *server.DNSSettings) error {
	if am.SaveDNSSettingsFunc != nil {
		return am.SaveDNSSettingsFunc(accountID, userID, dnsSettingsToSave)
	}
	return status.Errorf(codes.Unimplemented, "method SaveDNSSettings is not implemented")
}

// GetPeer mocks GetPeer of the AccountManager interface
func (am *MockAccountManager) GetPeer(accountID, peerID, userID string) (*nbpeer.Peer, error) {
	if am.GetPeerFunc != nil {
		return am.GetPeerFunc(accountID, peerID, userID)
	}
	return nil, status.Errorf(codes.Unimplemented, "method GetPeer is not implemented")
}

// UpdateAccountSettings mocks UpdateAccountSettings of the AccountManager interface
func (am *MockAccountManager) UpdateAccountSettings(accountID, userID string, newSettings *server.Settings) (*server.Account, error) {
	if am.UpdateAccountSettingsFunc != nil {
		return am.UpdateAccountSettingsFunc(accountID, userID, newSettings)
	}
	return nil, status.Errorf(codes.Unimplemented, "method UpdateAccountSettings is not implemented")
}

// LoginPeer mocks LoginPeer of the AccountManager interface
func (am *MockAccountManager) LoginPeer(login server.PeerLogin) (*nbpeer.Peer, *server.NetworkMap, error) {
	if am.LoginPeerFunc != nil {
		return am.LoginPeerFunc(login)
	}
	return nil, nil, status.Errorf(codes.Unimplemented, "method LoginPeer is not implemented")
}

// SyncPeer mocks SyncPeer of the AccountManager interface
func (am *MockAccountManager) SyncPeer(sync server.PeerSync) (*nbpeer.Peer, *server.NetworkMap, error) {
	if am.SyncPeerFunc != nil {
		return am.SyncPeerFunc(sync)
	}
	return nil, nil, status.Errorf(codes.Unimplemented, "method SyncPeer is not implemented")
}

// GetAllConnectedPeers mocks GetAllConnectedPeers of the AccountManager interface
func (am *MockAccountManager) GetAllConnectedPeers() (map[string]struct{}, error) {
	if am.GetAllConnectedPeersFunc != nil {
		return am.GetAllConnectedPeersFunc()
	}
	return nil, status.Errorf(codes.Unimplemented, "method GetAllConnectedPeers is not implemented")
}

// HasConnectedChannel mocks HasConnectedChannel of the AccountManager interface
func (am *MockAccountManager) HasConnectedChannel(peerID string) bool {
	if am.HasConnectedChannelFunc != nil {
		return am.HasConnectedChannelFunc(peerID)
	}
	return false
}

// StoreEvent mocks StoreEvent of the AccountManager interface
func (am *MockAccountManager) StoreEvent(initiatorID, targetID, accountID string, activityID activity.ActivityDescriber, meta map[string]any) {
	if am.StoreEventFunc != nil {
		am.StoreEventFunc(initiatorID, targetID, accountID, activityID, meta)
	}
}

// GetExternalCacheManager mocks GetExternalCacheManager of the AccountManager interface
func (am *MockAccountManager) GetExternalCacheManager() server.ExternalCacheManager {
	if am.GetExternalCacheManagerFunc() != nil {
		return am.GetExternalCacheManagerFunc()
	}
	return nil
}

// GetPostureChecks mocks GetPostureChecks of the AccountManager interface
func (am *MockAccountManager) GetPostureChecks(accountID, postureChecksID, userID string) (*posture.Checks, error) {
	if am.GetPostureChecksFunc != nil {
		return am.GetPostureChecksFunc(accountID, postureChecksID, userID)
	}
	return nil, status.Errorf(codes.Unimplemented, "method GetPostureChecks is not implemented")

}

// SavePostureChecks mocks SavePostureChecks of the AccountManager interface
func (am *MockAccountManager) SavePostureChecks(accountID, userID string, postureChecks *posture.Checks) error {
	if am.SavePostureChecksFunc != nil {
		return am.SavePostureChecksFunc(accountID, userID, postureChecks)
	}
	return status.Errorf(codes.Unimplemented, "method SavePostureChecks is not implemented")
}

// DeletePostureChecks mocks DeletePostureChecks of the AccountManager interface
func (am *MockAccountManager) DeletePostureChecks(accountID, postureChecksID, userID string) error {
	if am.DeletePostureChecksFunc != nil {
		return am.DeletePostureChecksFunc(accountID, postureChecksID, userID)
	}
	return status.Errorf(codes.Unimplemented, "method DeletePostureChecks is not implemented")

}

// ListPostureChecks mocks ListPostureChecks of the AccountManager interface
func (am *MockAccountManager) ListPostureChecks(accountID, userID string) ([]*posture.Checks, error) {
	if am.ListPostureChecksFunc != nil {
		return am.ListPostureChecksFunc(accountID, userID)
	}
	return nil, status.Errorf(codes.Unimplemented, "method ListPostureChecks is not implemented")
}

// GetUsage mocks GetUsage of the AccountManager interface
func (am *MockAccountManager) GetUsage(ctx context.Context, accountID string, start time.Time, end time.Time) (*server.AccountUsageStats, error) {
	if am.GetUsageFunc != nil {
		return am.GetUsageFunc(ctx, accountID, start, end)
	}
	return nil, status.Errorf(codes.Unimplemented, "method GetUsage is not implemented")
}

<<<<<<< HEAD
// UpdateIntegratedApprovalGroups mocks UpdateIntegratedApprovalGroups of the AccountManager interface
func (am *MockAccountManager) UpdateIntegratedApprovalGroups(accountID string, userID string, groups []string) error {
	if am.UpdateIntegratedApprovalGroupsFunc != nil {
		return am.UpdateIntegratedApprovalGroupsFunc(accountID, userID, groups)
	}
	return status.Errorf(codes.Unimplemented, "method UpdateIntegratedApprovalGroups is not implemented")
}

// GroupValidation mocks GroupValidation of the AccountManager interface
func (am *MockAccountManager) GroupValidation(accountId string, groups []string) (bool, error) {
	if am.GroupValidationFunc != nil {
		return am.GroupValidationFunc(accountId, groups)
	}
	return false, status.Errorf(codes.Unimplemented, "method GroupValidation is not implemented")
=======
// GetIdpManager mocks GetIdpManager of the AccountManager interface
func (am *MockAccountManager) GetIdpManager() idp.Manager {
	if am.GetIdpManagerFunc != nil {
		return am.GetIdpManagerFunc()
	}
	return nil
>>>>>>> 17f5abc6
}<|MERGE_RESOLUTION|>--- conflicted
+++ resolved
@@ -94,12 +94,9 @@
 	DeletePostureChecksFunc         func(accountID, postureChecksID, userID string) error
 	ListPostureChecksFunc           func(accountID, userID string) ([]*posture.Checks, error)
 	GetUsageFunc                    func(ctx context.Context, accountID string, start, end time.Time) (*server.AccountUsageStats, error)
-<<<<<<< HEAD
+	GetIdpManagerFunc               func() idp.Manager
 	UpdateIntegratedApprovalGroupsFunc func(accountID string, userID string, groups []string) error
 	GroupValidationFunc                func(accountId string, groups []string) (bool, error)
-=======
-	GetIdpManagerFunc               func() idp.Manager
->>>>>>> 17f5abc6
 }
 
 // GetUsersFromAccount mock implementation of GetUsersFromAccount from server.AccountManager interface
@@ -720,7 +717,14 @@
 	return nil, status.Errorf(codes.Unimplemented, "method GetUsage is not implemented")
 }
 
-<<<<<<< HEAD
+// GetIdpManager mocks GetIdpManager of the AccountManager interface
+func (am *MockAccountManager) GetIdpManager() idp.Manager {
+	if am.GetIdpManagerFunc != nil {
+		return am.GetIdpManagerFunc()
+	}
+	return nil
+}
+
 // UpdateIntegratedApprovalGroups mocks UpdateIntegratedApprovalGroups of the AccountManager interface
 func (am *MockAccountManager) UpdateIntegratedApprovalGroups(accountID string, userID string, groups []string) error {
 	if am.UpdateIntegratedApprovalGroupsFunc != nil {
@@ -735,12 +739,4 @@
 		return am.GroupValidationFunc(accountId, groups)
 	}
 	return false, status.Errorf(codes.Unimplemented, "method GroupValidation is not implemented")
-=======
-// GetIdpManager mocks GetIdpManager of the AccountManager interface
-func (am *MockAccountManager) GetIdpManager() idp.Manager {
-	if am.GetIdpManagerFunc != nil {
-		return am.GetIdpManagerFunc()
-	}
-	return nil
->>>>>>> 17f5abc6
 }