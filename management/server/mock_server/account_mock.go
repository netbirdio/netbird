package mock_server

import (
	"context"
	"net"
	"net/netip"
	"time"

	"google.golang.org/grpc/codes"
	"google.golang.org/grpc/status"

	nbdns "github.com/netbirdio/netbird/dns"
	"github.com/netbirdio/netbird/management/domain"
	"github.com/netbirdio/netbird/management/server"
	"github.com/netbirdio/netbird/management/server/activity"
	"github.com/netbirdio/netbird/management/server/group"
	"github.com/netbirdio/netbird/management/server/idp"
	"github.com/netbirdio/netbird/management/server/jwtclaims"
	nbpeer "github.com/netbirdio/netbird/management/server/peer"
	"github.com/netbirdio/netbird/management/server/posture"
	"github.com/netbirdio/netbird/route"
)

type MockAccountManager struct {
	GetOrCreateAccountByUserFunc func(ctx context.Context, userId, domain string) (*server.Account, error)
	CreateSetupKeyFunc           func(ctx context.Context, accountId string, keyName string, keyType server.SetupKeyType,
		expiresIn time.Duration, autoGroups []string, usageLimit int, userID string, ephemeral bool) (*server.SetupKey, error)
<<<<<<< HEAD
	GetSetupKeyFunc                     func(accountID, userID, keyID string) (*server.SetupKey, error)
	GetAccountByUserOrAccountIdFunc     func(userId, accountId, domain string) (*server.Account, error)
	GetUserFunc                         func(claims jwtclaims.AuthorizationClaims) (*server.User, error)
	ListUsersFunc                       func(accountID string) ([]*server.User, error)
	GetPeersFunc                        func(accountID, userID string) ([]*nbpeer.Peer, error)
	MarkPeerConnectedFunc               func(peerKey string, connected bool, realIP net.IP) error
	SyncAndMarkPeerFunc                 func(peerPubKey string, meta nbpeer.PeerSystemMeta, realIP net.IP) (*nbpeer.Peer, *server.NetworkMap, error)
	DeletePeerFunc                      func(accountID, peerKey, userID string) error
	GetNetworkMapFunc                   func(peerKey string) (*server.NetworkMap, error)
	GetPeerNetworkFunc                  func(peerKey string) (*server.Network, error)
	AddPeerFunc                         func(setupKey string, userId string, peer *nbpeer.Peer) (*nbpeer.Peer, *server.NetworkMap, error)
	GetGroupFunc                        func(accountID, groupID, userID string) (*group.Group, error)
	GetAllGroupsFunc                    func(accountID, userID string) ([]*group.Group, error)
	GetGroupByNameFunc                  func(accountID, groupName string) (*group.Group, error)
	SaveGroupFunc                       func(accountID, userID string, group *group.Group) error
	DeleteGroupFunc                     func(accountID, userId, groupID string) error
	ListGroupsFunc                      func(accountID string) ([]*group.Group, error)
	GroupAddPeerFunc                    func(accountID, groupID, peerID string) error
	GroupDeletePeerFunc                 func(accountID, groupID, peerID string) error
	DeleteRuleFunc                      func(accountID, ruleID, userID string) error
	GetPolicyFunc                       func(accountID, policyID, userID string) (*server.Policy, error)
	SavePolicyFunc                      func(accountID, userID string, policy *server.Policy) error
	DeletePolicyFunc                    func(accountID, policyID, userID string) error
	ListPoliciesFunc                    func(accountID, userID string) ([]*server.Policy, error)
	GetUsersFromAccountFunc             func(accountID, userID string) ([]*server.UserInfo, error)
	GetAccountFromPATFunc               func(pat string) (*server.Account, *server.User, *server.PersonalAccessToken, error)
	MarkPATUsedFunc                     func(pat string) error
	UpdatePeerMetaFunc                  func(peerID string, meta nbpeer.PeerSystemMeta) error
	UpdatePeerSSHKeyFunc                func(peerID string, sshKey string) error
	UpdatePeerFunc                      func(accountID, userID string, peer *nbpeer.Peer) (*nbpeer.Peer, error)
	CreateRouteFunc                     func(accountID string, prefix netip.Prefix, networkType route.NetworkType, domains domain.List, peer string, peerGroups []string, description string, netID route.NetID, masquerade bool, metric int, groups []string, accessControlGroups []string, enabled bool, userID string, keepRoute bool) (*route.Route, error)
	GetRouteFunc                        func(accountID string, routeID route.ID, userID string) (*route.Route, error)
	SaveRouteFunc                       func(accountID string, userID string, route *route.Route) error
	DeleteRouteFunc                     func(accountID string, routeID route.ID, userID string) error
	ListRoutesFunc                      func(accountID, userID string) ([]*route.Route, error)
	SaveSetupKeyFunc                    func(accountID string, key *server.SetupKey, userID string) (*server.SetupKey, error)
	ListSetupKeysFunc                   func(accountID, userID string) ([]*server.SetupKey, error)
	SaveUserFunc                        func(accountID, userID string, user *server.User) (*server.UserInfo, error)
	SaveOrAddUserFunc                   func(accountID, userID string, user *server.User, addIfNotExists bool) (*server.UserInfo, error)
	DeleteUserFunc                      func(accountID string, initiatorUserID string, targetUserID string) error
	CreatePATFunc                       func(accountID string, initiatorUserID string, targetUserId string, tokenName string, expiresIn int) (*server.PersonalAccessTokenGenerated, error)
	DeletePATFunc                       func(accountID string, initiatorUserID string, targetUserId string, tokenID string) error
	GetPATFunc                          func(accountID string, initiatorUserID string, targetUserId string, tokenID string) (*server.PersonalAccessToken, error)
	GetAllPATsFunc                      func(accountID string, initiatorUserID string, targetUserId string) ([]*server.PersonalAccessToken, error)
	GetNameServerGroupFunc              func(accountID, userID, nsGroupID string) (*nbdns.NameServerGroup, error)
	CreateNameServerGroupFunc           func(accountID string, name, description string, nameServerList []nbdns.NameServer, groups []string, primary bool, domains []string, enabled bool, userID string, searchDomainsEnabled bool) (*nbdns.NameServerGroup, error)
	SaveNameServerGroupFunc             func(accountID, userID string, nsGroupToSave *nbdns.NameServerGroup) error
	DeleteNameServerGroupFunc           func(accountID, nsGroupID, userID string) error
	ListNameServerGroupsFunc            func(accountID string, userID string) ([]*nbdns.NameServerGroup, error)
	CreateUserFunc                      func(accountID, userID string, key *server.UserInfo) (*server.UserInfo, error)
	GetAccountFromTokenFunc             func(claims jwtclaims.AuthorizationClaims) (*server.Account, *server.User, error)
	CheckUserAccessByJWTGroupsFunc      func(claims jwtclaims.AuthorizationClaims) error
	DeleteAccountFunc                   func(accountID, userID string) error
=======
	GetSetupKeyFunc                     func(ctx context.Context, accountID, userID, keyID string) (*server.SetupKey, error)
	GetAccountByUserOrAccountIdFunc     func(ctx context.Context, userId, accountId, domain string) (*server.Account, error)
	GetUserFunc                         func(ctx context.Context, claims jwtclaims.AuthorizationClaims) (*server.User, error)
	ListUsersFunc                       func(ctx context.Context, accountID string) ([]*server.User, error)
	GetPeersFunc                        func(ctx context.Context, accountID, userID string) ([]*nbpeer.Peer, error)
	MarkPeerConnectedFunc               func(ctx context.Context, peerKey string, connected bool, realIP net.IP) error
	SyncAndMarkPeerFunc                 func(ctx context.Context, peerPubKey string, meta nbpeer.PeerSystemMeta, realIP net.IP) (*nbpeer.Peer, *server.NetworkMap, []*posture.Checks, error)
	DeletePeerFunc                      func(ctx context.Context, accountID, peerKey, userID string) error
	GetNetworkMapFunc                   func(ctx context.Context, peerKey string) (*server.NetworkMap, error)
	GetPeerNetworkFunc                  func(ctx context.Context, peerKey string) (*server.Network, error)
	AddPeerFunc                         func(ctx context.Context, setupKey string, userId string, peer *nbpeer.Peer) (*nbpeer.Peer, *server.NetworkMap, []*posture.Checks, error)
	GetGroupFunc                        func(ctx context.Context, accountID, groupID, userID string) (*group.Group, error)
	GetAllGroupsFunc                    func(ctx context.Context, accountID, userID string) ([]*group.Group, error)
	GetGroupByNameFunc                  func(ctx context.Context, accountID, groupName string) (*group.Group, error)
	SaveGroupFunc                       func(ctx context.Context, accountID, userID string, group *group.Group) error
	DeleteGroupFunc                     func(ctx context.Context, accountID, userId, groupID string) error
	ListGroupsFunc                      func(ctx context.Context, accountID string) ([]*group.Group, error)
	GroupAddPeerFunc                    func(ctx context.Context, accountID, groupID, peerID string) error
	GroupDeletePeerFunc                 func(ctx context.Context, accountID, groupID, peerID string) error
	DeleteRuleFunc                      func(ctx context.Context, accountID, ruleID, userID string) error
	GetPolicyFunc                       func(ctx context.Context, accountID, policyID, userID string) (*server.Policy, error)
	SavePolicyFunc                      func(ctx context.Context, accountID, userID string, policy *server.Policy) error
	DeletePolicyFunc                    func(ctx context.Context, accountID, policyID, userID string) error
	ListPoliciesFunc                    func(ctx context.Context, accountID, userID string) ([]*server.Policy, error)
	GetUsersFromAccountFunc             func(ctx context.Context, accountID, userID string) ([]*server.UserInfo, error)
	GetAccountFromPATFunc               func(ctx context.Context, pat string) (*server.Account, *server.User, *server.PersonalAccessToken, error)
	MarkPATUsedFunc                     func(ctx context.Context, pat string) error
	UpdatePeerMetaFunc                  func(ctx context.Context, peerID string, meta nbpeer.PeerSystemMeta) error
	UpdatePeerSSHKeyFunc                func(ctx context.Context, peerID string, sshKey string) error
	UpdatePeerFunc                      func(ctx context.Context, accountID, userID string, peer *nbpeer.Peer) (*nbpeer.Peer, error)
	CreateRouteFunc                     func(ctx context.Context, accountID string, prefix netip.Prefix, networkType route.NetworkType, domains domain.List, peer string, peerGroups []string, description string, netID route.NetID, masquerade bool, metric int, groups []string, enabled bool, userID string, keepRoute bool) (*route.Route, error)
	GetRouteFunc                        func(ctx context.Context, accountID string, routeID route.ID, userID string) (*route.Route, error)
	SaveRouteFunc                       func(ctx context.Context, accountID string, userID string, route *route.Route) error
	DeleteRouteFunc                     func(ctx context.Context, accountID string, routeID route.ID, userID string) error
	ListRoutesFunc                      func(ctx context.Context, accountID, userID string) ([]*route.Route, error)
	SaveSetupKeyFunc                    func(ctx context.Context, accountID string, key *server.SetupKey, userID string) (*server.SetupKey, error)
	ListSetupKeysFunc                   func(ctx context.Context, accountID, userID string) ([]*server.SetupKey, error)
	SaveUserFunc                        func(ctx context.Context, accountID, userID string, user *server.User) (*server.UserInfo, error)
	SaveOrAddUserFunc                   func(ctx context.Context, accountID, userID string, user *server.User, addIfNotExists bool) (*server.UserInfo, error)
	DeleteUserFunc                      func(ctx context.Context, accountID string, initiatorUserID string, targetUserID string) error
	CreatePATFunc                       func(ctx context.Context, accountID string, initiatorUserID string, targetUserId string, tokenName string, expiresIn int) (*server.PersonalAccessTokenGenerated, error)
	DeletePATFunc                       func(ctx context.Context, accountID string, initiatorUserID string, targetUserId string, tokenID string) error
	GetPATFunc                          func(ctx context.Context, accountID string, initiatorUserID string, targetUserId string, tokenID string) (*server.PersonalAccessToken, error)
	GetAllPATsFunc                      func(ctx context.Context, accountID string, initiatorUserID string, targetUserId string) ([]*server.PersonalAccessToken, error)
	GetNameServerGroupFunc              func(ctx context.Context, accountID, userID, nsGroupID string) (*nbdns.NameServerGroup, error)
	CreateNameServerGroupFunc           func(ctx context.Context, accountID string, name, description string, nameServerList []nbdns.NameServer, groups []string, primary bool, domains []string, enabled bool, userID string, searchDomainsEnabled bool) (*nbdns.NameServerGroup, error)
	SaveNameServerGroupFunc             func(ctx context.Context, accountID, userID string, nsGroupToSave *nbdns.NameServerGroup) error
	DeleteNameServerGroupFunc           func(ctx context.Context, accountID, nsGroupID, userID string) error
	ListNameServerGroupsFunc            func(ctx context.Context, accountID string, userID string) ([]*nbdns.NameServerGroup, error)
	CreateUserFunc                      func(ctx context.Context, accountID, userID string, key *server.UserInfo) (*server.UserInfo, error)
	GetAccountFromTokenFunc             func(ctx context.Context, claims jwtclaims.AuthorizationClaims) (*server.Account, *server.User, error)
	CheckUserAccessByJWTGroupsFunc      func(ctx context.Context, claims jwtclaims.AuthorizationClaims) error
	DeleteAccountFunc                   func(ctx context.Context, accountID, userID string) error
>>>>>>> 765aba2c
	GetDNSDomainFunc                    func() string
	StoreEventFunc                      func(ctx context.Context, initiatorID, targetID, accountID string, activityID activity.ActivityDescriber, meta map[string]any)
	GetEventsFunc                       func(ctx context.Context, accountID, userID string) ([]*activity.Event, error)
	GetDNSSettingsFunc                  func(ctx context.Context, accountID, userID string) (*server.DNSSettings, error)
	SaveDNSSettingsFunc                 func(ctx context.Context, accountID, userID string, dnsSettingsToSave *server.DNSSettings) error
	GetPeerFunc                         func(ctx context.Context, accountID, peerID, userID string) (*nbpeer.Peer, error)
	UpdateAccountSettingsFunc           func(ctx context.Context, accountID, userID string, newSettings *server.Settings) (*server.Account, error)
	LoginPeerFunc                       func(ctx context.Context, login server.PeerLogin) (*nbpeer.Peer, *server.NetworkMap, []*posture.Checks, error)
	SyncPeerFunc                        func(ctx context.Context, sync server.PeerSync, account *server.Account) (*nbpeer.Peer, *server.NetworkMap, []*posture.Checks, error)
	InviteUserFunc                      func(ctx context.Context, accountID string, initiatorUserID string, targetUserEmail string) error
	GetAllConnectedPeersFunc            func() (map[string]struct{}, error)
	HasConnectedChannelFunc             func(peerID string) bool
	GetExternalCacheManagerFunc         func() server.ExternalCacheManager
	GetPostureChecksFunc                func(ctx context.Context, accountID, postureChecksID, userID string) (*posture.Checks, error)
	SavePostureChecksFunc               func(ctx context.Context, accountID, userID string, postureChecks *posture.Checks) error
	DeletePostureChecksFunc             func(ctx context.Context, accountID, postureChecksID, userID string) error
	ListPostureChecksFunc               func(ctx context.Context, accountID, userID string) ([]*posture.Checks, error)
	GetIdpManagerFunc                   func() idp.Manager
	UpdateIntegratedValidatorGroupsFunc func(ctx context.Context, accountID string, userID string, groups []string) error
	GroupValidationFunc                 func(ctx context.Context, accountId string, groups []string) (bool, error)
	SyncPeerMetaFunc                    func(ctx context.Context, peerPubKey string, meta nbpeer.PeerSystemMeta) error
	FindExistingPostureCheckFunc        func(accountID string, checks *posture.ChecksDefinition) (*posture.Checks, error)
	GetAccountIDForPeerKeyFunc          func(ctx context.Context, peerKey string) (string, error)
}

func (am *MockAccountManager) SyncAndMarkPeer(ctx context.Context, peerPubKey string, meta nbpeer.PeerSystemMeta, realIP net.IP) (*nbpeer.Peer, *server.NetworkMap, []*posture.Checks, error) {
	if am.SyncAndMarkPeerFunc != nil {
		return am.SyncAndMarkPeerFunc(ctx, peerPubKey, meta, realIP)
	}
	return nil, nil, nil, status.Errorf(codes.Unimplemented, "method MarkPeerConnected is not implemented")
}

func (am *MockAccountManager) CancelPeerRoutines(_ context.Context, peer *nbpeer.Peer) error {
	// TODO implement me
	panic("implement me")
}

func (am *MockAccountManager) GetValidatedPeers(account *server.Account) (map[string]struct{}, error) {
	approvedPeers := make(map[string]struct{})
	for id := range account.Peers {
		approvedPeers[id] = struct{}{}
	}
	return approvedPeers, nil
}

// GetGroup mock implementation of GetGroup from server.AccountManager interface
func (am *MockAccountManager) GetGroup(ctx context.Context, accountId, groupID, userID string) (*group.Group, error) {
	if am.GetGroupFunc != nil {
		return am.GetGroupFunc(ctx, accountId, groupID, userID)
	}
	return nil, status.Errorf(codes.Unimplemented, "method GetGroup is not implemented")
}

// GetAllGroups mock implementation of GetAllGroups from server.AccountManager interface
func (am *MockAccountManager) GetAllGroups(ctx context.Context, accountID, userID string) ([]*group.Group, error) {
	if am.GetAllGroupsFunc != nil {
		return am.GetAllGroupsFunc(ctx, accountID, userID)
	}
	return nil, status.Errorf(codes.Unimplemented, "method GetAllGroups is not implemented")
}

// GetUsersFromAccount mock implementation of GetUsersFromAccount from server.AccountManager interface
func (am *MockAccountManager) GetUsersFromAccount(ctx context.Context, accountID string, userID string) ([]*server.UserInfo, error) {
	if am.GetUsersFromAccountFunc != nil {
		return am.GetUsersFromAccountFunc(ctx, accountID, userID)
	}
	return nil, status.Errorf(codes.Unimplemented, "method GetUsersFromAccount is not implemented")
}

// DeletePeer mock implementation of DeletePeer from server.AccountManager interface
func (am *MockAccountManager) DeletePeer(ctx context.Context, accountID, peerID, userID string) error {
	if am.DeletePeerFunc != nil {
		return am.DeletePeerFunc(ctx, accountID, peerID, userID)
	}
	return status.Errorf(codes.Unimplemented, "method DeletePeer is not implemented")
}

// GetOrCreateAccountByUser mock implementation of GetOrCreateAccountByUser from server.AccountManager interface
func (am *MockAccountManager) GetOrCreateAccountByUser(
	ctx context.Context, userId, domain string,
) (*server.Account, error) {
	if am.GetOrCreateAccountByUserFunc != nil {
		return am.GetOrCreateAccountByUserFunc(ctx, userId, domain)
	}
	return nil, status.Errorf(
		codes.Unimplemented,
		"method GetOrCreateAccountByUser is not implemented",
	)
}

// CreateSetupKey mock implementation of CreateSetupKey from server.AccountManager interface
func (am *MockAccountManager) CreateSetupKey(
	ctx context.Context,
	accountID string,
	keyName string,
	keyType server.SetupKeyType,
	expiresIn time.Duration,
	autoGroups []string,
	usageLimit int,
	userID string,
	ephemeral bool,
) (*server.SetupKey, error) {
	if am.CreateSetupKeyFunc != nil {
		return am.CreateSetupKeyFunc(ctx, accountID, keyName, keyType, expiresIn, autoGroups, usageLimit, userID, ephemeral)
	}
	return nil, status.Errorf(codes.Unimplemented, "method CreateSetupKey is not implemented")
}

// GetAccountByUserOrAccountID mock implementation of GetAccountByUserOrAccountID from server.AccountManager interface
func (am *MockAccountManager) GetAccountByUserOrAccountID(
	ctx context.Context, userId, accountId, domain string,
) (*server.Account, error) {
	if am.GetAccountByUserOrAccountIdFunc != nil {
		return am.GetAccountByUserOrAccountIdFunc(ctx, userId, accountId, domain)
	}
	return nil, status.Errorf(
		codes.Unimplemented,
		"method GetAccountByUserOrAccountID is not implemented",
	)
}

// MarkPeerConnected mock implementation of MarkPeerConnected from server.AccountManager interface
func (am *MockAccountManager) MarkPeerConnected(ctx context.Context, peerKey string, connected bool, realIP net.IP, account *server.Account) error {
	if am.MarkPeerConnectedFunc != nil {
		return am.MarkPeerConnectedFunc(ctx, peerKey, connected, realIP)
	}
	return status.Errorf(codes.Unimplemented, "method MarkPeerConnected is not implemented")
}

// GetAccountFromPAT mock implementation of GetAccountFromPAT from server.AccountManager interface
func (am *MockAccountManager) GetAccountFromPAT(ctx context.Context, pat string) (*server.Account, *server.User, *server.PersonalAccessToken, error) {
	if am.GetAccountFromPATFunc != nil {
		return am.GetAccountFromPATFunc(ctx, pat)
	}
	return nil, nil, nil, status.Errorf(codes.Unimplemented, "method GetAccountFromPAT is not implemented")
}

// DeleteAccount mock implementation of DeleteAccount from server.AccountManager interface
func (am *MockAccountManager) DeleteAccount(ctx context.Context, accountID, userID string) error {
	if am.DeleteAccountFunc != nil {
		return am.DeleteAccountFunc(ctx, accountID, userID)
	}
	return status.Errorf(codes.Unimplemented, "method DeleteAccount is not implemented")
}

// MarkPATUsed mock implementation of MarkPATUsed from server.AccountManager interface
func (am *MockAccountManager) MarkPATUsed(ctx context.Context, pat string) error {
	if am.MarkPATUsedFunc != nil {
		return am.MarkPATUsedFunc(ctx, pat)
	}
	return status.Errorf(codes.Unimplemented, "method MarkPATUsed is not implemented")
}

// CreatePAT mock implementation of GetPAT from server.AccountManager interface
func (am *MockAccountManager) CreatePAT(ctx context.Context, accountID string, initiatorUserID string, targetUserID string, name string, expiresIn int) (*server.PersonalAccessTokenGenerated, error) {
	if am.CreatePATFunc != nil {
		return am.CreatePATFunc(ctx, accountID, initiatorUserID, targetUserID, name, expiresIn)
	}
	return nil, status.Errorf(codes.Unimplemented, "method CreatePAT is not implemented")
}

// DeletePAT mock implementation of DeletePAT from server.AccountManager interface
func (am *MockAccountManager) DeletePAT(ctx context.Context, accountID string, initiatorUserID string, targetUserID string, tokenID string) error {
	if am.DeletePATFunc != nil {
		return am.DeletePATFunc(ctx, accountID, initiatorUserID, targetUserID, tokenID)
	}
	return status.Errorf(codes.Unimplemented, "method DeletePAT is not implemented")
}

// GetPAT mock implementation of GetPAT from server.AccountManager interface
func (am *MockAccountManager) GetPAT(ctx context.Context, accountID string, initiatorUserID string, targetUserID string, tokenID string) (*server.PersonalAccessToken, error) {
	if am.GetPATFunc != nil {
		return am.GetPATFunc(ctx, accountID, initiatorUserID, targetUserID, tokenID)
	}
	return nil, status.Errorf(codes.Unimplemented, "method GetPAT is not implemented")
}

// GetAllPATs mock implementation of GetAllPATs from server.AccountManager interface
func (am *MockAccountManager) GetAllPATs(ctx context.Context, accountID string, initiatorUserID string, targetUserID string) ([]*server.PersonalAccessToken, error) {
	if am.GetAllPATsFunc != nil {
		return am.GetAllPATsFunc(ctx, accountID, initiatorUserID, targetUserID)
	}
	return nil, status.Errorf(codes.Unimplemented, "method GetAllPATs is not implemented")
}

// GetNetworkMap mock implementation of GetNetworkMap from server.AccountManager interface
func (am *MockAccountManager) GetNetworkMap(ctx context.Context, peerKey string) (*server.NetworkMap, error) {
	if am.GetNetworkMapFunc != nil {
		return am.GetNetworkMapFunc(ctx, peerKey)
	}
	return nil, status.Errorf(codes.Unimplemented, "method GetNetworkMap is not implemented")
}

// GetPeerNetwork mock implementation of GetPeerNetwork from server.AccountManager interface
func (am *MockAccountManager) GetPeerNetwork(ctx context.Context, peerKey string) (*server.Network, error) {
	if am.GetPeerNetworkFunc != nil {
		return am.GetPeerNetworkFunc(ctx, peerKey)
	}
	return nil, status.Errorf(codes.Unimplemented, "method GetPeerNetwork is not implemented")
}

// AddPeer mock implementation of AddPeer from server.AccountManager interface
func (am *MockAccountManager) AddPeer(
	ctx context.Context,
	setupKey string,
	userId string,
	peer *nbpeer.Peer,
) (*nbpeer.Peer, *server.NetworkMap, []*posture.Checks, error) {
	if am.AddPeerFunc != nil {
		return am.AddPeerFunc(ctx, setupKey, userId, peer)
	}
	return nil, nil, nil, status.Errorf(codes.Unimplemented, "method AddPeer is not implemented")
}

// GetGroupByName mock implementation of GetGroupByName from server.AccountManager interface
func (am *MockAccountManager) GetGroupByName(ctx context.Context, accountID, groupName string) (*group.Group, error) {
	if am.GetGroupFunc != nil {
		return am.GetGroupByNameFunc(ctx, accountID, groupName)
	}
	return nil, status.Errorf(codes.Unimplemented, "method GetGroupByName is not implemented")
}

// SaveGroup mock implementation of SaveGroup from server.AccountManager interface
func (am *MockAccountManager) SaveGroup(ctx context.Context, accountID, userID string, group *group.Group) error {
	if am.SaveGroupFunc != nil {
		return am.SaveGroupFunc(ctx, accountID, userID, group)
	}
	return status.Errorf(codes.Unimplemented, "method SaveGroup is not implemented")
}

// DeleteGroup mock implementation of DeleteGroup from server.AccountManager interface
func (am *MockAccountManager) DeleteGroup(ctx context.Context, accountId, userId, groupID string) error {
	if am.DeleteGroupFunc != nil {
		return am.DeleteGroupFunc(ctx, accountId, userId, groupID)
	}
	return status.Errorf(codes.Unimplemented, "method DeleteGroup is not implemented")
}

// ListGroups mock implementation of ListGroups from server.AccountManager interface
func (am *MockAccountManager) ListGroups(ctx context.Context, accountID string) ([]*group.Group, error) {
	if am.ListGroupsFunc != nil {
		return am.ListGroupsFunc(ctx, accountID)
	}
	return nil, status.Errorf(codes.Unimplemented, "method ListGroups is not implemented")
}

// GroupAddPeer mock implementation of GroupAddPeer from server.AccountManager interface
func (am *MockAccountManager) GroupAddPeer(ctx context.Context, accountID, groupID, peerID string) error {
	if am.GroupAddPeerFunc != nil {
		return am.GroupAddPeerFunc(ctx, accountID, groupID, peerID)
	}
	return status.Errorf(codes.Unimplemented, "method GroupAddPeer is not implemented")
}

// GroupDeletePeer mock implementation of GroupDeletePeer from server.AccountManager interface
func (am *MockAccountManager) GroupDeletePeer(ctx context.Context, accountID, groupID, peerID string) error {
	if am.GroupDeletePeerFunc != nil {
		return am.GroupDeletePeerFunc(ctx, accountID, groupID, peerID)
	}
	return status.Errorf(codes.Unimplemented, "method GroupDeletePeer is not implemented")
}

// DeleteRule mock implementation of DeleteRule from server.AccountManager interface
func (am *MockAccountManager) DeleteRule(ctx context.Context, accountID, ruleID, userID string) error {
	if am.DeleteRuleFunc != nil {
		return am.DeleteRuleFunc(ctx, accountID, ruleID, userID)
	}
	return status.Errorf(codes.Unimplemented, "method DeleteRule is not implemented")
}

// GetPolicy mock implementation of GetPolicy from server.AccountManager interface
func (am *MockAccountManager) GetPolicy(ctx context.Context, accountID, policyID, userID string) (*server.Policy, error) {
	if am.GetPolicyFunc != nil {
		return am.GetPolicyFunc(ctx, accountID, policyID, userID)
	}
	return nil, status.Errorf(codes.Unimplemented, "method GetPolicy is not implemented")
}

// SavePolicy mock implementation of SavePolicy from server.AccountManager interface
func (am *MockAccountManager) SavePolicy(ctx context.Context, accountID, userID string, policy *server.Policy) error {
	if am.SavePolicyFunc != nil {
		return am.SavePolicyFunc(ctx, accountID, userID, policy)
	}
	return status.Errorf(codes.Unimplemented, "method SavePolicy is not implemented")
}

// DeletePolicy mock implementation of DeletePolicy from server.AccountManager interface
func (am *MockAccountManager) DeletePolicy(ctx context.Context, accountID, policyID, userID string) error {
	if am.DeletePolicyFunc != nil {
		return am.DeletePolicyFunc(ctx, accountID, policyID, userID)
	}
	return status.Errorf(codes.Unimplemented, "method DeletePolicy is not implemented")
}

// ListPolicies mock implementation of ListPolicies from server.AccountManager interface
func (am *MockAccountManager) ListPolicies(ctx context.Context, accountID, userID string) ([]*server.Policy, error) {
	if am.ListPoliciesFunc != nil {
		return am.ListPoliciesFunc(ctx, accountID, userID)
	}
	return nil, status.Errorf(codes.Unimplemented, "method ListPolicies is not implemented")
}

// UpdatePeerMeta mock implementation of UpdatePeerMeta from server.AccountManager interface
func (am *MockAccountManager) UpdatePeerMeta(ctx context.Context, peerID string, meta nbpeer.PeerSystemMeta) error {
	if am.UpdatePeerMetaFunc != nil {
		return am.UpdatePeerMetaFunc(ctx, peerID, meta)
	}
	return status.Errorf(codes.Unimplemented, "method UpdatePeerMeta is not implemented")
}

// GetUser mock implementation of GetUser from server.AccountManager interface
func (am *MockAccountManager) GetUser(ctx context.Context, claims jwtclaims.AuthorizationClaims) (*server.User, error) {
	if am.GetUserFunc != nil {
		return am.GetUserFunc(ctx, claims)
	}
	return nil, status.Errorf(codes.Unimplemented, "method GetUser is not implemented")
}

func (am *MockAccountManager) ListUsers(ctx context.Context, accountID string) ([]*server.User, error) {
	if am.ListUsersFunc != nil {
		return am.ListUsersFunc(ctx, accountID)
	}
	return nil, status.Errorf(codes.Unimplemented, "method ListUsers is not implemented")
}

// UpdatePeerSSHKey mocks UpdatePeerSSHKey function of the account manager
func (am *MockAccountManager) UpdatePeerSSHKey(ctx context.Context, peerID string, sshKey string) error {
	if am.UpdatePeerSSHKeyFunc != nil {
		return am.UpdatePeerSSHKeyFunc(ctx, peerID, sshKey)
	}
	return status.Errorf(codes.Unimplemented, "method UpdatePeerSSHKey is not implemented")
}

// UpdatePeer mocks UpdatePeerFunc function of the account manager
func (am *MockAccountManager) UpdatePeer(ctx context.Context, accountID, userID string, peer *nbpeer.Peer) (*nbpeer.Peer, error) {
	if am.UpdatePeerFunc != nil {
		return am.UpdatePeerFunc(ctx, accountID, userID, peer)
	}
	return nil, status.Errorf(codes.Unimplemented, "method UpdatePeer is not implemented")
}

// CreateRoute mock implementation of CreateRoute from server.AccountManager interface
<<<<<<< HEAD
func (am *MockAccountManager) CreateRoute(accountID string, prefix netip.Prefix, networkType route.NetworkType, domains domain.List, peerID string, peerGroupIDs []string, description string, netID route.NetID, masquerade bool, metric int, groups []string, accessControlGroups []string,enabled bool, userID string, keepRoute bool) (*route.Route, error) {
	if am.CreateRouteFunc != nil {
		return am.CreateRouteFunc(accountID, prefix, networkType, domains, peerID, peerGroupIDs, description, netID, masquerade, metric, groups, accessControlGroups, enabled, userID, keepRoute)
=======
func (am *MockAccountManager) CreateRoute(ctx context.Context, accountID string, prefix netip.Prefix, networkType route.NetworkType, domains domain.List, peerID string, peerGroupIDs []string, description string, netID route.NetID, masquerade bool, metric int, groups []string, enabled bool, userID string, keepRoute bool) (*route.Route, error) {
	if am.CreateRouteFunc != nil {
		return am.CreateRouteFunc(ctx, accountID, prefix, networkType, domains, peerID, peerGroupIDs, description, netID, masquerade, metric, groups, enabled, userID, keepRoute)
>>>>>>> 765aba2c
	}
	return nil, status.Errorf(codes.Unimplemented, "method CreateRoute is not implemented")
}

// GetRoute mock implementation of GetRoute from server.AccountManager interface
func (am *MockAccountManager) GetRoute(ctx context.Context, accountID string, routeID route.ID, userID string) (*route.Route, error) {
	if am.GetRouteFunc != nil {
		return am.GetRouteFunc(ctx, accountID, routeID, userID)
	}
	return nil, status.Errorf(codes.Unimplemented, "method GetRoute is not implemented")
}

// SaveRoute mock implementation of SaveRoute from server.AccountManager interface
func (am *MockAccountManager) SaveRoute(ctx context.Context, accountID string, userID string, route *route.Route) error {
	if am.SaveRouteFunc != nil {
		return am.SaveRouteFunc(ctx, accountID, userID, route)
	}
	return status.Errorf(codes.Unimplemented, "method SaveRoute is not implemented")
}

// DeleteRoute mock implementation of DeleteRoute from server.AccountManager interface
func (am *MockAccountManager) DeleteRoute(ctx context.Context, accountID string, routeID route.ID, userID string) error {
	if am.DeleteRouteFunc != nil {
		return am.DeleteRouteFunc(ctx, accountID, routeID, userID)
	}
	return status.Errorf(codes.Unimplemented, "method DeleteRoute is not implemented")
}

// ListRoutes mock implementation of ListRoutes from server.AccountManager interface
func (am *MockAccountManager) ListRoutes(ctx context.Context, accountID, userID string) ([]*route.Route, error) {
	if am.ListRoutesFunc != nil {
		return am.ListRoutesFunc(ctx, accountID, userID)
	}
	return nil, status.Errorf(codes.Unimplemented, "method ListRoutes is not implemented")
}

// SaveSetupKey mocks SaveSetupKey of the AccountManager interface
func (am *MockAccountManager) SaveSetupKey(ctx context.Context, accountID string, key *server.SetupKey, userID string) (*server.SetupKey, error) {
	if am.SaveSetupKeyFunc != nil {
		return am.SaveSetupKeyFunc(ctx, accountID, key, userID)
	}

	return nil, status.Errorf(codes.Unimplemented, "method SaveSetupKey is not implemented")
}

// GetSetupKey mocks GetSetupKey of the AccountManager interface
func (am *MockAccountManager) GetSetupKey(ctx context.Context, accountID, userID, keyID string) (*server.SetupKey, error) {
	if am.GetSetupKeyFunc != nil {
		return am.GetSetupKeyFunc(ctx, accountID, userID, keyID)
	}

	return nil, status.Errorf(codes.Unimplemented, "method GetSetupKey is not implemented")
}

// ListSetupKeys mocks ListSetupKeys of the AccountManager interface
func (am *MockAccountManager) ListSetupKeys(ctx context.Context, accountID, userID string) ([]*server.SetupKey, error) {
	if am.ListSetupKeysFunc != nil {
		return am.ListSetupKeysFunc(ctx, accountID, userID)
	}

	return nil, status.Errorf(codes.Unimplemented, "method ListSetupKeys is not implemented")
}

// SaveUser mocks SaveUser of the AccountManager interface
func (am *MockAccountManager) SaveUser(ctx context.Context, accountID, userID string, user *server.User) (*server.UserInfo, error) {
	if am.SaveUserFunc != nil {
		return am.SaveUserFunc(ctx, accountID, userID, user)
	}
	return nil, status.Errorf(codes.Unimplemented, "method SaveUser is not implemented")
}

// SaveOrAddUser mocks SaveOrAddUser of the AccountManager interface
func (am *MockAccountManager) SaveOrAddUser(ctx context.Context, accountID, userID string, user *server.User, addIfNotExists bool) (*server.UserInfo, error) {
	if am.SaveOrAddUserFunc != nil {
		return am.SaveOrAddUserFunc(ctx, accountID, userID, user, addIfNotExists)
	}
	return nil, status.Errorf(codes.Unimplemented, "method SaveOrAddUser is not implemented")
}

// DeleteUser mocks DeleteUser of the AccountManager interface
func (am *MockAccountManager) DeleteUser(ctx context.Context, accountID string, initiatorUserID string, targetUserID string) error {
	if am.DeleteUserFunc != nil {
		return am.DeleteUserFunc(ctx, accountID, initiatorUserID, targetUserID)
	}
	return status.Errorf(codes.Unimplemented, "method DeleteUser is not implemented")
}

func (am *MockAccountManager) InviteUser(ctx context.Context, accountID string, initiatorUserID string, targetUserID string) error {
	if am.InviteUserFunc != nil {
		return am.InviteUserFunc(ctx, accountID, initiatorUserID, targetUserID)
	}
	return status.Errorf(codes.Unimplemented, "method InviteUser is not implemented")
}

// GetNameServerGroup mocks GetNameServerGroup of the AccountManager interface
func (am *MockAccountManager) GetNameServerGroup(ctx context.Context, accountID, userID, nsGroupID string) (*nbdns.NameServerGroup, error) {
	if am.GetNameServerGroupFunc != nil {
		return am.GetNameServerGroupFunc(ctx, accountID, userID, nsGroupID)
	}
	return nil, nil
}

// CreateNameServerGroup mocks CreateNameServerGroup of the AccountManager interface
func (am *MockAccountManager) CreateNameServerGroup(ctx context.Context, accountID string, name, description string, nameServerList []nbdns.NameServer, groups []string, primary bool, domains []string, enabled bool, userID string, searchDomainsEnabled bool) (*nbdns.NameServerGroup, error) {
	if am.CreateNameServerGroupFunc != nil {
		return am.CreateNameServerGroupFunc(ctx, accountID, name, description, nameServerList, groups, primary, domains, enabled, userID, searchDomainsEnabled)
	}
	return nil, nil
}

// SaveNameServerGroup mocks SaveNameServerGroup of the AccountManager interface
func (am *MockAccountManager) SaveNameServerGroup(ctx context.Context, accountID, userID string, nsGroupToSave *nbdns.NameServerGroup) error {
	if am.SaveNameServerGroupFunc != nil {
		return am.SaveNameServerGroupFunc(ctx, accountID, userID, nsGroupToSave)
	}
	return nil
}

// DeleteNameServerGroup mocks DeleteNameServerGroup of the AccountManager interface
func (am *MockAccountManager) DeleteNameServerGroup(ctx context.Context, accountID, nsGroupID, userID string) error {
	if am.DeleteNameServerGroupFunc != nil {
		return am.DeleteNameServerGroupFunc(ctx, accountID, nsGroupID, userID)
	}
	return nil
}

// ListNameServerGroups mocks ListNameServerGroups of the AccountManager interface
func (am *MockAccountManager) ListNameServerGroups(ctx context.Context, accountID string, userID string) ([]*nbdns.NameServerGroup, error) {
	if am.ListNameServerGroupsFunc != nil {
		return am.ListNameServerGroupsFunc(ctx, accountID, userID)
	}
	return nil, nil
}

// CreateUser mocks CreateUser of the AccountManager interface
func (am *MockAccountManager) CreateUser(ctx context.Context, accountID, userID string, invite *server.UserInfo) (*server.UserInfo, error) {
	if am.CreateUserFunc != nil {
		return am.CreateUserFunc(ctx, accountID, userID, invite)
	}
	return nil, status.Errorf(codes.Unimplemented, "method CreateUser is not implemented")
}

// GetAccountFromToken mocks GetAccountFromToken of the AccountManager interface
func (am *MockAccountManager) GetAccountFromToken(ctx context.Context, claims jwtclaims.AuthorizationClaims) (*server.Account, *server.User,
	error,
) {
	if am.GetAccountFromTokenFunc != nil {
		return am.GetAccountFromTokenFunc(ctx, claims)
	}
	return nil, nil, status.Errorf(codes.Unimplemented, "method GetAccountFromToken is not implemented")
}

func (am *MockAccountManager) CheckUserAccessByJWTGroups(ctx context.Context, claims jwtclaims.AuthorizationClaims) error {
	if am.CheckUserAccessByJWTGroupsFunc != nil {
		return am.CheckUserAccessByJWTGroupsFunc(ctx, claims)
	}
	return status.Errorf(codes.Unimplemented, "method CheckUserAccessByJWTGroups is not implemented")
}

// GetPeers mocks GetPeers of the AccountManager interface
func (am *MockAccountManager) GetPeers(ctx context.Context, accountID, userID string) ([]*nbpeer.Peer, error) {
	if am.GetPeersFunc != nil {
		return am.GetPeersFunc(ctx, accountID, userID)
	}
	return nil, status.Errorf(codes.Unimplemented, "method GetPeers is not implemented")
}

// GetDNSDomain mocks GetDNSDomain of the AccountManager interface
func (am *MockAccountManager) GetDNSDomain() string {
	if am.GetDNSDomainFunc != nil {
		return am.GetDNSDomainFunc()
	}
	return ""
}

// GetEvents mocks GetEvents of the AccountManager interface
func (am *MockAccountManager) GetEvents(ctx context.Context, accountID, userID string) ([]*activity.Event, error) {
	if am.GetEventsFunc != nil {
		return am.GetEventsFunc(ctx, accountID, userID)
	}
	return nil, status.Errorf(codes.Unimplemented, "method GetEvents is not implemented")
}

// GetDNSSettings mocks GetDNSSettings of the AccountManager interface
func (am *MockAccountManager) GetDNSSettings(ctx context.Context, accountID string, userID string) (*server.DNSSettings, error) {
	if am.GetDNSSettingsFunc != nil {
		return am.GetDNSSettingsFunc(ctx, accountID, userID)
	}
	return nil, status.Errorf(codes.Unimplemented, "method GetDNSSettings is not implemented")
}

// SaveDNSSettings mocks SaveDNSSettings of the AccountManager interface
func (am *MockAccountManager) SaveDNSSettings(ctx context.Context, accountID string, userID string, dnsSettingsToSave *server.DNSSettings) error {
	if am.SaveDNSSettingsFunc != nil {
		return am.SaveDNSSettingsFunc(ctx, accountID, userID, dnsSettingsToSave)
	}
	return status.Errorf(codes.Unimplemented, "method SaveDNSSettings is not implemented")
}

// GetPeer mocks GetPeer of the AccountManager interface
func (am *MockAccountManager) GetPeer(ctx context.Context, accountID, peerID, userID string) (*nbpeer.Peer, error) {
	if am.GetPeerFunc != nil {
		return am.GetPeerFunc(ctx, accountID, peerID, userID)
	}
	return nil, status.Errorf(codes.Unimplemented, "method GetPeer is not implemented")
}

// UpdateAccountSettings mocks UpdateAccountSettings of the AccountManager interface
func (am *MockAccountManager) UpdateAccountSettings(ctx context.Context, accountID, userID string, newSettings *server.Settings) (*server.Account, error) {
	if am.UpdateAccountSettingsFunc != nil {
		return am.UpdateAccountSettingsFunc(ctx, accountID, userID, newSettings)
	}
	return nil, status.Errorf(codes.Unimplemented, "method UpdateAccountSettings is not implemented")
}

// LoginPeer mocks LoginPeer of the AccountManager interface
func (am *MockAccountManager) LoginPeer(ctx context.Context, login server.PeerLogin) (*nbpeer.Peer, *server.NetworkMap, []*posture.Checks, error) {
	if am.LoginPeerFunc != nil {
		return am.LoginPeerFunc(ctx, login)
	}
	return nil, nil, nil, status.Errorf(codes.Unimplemented, "method LoginPeer is not implemented")
}

// SyncPeer mocks SyncPeer of the AccountManager interface
func (am *MockAccountManager) SyncPeer(ctx context.Context, sync server.PeerSync, account *server.Account) (*nbpeer.Peer, *server.NetworkMap, []*posture.Checks, error) {
	if am.SyncPeerFunc != nil {
		return am.SyncPeerFunc(ctx, sync, account)
	}
	return nil, nil, nil, status.Errorf(codes.Unimplemented, "method SyncPeer is not implemented")
}

// GetAllConnectedPeers mocks GetAllConnectedPeers of the AccountManager interface
func (am *MockAccountManager) GetAllConnectedPeers() (map[string]struct{}, error) {
	if am.GetAllConnectedPeersFunc != nil {
		return am.GetAllConnectedPeersFunc()
	}
	return nil, status.Errorf(codes.Unimplemented, "method GetAllConnectedPeers is not implemented")
}

// HasConnectedChannel mocks HasConnectedChannel of the AccountManager interface
func (am *MockAccountManager) HasConnectedChannel(peerID string) bool {
	if am.HasConnectedChannelFunc != nil {
		return am.HasConnectedChannelFunc(peerID)
	}
	return false
}

// StoreEvent mocks StoreEvent of the AccountManager interface
func (am *MockAccountManager) StoreEvent(ctx context.Context, initiatorID, targetID, accountID string, activityID activity.ActivityDescriber, meta map[string]any) {
	if am.StoreEventFunc != nil {
		am.StoreEventFunc(ctx, initiatorID, targetID, accountID, activityID, meta)
	}
}

// GetExternalCacheManager mocks GetExternalCacheManager of the AccountManager interface
func (am *MockAccountManager) GetExternalCacheManager() server.ExternalCacheManager {
	if am.GetExternalCacheManagerFunc() != nil {
		return am.GetExternalCacheManagerFunc()
	}
	return nil
}

// GetPostureChecks mocks GetPostureChecks of the AccountManager interface
func (am *MockAccountManager) GetPostureChecks(ctx context.Context, accountID, postureChecksID, userID string) (*posture.Checks, error) {
	if am.GetPostureChecksFunc != nil {
		return am.GetPostureChecksFunc(ctx, accountID, postureChecksID, userID)
	}
	return nil, status.Errorf(codes.Unimplemented, "method GetPostureChecks is not implemented")

}

// SavePostureChecks mocks SavePostureChecks of the AccountManager interface
func (am *MockAccountManager) SavePostureChecks(ctx context.Context, accountID, userID string, postureChecks *posture.Checks) error {
	if am.SavePostureChecksFunc != nil {
		return am.SavePostureChecksFunc(ctx, accountID, userID, postureChecks)
	}
	return status.Errorf(codes.Unimplemented, "method SavePostureChecks is not implemented")
}

// DeletePostureChecks mocks DeletePostureChecks of the AccountManager interface
func (am *MockAccountManager) DeletePostureChecks(ctx context.Context, accountID, postureChecksID, userID string) error {
	if am.DeletePostureChecksFunc != nil {
		return am.DeletePostureChecksFunc(ctx, accountID, postureChecksID, userID)
	}
	return status.Errorf(codes.Unimplemented, "method DeletePostureChecks is not implemented")

}

// ListPostureChecks mocks ListPostureChecks of the AccountManager interface
func (am *MockAccountManager) ListPostureChecks(ctx context.Context, accountID, userID string) ([]*posture.Checks, error) {
	if am.ListPostureChecksFunc != nil {
		return am.ListPostureChecksFunc(ctx, accountID, userID)
	}
	return nil, status.Errorf(codes.Unimplemented, "method ListPostureChecks is not implemented")
}

// GetIdpManager mocks GetIdpManager of the AccountManager interface
func (am *MockAccountManager) GetIdpManager() idp.Manager {
	if am.GetIdpManagerFunc != nil {
		return am.GetIdpManagerFunc()
	}
	return nil
}

// UpdateIntegratedValidatorGroups mocks UpdateIntegratedApprovalGroups of the AccountManager interface
func (am *MockAccountManager) UpdateIntegratedValidatorGroups(ctx context.Context, accountID string, userID string, groups []string) error {
	if am.UpdateIntegratedValidatorGroupsFunc != nil {
		return am.UpdateIntegratedValidatorGroupsFunc(ctx, accountID, userID, groups)
	}
	return status.Errorf(codes.Unimplemented, "method UpdateIntegratedValidatorGroups is not implemented")
}

// GroupValidation mocks GroupValidation of the AccountManager interface
func (am *MockAccountManager) GroupValidation(ctx context.Context, accountId string, groups []string) (bool, error) {
	if am.GroupValidationFunc != nil {
		return am.GroupValidationFunc(ctx, accountId, groups)
	}
	return false, status.Errorf(codes.Unimplemented, "method GroupValidation is not implemented")
}

// SyncPeerMeta mocks SyncPeerMeta of the AccountManager interface
func (am *MockAccountManager) SyncPeerMeta(ctx context.Context, peerPubKey string, meta nbpeer.PeerSystemMeta) error {
	if am.SyncPeerMetaFunc != nil {
		return am.SyncPeerMetaFunc(ctx, peerPubKey, meta)
	}
	return status.Errorf(codes.Unimplemented, "method SyncPeerMeta is not implemented")
}

// FindExistingPostureCheck mocks FindExistingPostureCheck of the AccountManager interface
func (am *MockAccountManager) FindExistingPostureCheck(accountID string, checks *posture.ChecksDefinition) (*posture.Checks, error) {
	if am.FindExistingPostureCheckFunc != nil {
		return am.FindExistingPostureCheckFunc(accountID, checks)
	}
	return nil, status.Errorf(codes.Unimplemented, "method FindExistingPostureCheck is not implemented")
}

// GetAccountIDForPeerKey mocks GetAccountIDForPeerKey of the AccountManager interface
func (am *MockAccountManager) GetAccountIDForPeerKey(ctx context.Context, peerKey string) (string, error) {
	if am.GetAccountIDForPeerKeyFunc != nil {
		return am.GetAccountIDForPeerKeyFunc(ctx, peerKey)
	}
	return "", status.Errorf(codes.Unimplemented, "method GetAccountIDForPeerKey is not implemented")
}<|MERGE_RESOLUTION|>--- conflicted
+++ resolved
@@ -25,61 +25,6 @@
 	GetOrCreateAccountByUserFunc func(ctx context.Context, userId, domain string) (*server.Account, error)
 	CreateSetupKeyFunc           func(ctx context.Context, accountId string, keyName string, keyType server.SetupKeyType,
 		expiresIn time.Duration, autoGroups []string, usageLimit int, userID string, ephemeral bool) (*server.SetupKey, error)
-<<<<<<< HEAD
-	GetSetupKeyFunc                     func(accountID, userID, keyID string) (*server.SetupKey, error)
-	GetAccountByUserOrAccountIdFunc     func(userId, accountId, domain string) (*server.Account, error)
-	GetUserFunc                         func(claims jwtclaims.AuthorizationClaims) (*server.User, error)
-	ListUsersFunc                       func(accountID string) ([]*server.User, error)
-	GetPeersFunc                        func(accountID, userID string) ([]*nbpeer.Peer, error)
-	MarkPeerConnectedFunc               func(peerKey string, connected bool, realIP net.IP) error
-	SyncAndMarkPeerFunc                 func(peerPubKey string, meta nbpeer.PeerSystemMeta, realIP net.IP) (*nbpeer.Peer, *server.NetworkMap, error)
-	DeletePeerFunc                      func(accountID, peerKey, userID string) error
-	GetNetworkMapFunc                   func(peerKey string) (*server.NetworkMap, error)
-	GetPeerNetworkFunc                  func(peerKey string) (*server.Network, error)
-	AddPeerFunc                         func(setupKey string, userId string, peer *nbpeer.Peer) (*nbpeer.Peer, *server.NetworkMap, error)
-	GetGroupFunc                        func(accountID, groupID, userID string) (*group.Group, error)
-	GetAllGroupsFunc                    func(accountID, userID string) ([]*group.Group, error)
-	GetGroupByNameFunc                  func(accountID, groupName string) (*group.Group, error)
-	SaveGroupFunc                       func(accountID, userID string, group *group.Group) error
-	DeleteGroupFunc                     func(accountID, userId, groupID string) error
-	ListGroupsFunc                      func(accountID string) ([]*group.Group, error)
-	GroupAddPeerFunc                    func(accountID, groupID, peerID string) error
-	GroupDeletePeerFunc                 func(accountID, groupID, peerID string) error
-	DeleteRuleFunc                      func(accountID, ruleID, userID string) error
-	GetPolicyFunc                       func(accountID, policyID, userID string) (*server.Policy, error)
-	SavePolicyFunc                      func(accountID, userID string, policy *server.Policy) error
-	DeletePolicyFunc                    func(accountID, policyID, userID string) error
-	ListPoliciesFunc                    func(accountID, userID string) ([]*server.Policy, error)
-	GetUsersFromAccountFunc             func(accountID, userID string) ([]*server.UserInfo, error)
-	GetAccountFromPATFunc               func(pat string) (*server.Account, *server.User, *server.PersonalAccessToken, error)
-	MarkPATUsedFunc                     func(pat string) error
-	UpdatePeerMetaFunc                  func(peerID string, meta nbpeer.PeerSystemMeta) error
-	UpdatePeerSSHKeyFunc                func(peerID string, sshKey string) error
-	UpdatePeerFunc                      func(accountID, userID string, peer *nbpeer.Peer) (*nbpeer.Peer, error)
-	CreateRouteFunc                     func(accountID string, prefix netip.Prefix, networkType route.NetworkType, domains domain.List, peer string, peerGroups []string, description string, netID route.NetID, masquerade bool, metric int, groups []string, accessControlGroups []string, enabled bool, userID string, keepRoute bool) (*route.Route, error)
-	GetRouteFunc                        func(accountID string, routeID route.ID, userID string) (*route.Route, error)
-	SaveRouteFunc                       func(accountID string, userID string, route *route.Route) error
-	DeleteRouteFunc                     func(accountID string, routeID route.ID, userID string) error
-	ListRoutesFunc                      func(accountID, userID string) ([]*route.Route, error)
-	SaveSetupKeyFunc                    func(accountID string, key *server.SetupKey, userID string) (*server.SetupKey, error)
-	ListSetupKeysFunc                   func(accountID, userID string) ([]*server.SetupKey, error)
-	SaveUserFunc                        func(accountID, userID string, user *server.User) (*server.UserInfo, error)
-	SaveOrAddUserFunc                   func(accountID, userID string, user *server.User, addIfNotExists bool) (*server.UserInfo, error)
-	DeleteUserFunc                      func(accountID string, initiatorUserID string, targetUserID string) error
-	CreatePATFunc                       func(accountID string, initiatorUserID string, targetUserId string, tokenName string, expiresIn int) (*server.PersonalAccessTokenGenerated, error)
-	DeletePATFunc                       func(accountID string, initiatorUserID string, targetUserId string, tokenID string) error
-	GetPATFunc                          func(accountID string, initiatorUserID string, targetUserId string, tokenID string) (*server.PersonalAccessToken, error)
-	GetAllPATsFunc                      func(accountID string, initiatorUserID string, targetUserId string) ([]*server.PersonalAccessToken, error)
-	GetNameServerGroupFunc              func(accountID, userID, nsGroupID string) (*nbdns.NameServerGroup, error)
-	CreateNameServerGroupFunc           func(accountID string, name, description string, nameServerList []nbdns.NameServer, groups []string, primary bool, domains []string, enabled bool, userID string, searchDomainsEnabled bool) (*nbdns.NameServerGroup, error)
-	SaveNameServerGroupFunc             func(accountID, userID string, nsGroupToSave *nbdns.NameServerGroup) error
-	DeleteNameServerGroupFunc           func(accountID, nsGroupID, userID string) error
-	ListNameServerGroupsFunc            func(accountID string, userID string) ([]*nbdns.NameServerGroup, error)
-	CreateUserFunc                      func(accountID, userID string, key *server.UserInfo) (*server.UserInfo, error)
-	GetAccountFromTokenFunc             func(claims jwtclaims.AuthorizationClaims) (*server.Account, *server.User, error)
-	CheckUserAccessByJWTGroupsFunc      func(claims jwtclaims.AuthorizationClaims) error
-	DeleteAccountFunc                   func(accountID, userID string) error
-=======
 	GetSetupKeyFunc                     func(ctx context.Context, accountID, userID, keyID string) (*server.SetupKey, error)
 	GetAccountByUserOrAccountIdFunc     func(ctx context.Context, userId, accountId, domain string) (*server.Account, error)
 	GetUserFunc                         func(ctx context.Context, claims jwtclaims.AuthorizationClaims) (*server.User, error)
@@ -110,7 +55,7 @@
 	UpdatePeerMetaFunc                  func(ctx context.Context, peerID string, meta nbpeer.PeerSystemMeta) error
 	UpdatePeerSSHKeyFunc                func(ctx context.Context, peerID string, sshKey string) error
 	UpdatePeerFunc                      func(ctx context.Context, accountID, userID string, peer *nbpeer.Peer) (*nbpeer.Peer, error)
-	CreateRouteFunc                     func(ctx context.Context, accountID string, prefix netip.Prefix, networkType route.NetworkType, domains domain.List, peer string, peerGroups []string, description string, netID route.NetID, masquerade bool, metric int, groups []string, enabled bool, userID string, keepRoute bool) (*route.Route, error)
+	CreateRouteFunc                     func(ctx context.Context, accountID string, prefix netip.Prefix, networkType route.NetworkType, domains domain.List, peer string, peerGroups []string, description string, netID route.NetID, masquerade bool, metric int, groups,accessControlGroupIDs []string, enabled bool, userID string, keepRoute bool) (*route.Route, error)
 	GetRouteFunc                        func(ctx context.Context, accountID string, routeID route.ID, userID string) (*route.Route, error)
 	SaveRouteFunc                       func(ctx context.Context, accountID string, userID string, route *route.Route) error
 	DeleteRouteFunc                     func(ctx context.Context, accountID string, routeID route.ID, userID string) error
@@ -133,7 +78,6 @@
 	GetAccountFromTokenFunc             func(ctx context.Context, claims jwtclaims.AuthorizationClaims) (*server.Account, *server.User, error)
 	CheckUserAccessByJWTGroupsFunc      func(ctx context.Context, claims jwtclaims.AuthorizationClaims) error
 	DeleteAccountFunc                   func(ctx context.Context, accountID, userID string) error
->>>>>>> 765aba2c
 	GetDNSDomainFunc                    func() string
 	StoreEventFunc                      func(ctx context.Context, initiatorID, targetID, accountID string, activityID activity.ActivityDescriber, meta map[string]any)
 	GetEventsFunc                       func(ctx context.Context, accountID, userID string) ([]*activity.Event, error)
@@ -476,15 +420,9 @@
 }
 
 // CreateRoute mock implementation of CreateRoute from server.AccountManager interface
-<<<<<<< HEAD
-func (am *MockAccountManager) CreateRoute(accountID string, prefix netip.Prefix, networkType route.NetworkType, domains domain.List, peerID string, peerGroupIDs []string, description string, netID route.NetID, masquerade bool, metric int, groups []string, accessControlGroups []string,enabled bool, userID string, keepRoute bool) (*route.Route, error) {
+func (am *MockAccountManager) CreateRoute(ctx context.Context, accountID string, prefix netip.Prefix, networkType route.NetworkType, domains domain.List, peerID string, peerGroupIDs []string, description string, netID route.NetID, masquerade bool, metric int, groups, accessControlGroupID []string, enabled bool, userID string, keepRoute bool) (*route.Route, error) {
 	if am.CreateRouteFunc != nil {
-		return am.CreateRouteFunc(accountID, prefix, networkType, domains, peerID, peerGroupIDs, description, netID, masquerade, metric, groups, accessControlGroups, enabled, userID, keepRoute)
-=======
-func (am *MockAccountManager) CreateRoute(ctx context.Context, accountID string, prefix netip.Prefix, networkType route.NetworkType, domains domain.List, peerID string, peerGroupIDs []string, description string, netID route.NetID, masquerade bool, metric int, groups []string, enabled bool, userID string, keepRoute bool) (*route.Route, error) {
-	if am.CreateRouteFunc != nil {
-		return am.CreateRouteFunc(ctx, accountID, prefix, networkType, domains, peerID, peerGroupIDs, description, netID, masquerade, metric, groups, enabled, userID, keepRoute)
->>>>>>> 765aba2c
+		return am.CreateRouteFunc(ctx, accountID, prefix, networkType, domains, peerID, peerGroupIDs, description, netID, masquerade, metric, groups,accessControlGroupID, enabled, userID, keepRoute)
 	}
 	return nil, status.Errorf(codes.Unimplemented, "method CreateRoute is not implemented")
 }
