--- conflicted
+++ resolved
@@ -47,11 +47,7 @@
 	MarkPATUsedFunc                 func(pat string) error
 	UpdatePeerMetaFunc              func(peerID string, meta nbpeer.PeerSystemMeta) error
 	UpdatePeerSSHKeyFunc            func(peerID string, sshKey string) error
-<<<<<<< HEAD
-	UpdatePeerFunc                  func(accountID, userID string, peer *server.Peer, enableV6 bool) (*server.Peer, error)
-=======
-	UpdatePeerFunc                  func(accountID, userID string, peer *nbpeer.Peer) (*nbpeer.Peer, error)
->>>>>>> cba3c549
+	UpdatePeerFunc                  func(accountID, userID string, peer *nbpeer.Peer, enableV6 bool) (*nbpeer.Peer, error)
 	CreateRouteFunc                 func(accountID, prefix, peer string, peerGroups []string, description, netID string, masquerade bool, metric int, groups []string, enabled bool, userID string) (*route.Route, error)
 	GetRouteFunc                    func(accountID, routeID, userID string) (*route.Route, error)
 	SaveRouteFunc                   func(accountID, userID string, route *route.Route) error
@@ -385,11 +381,7 @@
 }
 
 // UpdatePeer mocks UpdatePeerFunc function of the account manager
-<<<<<<< HEAD
-func (am *MockAccountManager) UpdatePeer(accountID, userID string, peer *server.Peer, enableV6 bool) (*server.Peer, error) {
-=======
-func (am *MockAccountManager) UpdatePeer(accountID, userID string, peer *nbpeer.Peer) (*nbpeer.Peer, error) {
->>>>>>> cba3c549
+func (am *MockAccountManager) UpdatePeer(accountID, userID string, peer *nbpeer.Peer, enableV6 bool) (*nbpeer.Peer, error) {
 	if am.UpdatePeerFunc != nil {
 		return am.UpdatePeerFunc(accountID, userID, peer, enableV6)
 	}
