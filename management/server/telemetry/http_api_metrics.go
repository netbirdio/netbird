package telemetry

import (
	"context"
	"fmt"
	"net/http"
	"strings"
	"time"

	"github.com/google/uuid"
	log "github.com/sirupsen/logrus"
	"go.opentelemetry.io/otel/attribute"
	"go.opentelemetry.io/otel/metric"

	nbContext "github.com/netbirdio/netbird/management/server/context"
	"github.com/netbirdio/netbird/util"
)

const (
	httpRequestCounterPrefix  = "management.http.request.counter"
	httpResponseCounterPrefix = "management.http.response.counter"
	httpRequestDurationPrefix = "management.http.request.duration.ms"
)

// WrappedResponseWriter is a wrapper for http.ResponseWriter that allows the
// written HTTP status code to be captured for metrics reporting or logging purposes.
type WrappedResponseWriter struct {
	http.ResponseWriter
	status      int
	wroteHeader bool
}

// WrapResponseWriter wraps original http.ResponseWriter
func WrapResponseWriter(w http.ResponseWriter) *WrappedResponseWriter {
	return &WrappedResponseWriter{ResponseWriter: w}
}

// Status returns response status
func (rw *WrappedResponseWriter) Status() int {
	return rw.status
}

// WriteHeader wraps http.ResponseWriter.WriteHeader method
func (rw *WrappedResponseWriter) WriteHeader(code int) {
	if rw.wroteHeader {
		return
	}

	rw.status = code
	rw.ResponseWriter.WriteHeader(code)
	rw.wroteHeader = true
}

// HTTPMiddleware handler used to collect metrics of every request/response coming to the API.
// Also adds request tracing (logging).
type HTTPMiddleware struct {
	meter metric.Meter
	ctx   context.Context
	// all HTTP requests by endpoint & method
	httpRequestCounters map[string]metric.Int64Counter
	// all HTTP responses by endpoint & method & status code
	httpResponseCounters map[string]metric.Int64Counter
	// all HTTP requests
	totalHTTPRequestsCounter metric.Int64Counter
	// all HTTP responses
	totalHTTPResponseCounter metric.Int64Counter
	// all HTTP responses by status code
	totalHTTPResponseCodeCounters map[int]metric.Int64Counter
	// all HTTP requests durations by endpoint and method
	httpRequestDurations map[string]metric.Int64Histogram
	// all HTTP requests durations
	totalHTTPRequestDuration metric.Int64Histogram
}

// NewMetricsMiddleware creates a new HTTPMiddleware
func NewMetricsMiddleware(ctx context.Context, meter metric.Meter) (*HTTPMiddleware, error) {
	totalHTTPRequestsCounter, err := meter.Int64Counter(fmt.Sprintf("%s_total", httpRequestCounterPrefix), metric.WithUnit("1"))
	if err != nil {
		return nil, err
	}

	totalHTTPResponseCounter, err := meter.Int64Counter(fmt.Sprintf("%s_total", httpResponseCounterPrefix), metric.WithUnit("1"))
	if err != nil {
		return nil, err
	}

	totalHTTPRequestDuration, err := meter.Int64Histogram(fmt.Sprintf("%s_total", httpRequestDurationPrefix), metric.WithUnit("milliseconds"))
	if err != nil {
		return nil, err
	}

	return &HTTPMiddleware{
			ctx:                           ctx,
			httpRequestCounters:           map[string]metric.Int64Counter{},
			httpResponseCounters:          map[string]metric.Int64Counter{},
			httpRequestDurations:          map[string]metric.Int64Histogram{},
			totalHTTPResponseCodeCounters: map[int]metric.Int64Counter{},
			meter:                         meter,
			totalHTTPRequestsCounter:      totalHTTPRequestsCounter,
			totalHTTPResponseCounter:      totalHTTPResponseCounter,
			totalHTTPRequestDuration:      totalHTTPRequestDuration,
		},
		nil
}

// AddHTTPRequestResponseCounter adds a new meter for an HTTP defaultEndpoint and Method (GET, POST, etc)
// Creates one request counter and multiple response counters (one per http response status code).
func (m *HTTPMiddleware) AddHTTPRequestResponseCounter(endpoint string, method string) error {
	meterKey := getRequestCounterKey(endpoint, method)
	httpReqCounter, err := m.meter.Int64Counter(meterKey, metric.WithUnit("1"))
	if err != nil {
		return err
	}
	m.httpRequestCounters[meterKey] = httpReqCounter

	durationKey := getRequestDurationKey(endpoint, method)
	requestDuration, err := m.meter.Int64Histogram(durationKey, metric.WithUnit("milliseconds"))
	if err != nil {
		return err
	}
	m.httpRequestDurations[durationKey] = requestDuration

	respCodes := []int{200, 204, 400, 401, 403, 404, 500, 502, 503}
	for _, code := range respCodes {
		meterKey = getResponseCounterKey(endpoint, method, code)
		httpRespCounter, err := m.meter.Int64Counter(meterKey, metric.WithUnit("1"))
		if err != nil {
			return err
		}
		m.httpResponseCounters[meterKey] = httpRespCounter

		meterKey = fmt.Sprintf("%s_%d_total", httpResponseCounterPrefix, code)
		totalHTTPResponseCodeCounter, err := m.meter.Int64Counter(meterKey, metric.WithUnit("1"))
		if err != nil {
			return err
		}
		m.totalHTTPResponseCodeCounters[code] = totalHTTPResponseCodeCounter
	}

	return nil
}

func replaceEndpointChars(endpoint string) string {
	endpoint = strings.ReplaceAll(endpoint, "/", "_")
	endpoint = strings.ReplaceAll(endpoint, "{", "")
	endpoint = strings.ReplaceAll(endpoint, "}", "")
	return endpoint
}

func getRequestCounterKey(endpoint, method string) string {
	endpoint = replaceEndpointChars(endpoint)
	return fmt.Sprintf("%s%s_%s", httpRequestCounterPrefix, endpoint, method)
}

func getRequestDurationKey(endpoint, method string) string {
	endpoint = replaceEndpointChars(endpoint)
	return fmt.Sprintf("%s%s_%s", httpRequestDurationPrefix, endpoint, method)
}

func getResponseCounterKey(endpoint, method string, status int) string {
	endpoint = replaceEndpointChars(endpoint)
	return fmt.Sprintf("%s%s_%s_%d", httpResponseCounterPrefix, endpoint, method, status)
}

// Handler logs every request and response and adds the, to metrics.
func (m *HTTPMiddleware) Handler(h http.Handler) http.Handler {
	fn := func(rw http.ResponseWriter, r *http.Request) {
		reqStart := time.Now()

<<<<<<< HEAD
=======
		//nolint
>>>>>>> 2e2a6566
		ctx := context.WithValue(r.Context(), util.LogSourceKey, util.HTTPSource)

		reqID := uuid.New().String()
		//nolint
		ctx = context.WithValue(ctx, nbContext.RequestIDKey, reqID)

<<<<<<< HEAD
		log.WithContext(r.Context()).Tracef("HTTP request %v: %v %v", reqID, r.Method, r.URL)
=======
		log.Tracef("HTTP request %v: %v %v", reqID, r.Method, r.URL)
>>>>>>> 2e2a6566

		metricKey := getRequestCounterKey(r.URL.Path, r.Method)

		if c, ok := m.httpRequestCounters[metricKey]; ok {
			c.Add(m.ctx, 1)
		}
		m.totalHTTPRequestsCounter.Add(m.ctx, 1)

		w := WrapResponseWriter(rw)

		h.ServeHTTP(w, r.WithContext(ctx))

		if w.Status() > 399 {
<<<<<<< HEAD
			log.WithContext(r.Context()).Errorf("HTTP response %v: %v %v status %v", reqID, r.Method, r.URL, w.Status())
		} else {
			log.WithContext(r.Context()).Tracef("HTTP response %v: %v %v status %v", reqID, r.Method, r.URL, w.Status())
=======
			log.Errorf("HTTP response %v: %v %v status %v", reqID, r.Method, r.URL, w.Status())
		} else {
			log.Tracef("HTTP response %v: %v %v status %v", reqID, r.Method, r.URL, w.Status())
>>>>>>> 2e2a6566
		}

		metricKey = getResponseCounterKey(r.URL.Path, r.Method, w.Status())
		if c, ok := m.httpResponseCounters[metricKey]; ok {
			c.Add(m.ctx, 1)
		}

		m.totalHTTPResponseCounter.Add(m.ctx, 1)
		if c, ok := m.totalHTTPResponseCodeCounters[w.Status()]; ok {
			c.Add(m.ctx, 1)
		}

		durationKey := getRequestDurationKey(r.URL.Path, r.Method)
		reqTook := time.Since(reqStart)
		if c, ok := m.httpRequestDurations[durationKey]; ok {
			c.Record(m.ctx, reqTook.Milliseconds())
		}
		log.WithContext(r.Context()).Debugf("request %s %s took %d ms and finished with status %d", r.Method, r.URL.Path, reqTook.Milliseconds(), w.Status())

		if w.Status() == 200 && (r.Method == http.MethodPut || r.Method == http.MethodPost || r.Method == http.MethodDelete) {
			opts := metric.WithAttributeSet(attribute.NewSet(attribute.String("type", "write")))
			m.totalHTTPRequestDuration.Record(m.ctx, reqTook.Milliseconds(), opts)
		} else {
			opts := metric.WithAttributeSet(attribute.NewSet(attribute.String("type", "read")))
			m.totalHTTPRequestDuration.Record(m.ctx, reqTook.Milliseconds(), opts)
		}

	}

	return http.HandlerFunc(fn)
}<|MERGE_RESOLUTION|>--- conflicted
+++ resolved
@@ -167,21 +167,14 @@
 	fn := func(rw http.ResponseWriter, r *http.Request) {
 		reqStart := time.Now()
 
-<<<<<<< HEAD
-=======
 		//nolint
->>>>>>> 2e2a6566
 		ctx := context.WithValue(r.Context(), util.LogSourceKey, util.HTTPSource)
 
 		reqID := uuid.New().String()
 		//nolint
 		ctx = context.WithValue(ctx, nbContext.RequestIDKey, reqID)
 
-<<<<<<< HEAD
 		log.WithContext(r.Context()).Tracef("HTTP request %v: %v %v", reqID, r.Method, r.URL)
-=======
-		log.Tracef("HTTP request %v: %v %v", reqID, r.Method, r.URL)
->>>>>>> 2e2a6566
 
 		metricKey := getRequestCounterKey(r.URL.Path, r.Method)
 
@@ -195,15 +188,9 @@
 		h.ServeHTTP(w, r.WithContext(ctx))
 
 		if w.Status() > 399 {
-<<<<<<< HEAD
 			log.WithContext(r.Context()).Errorf("HTTP response %v: %v %v status %v", reqID, r.Method, r.URL, w.Status())
 		} else {
 			log.WithContext(r.Context()).Tracef("HTTP response %v: %v %v status %v", reqID, r.Method, r.URL, w.Status())
-=======
-			log.Errorf("HTTP response %v: %v %v status %v", reqID, r.Method, r.URL, w.Status())
-		} else {
-			log.Tracef("HTTP response %v: %v %v status %v", reqID, r.Method, r.URL, w.Status())
->>>>>>> 2e2a6566
 		}
 
 		metricKey = getResponseCounterKey(r.URL.Path, r.Method, w.Status())
