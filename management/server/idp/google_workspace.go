--- conflicted
+++ resolved
@@ -72,11 +72,7 @@
 	}
 
 	service, err := admin.NewService(context.Background(),
-<<<<<<< HEAD
-		option.WithScopes(admin.AdminDirectoryUserScope),
-=======
 		option.WithScopes(admin.AdminDirectoryUserReadonlyScope),
->>>>>>> 35bc493c
 		option.WithCredentials(adminCredentials),
 	)
 	if err != nil {
@@ -148,11 +144,7 @@
 	indexedUsers := make(map[string][]*UserData)
 	for _, user := range usersList.Users {
 		userData := parseGoogleWorkspaceUser(user)
-<<<<<<< HEAD
-		indexedUsers[unsetAccountID] = append(indexedUsers[unsetAccountID], userData)
-=======
 		indexedUsers[UnsetAccountID] = append(indexedUsers[UnsetAccountID], userData)
->>>>>>> 35bc493c
 	}
 
 	return indexedUsers, nil
@@ -214,11 +206,7 @@
 	creds, err := google.CredentialsFromJSON(
 		context.Background(),
 		decodeKey,
-<<<<<<< HEAD
-		admin.AdminDirectoryUserScope,
-=======
 		admin.AdminDirectoryUserReadonlyScope,
->>>>>>> 35bc493c
 	)
 	if err == nil {
 		// No need to fallback to the default Google credentials path
@@ -230,11 +218,7 @@
 
 	creds, err = google.FindDefaultCredentials(
 		context.Background(),
-<<<<<<< HEAD
-		admin.AdminDirectoryUserScope,
-=======
 		admin.AdminDirectoryUserReadonlyScope,
->>>>>>> 35bc493c
 	)
 	if err != nil {
 		return nil, err
