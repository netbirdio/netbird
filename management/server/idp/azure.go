--- conflicted
+++ resolved
@@ -319,11 +319,7 @@
 	indexedUsers := make(map[string][]*UserData)
 	for _, profile := range profiles.Value {
 		userData := profile.userData()
-<<<<<<< HEAD
-		indexedUsers[unsetAccountID] = append(indexedUsers[unsetAccountID], userData)
-=======
 		indexedUsers[UnsetAccountID] = append(indexedUsers[UnsetAccountID], userData)
->>>>>>> 35bc493c
 	}
 
 	return indexedUsers, nil
