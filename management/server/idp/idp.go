package idp

import (
	"fmt"
	"net/http"
	"strings"
	"time"

	"github.com/netbirdio/netbird/management/server/telemetry"
)

// Manager idp manager interface
type Manager interface {
	UpdateUserAppMetadata(userId string, appMetadata AppMetadata) error
	GetUserDataByID(userId string, appMetadata AppMetadata) (*UserData, error)
	GetAccount(accountId string) ([]*UserData, error)
	GetAllAccounts() (map[string][]*UserData, error)
	CreateUser(email string, name string, accountID string) (*UserData, error)
	GetUserByEmail(email string) ([]*UserData, error)
}

// ClientConfig defines common client configuration for all IdP manager
type ClientConfig struct {
	Issuer        string
	TokenEndpoint string
	ClientID      string
	ClientSecret  string
	GrantType     string
}

// ExtraConfig stores IdP specific config that are unique to individual IdPs
type ExtraConfig map[string]string

// Config an idp configuration struct to be loaded from management server's config file
type Config struct {
	ManagerType               string
	ClientConfig              *ClientConfig
	ExtraConfig               ExtraConfig
	Auth0ClientCredentials    Auth0ClientConfig
	AzureClientCredentials    AzureClientConfig
	KeycloakClientCredentials KeycloakClientConfig
	ZitadelClientCredentials  ZitadelClientConfig
	OktaClientCredentials     OktaClientConfig
}

// ManagerCredentials interface that authenticates using the credential of each type of idp
type ManagerCredentials interface {
	Authenticate() (JWTToken, error)
}

// ManagerHTTPClient http client interface for API calls
type ManagerHTTPClient interface {
	Do(req *http.Request) (*http.Response, error)
}

// ManagerHelper helper
type ManagerHelper interface {
	Marshal(v interface{}) ([]byte, error)
	Unmarshal(data []byte, v interface{}) error
}

type UserData struct {
	Email       string      `json:"email"`
	Name        string      `json:"name"`
	ID          string      `json:"user_id"`
	AppMetadata AppMetadata `json:"app_metadata"`
}

// AppMetadata user app metadata to associate with a profile
type AppMetadata struct {
	// WTAccountID is a NetBird (previously Wiretrustee) account id to update in the IDP
	// maps to wt_account_id when json.marshal
	WTAccountID     string `json:"wt_account_id,omitempty"`
	WTPendingInvite *bool  `json:"wt_pending_invite"`
}

// JWTToken a JWT object that holds information of a token
type JWTToken struct {
	AccessToken   string `json:"access_token"`
	ExpiresIn     int    `json:"expires_in"`
	expiresInTime time.Time
	Scope         string `json:"scope"`
	TokenType     string `json:"token_type"`
}

// NewManager returns a new idp manager based on the configuration that it receives
func NewManager(config Config, appMetrics telemetry.AppMetrics) (Manager, error) {
	switch strings.ToLower(config.ManagerType) {
	case "none", "":
		return nil, nil
	case "auth0":
		auth0ClientConfig := config.Auth0ClientCredentials
		if config.ClientConfig != nil {
			auth0ClientConfig = Auth0ClientConfig{
				Audience:     config.ExtraConfig["Audience"],
				AuthIssuer:   config.ClientConfig.Issuer,
				ClientID:     config.ClientConfig.ClientID,
				ClientSecret: config.ClientConfig.ClientSecret,
				GrantType:    config.ClientConfig.GrantType,
			}
		}

		return NewAuth0Manager(auth0ClientConfig, appMetrics)
	case "azure":
		azureClientConfig := config.AzureClientCredentials
		if config.ClientConfig != nil {
			azureClientConfig = AzureClientConfig{
				ClientID:         config.ClientConfig.ClientID,
				ClientSecret:     config.ClientConfig.ClientSecret,
				GrantType:        config.ClientConfig.GrantType,
				TokenEndpoint:    config.ClientConfig.TokenEndpoint,
				ObjectID:         config.ExtraConfig["ObjectID"],
				GraphAPIEndpoint: config.ExtraConfig["GraphAPIEndpoint"],
			}
		}

		return NewAzureManager(azureClientConfig, appMetrics)
	case "keycloak":
		keycloakClientConfig := config.KeycloakClientCredentials
		if config.ClientConfig != nil {
			keycloakClientConfig = KeycloakClientConfig{
				ClientID:      config.ClientConfig.ClientID,
				ClientSecret:  config.ClientConfig.ClientSecret,
				GrantType:     config.ClientConfig.GrantType,
				TokenEndpoint: config.ClientConfig.TokenEndpoint,
				AdminEndpoint: config.ExtraConfig["AdminEndpoint"],
			}
		}

		return NewKeycloakManager(keycloakClientConfig, appMetrics)
	case "zitadel":
<<<<<<< HEAD
		return NewZitadelManager(config.OIDCConfig, config.ZitadelClientCredentials, appMetrics)
	case "okta":
		return NewOktaManager(config.OIDCConfig, config.OktaClientCredentials, appMetrics)
=======
		zitadelClientConfig := config.ZitadelClientCredentials
		if config.ClientConfig != nil {
			zitadelClientConfig = ZitadelClientConfig{
				ClientID:           config.ClientConfig.ClientID,
				ClientSecret:       config.ClientConfig.ClientSecret,
				GrantType:          config.ClientConfig.GrantType,
				TokenEndpoint:      config.ClientConfig.TokenEndpoint,
				ManagementEndpoint: config.ExtraConfig["ManagementEndpoint"],
			}
		}

		return NewZitadelManager(zitadelClientConfig, appMetrics)
>>>>>>> 23878895
	default:
		return nil, fmt.Errorf("invalid manager type: %s", config.ManagerType)
	}
}<|MERGE_RESOLUTION|>--- conflicted
+++ resolved
@@ -129,11 +129,6 @@
 
 		return NewKeycloakManager(keycloakClientConfig, appMetrics)
 	case "zitadel":
-<<<<<<< HEAD
-		return NewZitadelManager(config.OIDCConfig, config.ZitadelClientCredentials, appMetrics)
-	case "okta":
-		return NewOktaManager(config.OIDCConfig, config.OktaClientCredentials, appMetrics)
-=======
 		zitadelClientConfig := config.ZitadelClientCredentials
 		if config.ClientConfig != nil {
 			zitadelClientConfig = ZitadelClientConfig{
@@ -146,7 +141,6 @@
 		}
 
 		return NewZitadelManager(zitadelClientConfig, appMetrics)
->>>>>>> 23878895
 	default:
 		return nil, fmt.Errorf("invalid manager type: %s", config.ManagerType)
 	}
