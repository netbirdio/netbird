--- conflicted
+++ resolved
@@ -162,13 +162,6 @@
 			APIToken:      config.ExtraConfig["ApiToken"],
 		}
 		return NewOktaManager(oktaClientConfig, appMetrics)
-<<<<<<< HEAD
-	case "jumpcloud":
-		jumpCloudConfig := JumpCloudClientConfig{
-			APIToken: config.ExtraConfig["ApiToken"],
-		}
-		return NewJumpCloudManager(jumpCloudConfig, appMetrics)
-=======
 	case "google":
 		googleClientConfig := GoogleWorkspaceClientConfig{
 			ServiceAccountKey: config.ExtraConfig["ServiceAccountKey"],
@@ -176,7 +169,11 @@
 		}
 		return NewGoogleWorkspaceManager(googleClientConfig, appMetrics)
 
->>>>>>> 58cfa2bb
+	case "jumpcloud":
+		jumpCloudConfig := JumpCloudClientConfig{
+			APIToken: config.ExtraConfig["ApiToken"],
+		}
+		return NewJumpCloudManager(jumpCloudConfig, appMetrics)
 	default:
 		return nil, fmt.Errorf("invalid manager type: %s", config.ManagerType)
 	}
