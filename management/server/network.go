--- conflicted
+++ resolved
@@ -45,14 +45,9 @@
 }
 
 type Network struct {
-<<<<<<< HEAD
-	Identifier string     `json:"id"`
-	Net        net.IPNet  `gorm:"serializer:gob"`
-	Net6       *net.IPNet `gorm:"serializer:json"` // Can't use gob serializer, as it cannot encode nil values.
-=======
 	Identifier string    `json:"id"`
 	Net        net.IPNet `gorm:"serializer:json"`
->>>>>>> 272ade07
+	Net6       *net.IPNet `gorm:"serializer:json"` // Can't use gob serializer, as it cannot encode nil values.
 	Dns        string
 	// Serial is an ID that increments by 1 when any change to the network happened (e.g. new peer has been added).
 	// Used to synchronize state to the client apps.
