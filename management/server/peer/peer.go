--- conflicted
+++ resolved
@@ -19,13 +19,9 @@
 	// A setup key this peer was registered with
 	SetupKey string
 	// IP address of the Peer
-<<<<<<< HEAD
-	IP net.IP `gorm:"uniqueIndex:idx_peers_account_id_ip"`
+	IP net.IP `gorm:"serializer:json"`
 	// IPv6 address of the Peer
 	IP6 *net.IP `gorm:"uniqueIndex:idx_peers_account_id_ip6"`
-=======
-	IP net.IP `gorm:"serializer:json"`
->>>>>>> 272ade07
 	// Meta is a Peer system meta data
 	Meta PeerSystemMeta `gorm:"embedded;embeddedPrefix:meta_"`
 	// Name is peer's name (machine name)
