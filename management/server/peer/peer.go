--- conflicted
+++ resolved
@@ -52,7 +52,6 @@
 	V6Setting V6Status
 }
 
-<<<<<<< HEAD
 type V6Status string
 
 const (
@@ -64,10 +63,7 @@
 	V6Disabled V6Status = "disabled"
 )
 
-type PeerStatus struct {
-=======
 type PeerStatus struct { //nolint:revive
->>>>>>> 0aeb8774
 	// LastSeen is the last time peer was connected to the management service
 	LastSeen time.Time
 	// Connected indicates whether peer is connected to the management service or not
@@ -114,11 +110,8 @@
 	SystemSerialNumber string
 	SystemProductName  string
 	SystemManufacturer string
-<<<<<<< HEAD
+	Environment        Environment `gorm:"serializer:json"`
 	Ipv6Supported      bool
-=======
-	Environment        Environment `gorm:"serializer:json"`
->>>>>>> 0aeb8774
 }
 
 func (p PeerSystemMeta) isEqual(other PeerSystemMeta) bool {
@@ -152,12 +145,9 @@
 		p.SystemSerialNumber == other.SystemSerialNumber &&
 		p.SystemProductName == other.SystemProductName &&
 		p.SystemManufacturer == other.SystemManufacturer &&
-<<<<<<< HEAD
+		p.Environment.Cloud == other.Environment.Cloud &&
+		p.Environment.Platform == other.Environment.Platform &&
 		p.Ipv6Supported == other.Ipv6Supported
-=======
-		p.Environment.Cloud == other.Environment.Cloud &&
-		p.Environment.Platform == other.Environment.Platform
->>>>>>> 0aeb8774
 }
 
 // AddedWithSSOLogin indicates whether this peer has been added with an SSO login by a user.
