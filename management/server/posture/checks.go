package posture

import (
	"errors"
	"net/netip"
	"regexp"

	"github.com/hashicorp/go-version"
	"github.com/rs/xid"

	"github.com/netbirdio/netbird/management/server/http/api"
	nbpeer "github.com/netbirdio/netbird/management/server/peer"
	"github.com/netbirdio/netbird/management/server/status"
)

const (
	NBVersionCheckName        = "NBVersionCheck"
	OSVersionCheckName        = "OSVersionCheck"
	GeoLocationCheckName      = "GeoLocationCheck"
	PeerNetworkRangeCheckName = "PeerNetworkRangeCheck"
	ProcessCheckName          = "ProcessCheck"

	CheckActionAllow string = "allow"
	CheckActionDeny  string = "deny"
)

var (
	countryCodeRegex = regexp.MustCompile("^[a-zA-Z]{2}$")
)

// Check represents an interface for performing a check on a peer.
type Check interface {
	Name() string
	Check(peer nbpeer.Peer) (bool, error)
	Validate() error
}

type Checks struct {
	// ID of the posture checks
	ID string `gorm:"primaryKey"`

	// Name of the posture checks
	Name string

	// Description of the posture checks visible in the UI
	Description string

	// AccountID is a reference to the Account that this object belongs
	AccountID string `json:"-" gorm:"index"`

	// Checks is a set of objects that perform the actual checks
	Checks ChecksDefinition `gorm:"serializer:json"`
}

// ChecksDefinition contains definition of actual check
type ChecksDefinition struct {
	NBVersionCheck        *NBVersionCheck        `json:",omitempty"`
	OSVersionCheck        *OSVersionCheck        `json:",omitempty"`
	GeoLocationCheck      *GeoLocationCheck      `json:",omitempty"`
	PeerNetworkRangeCheck *PeerNetworkRangeCheck `json:",omitempty"`
	ProcessCheck          *ProcessCheck          `json:",omitempty"`
}

// Copy returns a copy of a checks definition.
func (cd ChecksDefinition) Copy() ChecksDefinition {
	var cdCopy ChecksDefinition
	if cd.NBVersionCheck != nil {
		cdCopy.NBVersionCheck = &NBVersionCheck{
			MinVersion: cd.NBVersionCheck.MinVersion,
		}
	}
	if cd.OSVersionCheck != nil {
		cdCopy.OSVersionCheck = &OSVersionCheck{}
		osCheck := cd.OSVersionCheck
		if osCheck.Android != nil {
			cdCopy.OSVersionCheck.Android = &MinVersionCheck{MinVersion: osCheck.Android.MinVersion}
		}
		if osCheck.Darwin != nil {
			cdCopy.OSVersionCheck.Darwin = &MinVersionCheck{MinVersion: osCheck.Darwin.MinVersion}
		}
		if osCheck.Ios != nil {
			cdCopy.OSVersionCheck.Ios = &MinVersionCheck{MinVersion: osCheck.Ios.MinVersion}
		}
		if osCheck.Linux != nil {
			cdCopy.OSVersionCheck.Linux = &MinKernelVersionCheck{MinKernelVersion: osCheck.Linux.MinKernelVersion}
		}
		if osCheck.Windows != nil {
			cdCopy.OSVersionCheck.Windows = &MinKernelVersionCheck{MinKernelVersion: osCheck.Windows.MinKernelVersion}
		}
	}
	if cd.GeoLocationCheck != nil {
		geoCheck := cd.GeoLocationCheck
		cdCopy.GeoLocationCheck = &GeoLocationCheck{
			Action:    geoCheck.Action,
			Locations: make([]Location, len(geoCheck.Locations)),
		}
		copy(cdCopy.GeoLocationCheck.Locations, geoCheck.Locations)
	}
	if cd.PeerNetworkRangeCheck != nil {
		peerNetRangeCheck := cd.PeerNetworkRangeCheck
		cdCopy.PeerNetworkRangeCheck = &PeerNetworkRangeCheck{
			Action: peerNetRangeCheck.Action,
			Ranges: make([]netip.Prefix, len(peerNetRangeCheck.Ranges)),
		}
		copy(cdCopy.PeerNetworkRangeCheck.Ranges, peerNetRangeCheck.Ranges)
	}
	if cd.ProcessCheck != nil {
		processCheck := cd.ProcessCheck
		cdCopy.ProcessCheck = &ProcessCheck{
			Processes: make([]Process, len(processCheck.Processes)),
		}
		copy(cdCopy.ProcessCheck.Processes, processCheck.Processes)
	}
	return cdCopy
}

// TableName returns the name of the table for the Checks model in the database.
func (*Checks) TableName() string {
	return "posture_checks"
}

// Copy returns a copy of a posture checks.
func (pc *Checks) Copy() *Checks {
	checks := &Checks{
		ID:          pc.ID,
		Name:        pc.Name,
		Description: pc.Description,
		AccountID:   pc.AccountID,
		Checks:      pc.Checks.Copy(),
	}
	return checks
}

// EventMeta returns activity event meta-related to this posture checks.
func (pc *Checks) EventMeta() map[string]any {
	return map[string]any{"name": pc.Name}
}

// GetChecks returns list of all initialized checks definitions
func (pc *Checks) GetChecks() []Check {
	var checks []Check
	if pc.Checks.NBVersionCheck != nil {
		checks = append(checks, pc.Checks.NBVersionCheck)
	}
	if pc.Checks.OSVersionCheck != nil {
		checks = append(checks, pc.Checks.OSVersionCheck)
	}
	if pc.Checks.GeoLocationCheck != nil {
		checks = append(checks, pc.Checks.GeoLocationCheck)
	}
	if pc.Checks.PeerNetworkRangeCheck != nil {
		checks = append(checks, pc.Checks.PeerNetworkRangeCheck)
	}
	if pc.Checks.ProcessCheck != nil {
		checks = append(checks, pc.Checks.ProcessCheck)
	}
	return checks
}

<<<<<<< HEAD
// Validate checks the validity of a posture checks.
=======
func NewChecksFromAPIPostureCheck(source api.PostureCheck) (*Checks, error) {
	description := ""
	if source.Description != nil {
		description = *source.Description
	}

	return buildPostureCheck(source.Id, source.Name, description, source.Checks)
}

func NewChecksFromAPIPostureCheckUpdate(source api.PostureCheckUpdate, postureChecksID string) (*Checks, error) {
	return buildPostureCheck(postureChecksID, source.Name, source.Description, *source.Checks)
}

func buildPostureCheck(postureChecksID string, name string, description string, checks api.Checks) (*Checks, error) {
	if postureChecksID == "" {
		postureChecksID = xid.New().String()
	}

	postureChecks := Checks{
		ID:          postureChecksID,
		Name:        name,
		Description: description,
	}

	if nbVersionCheck := checks.NbVersionCheck; nbVersionCheck != nil {
		postureChecks.Checks.NBVersionCheck = &NBVersionCheck{
			MinVersion: nbVersionCheck.MinVersion,
		}
	}

	if osVersionCheck := checks.OsVersionCheck; osVersionCheck != nil {
		postureChecks.Checks.OSVersionCheck = &OSVersionCheck{
			Android: (*MinVersionCheck)(osVersionCheck.Android),
			Darwin:  (*MinVersionCheck)(osVersionCheck.Darwin),
			Ios:     (*MinVersionCheck)(osVersionCheck.Ios),
			Linux:   (*MinKernelVersionCheck)(osVersionCheck.Linux),
			Windows: (*MinKernelVersionCheck)(osVersionCheck.Windows),
		}
	}

	if geoLocationCheck := checks.GeoLocationCheck; geoLocationCheck != nil {
		postureChecks.Checks.GeoLocationCheck = toPostureGeoLocationCheck(geoLocationCheck)
	}

	var err error
	if peerNetworkRangeCheck := checks.PeerNetworkRangeCheck; peerNetworkRangeCheck != nil {
		postureChecks.Checks.PeerNetworkRangeCheck, err = toPeerNetworkRangeCheck(peerNetworkRangeCheck)
		if err != nil {
			return nil, status.Errorf(status.InvalidArgument, "invalid network prefix")
		}
	}

	return &postureChecks, nil
}

func (pc *Checks) ToAPIResponse() *api.PostureCheck {
	var checks api.Checks

	if pc.Checks.NBVersionCheck != nil {
		checks.NbVersionCheck = &api.NBVersionCheck{
			MinVersion: pc.Checks.NBVersionCheck.MinVersion,
		}
	}

	if pc.Checks.OSVersionCheck != nil {
		checks.OsVersionCheck = &api.OSVersionCheck{
			Android: (*api.MinVersionCheck)(pc.Checks.OSVersionCheck.Android),
			Darwin:  (*api.MinVersionCheck)(pc.Checks.OSVersionCheck.Darwin),
			Ios:     (*api.MinVersionCheck)(pc.Checks.OSVersionCheck.Ios),
			Linux:   (*api.MinKernelVersionCheck)(pc.Checks.OSVersionCheck.Linux),
			Windows: (*api.MinKernelVersionCheck)(pc.Checks.OSVersionCheck.Windows),
		}
	}

	if pc.Checks.GeoLocationCheck != nil {
		checks.GeoLocationCheck = toGeoLocationCheckResponse(pc.Checks.GeoLocationCheck)
	}

	if pc.Checks.PeerNetworkRangeCheck != nil {
		checks.PeerNetworkRangeCheck = toPeerNetworkRangeCheckResponse(pc.Checks.PeerNetworkRangeCheck)
	}

	return &api.PostureCheck{
		Id:          pc.ID,
		Name:        pc.Name,
		Description: &pc.Description,
		Checks:      checks,
	}
}

>>>>>>> e3c9f1dd
func (pc *Checks) Validate() error {
	if pc.Name == "" {
		return errors.New("posture checks name shouldn't be empty")
	}

	// posture check should contain at least one check
	if pc.Checks.NBVersionCheck == nil && pc.Checks.OSVersionCheck == nil &&
		pc.Checks.GeoLocationCheck == nil && pc.Checks.PeerNetworkRangeCheck == nil && pc.Checks.ProcessCheck == nil {
		return errors.New("posture checks shouldn't be empty")
	}

	if pc.Checks.NBVersionCheck != nil {
		if err := pc.Checks.NBVersionCheck.Validate(); err != nil {
			return err
		}
	}
	if pc.Checks.OSVersionCheck != nil {
		if err := pc.Checks.OSVersionCheck.Validate(); err != nil {
			return err
		}
	}
	if pc.Checks.GeoLocationCheck != nil {
		if err := pc.Checks.GeoLocationCheck.Validate(); err != nil {
			return err
		}
	}
	if pc.Checks.PeerNetworkRangeCheck != nil {
		if err := pc.Checks.PeerNetworkRangeCheck.Validate(); err != nil {
			return err
		}
	}
	if pc.Checks.ProcessCheck != nil {
		if err := pc.Checks.ProcessCheck.Validate(); err != nil {
			return err
		}
	}
	return nil
}

func isVersionValid(ver string) bool {
	newVersion, err := version.NewVersion(ver)
	if err != nil {
		return false
	}

	if newVersion != nil {
		return true
	}

	return false
}

func toGeoLocationCheckResponse(geoLocationCheck *GeoLocationCheck) *api.GeoLocationCheck {
	locations := make([]api.Location, 0, len(geoLocationCheck.Locations))
	for _, loc := range geoLocationCheck.Locations {
		l := loc // make G601 happy
		var cityName *string
		if loc.CityName != "" {
			cityName = &l.CityName
		}
		locations = append(locations, api.Location{
			CityName:    cityName,
			CountryCode: loc.CountryCode,
		})
	}

	return &api.GeoLocationCheck{
		Action:    api.GeoLocationCheckAction(geoLocationCheck.Action),
		Locations: locations,
	}
}

func toPostureGeoLocationCheck(apiGeoLocationCheck *api.GeoLocationCheck) *GeoLocationCheck {
	locations := make([]Location, 0, len(apiGeoLocationCheck.Locations))
	for _, loc := range apiGeoLocationCheck.Locations {
		cityName := ""
		if loc.CityName != nil {
			cityName = *loc.CityName
		}
		locations = append(locations, Location{
			CountryCode: loc.CountryCode,
			CityName:    cityName,
		})
	}

	return &GeoLocationCheck{
		Action:    string(apiGeoLocationCheck.Action),
		Locations: locations,
	}
}

func toPeerNetworkRangeCheckResponse(check *PeerNetworkRangeCheck) *api.PeerNetworkRangeCheck {
	netPrefixes := make([]string, 0, len(check.Ranges))
	for _, netPrefix := range check.Ranges {
		netPrefixes = append(netPrefixes, netPrefix.String())
	}

	return &api.PeerNetworkRangeCheck{
		Ranges: netPrefixes,
		Action: api.PeerNetworkRangeCheckAction(check.Action),
	}
}

func toPeerNetworkRangeCheck(check *api.PeerNetworkRangeCheck) (*PeerNetworkRangeCheck, error) {
	prefixes := make([]netip.Prefix, 0)
	for _, prefix := range check.Ranges {
		parsedPrefix, err := netip.ParsePrefix(prefix)
		if err != nil {
			return nil, err
		}
		prefixes = append(prefixes, parsedPrefix)
	}

	return &PeerNetworkRangeCheck{
		Ranges: prefixes,
		Action: string(check.Action),
	}, nil
}<|MERGE_RESOLUTION|>--- conflicted
+++ resolved
@@ -157,9 +157,6 @@
 	return checks
 }
 
-<<<<<<< HEAD
-// Validate checks the validity of a posture checks.
-=======
 func NewChecksFromAPIPostureCheck(source api.PostureCheck) (*Checks, error) {
 	description := ""
 	if source.Description != nil {
@@ -212,6 +209,10 @@
 		}
 	}
 
+	if processCheck := checks.ProcessCheck; processCheck != nil {
+		postureChecks.Checks.ProcessCheck = toProcessCheck(processCheck)
+	}
+
 	return &postureChecks, nil
 }
 
@@ -242,6 +243,10 @@
 		checks.PeerNetworkRangeCheck = toPeerNetworkRangeCheckResponse(pc.Checks.PeerNetworkRangeCheck)
 	}
 
+	if pc.Checks.ProcessCheck != nil {
+		checks.ProcessCheck = toProcessCheckResponse(pc.Checks.ProcessCheck)
+	}
+
 	return &api.PostureCheck{
 		Id:          pc.ID,
 		Name:        pc.Name,
@@ -250,7 +255,7 @@
 	}
 }
 
->>>>>>> e3c9f1dd
+// Validate checks the validity of a posture checks.
 func (pc *Checks) Validate() error {
 	if pc.Name == "" {
 		return errors.New("posture checks name shouldn't be empty")
@@ -368,4 +373,41 @@
 		Ranges: prefixes,
 		Action: string(check.Action),
 	}, nil
+}
+
+func toProcessCheckResponse(check *ProcessCheck) *api.ProcessCheck {
+	processes := make([]api.Process, 0, len(check.Processes))
+	for i := range check.Processes {
+		processes = append(processes, api.Process{
+			LinuxPath:   &check.Processes[i].LinuxPath,
+			MacPath:     &check.Processes[i].MacPath,
+			WindowsPath: &check.Processes[i].WindowsPath,
+		})
+	}
+
+	return &api.ProcessCheck{
+		Processes: processes,
+	}
+}
+
+func toProcessCheck(check *api.ProcessCheck) *ProcessCheck {
+	processes := make([]Process, 0, len(check.Processes))
+	for _, process := range check.Processes {
+		var p Process
+		if process.LinuxPath != nil {
+			p.LinuxPath = *process.LinuxPath
+		}
+		if process.MacPath != nil {
+			p.MacPath = *process.MacPath
+		}
+		if process.WindowsPath != nil {
+			p.WindowsPath = *process.WindowsPath
+		}
+
+		processes = append(processes, p)
+	}
+
+	return &ProcessCheck{
+		Processes: processes,
+	}
 }