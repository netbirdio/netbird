package posture

import (
	"encoding/json"

	nbpeer "github.com/netbirdio/netbird/management/server/peer"
)

const (
<<<<<<< HEAD
	NBVersionCheckName   = "NBVersionCheck"
	GeoLocationCheckName = "GeoLocationCheck"
=======
	NBVersionCheckName = "NBVersionCheck"
	OSVersionCheckName = "OSVersionCheck"
>>>>>>> ad42ead5
)

// Check represents an interface for performing a check on a peer.
type Check interface {
	Check(peer nbpeer.Peer) (bool, error)
	Name() string
}

type Checks struct {
	// ID of the posture checks
	ID string `gorm:"primaryKey"`

	// Name of the posture checks
	Name string

	// Description of the posture checks visible in the UI
	Description string

	// AccountID is a reference to the Account that this object belongs
	AccountID string `json:"-" gorm:"index"`

	// Checks is a list of objects that perform the actual checks
	Checks []Check `gorm:"serializer:json"`
}

// TableName returns the name of the table for the Checks model in the database.
func (*Checks) TableName() string {
	return "posture_checks"
}

// Copy returns a copy of a policy rule.
func (pc *Checks) Copy() *Checks {
	checks := &Checks{
		ID:          pc.ID,
		Name:        pc.Name,
		Description: pc.Description,
		AccountID:   pc.AccountID,
		Checks:      make([]Check, len(pc.Checks)),
	}
	copy(checks.Checks, pc.Checks)
	return checks
}

// EventMeta returns activity event meta-related to this posture checks.
func (pc *Checks) EventMeta() map[string]any {
	return map[string]any{"name": pc.Name}
}

// MarshalJSON returns the JSON encoding of the Checks object.
// The Checks object is marshaled as a map[string]json.RawMessage,
// where the key is the name of the check and the value is the JSON
// representation of the Check object.
func (pc *Checks) MarshalJSON() ([]byte, error) {
	type Alias Checks
	return json.Marshal(&struct {
		Checks map[string]json.RawMessage
		*Alias
	}{
		Checks: pc.marshalChecks(),
		Alias:  (*Alias)(pc),
	})
}

// UnmarshalJSON unmarshal the JSON data into the Checks object.
func (pc *Checks) UnmarshalJSON(data []byte) error {
	type Alias Checks
	aux := &struct {
		Checks map[string]json.RawMessage
		*Alias
	}{
		Alias: (*Alias)(pc),
	}

	if err := json.Unmarshal(data, &aux); err != nil {
		return err
	}
	return pc.unmarshalChecks(aux.Checks)
}

func (pc *Checks) marshalChecks() map[string]json.RawMessage {
	result := make(map[string]json.RawMessage)
	for _, check := range pc.Checks {
		data, err := json.Marshal(check)
		if err != nil {
			return result
		}
		result[check.Name()] = data
	}
	return result
}

func (pc *Checks) unmarshalChecks(rawChecks map[string]json.RawMessage) error {
	pc.Checks = make([]Check, 0, len(rawChecks))

	for name, rawCheck := range rawChecks {
		switch name {
		case NBVersionCheckName:
			check := &NBVersionCheck{}
			if err := json.Unmarshal(rawCheck, check); err != nil {
				return err
			}
			pc.Checks = append(pc.Checks, check)
<<<<<<< HEAD

		case GeoLocationCheckName:
			check := &GeoLocationCheck{}
=======
		case OSVersionCheckName:
			check := &OSVersionCheck{}
>>>>>>> ad42ead5
			if err := json.Unmarshal(rawCheck, check); err != nil {
				return err
			}
			pc.Checks = append(pc.Checks, check)
		}
	}
	return nil
}<|MERGE_RESOLUTION|>--- conflicted
+++ resolved
@@ -7,13 +7,9 @@
 )
 
 const (
-<<<<<<< HEAD
-	NBVersionCheckName   = "NBVersionCheck"
-	GeoLocationCheckName = "GeoLocationCheck"
-=======
 	NBVersionCheckName = "NBVersionCheck"
 	OSVersionCheckName = "OSVersionCheck"
->>>>>>> ad42ead5
+	GeoLocationCheckName = "GeoLocationCheck"
 )
 
 // Check represents an interface for performing a check on a peer.
@@ -116,14 +112,14 @@
 				return err
 			}
 			pc.Checks = append(pc.Checks, check)
-<<<<<<< HEAD
-
+		case OSVersionCheckName:
+			check := &OSVersionCheck{}
+			if err := json.Unmarshal(rawCheck, check); err != nil {
+				return err
+			}
+			pc.Checks = append(pc.Checks, check)
 		case GeoLocationCheckName:
 			check := &GeoLocationCheck{}
-=======
-		case OSVersionCheckName:
-			check := &OSVersionCheck{}
->>>>>>> ad42ead5
 			if err := json.Unmarshal(rawCheck, check); err != nil {
 				return err
 			}
