package server

import (
	"context"
	"fmt"
	"net"
	"strings"
	"time"

	"github.com/netbirdio/netbird/management/server/posture"
	"github.com/rs/xid"
	log "github.com/sirupsen/logrus"

	"github.com/netbirdio/netbird/management/proto"
	"github.com/netbirdio/netbird/management/server/activity"
	nbpeer "github.com/netbirdio/netbird/management/server/peer"
	"github.com/netbirdio/netbird/management/server/status"
)

// PeerSync used as a data object between the gRPC API and AccountManager on Sync request.
type PeerSync struct {
	// WireGuardPubKey is a peers WireGuard public key
	WireGuardPubKey string
	// Meta is the system information passed by peer, must be always present
	Meta nbpeer.PeerSystemMeta
	// UpdateAccountPeers indicate updating account peers,
	// which occurs when the peer's metadata is updated
	UpdateAccountPeers bool
}

// PeerLogin used as a data object between the gRPC API and AccountManager on Login request.
type PeerLogin struct {
	// WireGuardPubKey is a peers WireGuard public key
	WireGuardPubKey string
	// SSHKey is a peer's ssh key. Can be empty (e.g., old version do not provide it, or this feature is disabled)
	SSHKey string
	// Meta is the system information passed by peer, must be always present.
	Meta nbpeer.PeerSystemMeta
	// UserID indicates that JWT was used to log in, and it was valid. Can be empty when SetupKey is used or auth is not required.
	UserID string
	// SetupKey references to a server.SetupKey to log in. Can be empty when UserID is used or auth is not required.
	SetupKey string
	// ConnectionIP is the real IP of the peer
	ConnectionIP net.IP
}

// GetPeers returns a list of peers under the given account filtering out peers that do not belong to a user if
// the current user is not an admin.
func (am *DefaultAccountManager) GetPeers(ctx context.Context, accountID, userID string) ([]*nbpeer.Peer, error) {
	account, err := am.Store.GetAccount(ctx, accountID)
	if err != nil {
		return nil, err
	}

	user, err := account.FindUser(userID)
	if err != nil {
		return nil, err
	}

	approvedPeersMap, err := am.GetValidatedPeers(account)
	if err != nil {
		return nil, err
	}
	peers := make([]*nbpeer.Peer, 0)
	peersMap := make(map[string]*nbpeer.Peer)

	if !user.HasAdminPower() && !user.IsServiceUser && account.Settings.RegularUsersViewBlocked {
		return peers, nil
	}

	for _, peer := range account.Peers {
		if !(user.HasAdminPower() || user.IsServiceUser) && user.Id != peer.UserID {
			// only display peers that belong to the current user if the current user is not an admin
			continue
		}
		p := peer.Copy()
		peers = append(peers, p)
		peersMap[peer.ID] = p
	}

	// fetch all the peers that have access to the user's peers
	for _, peer := range peers {
		aclPeers, _ := account.getPeerConnectionResources(ctx, peer.ID, approvedPeersMap)
		for _, p := range aclPeers {
			peersMap[p.ID] = p
		}
	}

	peers = make([]*nbpeer.Peer, 0, len(peersMap))
	for _, peer := range peersMap {
		peers = append(peers, peer)
	}

	return peers, nil
}

// MarkPeerConnected marks peer as connected (true) or disconnected (false)
func (am *DefaultAccountManager) MarkPeerConnected(ctx context.Context, peerPubKey string, connected bool, realIP net.IP, account *Account) error {
	peer, err := account.FindPeerByPubKey(peerPubKey)
	if err != nil {
		return err
	}

	oldStatus := peer.Status.Copy()
	newStatus := oldStatus
	newStatus.LastSeen = time.Now().UTC()
	newStatus.Connected = connected
	// whenever peer got connected that means that it logged in successfully
	if newStatus.Connected {
		newStatus.LoginExpired = false
	}
	peer.Status = newStatus

	if am.geo != nil && realIP != nil {
		location, err := am.geo.Lookup(realIP)
		if err != nil {
			log.WithContext(ctx).Warnf("failed to get location for peer %s realip: [%s]: %v", peer.ID, realIP.String(), err)
		} else {
			peer.Location.ConnectionIP = realIP
			peer.Location.CountryCode = location.Country.ISOCode
			peer.Location.CityName = location.City.Names.En
			peer.Location.GeoNameID = location.City.GeonameID
			err = am.Store.SavePeerLocation(account.Id, peer)
			if err != nil {
				log.WithContext(ctx).Warnf("could not store location for peer %s: %s", peer.ID, err)
			}
		}
	}

	account.UpdatePeer(peer)

	err = am.Store.SavePeerStatus(account.Id, peer.ID, *newStatus)
	if err != nil {
		return err
	}

	if peer.AddedWithSSOLogin() && peer.LoginExpirationEnabled && account.Settings.PeerLoginExpirationEnabled {
		am.checkAndSchedulePeerLoginExpiration(ctx, account)
	}

	if oldStatus.LoginExpired {
		// we need to update other peers because when peer login expires all other peers are notified to disconnect from
		// the expired one. Here we notify them that connection is now allowed again.
		am.updateAccountPeers(ctx, account)
	}

	return nil
}

// UpdatePeer updates peer. Only Peer.Name, Peer.SSHEnabled, and Peer.LoginExpirationEnabled can be updated.
func (am *DefaultAccountManager) UpdatePeer(ctx context.Context, accountID, userID string, update *nbpeer.Peer) (*nbpeer.Peer, error) {
	unlock := am.Store.AcquireAccountWriteLock(ctx, accountID)
	defer unlock()

	account, err := am.Store.GetAccount(ctx, accountID)
	if err != nil {
		return nil, err
	}

	peer := account.GetPeer(update.ID)
	if peer == nil {
		return nil, status.Errorf(status.NotFound, "peer %s not found", update.ID)
	}

	update, err = am.integratedPeerValidator.ValidatePeer(ctx, update, peer, userID, accountID, am.GetDNSDomain(), account.GetPeerGroupsList(peer.ID), account.Settings.Extra)
	if err != nil {
		return nil, err
	}

	if peer.SSHEnabled != update.SSHEnabled {
		peer.SSHEnabled = update.SSHEnabled
		event := activity.PeerSSHEnabled
		if !update.SSHEnabled {
			event = activity.PeerSSHDisabled
		}
		am.StoreEvent(ctx, userID, peer.IP.String(), accountID, event, peer.EventMeta(am.GetDNSDomain()))
	}

	if peer.Name != update.Name {
		peer.Name = update.Name

		existingLabels := account.getPeerDNSLabels()

		newLabel, err := getPeerHostLabel(peer.Name, existingLabels)
		if err != nil {
			return nil, err
		}

		peer.DNSLabel = newLabel

		am.StoreEvent(ctx, userID, peer.ID, accountID, activity.PeerRenamed, peer.EventMeta(am.GetDNSDomain()))
	}

	if peer.LoginExpirationEnabled != update.LoginExpirationEnabled {

		if !peer.AddedWithSSOLogin() {
			return nil, status.Errorf(status.PreconditionFailed, "this peer hasn't been added with the SSO login, therefore the login expiration can't be updated")
		}

		peer.LoginExpirationEnabled = update.LoginExpirationEnabled

		event := activity.PeerLoginExpirationEnabled
		if !update.LoginExpirationEnabled {
			event = activity.PeerLoginExpirationDisabled
		}
		am.StoreEvent(ctx, userID, peer.IP.String(), accountID, event, peer.EventMeta(am.GetDNSDomain()))

		if peer.AddedWithSSOLogin() && peer.LoginExpirationEnabled && account.Settings.PeerLoginExpirationEnabled {
			am.checkAndSchedulePeerLoginExpiration(ctx, account)
		}
	}

	account.UpdatePeer(peer)

	err = am.Store.SaveAccount(ctx, account)
	if err != nil {
		return nil, err
	}

	am.updateAccountPeers(ctx, account)

	return peer, nil
}

// deletePeers will delete all specified peers and send updates to the remote peers. Don't call without acquiring account lock
func (am *DefaultAccountManager) deletePeers(ctx context.Context, account *Account, peerIDs []string, userID string) error {

	// the first loop is needed to ensure all peers present under the account before modifying, otherwise
	// we might have some inconsistencies
	peers := make([]*nbpeer.Peer, 0, len(peerIDs))
	for _, peerID := range peerIDs {

		peer := account.GetPeer(peerID)
		if peer == nil {
			return status.Errorf(status.NotFound, "peer %s not found", peerID)
		}
		peers = append(peers, peer)
	}

	// the 2nd loop performs the actual modification
	for _, peer := range peers {

		err := am.integratedPeerValidator.PeerDeleted(ctx, account.Id, peer.ID)
		if err != nil {
			return err
		}

		account.DeletePeer(peer.ID)
		am.peersUpdateManager.SendUpdate(ctx, peer.ID,
			&UpdateMessage{
				Update: &proto.SyncResponse{
					// fill those field for backward compatibility
					RemotePeers:        []*proto.RemotePeerConfig{},
					RemotePeersIsEmpty: true,
					// new field
					NetworkMap: &proto.NetworkMap{
						Serial:               account.Network.CurrentSerial(),
						RemotePeers:          []*proto.RemotePeerConfig{},
						RemotePeersIsEmpty:   true,
						FirewallRules:        []*proto.FirewallRule{},
						FirewallRulesIsEmpty: true,
					},
				},
			})
		am.peersUpdateManager.CloseChannel(ctx, peer.ID)
		am.StoreEvent(ctx, userID, peer.ID, account.Id, activity.PeerRemovedByUser, peer.EventMeta(am.GetDNSDomain()))
	}

	return nil
}

// DeletePeer removes peer from the account by its IP
func (am *DefaultAccountManager) DeletePeer(ctx context.Context, accountID, peerID, userID string) error {
	unlock := am.Store.AcquireAccountWriteLock(ctx, accountID)
	defer unlock()

	account, err := am.Store.GetAccount(ctx, accountID)
	if err != nil {
		return err
	}

	err = am.deletePeers(ctx, account, []string{peerID}, userID)
	if err != nil {
		return err
	}

	err = am.Store.SaveAccount(ctx, account)
	if err != nil {
		return err
	}

	am.updateAccountPeers(ctx, account)

	return nil
}

// GetNetworkMap returns Network map for a given peer (omits original peer from the Peers result)
func (am *DefaultAccountManager) GetNetworkMap(ctx context.Context, peerID string) (*NetworkMap, error) {
	account, err := am.Store.GetAccountByPeerID(ctx, peerID)
	if err != nil {
		return nil, err
	}

	peer := account.GetPeer(peerID)
	if peer == nil {
		return nil, status.Errorf(status.NotFound, "peer with ID %s not found", peerID)
	}

	groups := make(map[string][]string)
	for groupID, group := range account.Groups {
		groups[groupID] = group.Peers
	}

	validatedPeers, err := am.integratedPeerValidator.GetValidatedPeers(account.Id, account.Groups, account.Peers, account.Settings.Extra)
	if err != nil {
		return nil, err
	}
	return account.GetPeerNetworkMap(ctx, peer.ID, am.dnsDomain, validatedPeers), nil
}

// GetPeerNetwork returns the Network for a given peer
func (am *DefaultAccountManager) GetPeerNetwork(ctx context.Context, peerID string) (*Network, error) {
	account, err := am.Store.GetAccountByPeerID(ctx, peerID)
	if err != nil {
		return nil, err
	}

	return account.Network.Copy(), err
}

// AddPeer adds a new peer to the Store.
// Each Account has a list of pre-authorized SetupKey and if no Account has a given key err with a code status.PermissionDenied
// will be returned, meaning the setup key is invalid or not found.
// If a User ID is provided, it means that we passed the authentication using JWT, then we look for account by User ID and register the peer
// to it. We also add the User ID to the peer metadata to identify registrant. If no userID provided, then fail with status.PermissionDenied
// Each new Peer will be assigned a new next net.IP from the Account.Network and Account.Network.LastIP will be updated (IP's are not reused).
// The peer property is just a placeholder for the Peer properties to pass further
<<<<<<< HEAD
func (am *DefaultAccountManager) AddPeer(ctx context.Context, setupKey, userID string, peer *nbpeer.Peer) (*nbpeer.Peer, *NetworkMap, error) {
=======
func (am *DefaultAccountManager) AddPeer(setupKey, userID string, peer *nbpeer.Peer) (*nbpeer.Peer, *NetworkMap, []*posture.Checks, error) {
>>>>>>> 7cb81f1d
	if setupKey == "" && userID == "" {
		// no auth method provided => reject access
		return nil, nil, nil, status.Errorf(status.Unauthenticated, "no peer auth method provided, please use a setup key or interactive SSO login")
	}

	upperKey := strings.ToUpper(setupKey)
	var accountID string
	var err error
	addedByUser := false
	if len(userID) > 0 {
		addedByUser = true
		accountID, err = am.Store.GetAccountIDByUserID(userID)
	} else {
		accountID, err = am.Store.GetAccountIDBySetupKey(ctx, setupKey)
	}
	if err != nil {
		return nil, nil, nil, status.Errorf(status.NotFound, "failed adding new peer: account not found")
	}

	unlock := am.Store.AcquireAccountWriteLock(ctx, accountID)
	defer func() {
		if unlock != nil {
			unlock()
		}
	}()

	var account *Account
	// ensure that we consider modification happened meanwhile (because we were outside the account lock when we fetched the account)
	account, err = am.Store.GetAccount(ctx, accountID)
	if err != nil {
		return nil, nil, nil, err
	}

	if strings.ToLower(peer.Meta.Hostname) == "iphone" || strings.ToLower(peer.Meta.Hostname) == "ipad" && userID != "" {
		if am.idpManager != nil {
			userdata, err := am.lookupUserInCache(ctx, userID, account)
			if err == nil && userdata != nil {
				peer.Meta.Hostname = fmt.Sprintf("%s-%s", peer.Meta.Hostname, strings.Split(userdata.Email, "@")[0])
			}
		}
	}

	// This is a handling for the case when the same machine (with the same WireGuard pub key) tries to register twice.
	// Such case is possible when AddPeer function takes long time to finish after AcquireAccountWriteLock (e.g., database is slow)
	// and the peer disconnects with a timeout and tries to register again.
	// We just check if this machine has been registered before and reject the second registration.
	// The connecting peer should be able to recover with a retry.
	_, err = account.FindPeerByPubKey(peer.Key)
	if err == nil {
		return nil, nil, nil, status.Errorf(status.PreconditionFailed, "peer has been already registered")
	}

	opEvent := &activity.Event{
		Timestamp: time.Now().UTC(),
		AccountID: account.Id,
	}

	var ephemeral bool
	setupKeyName := ""
	if !addedByUser {
		// validate the setup key if adding with a key
		sk, err := account.FindSetupKey(upperKey)
		if err != nil {
			return nil, nil, nil, err
		}

		if !sk.IsValid() {
			return nil, nil, nil, status.Errorf(status.PreconditionFailed, "couldn't add peer: setup key is invalid")
		}

		account.SetupKeys[sk.Key] = sk.IncrementUsage()
		opEvent.InitiatorID = sk.Id
		opEvent.Activity = activity.PeerAddedWithSetupKey
		ephemeral = sk.Ephemeral
		setupKeyName = sk.Name
	} else {
		opEvent.InitiatorID = userID
		opEvent.Activity = activity.PeerAddedByUser
	}

	takenIps := account.getTakenIPs()
	existingLabels := account.getPeerDNSLabels()

	newLabel, err := getPeerHostLabel(peer.Meta.Hostname, existingLabels)
	if err != nil {
		return nil, nil, nil, err
	}

	peer.DNSLabel = newLabel
	network := account.Network
	nextIp, err := AllocatePeerIP(network.Net, takenIps)
	if err != nil {
		return nil, nil, nil, err
	}

	registrationTime := time.Now().UTC()

	newPeer := &nbpeer.Peer{
		ID:                     xid.New().String(),
		Key:                    peer.Key,
		SetupKey:               upperKey,
		IP:                     nextIp,
		Meta:                   peer.Meta,
		Name:                   peer.Meta.Hostname,
		DNSLabel:               newLabel,
		UserID:                 userID,
		Status:                 &nbpeer.PeerStatus{Connected: false, LastSeen: registrationTime},
		SSHEnabled:             false,
		SSHKey:                 peer.SSHKey,
		LastLogin:              registrationTime,
		CreatedAt:              registrationTime,
		LoginExpirationEnabled: addedByUser,
		Ephemeral:              ephemeral,
		Location:               peer.Location,
	}

	// add peer to 'All' group
	group, err := account.GetGroupAll()
	if err != nil {
		return nil, nil, nil, err
	}
	group.Peers = append(group.Peers, newPeer.ID)

	var groupsToAdd []string
	if addedByUser {
		groupsToAdd, err = account.getUserGroups(userID)
		if err != nil {
			return nil, nil, nil, err
		}
	} else {
		groupsToAdd, err = account.getSetupKeyGroups(upperKey)
		if err != nil {
			return nil, nil, nil, err
		}
	}

	if len(groupsToAdd) > 0 {
		for _, s := range groupsToAdd {
			if g, ok := account.Groups[s]; ok && g.Name != "All" {
				g.Peers = append(g.Peers, newPeer.ID)
			}
		}
	}

	newPeer = am.integratedPeerValidator.PreparePeer(ctx, account.Id, newPeer, account.GetPeerGroupsList(newPeer.ID), account.Settings.Extra)

	if addedByUser {
		user, err := account.FindUser(userID)
		if err != nil {
			return nil, nil, nil, status.Errorf(status.Internal, "couldn't find user")
		}
		user.updateLastLogin(newPeer.LastLogin)
	}

	account.Peers[newPeer.ID] = newPeer
	account.Network.IncSerial()
	err = am.Store.SaveAccount(ctx, account)
	if err != nil {
		return nil, nil, nil, err
	}

	// Account is saved, we can release the lock
	unlock()
	unlock = nil

	opEvent.TargetID = newPeer.ID
	opEvent.Meta = newPeer.EventMeta(am.GetDNSDomain())
	if !addedByUser {
		opEvent.Meta["setup_key_name"] = setupKeyName
	}

	am.StoreEvent(ctx, opEvent.InitiatorID, opEvent.TargetID, opEvent.AccountID, opEvent.Activity, opEvent.Meta)

	am.updateAccountPeers(ctx, account)

	approvedPeersMap, err := am.GetValidatedPeers(account)
	if err != nil {
		return nil, nil, nil, err
	}
<<<<<<< HEAD
	networkMap := account.GetPeerNetworkMap(ctx, newPeer.ID, am.dnsDomain, approvedPeersMap)
	return newPeer, networkMap, nil
}

// SyncPeer checks whether peer is eligible for receiving NetworkMap (authenticated) and returns its NetworkMap if eligible
func (am *DefaultAccountManager) SyncPeer(ctx context.Context, sync PeerSync, account *Account) (*nbpeer.Peer, *NetworkMap, error) {
=======

	postureChecks := am.getPeerPostureChecks(account, peer)
	networkMap := account.GetPeerNetworkMap(newPeer.ID, am.dnsDomain, approvedPeersMap)
	return newPeer, networkMap, postureChecks, nil
}

// SyncPeer checks whether peer is eligible for receiving NetworkMap (authenticated) and returns its NetworkMap if eligible
func (am *DefaultAccountManager) SyncPeer(sync PeerSync, account *Account) (*nbpeer.Peer, *NetworkMap, []*posture.Checks, error) {
>>>>>>> 7cb81f1d
	peer, err := account.FindPeerByPubKey(sync.WireGuardPubKey)
	if err != nil {
		return nil, nil, nil, status.NewPeerNotRegisteredError()
	}

	err = checkIfPeerOwnerIsBlocked(peer, account)
	if err != nil {
		return nil, nil, nil, err
	}

<<<<<<< HEAD
	if peerLoginExpired(ctx, peer, account.Settings) {
		return nil, nil, status.Errorf(status.PermissionDenied, "peer login has expired, please log in once more")
=======
	if peerLoginExpired(peer, account.Settings) {
		return nil, nil, nil, status.Errorf(status.PermissionDenied, "peer login has expired, please log in once more")
>>>>>>> 7cb81f1d
	}

	peer, updated := updatePeerMeta(peer, sync.Meta, account)
	if updated {
		err = am.Store.SaveAccount(ctx, account)
		if err != nil {
			return nil, nil, nil, err
		}

		if sync.UpdateAccountPeers {
			am.updateAccountPeers(ctx, account)
		}
	}

	peerNotValid, isStatusChanged, err := am.integratedPeerValidator.IsNotValidPeer(ctx, account.Id, peer, account.GetPeerGroupsList(peer.ID), account.Settings.Extra)
	if err != nil {
		return nil, nil, nil, err
	}

	var postureChecks []*posture.Checks

	if peerNotValid {
		emptyMap := &NetworkMap{
			Network: account.Network.Copy(),
		}
		return peer, emptyMap, postureChecks, nil
	}

	if isStatusChanged {
		am.updateAccountPeers(ctx, account)
	}

	validPeersMap, err := am.GetValidatedPeers(account)
	if err != nil {
		return nil, nil, nil, err
	}
<<<<<<< HEAD
	return peer, account.GetPeerNetworkMap(ctx, peer.ID, am.dnsDomain, validPeersMap), nil
=======
	postureChecks = am.getPeerPostureChecks(account, peer)

	return peer, account.GetPeerNetworkMap(peer.ID, am.dnsDomain, validPeersMap), postureChecks, nil
>>>>>>> 7cb81f1d
}

// LoginPeer logs in or registers a peer.
// If peer doesn't exist the function checks whether a setup key or a user is present and registers a new peer if so.
<<<<<<< HEAD
func (am *DefaultAccountManager) LoginPeer(ctx context.Context, login PeerLogin) (*nbpeer.Peer, *NetworkMap, error) {
	accountID, err := am.Store.GetAccountIDByPeerPubKey(ctx, login.WireGuardPubKey)
=======
func (am *DefaultAccountManager) LoginPeer(login PeerLogin) (*nbpeer.Peer, *NetworkMap, []*posture.Checks, error) {
	accountID, err := am.Store.GetAccountIDByPeerPubKey(login.WireGuardPubKey)
>>>>>>> 7cb81f1d
	if err != nil {
		if errStatus, ok := status.FromError(err); ok && errStatus.Type() == status.NotFound {
			// we couldn't find this peer by its public key which can mean that peer hasn't been registered yet.
			// Try registering it.
			newPeer := &nbpeer.Peer{
				Key:    login.WireGuardPubKey,
				Meta:   login.Meta,
				SSHKey: login.SSHKey,
			}
			if am.geo != nil && login.ConnectionIP != nil {
				location, err := am.geo.Lookup(login.ConnectionIP)
				if err != nil {
					log.WithContext(ctx).Warnf("failed to get location for new peer realip: [%s]: %v", login.ConnectionIP.String(), err)
				} else {
					newPeer.Location.ConnectionIP = login.ConnectionIP
					newPeer.Location.CountryCode = location.Country.ISOCode
					newPeer.Location.CityName = location.City.Names.En
					newPeer.Location.GeoNameID = location.City.GeonameID

				}
			}

			return am.AddPeer(ctx, login.SetupKey, login.UserID, newPeer)
		}
<<<<<<< HEAD
		log.WithContext(ctx).Errorf("failed while logging in peer %s: %v", login.WireGuardPubKey, err)
		return nil, nil, status.Errorf(status.Internal, "failed while logging in peer")
=======

		log.Errorf("failed while logging in peer %s: %v", login.WireGuardPubKey, err)
		return nil, nil, nil, status.Errorf(status.Internal, "failed while logging in peer")
>>>>>>> 7cb81f1d
	}

	peer, err := am.Store.GetPeerByPeerPubKey(ctx, login.WireGuardPubKey)
	if err != nil {
		return nil, nil, nil, status.NewPeerNotRegisteredError()
	}

	accSettings, err := am.Store.GetAccountSettings(ctx, accountID)
	if err != nil {
		return nil, nil, nil, status.Errorf(status.Internal, "failed to get account settings: %s", err)
	}

	var isWriteLock bool

	// duplicated logic from after the lock to have an early exit
	expired := peerLoginExpired(ctx, peer, accSettings)
	switch {
	case expired:
<<<<<<< HEAD
		if err := checkAuth(ctx, login.UserID, peer); err != nil {
			return nil, nil, err
=======
		if err := checkAuth(login.UserID, peer); err != nil {
			return nil, nil, nil, err
>>>>>>> 7cb81f1d
		}
		isWriteLock = true
		log.WithContext(ctx).Debugf("peer login expired, acquiring write lock")

	case peer.UpdateMetaIfNew(login.Meta):
		isWriteLock = true
		log.WithContext(ctx).Debugf("peer changed meta, acquiring write lock")

	default:
		isWriteLock = false
		log.WithContext(ctx).Debugf("peer meta is the same, acquiring read lock")
	}

	var unlock func()

	if isWriteLock {
		unlock = am.Store.AcquireAccountWriteLock(ctx, accountID)
	} else {
		unlock = am.Store.AcquireAccountReadLock(ctx, accountID)
	}
	defer func() {
		if unlock != nil {
			unlock()
		}
	}()

	// fetch the account from the store once more after acquiring lock to avoid concurrent updates inconsistencies
	account, err := am.Store.GetAccount(ctx, accountID)
	if err != nil {
		return nil, nil, nil, err
	}

	peer, err = account.FindPeerByPubKey(login.WireGuardPubKey)
	if err != nil {
		return nil, nil, nil, status.NewPeerNotRegisteredError()
	}

	err = checkIfPeerOwnerIsBlocked(peer, account)
	if err != nil {
		return nil, nil, nil, err
	}

	// this flag prevents unnecessary calls to the persistent store.
	shouldStoreAccount := false
	updateRemotePeers := false
	if peerLoginExpired(ctx, peer, account.Settings) {
		err = checkAuth(ctx, login.UserID, peer)
		if err != nil {
			return nil, nil, nil, err
		}
		// If peer was expired before and if it reached this point, it is re-authenticated.
		// UserID is present, meaning that JWT validation passed successfully in the API layer.
		updatePeerLastLogin(peer, account)
		updateRemotePeers = true
		shouldStoreAccount = true

		// sync user last login with peer last login
		user, err := account.FindUser(login.UserID)
		if err != nil {
			return nil, nil, nil, status.Errorf(status.Internal, "couldn't find user")
		}
		user.updateLastLogin(peer.LastLogin)

		am.StoreEvent(ctx, login.UserID, peer.ID, account.Id, activity.UserLoggedInPeer, peer.EventMeta(am.GetDNSDomain()))
	}

	isRequiresApproval, isStatusChanged, err := am.integratedPeerValidator.IsNotValidPeer(ctx, account.Id, peer, account.GetPeerGroupsList(peer.ID), account.Settings.Extra)
	if err != nil {
		return nil, nil, nil, err
	}
	peer, updated := updatePeerMeta(peer, login.Meta, account)
	if updated {
		shouldStoreAccount = true
	}

	peer, err = am.checkAndUpdatePeerSSHKey(ctx, peer, account, login.SSHKey)
	if err != nil {
		return nil, nil, nil, err
	}

	if shouldStoreAccount {
		if !isWriteLock {
<<<<<<< HEAD
			log.WithContext(ctx).Errorf("account %s should be stored but is not write locked", accountID)
			return nil, nil, status.Errorf(status.Internal, "account should be stored but is not write locked")
=======
			log.Errorf("account %s should be stored but is not write locked", accountID)
			return nil, nil, nil, status.Errorf(status.Internal, "account should be stored but is not write locked")
>>>>>>> 7cb81f1d
		}
		err = am.Store.SaveAccount(ctx, account)
		if err != nil {
			return nil, nil, nil, err
		}
	}
	unlock()
	unlock = nil

	if updateRemotePeers || isStatusChanged {
		am.updateAccountPeers(ctx, account)
	}

	var postureChecks []*posture.Checks

	if isRequiresApproval {
		emptyMap := &NetworkMap{
			Network: account.Network.Copy(),
		}
		return peer, emptyMap, postureChecks, nil
	}

	approvedPeersMap, err := am.GetValidatedPeers(account)
	if err != nil {
		return nil, nil, nil, err
	}
	postureChecks = am.getPeerPostureChecks(account, peer)

<<<<<<< HEAD
	return peer, account.GetPeerNetworkMap(ctx, peer.ID, am.dnsDomain, approvedPeersMap), nil
=======
	return peer, account.GetPeerNetworkMap(peer.ID, am.dnsDomain, approvedPeersMap), postureChecks, nil
>>>>>>> 7cb81f1d
}

func checkIfPeerOwnerIsBlocked(peer *nbpeer.Peer, account *Account) error {
	if peer.AddedWithSSOLogin() {
		user, err := account.FindUser(peer.UserID)
		if err != nil {
			return status.Errorf(status.PermissionDenied, "user doesn't exist")
		}
		if user.IsBlocked() {
			return status.Errorf(status.PermissionDenied, "user is blocked")
		}
	}
	return nil
}

func checkAuth(ctx context.Context, loginUserID string, peer *nbpeer.Peer) error {
	if loginUserID == "" {
		// absence of a user ID indicates that JWT wasn't provided.
		return status.Errorf(status.PermissionDenied, "peer login has expired, please log in once more")
	}
	if peer.UserID != loginUserID {
		log.WithContext(ctx).Warnf("user mismatch when logging in peer %s: peer user %s, login user %s ", peer.ID, peer.UserID, loginUserID)
		return status.Errorf(status.Unauthenticated, "can't login")
	}
	return nil
}

func peerLoginExpired(ctx context.Context, peer *nbpeer.Peer, settings *Settings) bool {
	expired, expiresIn := peer.LoginExpired(settings.PeerLoginExpiration)
	expired = settings.PeerLoginExpirationEnabled && expired
	if expired || peer.Status.LoginExpired {
		log.WithContext(ctx).Debugf("peer's %s login expired %v ago", peer.ID, expiresIn)
		return true
	}
	return false
}

func updatePeerLastLogin(peer *nbpeer.Peer, account *Account) {
	peer.UpdateLastLogin()
	account.UpdatePeer(peer)
}

func (am *DefaultAccountManager) checkAndUpdatePeerSSHKey(ctx context.Context, peer *nbpeer.Peer, account *Account, newSSHKey string) (*nbpeer.Peer, error) {
	if len(newSSHKey) == 0 {
		log.WithContext(ctx).Debugf("no new SSH key provided for peer %s, skipping update", peer.ID)
		return peer, nil
	}

	if peer.SSHKey == newSSHKey {
		log.WithContext(ctx).Debugf("same SSH key provided for peer %s, skipping update", peer.ID)
		return peer, nil
	}

	peer.SSHKey = newSSHKey
	account.UpdatePeer(peer)

	err := am.Store.SaveAccount(ctx, account)
	if err != nil {
		return nil, err
	}

	// trigger network map update
	am.updateAccountPeers(ctx, account)

	return peer, nil
}

// UpdatePeerSSHKey updates peer's public SSH key
func (am *DefaultAccountManager) UpdatePeerSSHKey(ctx context.Context, peerID string, sshKey string) error {
	if sshKey == "" {
		log.WithContext(ctx).Debugf("empty SSH key provided for peer %s, skipping update", peerID)
		return nil
	}

	account, err := am.Store.GetAccountByPeerID(ctx, peerID)
	if err != nil {
		return err
	}

	unlock := am.Store.AcquireAccountWriteLock(ctx, account.Id)
	defer unlock()

	// ensure that we consider modification happened meanwhile (because we were outside the account lock when we fetched the account)
	account, err = am.Store.GetAccount(ctx, account.Id)
	if err != nil {
		return err
	}

	peer := account.GetPeer(peerID)
	if peer == nil {
		return status.Errorf(status.NotFound, "peer with ID %s not found", peerID)
	}

	if peer.SSHKey == sshKey {
		log.WithContext(ctx).Debugf("same SSH key provided for peer %s, skipping update", peerID)
		return nil
	}

	peer.SSHKey = sshKey
	account.UpdatePeer(peer)

	err = am.Store.SaveAccount(ctx, account)
	if err != nil {
		return err
	}

	// trigger network map update
	am.updateAccountPeers(ctx, account)

	return nil
}

// GetPeer for a given accountID, peerID and userID error if not found.
func (am *DefaultAccountManager) GetPeer(ctx context.Context, accountID, peerID, userID string) (*nbpeer.Peer, error) {
	unlock := am.Store.AcquireAccountWriteLock(ctx, accountID)
	defer unlock()

	account, err := am.Store.GetAccount(ctx, accountID)
	if err != nil {
		return nil, err
	}

	user, err := account.FindUser(userID)
	if err != nil {
		return nil, err
	}

	if !user.HasAdminPower() && !user.IsServiceUser && account.Settings.RegularUsersViewBlocked {
		return nil, status.Errorf(status.Internal, "user %s has no access to his own peer %s under account %s", userID, peerID, accountID)
	}

	peer := account.GetPeer(peerID)
	if peer == nil {
		return nil, status.Errorf(status.NotFound, "peer with %s not found under account %s", peerID, accountID)
	}

	// if admin or user owns this peer, return peer
	if user.HasAdminPower() || user.IsServiceUser || peer.UserID == userID {
		return peer, nil
	}

	// it is also possible that user doesn't own the peer but some of his peers have access to it,
	// this is a valid case, show the peer as well.
	userPeers, err := account.FindUserPeers(userID)
	if err != nil {
		return nil, err
	}

	approvedPeersMap, err := am.GetValidatedPeers(account)
	if err != nil {
		return nil, err
	}

	for _, p := range userPeers {
		aclPeers, _ := account.getPeerConnectionResources(ctx, p.ID, approvedPeersMap)
		for _, aclPeer := range aclPeers {
			if aclPeer.ID == peerID {
				return peer, nil
			}
		}
	}

	return nil, status.Errorf(status.Internal, "user %s has no access to peer %s under account %s", userID, peerID, accountID)
}

func updatePeerMeta(peer *nbpeer.Peer, meta nbpeer.PeerSystemMeta, account *Account) (*nbpeer.Peer, bool) {
	if peer.UpdateMetaIfNew(meta) {
		account.UpdatePeer(peer)
		return peer, true
	}
	return peer, false
}

// updateAccountPeers updates all peers that belong to an account.
// Should be called when changes have to be synced to peers.
func (am *DefaultAccountManager) updateAccountPeers(ctx context.Context, account *Account) {
	peers := account.GetPeers()

	approvedPeersMap, err := am.GetValidatedPeers(account)
	if err != nil {
		log.WithContext(ctx).Errorf("failed send out updates to peers, failed to validate peer: %v", err)
		return
	}
	for _, peer := range peers {
		if !am.peersUpdateManager.HasChannel(peer.ID) {
			log.WithContext(ctx).Tracef("peer %s doesn't have a channel, skipping network map update", peer.ID)
			continue
		}
<<<<<<< HEAD
		remotePeerNetworkMap := account.GetPeerNetworkMap(ctx, peer.ID, am.dnsDomain, approvedPeersMap)
		update := toSyncResponse(ctx, am, nil, peer, nil, remotePeerNetworkMap, am.GetDNSDomain())
		am.peersUpdateManager.SendUpdate(ctx, peer.ID, &UpdateMessage{Update: update})
=======

		postureChecks := am.getPeerPostureChecks(account, peer)
		remotePeerNetworkMap := account.GetPeerNetworkMap(peer.ID, am.dnsDomain, approvedPeersMap)
		update := toSyncResponse(nil, peer, nil, remotePeerNetworkMap, am.GetDNSDomain(), postureChecks)
		am.peersUpdateManager.SendUpdate(peer.ID, &UpdateMessage{Update: update})
>>>>>>> 7cb81f1d
	}
}<|MERGE_RESOLUTION|>--- conflicted
+++ resolved
@@ -335,11 +335,7 @@
 // to it. We also add the User ID to the peer metadata to identify registrant. If no userID provided, then fail with status.PermissionDenied
 // Each new Peer will be assigned a new next net.IP from the Account.Network and Account.Network.LastIP will be updated (IP's are not reused).
 // The peer property is just a placeholder for the Peer properties to pass further
-<<<<<<< HEAD
-func (am *DefaultAccountManager) AddPeer(ctx context.Context, setupKey, userID string, peer *nbpeer.Peer) (*nbpeer.Peer, *NetworkMap, error) {
-=======
-func (am *DefaultAccountManager) AddPeer(setupKey, userID string, peer *nbpeer.Peer) (*nbpeer.Peer, *NetworkMap, []*posture.Checks, error) {
->>>>>>> 7cb81f1d
+func (am *DefaultAccountManager) AddPeer(ctx context.Context, setupKey, userID string, peer *nbpeer.Peer) (*nbpeer.Peer, *NetworkMap, []*posture.Checks, error) {
 	if setupKey == "" && userID == "" {
 		// no auth method provided => reject access
 		return nil, nil, nil, status.Errorf(status.Unauthenticated, "no peer auth method provided, please use a setup key or interactive SSO login")
@@ -519,23 +515,14 @@
 	if err != nil {
 		return nil, nil, nil, err
 	}
-<<<<<<< HEAD
+
+	postureChecks := am.getPeerPostureChecks(account, peer)
 	networkMap := account.GetPeerNetworkMap(ctx, newPeer.ID, am.dnsDomain, approvedPeersMap)
-	return newPeer, networkMap, nil
+	return newPeer, networkMap, postureChecks, nil
 }
 
 // SyncPeer checks whether peer is eligible for receiving NetworkMap (authenticated) and returns its NetworkMap if eligible
-func (am *DefaultAccountManager) SyncPeer(ctx context.Context, sync PeerSync, account *Account) (*nbpeer.Peer, *NetworkMap, error) {
-=======
-
-	postureChecks := am.getPeerPostureChecks(account, peer)
-	networkMap := account.GetPeerNetworkMap(newPeer.ID, am.dnsDomain, approvedPeersMap)
-	return newPeer, networkMap, postureChecks, nil
-}
-
-// SyncPeer checks whether peer is eligible for receiving NetworkMap (authenticated) and returns its NetworkMap if eligible
-func (am *DefaultAccountManager) SyncPeer(sync PeerSync, account *Account) (*nbpeer.Peer, *NetworkMap, []*posture.Checks, error) {
->>>>>>> 7cb81f1d
+func (am *DefaultAccountManager) SyncPeer(ctx context.Context, sync PeerSync, account *Account) (*nbpeer.Peer, *NetworkMap, []*posture.Checks, error) {
 	peer, err := account.FindPeerByPubKey(sync.WireGuardPubKey)
 	if err != nil {
 		return nil, nil, nil, status.NewPeerNotRegisteredError()
@@ -546,13 +533,8 @@
 		return nil, nil, nil, err
 	}
 
-<<<<<<< HEAD
 	if peerLoginExpired(ctx, peer, account.Settings) {
-		return nil, nil, status.Errorf(status.PermissionDenied, "peer login has expired, please log in once more")
-=======
-	if peerLoginExpired(peer, account.Settings) {
 		return nil, nil, nil, status.Errorf(status.PermissionDenied, "peer login has expired, please log in once more")
->>>>>>> 7cb81f1d
 	}
 
 	peer, updated := updatePeerMeta(peer, sync.Meta, account)
@@ -589,24 +571,15 @@
 	if err != nil {
 		return nil, nil, nil, err
 	}
-<<<<<<< HEAD
-	return peer, account.GetPeerNetworkMap(ctx, peer.ID, am.dnsDomain, validPeersMap), nil
-=======
 	postureChecks = am.getPeerPostureChecks(account, peer)
 
-	return peer, account.GetPeerNetworkMap(peer.ID, am.dnsDomain, validPeersMap), postureChecks, nil
->>>>>>> 7cb81f1d
+	return peer, account.GetPeerNetworkMap(ctx, peer.ID, am.dnsDomain, validPeersMap), postureChecks, nil
 }
 
 // LoginPeer logs in or registers a peer.
 // If peer doesn't exist the function checks whether a setup key or a user is present and registers a new peer if so.
-<<<<<<< HEAD
-func (am *DefaultAccountManager) LoginPeer(ctx context.Context, login PeerLogin) (*nbpeer.Peer, *NetworkMap, error) {
+func (am *DefaultAccountManager) LoginPeer(ctx context.Context, login PeerLogin) (*nbpeer.Peer, *NetworkMap, []*posture.Checks, error) {
 	accountID, err := am.Store.GetAccountIDByPeerPubKey(ctx, login.WireGuardPubKey)
-=======
-func (am *DefaultAccountManager) LoginPeer(login PeerLogin) (*nbpeer.Peer, *NetworkMap, []*posture.Checks, error) {
-	accountID, err := am.Store.GetAccountIDByPeerPubKey(login.WireGuardPubKey)
->>>>>>> 7cb81f1d
 	if err != nil {
 		if errStatus, ok := status.FromError(err); ok && errStatus.Type() == status.NotFound {
 			// we couldn't find this peer by its public key which can mean that peer hasn't been registered yet.
@@ -631,14 +604,9 @@
 
 			return am.AddPeer(ctx, login.SetupKey, login.UserID, newPeer)
 		}
-<<<<<<< HEAD
+
 		log.WithContext(ctx).Errorf("failed while logging in peer %s: %v", login.WireGuardPubKey, err)
-		return nil, nil, status.Errorf(status.Internal, "failed while logging in peer")
-=======
-
-		log.Errorf("failed while logging in peer %s: %v", login.WireGuardPubKey, err)
 		return nil, nil, nil, status.Errorf(status.Internal, "failed while logging in peer")
->>>>>>> 7cb81f1d
 	}
 
 	peer, err := am.Store.GetPeerByPeerPubKey(ctx, login.WireGuardPubKey)
@@ -657,13 +625,8 @@
 	expired := peerLoginExpired(ctx, peer, accSettings)
 	switch {
 	case expired:
-<<<<<<< HEAD
 		if err := checkAuth(ctx, login.UserID, peer); err != nil {
-			return nil, nil, err
-=======
-		if err := checkAuth(login.UserID, peer); err != nil {
 			return nil, nil, nil, err
->>>>>>> 7cb81f1d
 		}
 		isWriteLock = true
 		log.WithContext(ctx).Debugf("peer login expired, acquiring write lock")
@@ -746,13 +709,8 @@
 
 	if shouldStoreAccount {
 		if !isWriteLock {
-<<<<<<< HEAD
 			log.WithContext(ctx).Errorf("account %s should be stored but is not write locked", accountID)
-			return nil, nil, status.Errorf(status.Internal, "account should be stored but is not write locked")
-=======
-			log.Errorf("account %s should be stored but is not write locked", accountID)
 			return nil, nil, nil, status.Errorf(status.Internal, "account should be stored but is not write locked")
->>>>>>> 7cb81f1d
 		}
 		err = am.Store.SaveAccount(ctx, account)
 		if err != nil {
@@ -781,11 +739,7 @@
 	}
 	postureChecks = am.getPeerPostureChecks(account, peer)
 
-<<<<<<< HEAD
-	return peer, account.GetPeerNetworkMap(ctx, peer.ID, am.dnsDomain, approvedPeersMap), nil
-=======
-	return peer, account.GetPeerNetworkMap(peer.ID, am.dnsDomain, approvedPeersMap), postureChecks, nil
->>>>>>> 7cb81f1d
+	return peer, account.GetPeerNetworkMap(ctx, peer.ID, am.dnsDomain, approvedPeersMap), postureChecks, nil
 }
 
 func checkIfPeerOwnerIsBlocked(peer *nbpeer.Peer, account *Account) error {
@@ -974,16 +928,10 @@
 			log.WithContext(ctx).Tracef("peer %s doesn't have a channel, skipping network map update", peer.ID)
 			continue
 		}
-<<<<<<< HEAD
+
+		postureChecks := am.getPeerPostureChecks(account, peer)
 		remotePeerNetworkMap := account.GetPeerNetworkMap(ctx, peer.ID, am.dnsDomain, approvedPeersMap)
-		update := toSyncResponse(ctx, am, nil, peer, nil, remotePeerNetworkMap, am.GetDNSDomain())
+		update := toSyncResponse(ctx, nil, peer, nil, remotePeerNetworkMap, am.GetDNSDomain(), postureChecks)
 		am.peersUpdateManager.SendUpdate(ctx, peer.ID, &UpdateMessage{Update: update})
-=======
-
-		postureChecks := am.getPeerPostureChecks(account, peer)
-		remotePeerNetworkMap := account.GetPeerNetworkMap(peer.ID, am.dnsDomain, approvedPeersMap)
-		update := toSyncResponse(nil, peer, nil, remotePeerNetworkMap, am.GetDNSDomain(), postureChecks)
-		am.peersUpdateManager.SendUpdate(peer.ID, &UpdateMessage{Update: update})
->>>>>>> 7cb81f1d
 	}
 }