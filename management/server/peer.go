package server

import (
	"fmt"
	"strings"
	"time"

	"github.com/netbirdio/management-integrations/additions"
	"github.com/rs/xid"

	"github.com/netbirdio/netbird/management/server/activity"
	nbpeer "github.com/netbirdio/netbird/management/server/peer"
	"github.com/netbirdio/netbird/management/server/status"

	log "github.com/sirupsen/logrus"

	"github.com/netbirdio/netbird/management/proto"
)

<<<<<<< HEAD
// PeerSystemMeta is a metadata of a Peer machine system
type PeerSystemMeta struct {
	Hostname      string
	GoOS          string
	Kernel        string
	Core          string
	Platform      string
	OS            string
	WtVersion     string
	UIVersion     string
	Ipv6Supported bool
}

func (p PeerSystemMeta) isEqual(other PeerSystemMeta) bool {
	return p.Hostname == other.Hostname &&
		p.GoOS == other.GoOS &&
		p.Kernel == other.Kernel &&
		p.Core == other.Core &&
		p.Platform == other.Platform &&
		p.OS == other.OS &&
		p.WtVersion == other.WtVersion &&
		p.UIVersion == other.UIVersion &&
		p.Ipv6Supported == other.Ipv6Supported
}

type PeerStatus struct {
	// LastSeen is the last time peer was connected to the management service
	LastSeen time.Time
	// Connected indicates whether peer is connected to the management service or not
	Connected bool
	// LoginExpired
	LoginExpired bool
}

=======
>>>>>>> cba3c549
// PeerSync used as a data object between the gRPC API and AccountManager on Sync request.
type PeerSync struct {
	// WireGuardPubKey is a peers WireGuard public key
	WireGuardPubKey string
}

// PeerLogin used as a data object between the gRPC API and AccountManager on Login request.
type PeerLogin struct {
	// WireGuardPubKey is a peers WireGuard public key
	WireGuardPubKey string
	// SSHKey is a peer's ssh key. Can be empty (e.g., old version do not provide it, or this feature is disabled)
	SSHKey string
	// Meta is the system information passed by peer, must be always present.
	Meta nbpeer.PeerSystemMeta
	// UserID indicates that JWT was used to log in, and it was valid. Can be empty when SetupKey is used or auth is not required.
	UserID string
	// SetupKey references to a server.SetupKey to log in. Can be empty when UserID is used or auth is not required.
	SetupKey string
}

<<<<<<< HEAD
// Peer represents a machine connected to the network.
// The Peer is a WireGuard peer identified by a public key
type Peer struct {
	// ID is an internal ID of the peer
	ID string `gorm:"primaryKey"`
	// AccountID is a reference to Account that this object belongs
	AccountID string `json:"-" gorm:"index;uniqueIndex:idx_peers_account_id_ip"`
	// WireGuard public key
	Key string `gorm:"index"`
	// A setup key this peer was registered with
	SetupKey string
	// IP address of the Peer
	IP net.IP `gorm:"uniqueIndex:idx_peers_account_id_ip"`
	// IPv6 address of the Peer
	IP6 *net.IP
	// Meta is a Peer system meta data
	Meta PeerSystemMeta `gorm:"embedded;embeddedPrefix:meta_"`
	// Name is peer's name (machine name)
	Name string
	// DNSLabel is the parsed peer name for domain resolution. It is used to form an FQDN by appending the account's
	// domain to the peer label. e.g. peer-dns-label.netbird.cloud
	DNSLabel string
	// Status peer's management connection status
	Status *PeerStatus `gorm:"embedded;embeddedPrefix:peer_status_"`
	// The user ID that registered the peer
	UserID string
	// SSHKey is a public SSH key of the peer
	SSHKey string
	// SSHEnabled indicates whether SSH server is enabled on the peer
	SSHEnabled bool
	// LoginExpirationEnabled indicates whether peer's login expiration is enabled and once expired the peer has to re-login.
	// Works with LastLogin
	LoginExpirationEnabled bool
	// LastLogin the time when peer performed last login operation
	LastLogin time.Time
	// Indicate ephemeral peer attribute
	Ephemeral bool
}

// AddedWithSSOLogin indicates whether this peer has been added with an SSO login by a user.
func (p *Peer) AddedWithSSOLogin() bool {
	return p.UserID != ""
}

// Copy copies Peer object
func (p *Peer) Copy() *Peer {
	peerStatus := p.Status
	if peerStatus != nil {
		peerStatus = p.Status.Copy()
	}
	return &Peer{
		ID:                     p.ID,
		AccountID:              p.AccountID,
		Key:                    p.Key,
		SetupKey:               p.SetupKey,
		IP:                     p.IP,
		IP6:                    p.IP6,
		Meta:                   p.Meta,
		Name:                   p.Name,
		DNSLabel:               p.DNSLabel,
		Status:                 peerStatus,
		UserID:                 p.UserID,
		SSHKey:                 p.SSHKey,
		SSHEnabled:             p.SSHEnabled,
		LoginExpirationEnabled: p.LoginExpirationEnabled,
		LastLogin:              p.LastLogin,
		Ephemeral:              p.Ephemeral,
	}
}

// UpdateMetaIfNew updates peer's system metadata if new information is provided
// returns true if meta was updated, false otherwise
func (p *Peer) UpdateMetaIfNew(meta PeerSystemMeta) bool {
	// Avoid overwriting UIVersion if the update was triggered sole by the CLI client
	if meta.UIVersion == "" {
		meta.UIVersion = p.Meta.UIVersion
	}

	if p.Meta.isEqual(meta) {
		return false
	}
	p.Meta = meta
	return true
}

// MarkLoginExpired marks peer's status expired or not
func (p *Peer) MarkLoginExpired(expired bool) {
	newStatus := p.Status.Copy()
	newStatus.LoginExpired = expired
	if expired {
		newStatus.Connected = false
	}
	p.Status = newStatus
}

// LoginExpired indicates whether the peer's login has expired or not.
// If Peer.LastLogin plus the expiresIn duration has happened already; then login has expired.
// Return true if a login has expired, false otherwise, and time left to expiration (negative when expired).
// Login expiration can be disabled/enabled on a Peer level via Peer.LoginExpirationEnabled property.
// Login expiration can also be disabled/enabled globally on the Account level via Settings.PeerLoginExpirationEnabled.
// Only peers added by interactive SSO login can be expired.
func (p *Peer) LoginExpired(expiresIn time.Duration) (bool, time.Duration) {
	if !p.AddedWithSSOLogin() || !p.LoginExpirationEnabled {
		return false, 0
	}
	expiresAt := p.LastLogin.Add(expiresIn)
	now := time.Now()
	timeLeft := expiresAt.Sub(now)
	return timeLeft <= 0, timeLeft
}

// FQDN returns peers FQDN combined of the peer's DNS label and the system's DNS domain
func (p *Peer) FQDN(dnsDomain string) string {
	if dnsDomain == "" {
		return ""
	}
	return fmt.Sprintf("%s.%s", p.DNSLabel, dnsDomain)
}

// EventMeta returns activity event meta related to the peer
func (p *Peer) EventMeta(dnsDomain string) map[string]any {
	return map[string]any{"name": p.Name, "fqdn": p.FQDN(dnsDomain), "ip": p.IP}
}

// Copy PeerStatus
func (p *PeerStatus) Copy() *PeerStatus {
	return &PeerStatus{
		LastSeen:     p.LastSeen,
		Connected:    p.Connected,
		LoginExpired: p.LoginExpired,
	}
}

=======
>>>>>>> cba3c549
// GetPeers returns a list of peers under the given account filtering out peers that do not belong to a user if
// the current user is not an admin.
func (am *DefaultAccountManager) GetPeers(accountID, userID string) ([]*nbpeer.Peer, error) {
	account, err := am.Store.GetAccount(accountID)
	if err != nil {
		return nil, err
	}

	user, err := account.FindUser(userID)
	if err != nil {
		return nil, err
	}

	peers := make([]*nbpeer.Peer, 0)
	peersMap := make(map[string]*nbpeer.Peer)
	for _, peer := range account.Peers {
		if !user.HasAdminPower() && user.Id != peer.UserID {
			// only display peers that belong to the current user if the current user is not an admin
			continue
		}
		p := peer.Copy()
		peers = append(peers, p)
		peersMap[peer.ID] = p
	}

	// fetch all the peers that have access to the user's peers
	for _, peer := range peers {
		aclPeers, _ := account.getPeerConnectionResources(peer.ID)
		for _, p := range aclPeers {
			peersMap[p.ID] = p
		}
	}

	peers = make([]*nbpeer.Peer, 0, len(peersMap))
	for _, peer := range peersMap {
		peers = append(peers, peer)
	}

	return peers, nil
}

// MarkPeerConnected marks peer as connected (true) or disconnected (false)
func (am *DefaultAccountManager) MarkPeerConnected(peerPubKey string, connected bool) error {
	account, err := am.Store.GetAccountByPeerPubKey(peerPubKey)
	if err != nil {
		return err
	}

	unlock := am.Store.AcquireAccountLock(account.Id)
	defer unlock()

	// ensure that we consider modification happened meanwhile (because we were outside the account lock when we fetched the account)
	account, err = am.Store.GetAccount(account.Id)
	if err != nil {
		return err
	}

	peer, err := account.FindPeerByPubKey(peerPubKey)
	if err != nil {
		return err
	}

	oldStatus := peer.Status.Copy()
	newStatus := oldStatus
	newStatus.LastSeen = time.Now().UTC()
	newStatus.Connected = connected
	// whenever peer got connected that means that it logged in successfully
	if newStatus.Connected {
		newStatus.LoginExpired = false
	}
	peer.Status = newStatus
	account.UpdatePeer(peer)

	err = am.Store.SavePeerStatus(account.Id, peer.ID, *newStatus)
	if err != nil {
		return err
	}

	if peer.AddedWithSSOLogin() && peer.LoginExpirationEnabled && account.Settings.PeerLoginExpirationEnabled {
		am.checkAndSchedulePeerLoginExpiration(account)
	}

	if oldStatus.LoginExpired {
		// we need to update other peers because when peer login expires all other peers are notified to disconnect from
		// the expired one. Here we notify them that connection is now allowed again.
		am.updateAccountPeers(account)
	}

	return nil
}

<<<<<<< HEAD
// UpdatePeer updates peer. Only Peer.Name, Peer.SSHEnabled and Peer.LoginExpirationEnabled can be updated.
func (am *DefaultAccountManager) UpdatePeer(accountID, userID string, update *Peer, enableV6 bool) (*Peer, error) {
=======
// UpdatePeer updates peer. Only Peer.Name, Peer.SSHEnabled, and Peer.LoginExpirationEnabled can be updated.
func (am *DefaultAccountManager) UpdatePeer(accountID, userID string, update *nbpeer.Peer) (*nbpeer.Peer, error) {
>>>>>>> cba3c549
	unlock := am.Store.AcquireAccountLock(accountID)
	defer unlock()

	account, err := am.Store.GetAccount(accountID)
	if err != nil {
		return nil, err
	}

	peer := account.GetPeer(update.ID)
	if peer == nil {
		return nil, status.Errorf(status.NotFound, "peer %s not found", update.ID)
	}

<<<<<<< HEAD
	if enableV6 && peer.IP6 == nil {
		if !peer.Meta.Ipv6Supported {
			return nil, status.Errorf(status.PreconditionFailed, "failed allocating new IPv6 for peer %s - peer does not support IPv6", peer.Name)
		}
		if account.Network.Net6 == nil {
			account.Network.Net6 = GenerateNetwork6()
		}
		v6tmp, err := AllocatePeerIP6(*account.Network.Net6, account.getTakenIP6s())
		if err != nil {
			return nil, err
		}
		peer.IP6 = &v6tmp
		am.storeEvent(userID, peer.IP6.String(), accountID, activity.PeerIPv6Enabled, peer.EventMeta(am.GetDNSDomain()))
	} else if !enableV6 && peer.IP6 != nil {
		am.storeEvent(userID, peer.IP6.String(), accountID, activity.PeerIPv6Disabled, peer.EventMeta(am.GetDNSDomain()))
		peer.IP6 = nil
=======
	update, err = additions.ValidatePeersUpdateRequest(update, peer, userID, accountID, am.eventStore, am.GetDNSDomain())
	if err != nil {
		return nil, err
>>>>>>> cba3c549
	}

	if peer.SSHEnabled != update.SSHEnabled {
		peer.SSHEnabled = update.SSHEnabled
		event := activity.PeerSSHEnabled
		if !update.SSHEnabled {
			event = activity.PeerSSHDisabled
		}
		am.StoreEvent(userID, peer.IP.String(), accountID, event, peer.EventMeta(am.GetDNSDomain()))
	}

	if peer.Name != update.Name {
		peer.Name = update.Name

		existingLabels := account.getPeerDNSLabels()

		newLabel, err := getPeerHostLabel(peer.Name, existingLabels)
		if err != nil {
			return nil, err
		}

		peer.DNSLabel = newLabel

		am.StoreEvent(userID, peer.ID, accountID, activity.PeerRenamed, peer.EventMeta(am.GetDNSDomain()))
	}

	if peer.LoginExpirationEnabled != update.LoginExpirationEnabled {

		if !peer.AddedWithSSOLogin() {
			return nil, status.Errorf(status.PreconditionFailed, "this peer hasn't been added with the SSO login, therefore the login expiration can't be updated")
		}

		peer.LoginExpirationEnabled = update.LoginExpirationEnabled

		event := activity.PeerLoginExpirationEnabled
		if !update.LoginExpirationEnabled {
			event = activity.PeerLoginExpirationDisabled
		}
		am.StoreEvent(userID, peer.IP.String(), accountID, event, peer.EventMeta(am.GetDNSDomain()))

		if peer.AddedWithSSOLogin() && peer.LoginExpirationEnabled && account.Settings.PeerLoginExpirationEnabled {
			am.checkAndSchedulePeerLoginExpiration(account)
		}
	}

	account.UpdatePeer(peer)

	err = am.Store.SaveAccount(account)
	if err != nil {
		return nil, err
	}

	am.updateAccountPeers(account)

	return peer, nil
}

// deletePeers will delete all specified peers and send updates to the remote peers. Don't call without acquiring account lock
func (am *DefaultAccountManager) deletePeers(account *Account, peerIDs []string, userID string) error {

	// the first loop is needed to ensure all peers present under the account before modifying, otherwise
	// we might have some inconsistencies
	peers := make([]*nbpeer.Peer, 0, len(peerIDs))
	for _, peerID := range peerIDs {

		peer := account.GetPeer(peerID)
		if peer == nil {
			return status.Errorf(status.NotFound, "peer %s not found", peerID)
		}
		peers = append(peers, peer)
	}

	// the 2nd loop performs the actual modification
	for _, peer := range peers {
		account.DeletePeer(peer.ID)
		am.peersUpdateManager.SendUpdate(peer.ID,
			&UpdateMessage{
				Update: &proto.SyncResponse{
					// fill those field for backward compatibility
					RemotePeers:        []*proto.RemotePeerConfig{},
					RemotePeersIsEmpty: true,
					// new field
					NetworkMap: &proto.NetworkMap{
						Serial:               account.Network.CurrentSerial(),
						RemotePeers:          []*proto.RemotePeerConfig{},
						RemotePeersIsEmpty:   true,
						FirewallRules:        []*proto.FirewallRule{},
						FirewallRulesIsEmpty: true,
					},
				},
			})
		am.peersUpdateManager.CloseChannel(peer.ID)
		am.StoreEvent(userID, peer.ID, account.Id, activity.PeerRemovedByUser, peer.EventMeta(am.GetDNSDomain()))
	}

	return nil
}

// DeletePeer removes peer from the account by its IP
func (am *DefaultAccountManager) DeletePeer(accountID, peerID, userID string) error {
	unlock := am.Store.AcquireAccountLock(accountID)
	defer unlock()

	account, err := am.Store.GetAccount(accountID)
	if err != nil {
		return err
	}

	err = am.deletePeers(account, []string{peerID}, userID)
	if err != nil {
		return err
	}

	err = am.Store.SaveAccount(account)
	if err != nil {
		return err
	}

	am.updateAccountPeers(account)

	return nil
}

// GetNetworkMap returns Network map for a given peer (omits original peer from the Peers result)
func (am *DefaultAccountManager) GetNetworkMap(peerID string) (*NetworkMap, error) {
	account, err := am.Store.GetAccountByPeerID(peerID)
	if err != nil {
		return nil, err
	}

	peer := account.GetPeer(peerID)
	if peer == nil {
		return nil, status.Errorf(status.NotFound, "peer with ID %s not found", peerID)
	}
	return account.GetPeerNetworkMap(peer.ID, am.dnsDomain), nil
}

// GetPeerNetwork returns the Network for a given peer
func (am *DefaultAccountManager) GetPeerNetwork(peerID string) (*Network, error) {
	account, err := am.Store.GetAccountByPeerID(peerID)
	if err != nil {
		return nil, err
	}

	return account.Network.Copy(), err
}

// AddPeer adds a new peer to the Store.
// Each Account has a list of pre-authorized SetupKey and if no Account has a given key err with a code status.PermissionDenied
// will be returned, meaning the setup key is invalid or not found.
// If a User ID is provided, it means that we passed the authentication using JWT, then we look for account by User ID and register the peer
// to it. We also add the User ID to the peer metadata to identify registrant. If no userID provided, then fail with status.PermissionDenied
// Each new Peer will be assigned a new next net.IP from the Account.Network and Account.Network.LastIP will be updated (IP's are not reused).
// The peer property is just a placeholder for the Peer properties to pass further
func (am *DefaultAccountManager) AddPeer(setupKey, userID string, peer *nbpeer.Peer) (*nbpeer.Peer, *NetworkMap, error) {
	if setupKey == "" && userID == "" {
		// no auth method provided => reject access
		return nil, nil, status.Errorf(status.Unauthenticated, "no peer auth method provided, please use a setup key or interactive SSO login")
	}

	upperKey := strings.ToUpper(setupKey)
	var account *Account
	var err error
	addedByUser := false
	if len(userID) > 0 {
		addedByUser = true
		account, err = am.Store.GetAccountByUser(userID)
	} else {
		account, err = am.Store.GetAccountBySetupKey(setupKey)
	}
	if err != nil {
		return nil, nil, status.Errorf(status.NotFound, "failed adding new peer: account not found")
	}

	unlock := am.Store.AcquireAccountLock(account.Id)
	defer unlock()

	// ensure that we consider modification happened meanwhile (because we were outside the account lock when we fetched the account)
	account, err = am.Store.GetAccount(account.Id)
	if err != nil {
		return nil, nil, err
	}

	if strings.ToLower(peer.Meta.Hostname) == "iphone" || strings.ToLower(peer.Meta.Hostname) == "ipad" && userID != "" {
		if am.idpManager != nil {
			userdata, err := am.lookupUserInCache(userID, account)
			if err == nil {
				peer.Meta.Hostname = fmt.Sprintf("%s-%s", peer.Meta.Hostname, strings.Split(userdata.Email, "@")[0])
			}
		}
	}

	// This is a handling for the case when the same machine (with the same WireGuard pub key) tries to register twice.
	// Such case is possible when AddPeer function takes long time to finish after AcquireAccountLock (e.g., database is slow)
	// and the peer disconnects with a timeout and tries to register again.
	// We just check if this machine has been registered before and reject the second registration.
	// The connecting peer should be able to recover with a retry.
	_, err = account.FindPeerByPubKey(peer.Key)
	if err == nil {
		return nil, nil, status.Errorf(status.PreconditionFailed, "peer has been already registered")
	}

	opEvent := &activity.Event{
		Timestamp: time.Now().UTC(),
		AccountID: account.Id,
	}

	var ephemeral bool
	setupKeyName := ""
	if !addedByUser {
		// validate the setup key if adding with a key
		sk, err := account.FindSetupKey(upperKey)
		if err != nil {
			return nil, nil, err
		}

		if !sk.IsValid() {
			return nil, nil, status.Errorf(status.PreconditionFailed, "couldn't add peer: setup key is invalid")
		}

		account.SetupKeys[sk.Key] = sk.IncrementUsage()
		opEvent.InitiatorID = sk.Id
		opEvent.Activity = activity.PeerAddedWithSetupKey
		ephemeral = sk.Ephemeral
		setupKeyName = sk.Name
	} else {
		opEvent.InitiatorID = userID
		opEvent.Activity = activity.PeerAddedByUser
	}

	takenIps := account.getTakenIPs()
	existingLabels := account.getPeerDNSLabels()

	newLabel, err := getPeerHostLabel(peer.Meta.Hostname, existingLabels)
	if err != nil {
		return nil, nil, err
	}

	peer.DNSLabel = newLabel
	network := account.Network
	nextIp, err := AllocatePeerIP(network.Net, takenIps)
	if err != nil {
		return nil, nil, err
	}

<<<<<<< HEAD
	var nextIp6 *net.IP = nil
	if account.Settings.AssignIPv6ByDefault && peer.Meta.Ipv6Supported {
		if network.Net6 == nil {
			network.Net6 = GenerateNetwork6()
		}
		nextIp6tmp, err := AllocatePeerIP6(*network.Net6, takenIps)
		if err != nil {
			return nil, nil, err
		}
		nextIp6 = &nextIp6tmp
	}

	newPeer := &Peer{
=======
	newPeer := &nbpeer.Peer{
>>>>>>> cba3c549
		ID:                     xid.New().String(),
		Key:                    peer.Key,
		SetupKey:               upperKey,
		IP:                     nextIp,
		IP6:                    nextIp6,
		Meta:                   peer.Meta,
		Name:                   peer.Meta.Hostname,
		DNSLabel:               newLabel,
		UserID:                 userID,
		Status:                 &nbpeer.PeerStatus{Connected: false, LastSeen: time.Now().UTC()},
		SSHEnabled:             false,
		SSHKey:                 peer.SSHKey,
		LastLogin:              time.Now().UTC(),
		LoginExpirationEnabled: addedByUser,
		Ephemeral:              ephemeral,
	}

	if account.Settings.Extra != nil {
		newPeer = additions.PreparePeer(newPeer, account.Settings.Extra)
	}

	// add peer to 'All' group
	group, err := account.GetGroupAll()
	if err != nil {
		return nil, nil, err
	}
	group.Peers = append(group.Peers, newPeer.ID)

	var groupsToAdd []string
	if addedByUser {
		groupsToAdd, err = account.getUserGroups(userID)
		if err != nil {
			return nil, nil, err
		}
	} else {
		groupsToAdd, err = account.getSetupKeyGroups(upperKey)
		if err != nil {
			return nil, nil, err
		}
	}

	if len(groupsToAdd) > 0 {
		for _, s := range groupsToAdd {
			if g, ok := account.Groups[s]; ok && g.Name != "All" {
				g.Peers = append(g.Peers, newPeer.ID)
			}
		}
	}

	account.Peers[newPeer.ID] = newPeer
	account.Network.IncSerial()
	err = am.Store.SaveAccount(account)
	if err != nil {
		return nil, nil, err
	}

	opEvent.TargetID = newPeer.ID
	opEvent.Meta = newPeer.EventMeta(am.GetDNSDomain())
	if !addedByUser {
		opEvent.Meta["setup_key_name"] = setupKeyName
	}

	am.StoreEvent(opEvent.InitiatorID, opEvent.TargetID, opEvent.AccountID, opEvent.Activity, opEvent.Meta)

	am.updateAccountPeers(account)

	networkMap := account.GetPeerNetworkMap(newPeer.ID, am.dnsDomain)
	return newPeer, networkMap, nil
}

// SyncPeer checks whether peer is eligible for receiving NetworkMap (authenticated) and returns its NetworkMap if eligible
func (am *DefaultAccountManager) SyncPeer(sync PeerSync) (*nbpeer.Peer, *NetworkMap, error) {
	account, err := am.Store.GetAccountByPeerPubKey(sync.WireGuardPubKey)
	if err != nil {
		if errStatus, ok := status.FromError(err); ok && errStatus.Type() == status.NotFound {
			return nil, nil, status.Errorf(status.Unauthenticated, "peer is not registered")
		}
		return nil, nil, err
	}

	// we found the peer, and we follow a normal login flow
	unlock := am.Store.AcquireAccountLock(account.Id)
	defer unlock()

	// fetch the account from the store once more after acquiring lock to avoid concurrent updates inconsistencies
	account, err = am.Store.GetAccount(account.Id)
	if err != nil {
		return nil, nil, err
	}

	peer, err := account.FindPeerByPubKey(sync.WireGuardPubKey)
	if err != nil {
		return nil, nil, status.Errorf(status.Unauthenticated, "peer is not registered")
	}

	err = checkIfPeerOwnerIsBlocked(peer, account)
	if err != nil {
		return nil, nil, err
	}

	if peerLoginExpired(peer, account) {
		return nil, nil, status.Errorf(status.PermissionDenied, "peer login has expired, please log in once more")
	}
	return peer, account.GetPeerNetworkMap(peer.ID, am.dnsDomain), nil
}

// LoginPeer logs in or registers a peer.
// If peer doesn't exist the function checks whether a setup key or a user is present and registers a new peer if so.
func (am *DefaultAccountManager) LoginPeer(login PeerLogin) (*nbpeer.Peer, *NetworkMap, error) {
	account, err := am.Store.GetAccountByPeerPubKey(login.WireGuardPubKey)

	if err != nil {
		if errStatus, ok := status.FromError(err); ok && errStatus.Type() == status.NotFound {
			// we couldn't find this peer by its public key which can mean that peer hasn't been registered yet.
			// Try registering it.
			return am.AddPeer(login.SetupKey, login.UserID, &nbpeer.Peer{
				Key:    login.WireGuardPubKey,
				Meta:   login.Meta,
				SSHKey: login.SSHKey,
			})
		}
		log.Errorf("failed while logging in peer %s: %v", login.WireGuardPubKey, err)
		return nil, nil, status.Errorf(status.Internal, "failed while logging in peer")
	}

	// we found the peer, and we follow a normal login flow
	unlock := am.Store.AcquireAccountLock(account.Id)
	defer unlock()

	// fetch the account from the store once more after acquiring lock to avoid concurrent updates inconsistencies
	account, err = am.Store.GetAccount(account.Id)
	if err != nil {
		return nil, nil, err
	}

	peer, err := account.FindPeerByPubKey(login.WireGuardPubKey)
	if err != nil {
		return nil, nil, status.Errorf(status.Unauthenticated, "peer is not registered")
	}

	err = checkIfPeerOwnerIsBlocked(peer, account)
	if err != nil {
		return nil, nil, err
	}

	// this flag prevents unnecessary calls to the persistent store.
	shouldStoreAccount := false
	updateRemotePeers := false
	if peerLoginExpired(peer, account) {
		err = checkAuth(login.UserID, peer)
		if err != nil {
			return nil, nil, err
		}
		// If peer was expired before and if it reached this point, it is re-authenticated.
		// UserID is present, meaning that JWT validation passed successfully in the API layer.
		updatePeerLastLogin(peer, account)
		updateRemotePeers = true
		shouldStoreAccount = true

		am.StoreEvent(login.UserID, peer.ID, account.Id, activity.UserLoggedInPeer, peer.EventMeta(am.GetDNSDomain()))
	}

	peer, updated := updatePeerMeta(peer, login.Meta, account)
	if updated {
		shouldStoreAccount = true
	}

	updated = disableNoLongerSupportedFeatures(peer)
	if updated {
		shouldStoreAccount = true
	}

	peer, err = am.checkAndUpdatePeerSSHKey(peer, account, login.SSHKey)
	if err != nil {
		return nil, nil, err
	}

	if shouldStoreAccount {
		err = am.Store.SaveAccount(account)
		if err != nil {
			return nil, nil, err
		}
	}

	if updateRemotePeers {
		am.updateAccountPeers(account)
	}
	return peer, account.GetPeerNetworkMap(peer.ID, am.dnsDomain), nil
}

<<<<<<< HEAD
func disableNoLongerSupportedFeatures(peer *Peer) bool {
	if !peer.Meta.Ipv6Supported && peer.IP6 != nil {
		peer.IP6 = nil
		return true
	}
	return false
}

func checkIfPeerOwnerIsBlocked(peer *Peer, account *Account) error {
=======
func checkIfPeerOwnerIsBlocked(peer *nbpeer.Peer, account *Account) error {
>>>>>>> cba3c549
	if peer.AddedWithSSOLogin() {
		user, err := account.FindUser(peer.UserID)
		if err != nil {
			return status.Errorf(status.PermissionDenied, "user doesn't exist")
		}
		if user.IsBlocked() {
			return status.Errorf(status.PermissionDenied, "user is blocked")
		}
	}
	return nil
}

func checkAuth(loginUserID string, peer *nbpeer.Peer) error {
	if loginUserID == "" {
		// absence of a user ID indicates that JWT wasn't provided.
		return status.Errorf(status.PermissionDenied, "peer login has expired, please log in once more")
	}
	if peer.UserID != loginUserID {
		log.Warnf("user mismatch when logging in peer %s: peer user %s, login user %s ", peer.ID, peer.UserID, loginUserID)
		return status.Errorf(status.Unauthenticated, "can't login")
	}
	return nil
}

func peerLoginExpired(peer *nbpeer.Peer, account *Account) bool {
	expired, expiresIn := peer.LoginExpired(account.Settings.PeerLoginExpiration)
	expired = account.Settings.PeerLoginExpirationEnabled && expired
	if expired || peer.Status.LoginExpired {
		log.Debugf("peer's %s login expired %v ago", peer.ID, expiresIn)
		return true
	}
	return false
}

func updatePeerLastLogin(peer *nbpeer.Peer, account *Account) {
	peer.UpdateLastLogin()
	account.UpdatePeer(peer)
}

func (am *DefaultAccountManager) checkAndUpdatePeerSSHKey(peer *nbpeer.Peer, account *Account, newSSHKey string) (*nbpeer.Peer, error) {
	if len(newSSHKey) == 0 {
		log.Debugf("no new SSH key provided for peer %s, skipping update", peer.ID)
		return peer, nil
	}

	if peer.SSHKey == newSSHKey {
		log.Debugf("same SSH key provided for peer %s, skipping update", peer.ID)
		return peer, nil
	}

	peer.SSHKey = newSSHKey
	account.UpdatePeer(peer)

	err := am.Store.SaveAccount(account)
	if err != nil {
		return nil, err
	}

	// trigger network map update
	am.updateAccountPeers(account)

	return peer, nil
}

// UpdatePeerSSHKey updates peer's public SSH key
func (am *DefaultAccountManager) UpdatePeerSSHKey(peerID string, sshKey string) error {
	if sshKey == "" {
		log.Debugf("empty SSH key provided for peer %s, skipping update", peerID)
		return nil
	}

	account, err := am.Store.GetAccountByPeerID(peerID)
	if err != nil {
		return err
	}

	unlock := am.Store.AcquireAccountLock(account.Id)
	defer unlock()

	// ensure that we consider modification happened meanwhile (because we were outside the account lock when we fetched the account)
	account, err = am.Store.GetAccount(account.Id)
	if err != nil {
		return err
	}

	peer := account.GetPeer(peerID)
	if peer == nil {
		return status.Errorf(status.NotFound, "peer with ID %s not found", peerID)
	}

	if peer.SSHKey == sshKey {
		log.Debugf("same SSH key provided for peer %s, skipping update", peerID)
		return nil
	}

	peer.SSHKey = sshKey
	account.UpdatePeer(peer)

	err = am.Store.SaveAccount(account)
	if err != nil {
		return err
	}

	// trigger network map update
	am.updateAccountPeers(account)

	return nil
}

// GetPeer for a given accountID, peerID and userID error if not found.
func (am *DefaultAccountManager) GetPeer(accountID, peerID, userID string) (*nbpeer.Peer, error) {
	unlock := am.Store.AcquireAccountLock(accountID)
	defer unlock()

	account, err := am.Store.GetAccount(accountID)
	if err != nil {
		return nil, err
	}

	user, err := account.FindUser(userID)
	if err != nil {
		return nil, err
	}

	peer := account.GetPeer(peerID)
	if peer == nil {
		return nil, status.Errorf(status.NotFound, "peer with %s not found under account %s", peerID, accountID)
	}

	// if admin or user owns this peer, return peer
	if user.HasAdminPower() || peer.UserID == userID {
		return peer, nil
	}

	// it is also possible that user doesn't own the peer but some of his peers have access to it,
	// this is a valid case, show the peer as well.
	userPeers, err := account.FindUserPeers(userID)
	if err != nil {
		return nil, err
	}

	for _, p := range userPeers {
		aclPeers, _ := account.getPeerConnectionResources(p.ID)
		for _, aclPeer := range aclPeers {
			if aclPeer.ID == peerID {
				return peer, nil
			}
		}
	}

	return nil, status.Errorf(status.Internal, "user %s has no access to peer %s under account %s", userID, peerID, accountID)
}

func updatePeerMeta(peer *nbpeer.Peer, meta nbpeer.PeerSystemMeta, account *Account) (*nbpeer.Peer, bool) {
	if peer.UpdateMetaIfNew(meta) {
		account.UpdatePeer(peer)
		return peer, true
	}
	return peer, false
}

// updateAccountPeers updates all peers that belong to an account.
// Should be called when changes have to be synced to peers.
func (am *DefaultAccountManager) updateAccountPeers(account *Account) {
	peers := account.GetPeers()

	for _, peer := range peers {
		remotePeerNetworkMap := account.GetPeerNetworkMap(peer.ID, am.dnsDomain)
		update := toSyncResponse(nil, peer, nil, remotePeerNetworkMap, am.GetDNSDomain())
		am.peersUpdateManager.SendUpdate(peer.ID, &UpdateMessage{Update: update})
	}
}<|MERGE_RESOLUTION|>--- conflicted
+++ resolved
@@ -2,6 +2,7 @@
 
 import (
 	"fmt"
+	"net"
 	"strings"
 	"time"
 
@@ -17,43 +18,6 @@
 	"github.com/netbirdio/netbird/management/proto"
 )
 
-<<<<<<< HEAD
-// PeerSystemMeta is a metadata of a Peer machine system
-type PeerSystemMeta struct {
-	Hostname      string
-	GoOS          string
-	Kernel        string
-	Core          string
-	Platform      string
-	OS            string
-	WtVersion     string
-	UIVersion     string
-	Ipv6Supported bool
-}
-
-func (p PeerSystemMeta) isEqual(other PeerSystemMeta) bool {
-	return p.Hostname == other.Hostname &&
-		p.GoOS == other.GoOS &&
-		p.Kernel == other.Kernel &&
-		p.Core == other.Core &&
-		p.Platform == other.Platform &&
-		p.OS == other.OS &&
-		p.WtVersion == other.WtVersion &&
-		p.UIVersion == other.UIVersion &&
-		p.Ipv6Supported == other.Ipv6Supported
-}
-
-type PeerStatus struct {
-	// LastSeen is the last time peer was connected to the management service
-	LastSeen time.Time
-	// Connected indicates whether peer is connected to the management service or not
-	Connected bool
-	// LoginExpired
-	LoginExpired bool
-}
-
-=======
->>>>>>> cba3c549
 // PeerSync used as a data object between the gRPC API and AccountManager on Sync request.
 type PeerSync struct {
 	// WireGuardPubKey is a peers WireGuard public key
@@ -74,142 +38,6 @@
 	SetupKey string
 }
 
-<<<<<<< HEAD
-// Peer represents a machine connected to the network.
-// The Peer is a WireGuard peer identified by a public key
-type Peer struct {
-	// ID is an internal ID of the peer
-	ID string `gorm:"primaryKey"`
-	// AccountID is a reference to Account that this object belongs
-	AccountID string `json:"-" gorm:"index;uniqueIndex:idx_peers_account_id_ip"`
-	// WireGuard public key
-	Key string `gorm:"index"`
-	// A setup key this peer was registered with
-	SetupKey string
-	// IP address of the Peer
-	IP net.IP `gorm:"uniqueIndex:idx_peers_account_id_ip"`
-	// IPv6 address of the Peer
-	IP6 *net.IP
-	// Meta is a Peer system meta data
-	Meta PeerSystemMeta `gorm:"embedded;embeddedPrefix:meta_"`
-	// Name is peer's name (machine name)
-	Name string
-	// DNSLabel is the parsed peer name for domain resolution. It is used to form an FQDN by appending the account's
-	// domain to the peer label. e.g. peer-dns-label.netbird.cloud
-	DNSLabel string
-	// Status peer's management connection status
-	Status *PeerStatus `gorm:"embedded;embeddedPrefix:peer_status_"`
-	// The user ID that registered the peer
-	UserID string
-	// SSHKey is a public SSH key of the peer
-	SSHKey string
-	// SSHEnabled indicates whether SSH server is enabled on the peer
-	SSHEnabled bool
-	// LoginExpirationEnabled indicates whether peer's login expiration is enabled and once expired the peer has to re-login.
-	// Works with LastLogin
-	LoginExpirationEnabled bool
-	// LastLogin the time when peer performed last login operation
-	LastLogin time.Time
-	// Indicate ephemeral peer attribute
-	Ephemeral bool
-}
-
-// AddedWithSSOLogin indicates whether this peer has been added with an SSO login by a user.
-func (p *Peer) AddedWithSSOLogin() bool {
-	return p.UserID != ""
-}
-
-// Copy copies Peer object
-func (p *Peer) Copy() *Peer {
-	peerStatus := p.Status
-	if peerStatus != nil {
-		peerStatus = p.Status.Copy()
-	}
-	return &Peer{
-		ID:                     p.ID,
-		AccountID:              p.AccountID,
-		Key:                    p.Key,
-		SetupKey:               p.SetupKey,
-		IP:                     p.IP,
-		IP6:                    p.IP6,
-		Meta:                   p.Meta,
-		Name:                   p.Name,
-		DNSLabel:               p.DNSLabel,
-		Status:                 peerStatus,
-		UserID:                 p.UserID,
-		SSHKey:                 p.SSHKey,
-		SSHEnabled:             p.SSHEnabled,
-		LoginExpirationEnabled: p.LoginExpirationEnabled,
-		LastLogin:              p.LastLogin,
-		Ephemeral:              p.Ephemeral,
-	}
-}
-
-// UpdateMetaIfNew updates peer's system metadata if new information is provided
-// returns true if meta was updated, false otherwise
-func (p *Peer) UpdateMetaIfNew(meta PeerSystemMeta) bool {
-	// Avoid overwriting UIVersion if the update was triggered sole by the CLI client
-	if meta.UIVersion == "" {
-		meta.UIVersion = p.Meta.UIVersion
-	}
-
-	if p.Meta.isEqual(meta) {
-		return false
-	}
-	p.Meta = meta
-	return true
-}
-
-// MarkLoginExpired marks peer's status expired or not
-func (p *Peer) MarkLoginExpired(expired bool) {
-	newStatus := p.Status.Copy()
-	newStatus.LoginExpired = expired
-	if expired {
-		newStatus.Connected = false
-	}
-	p.Status = newStatus
-}
-
-// LoginExpired indicates whether the peer's login has expired or not.
-// If Peer.LastLogin plus the expiresIn duration has happened already; then login has expired.
-// Return true if a login has expired, false otherwise, and time left to expiration (negative when expired).
-// Login expiration can be disabled/enabled on a Peer level via Peer.LoginExpirationEnabled property.
-// Login expiration can also be disabled/enabled globally on the Account level via Settings.PeerLoginExpirationEnabled.
-// Only peers added by interactive SSO login can be expired.
-func (p *Peer) LoginExpired(expiresIn time.Duration) (bool, time.Duration) {
-	if !p.AddedWithSSOLogin() || !p.LoginExpirationEnabled {
-		return false, 0
-	}
-	expiresAt := p.LastLogin.Add(expiresIn)
-	now := time.Now()
-	timeLeft := expiresAt.Sub(now)
-	return timeLeft <= 0, timeLeft
-}
-
-// FQDN returns peers FQDN combined of the peer's DNS label and the system's DNS domain
-func (p *Peer) FQDN(dnsDomain string) string {
-	if dnsDomain == "" {
-		return ""
-	}
-	return fmt.Sprintf("%s.%s", p.DNSLabel, dnsDomain)
-}
-
-// EventMeta returns activity event meta related to the peer
-func (p *Peer) EventMeta(dnsDomain string) map[string]any {
-	return map[string]any{"name": p.Name, "fqdn": p.FQDN(dnsDomain), "ip": p.IP}
-}
-
-// Copy PeerStatus
-func (p *PeerStatus) Copy() *PeerStatus {
-	return &PeerStatus{
-		LastSeen:     p.LastSeen,
-		Connected:    p.Connected,
-		LoginExpired: p.LoginExpired,
-	}
-}
-
-=======
->>>>>>> cba3c549
 // GetPeers returns a list of peers under the given account filtering out peers that do not belong to a user if
 // the current user is not an admin.
 func (am *DefaultAccountManager) GetPeers(accountID, userID string) ([]*nbpeer.Peer, error) {
@@ -301,13 +129,8 @@
 	return nil
 }
 
-<<<<<<< HEAD
-// UpdatePeer updates peer. Only Peer.Name, Peer.SSHEnabled and Peer.LoginExpirationEnabled can be updated.
-func (am *DefaultAccountManager) UpdatePeer(accountID, userID string, update *Peer, enableV6 bool) (*Peer, error) {
-=======
 // UpdatePeer updates peer. Only Peer.Name, Peer.SSHEnabled, and Peer.LoginExpirationEnabled can be updated.
-func (am *DefaultAccountManager) UpdatePeer(accountID, userID string, update *nbpeer.Peer) (*nbpeer.Peer, error) {
->>>>>>> cba3c549
+func (am *DefaultAccountManager) UpdatePeer(accountID, userID string, update *nbpeer.Peer, enableV6 bool) (*nbpeer.Peer, error) {
 	unlock := am.Store.AcquireAccountLock(accountID)
 	defer unlock()
 
@@ -321,7 +144,11 @@
 		return nil, status.Errorf(status.NotFound, "peer %s not found", update.ID)
 	}
 
-<<<<<<< HEAD
+	update, err = additions.ValidatePeersUpdateRequest(update, peer, userID, accountID, am.eventStore, am.GetDNSDomain())
+	if err != nil {
+		return nil, err
+	}
+
 	if enableV6 && peer.IP6 == nil {
 		if !peer.Meta.Ipv6Supported {
 			return nil, status.Errorf(status.PreconditionFailed, "failed allocating new IPv6 for peer %s - peer does not support IPv6", peer.Name)
@@ -334,15 +161,10 @@
 			return nil, err
 		}
 		peer.IP6 = &v6tmp
-		am.storeEvent(userID, peer.IP6.String(), accountID, activity.PeerIPv6Enabled, peer.EventMeta(am.GetDNSDomain()))
+		am.StoreEvent(userID, peer.IP6.String(), accountID, activity.PeerIPv6Enabled, peer.EventMeta(am.GetDNSDomain()))
 	} else if !enableV6 && peer.IP6 != nil {
-		am.storeEvent(userID, peer.IP6.String(), accountID, activity.PeerIPv6Disabled, peer.EventMeta(am.GetDNSDomain()))
+		am.StoreEvent(userID, peer.IP6.String(), accountID, activity.PeerIPv6Disabled, peer.EventMeta(am.GetDNSDomain()))
 		peer.IP6 = nil
-=======
-	update, err = additions.ValidatePeersUpdateRequest(update, peer, userID, accountID, am.eventStore, am.GetDNSDomain())
-	if err != nil {
-		return nil, err
->>>>>>> cba3c549
 	}
 
 	if peer.SSHEnabled != update.SSHEnabled {
@@ -588,7 +410,6 @@
 		return nil, nil, err
 	}
 
-<<<<<<< HEAD
 	var nextIp6 *net.IP = nil
 	if account.Settings.AssignIPv6ByDefault && peer.Meta.Ipv6Supported {
 		if network.Net6 == nil {
@@ -601,10 +422,7 @@
 		nextIp6 = &nextIp6tmp
 	}
 
-	newPeer := &Peer{
-=======
 	newPeer := &nbpeer.Peer{
->>>>>>> cba3c549
 		ID:                     xid.New().String(),
 		Key:                    peer.Key,
 		SetupKey:               upperKey,
@@ -795,8 +613,7 @@
 	return peer, account.GetPeerNetworkMap(peer.ID, am.dnsDomain), nil
 }
 
-<<<<<<< HEAD
-func disableNoLongerSupportedFeatures(peer *Peer) bool {
+func disableNoLongerSupportedFeatures(peer *nbpeer.Peer) bool {
 	if !peer.Meta.Ipv6Supported && peer.IP6 != nil {
 		peer.IP6 = nil
 		return true
@@ -804,10 +621,7 @@
 	return false
 }
 
-func checkIfPeerOwnerIsBlocked(peer *Peer, account *Account) error {
-=======
 func checkIfPeerOwnerIsBlocked(peer *nbpeer.Peer, account *Account) error {
->>>>>>> cba3c549
 	if peer.AddedWithSSOLogin() {
 		user, err := account.FindUser(peer.UserID)
 		if err != nil {
