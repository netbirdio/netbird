--- conflicted
+++ resolved
@@ -1598,13 +1598,10 @@
 					RemotePeersIsEmpty:   true,
 					FirewallRules:        []*proto.FirewallRule{},
 					FirewallRulesIsEmpty: true,
-<<<<<<< HEAD
 					PeerConfig:           toPeerConfig(peer, network, dnsDomain, settings),
-=======
 					DNSConfig: &proto.DNSConfig{
 						ForwarderPort: dnsFwdPort,
 					},
->>>>>>> e7b5537d
 				},
 			},
 			NetworkMap: &types.NetworkMap{},
