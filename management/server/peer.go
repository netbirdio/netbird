package server

import (
	"context"
	"crypto/sha256"
	b64 "encoding/base64"
	"fmt"
	"net"
	"slices"
	"strings"
	"sync"
	"time"

<<<<<<< HEAD
	"github.com/netbirdio/netbird/management/server/geolocation"
	"github.com/rs/xid"
	log "github.com/sirupsen/logrus"
	"golang.org/x/exp/maps"
=======
	"github.com/rs/xid"
	log "github.com/sirupsen/logrus"
	"golang.org/x/exp/maps"

	"github.com/netbirdio/netbird/management/domain"
	"github.com/netbirdio/netbird/management/server/geolocation"
>>>>>>> dabdef4d

	"github.com/netbirdio/netbird/management/server/idp"
	"github.com/netbirdio/netbird/management/server/posture"
	"github.com/netbirdio/netbird/management/server/store"
	"github.com/netbirdio/netbird/management/server/types"

	"github.com/netbirdio/netbird/management/proto"
	"github.com/netbirdio/netbird/management/server/activity"
	nbpeer "github.com/netbirdio/netbird/management/server/peer"
	"github.com/netbirdio/netbird/management/server/status"
)

// PeerSync used as a data object between the gRPC API and AccountManager on Sync request.
type PeerSync struct {
	// WireGuardPubKey is a peers WireGuard public key
	WireGuardPubKey string
	// Meta is the system information passed by peer, must be always present
	Meta nbpeer.PeerSystemMeta
	// UpdateAccountPeers indicate updating account peers,
	// which occurs when the peer's metadata is updated
	UpdateAccountPeers bool
}

// PeerLogin used as a data object between the gRPC API and AccountManager on Login request.
type PeerLogin struct {
	// WireGuardPubKey is a peers WireGuard public key
	WireGuardPubKey string
	// SSHKey is a peer's ssh key. Can be empty (e.g., old version do not provide it, or this feature is disabled)
	SSHKey string
	// Meta is the system information passed by peer, must be always present.
	Meta nbpeer.PeerSystemMeta
	// UserID indicates that JWT was used to log in, and it was valid. Can be empty when SetupKey is used or auth is not required.
	UserID string
	// SetupKey references to a server.SetupKey to log in. Can be empty when UserID is used or auth is not required.
	SetupKey string
	// ConnectionIP is the real IP of the peer
	ConnectionIP net.IP

	// ExtraDNSLabels is a list of extra DNS labels that the peer wants to use
	ExtraDNSLabels []string
}

// GetPeers returns a list of peers under the given account filtering out peers that do not belong to a user if
// the current user is not an admin.
func (am *DefaultAccountManager) GetPeers(ctx context.Context, accountID, userID string) ([]*nbpeer.Peer, error) {
	user, err := am.Store.GetUserByUserID(ctx, store.LockingStrengthShare, userID)
	if err != nil {
		return nil, err
	}

	if user.AccountID != accountID {
		return nil, status.NewUserNotPartOfAccountError()
	}

	settings, err := am.Store.GetAccountSettings(ctx, store.LockingStrengthShare, accountID)
	if err != nil {
		return nil, err
	}

	if user.IsRegularUser() && settings.RegularUsersViewBlocked {
		return []*nbpeer.Peer{}, nil
	}

	accountPeers, err := am.Store.GetAccountPeers(ctx, store.LockingStrengthShare, accountID)
	if err != nil {
		return nil, err
	}

	peers := make([]*nbpeer.Peer, 0)
	peersMap := make(map[string]*nbpeer.Peer)

	for _, peer := range accountPeers {
		if user.IsRegularUser() && user.Id != peer.UserID {
			// only display peers that belong to the current user if the current user is not an admin
			continue
		}
		peers = append(peers, peer)
		peersMap[peer.ID] = peer
	}

	if user.IsAdminOrServiceUser() {
		return peers, nil
	}

	account, err := am.requestBuffer.GetAccountWithBackpressure(ctx, accountID)
	if err != nil {
		return nil, err
	}

	approvedPeersMap, err := am.integratedPeerValidator.GetValidatedPeers(accountID, maps.Values(account.Groups), maps.Values(account.Peers), account.Settings.Extra)
	if err != nil {
		return nil, err
	}

	// fetch all the peers that have access to the user's peers
	for _, peer := range peers {
		aclPeers, _ := account.GetPeerConnectionResources(ctx, peer.ID, approvedPeersMap)
		for _, p := range aclPeers {
			peersMap[p.ID] = p
		}
	}

	return maps.Values(peersMap), nil
}

// MarkPeerConnected marks peer as connected (true) or disconnected (false)
func (am *DefaultAccountManager) MarkPeerConnected(ctx context.Context, peerPubKey string, connected bool, realIP net.IP, accountID string) error {
<<<<<<< HEAD
=======
	start := time.Now()
	defer func() {
		log.WithContext(ctx).Debugf("MarkPeerConnected: took %v", time.Since(start))
	}()

>>>>>>> dabdef4d
	var peer *nbpeer.Peer
	var settings *types.Settings
	var expired bool
	var err error
<<<<<<< HEAD

	err = am.Store.ExecuteInTransaction(ctx, func(transaction store.Store) error {
		peer, err = transaction.GetPeerByPeerPubKey(ctx, store.LockingStrengthUpdate, peerPubKey)
		if err != nil {
			return err
		}

		settings, err = transaction.GetAccountSettings(ctx, store.LockingStrengthShare, accountID)
		if err != nil {
			return err
		}

=======

	err = am.Store.ExecuteInTransaction(ctx, func(transaction store.Store) error {
		peer, err = transaction.GetPeerByPeerPubKey(ctx, store.LockingStrengthUpdate, peerPubKey)
		if err != nil {
			return err
		}

>>>>>>> dabdef4d
		expired, err = updatePeerStatusAndLocation(ctx, am.geo, transaction, peer, connected, realIP, accountID)
		return err
	})
	if err != nil {
		return err
	}

	if peer.AddedWithSSOLogin() {
<<<<<<< HEAD
=======
		settings, err = am.Store.GetAccountSettings(ctx, store.LockingStrengthShare, accountID)
		if err != nil {
			return err
		}

>>>>>>> dabdef4d
		if peer.LoginExpirationEnabled && settings.PeerLoginExpirationEnabled {
			am.checkAndSchedulePeerLoginExpiration(ctx, accountID)
		}

		if peer.InactivityExpirationEnabled && settings.PeerInactivityExpirationEnabled {
			am.checkAndSchedulePeerInactivityExpiration(ctx, accountID)
		}
	}

	if expired {
		// we need to update other peers because when peer login expires all other peers are notified to disconnect from
		// the expired one. Here we notify them that connection is now allowed again.
		am.UpdateAccountPeers(ctx, accountID)
	}

	return nil
}

func updatePeerStatusAndLocation(ctx context.Context, geo geolocation.Geolocation, transaction store.Store, peer *nbpeer.Peer, connected bool, realIP net.IP, accountID string) (bool, error) {
	oldStatus := peer.Status.Copy()
	newStatus := oldStatus
	newStatus.LastSeen = time.Now().UTC()
	newStatus.Connected = connected
	// whenever peer got connected that means that it logged in successfully
	if newStatus.Connected {
		newStatus.LoginExpired = false
	}
	peer.Status = newStatus

	if geo != nil && realIP != nil {
		location, err := geo.Lookup(realIP)
		if err != nil {
			log.WithContext(ctx).Warnf("failed to get location for peer %s realip: [%s]: %v", peer.ID, realIP.String(), err)
		} else {
			peer.Location.ConnectionIP = realIP
			peer.Location.CountryCode = location.Country.ISOCode
			peer.Location.CityName = location.City.Names.En
			peer.Location.GeoNameID = location.City.GeonameID
			err = transaction.SavePeerLocation(ctx, store.LockingStrengthUpdate, accountID, peer)
			if err != nil {
				log.WithContext(ctx).Warnf("could not store location for peer %s: %s", peer.ID, err)
			}
		}
	}

	log.WithContext(ctx).Tracef("saving peer status for peer %s is connected: %t", peer.ID, connected)

	err := transaction.SavePeerStatus(ctx, store.LockingStrengthUpdate, accountID, peer.ID, *newStatus)
	if err != nil {
		return false, err
	}

	return oldStatus.LoginExpired, nil
}

// UpdatePeer updates peer. Only Peer.Name, Peer.SSHEnabled, Peer.LoginExpirationEnabled and Peer.InactivityExpirationEnabled can be updated.
func (am *DefaultAccountManager) UpdatePeer(ctx context.Context, accountID, userID string, update *nbpeer.Peer) (*nbpeer.Peer, error) {
	unlock := am.Store.AcquireWriteLockByUID(ctx, accountID)
	defer unlock()

	user, err := am.Store.GetUserByUserID(ctx, store.LockingStrengthShare, userID)
	if err != nil {
		return nil, err
	}

	if user.AccountID != accountID {
		return nil, status.NewUserNotPartOfAccountError()
	}

	var peer *nbpeer.Peer
	var settings *types.Settings
	var peerGroupList []string
	var requiresPeerUpdates bool
	var peerLabelChanged bool
	var sshChanged bool
	var loginExpirationChanged bool
	var inactivityExpirationChanged bool

	err = am.Store.ExecuteInTransaction(ctx, func(transaction store.Store) error {
		peer, err = transaction.GetPeerByID(ctx, store.LockingStrengthUpdate, accountID, update.ID)
		if err != nil {
			return err
		}

		settings, err = transaction.GetAccountSettings(ctx, store.LockingStrengthShare, accountID)
		if err != nil {
			return err
		}

		peerGroupList, err = getPeerGroupIDs(ctx, transaction, accountID, update.ID)
		if err != nil {
			return err
		}

		update, requiresPeerUpdates, err = am.integratedPeerValidator.ValidatePeer(ctx, update, peer, userID, accountID, am.GetDNSDomain(), peerGroupList, settings.Extra)
		if err != nil {
			return err
		}

		if peer.Name != update.Name {
			existingLabels, err := getPeerDNSLabels(ctx, transaction, accountID)
			if err != nil {
				return err
			}

			newLabel, err := types.GetPeerHostLabel(update.Name, existingLabels)
			if err != nil {
				return err
			}

			peer.Name = update.Name
			peer.DNSLabel = newLabel
			peerLabelChanged = true
		}

		if peer.SSHEnabled != update.SSHEnabled {
			peer.SSHEnabled = update.SSHEnabled
			sshChanged = true
		}

		if peer.LoginExpirationEnabled != update.LoginExpirationEnabled {
			if !peer.AddedWithSSOLogin() {
				return status.Errorf(status.PreconditionFailed, "this peer hasn't been added with the SSO login, therefore the login expiration can't be updated")
			}
			peer.LoginExpirationEnabled = update.LoginExpirationEnabled
			loginExpirationChanged = true
		}

		if peer.InactivityExpirationEnabled != update.InactivityExpirationEnabled {
			if !peer.AddedWithSSOLogin() {
				return status.Errorf(status.PreconditionFailed, "this peer hasn't been added with the SSO login, therefore the inactivity expiration can't be updated")
			}
			peer.InactivityExpirationEnabled = update.InactivityExpirationEnabled
			inactivityExpirationChanged = true
		}

		return transaction.SavePeer(ctx, store.LockingStrengthUpdate, accountID, peer)
	})
	if err != nil {
		return nil, err
	}

	if sshChanged {
		event := activity.PeerSSHEnabled
		if !peer.SSHEnabled {
			event = activity.PeerSSHDisabled
		}
		am.StoreEvent(ctx, userID, peer.IP.String(), accountID, event, peer.EventMeta(am.GetDNSDomain()))
	}

	if peerLabelChanged {
		am.StoreEvent(ctx, userID, peer.ID, accountID, activity.PeerRenamed, peer.EventMeta(am.GetDNSDomain()))
	}

	if loginExpirationChanged {
		event := activity.PeerLoginExpirationEnabled
		if !peer.LoginExpirationEnabled {
			event = activity.PeerLoginExpirationDisabled
		}
		am.StoreEvent(ctx, userID, peer.IP.String(), accountID, event, peer.EventMeta(am.GetDNSDomain()))

		if peer.AddedWithSSOLogin() && peer.LoginExpirationEnabled && settings.PeerLoginExpirationEnabled {
			am.checkAndSchedulePeerLoginExpiration(ctx, accountID)
		}
	}

	if inactivityExpirationChanged {
		event := activity.PeerInactivityExpirationEnabled
		if !peer.InactivityExpirationEnabled {
			event = activity.PeerInactivityExpirationDisabled
		}
		am.StoreEvent(ctx, userID, peer.IP.String(), accountID, event, peer.EventMeta(am.GetDNSDomain()))

		if peer.AddedWithSSOLogin() && peer.InactivityExpirationEnabled && settings.PeerInactivityExpirationEnabled {
			am.checkAndSchedulePeerInactivityExpiration(ctx, accountID)
		}
	}

	if peerLabelChanged || requiresPeerUpdates {
		am.UpdateAccountPeers(ctx, accountID)
	} else if sshChanged {
		am.UpdateAccountPeer(ctx, accountID, peer.ID)
	}

	return peer, nil
}

// DeletePeer removes peer from the account by its IP
func (am *DefaultAccountManager) DeletePeer(ctx context.Context, accountID, peerID, userID string) error {
	unlock := am.Store.AcquireWriteLockByUID(ctx, accountID)
	defer unlock()
<<<<<<< HEAD

	if userID != activity.SystemInitiator {
		user, err := am.Store.GetUserByUserID(ctx, store.LockingStrengthShare, userID)
=======

	if userID != activity.SystemInitiator {
		user, err := am.Store.GetUserByUserID(ctx, store.LockingStrengthShare, userID)
		if err != nil {
			return err
		}

		if user.AccountID != accountID {
			return status.NewUserNotPartOfAccountError()
		}
	}

	peerAccountID, err := am.Store.GetAccountIDByPeerID(ctx, store.LockingStrengthShare, peerID)
	if err != nil {
		return err
	}

	if peerAccountID != accountID {
		return status.NewPeerNotPartOfAccountError()
	}

	var peer *nbpeer.Peer
	var updateAccountPeers bool
	var eventsToStore []func()

	err = am.Store.ExecuteInTransaction(ctx, func(transaction store.Store) error {
		peer, err = transaction.GetPeerByID(ctx, store.LockingStrengthUpdate, accountID, peerID)
>>>>>>> dabdef4d
		if err != nil {
			return err
		}

<<<<<<< HEAD
		if user.AccountID != accountID {
			return status.NewUserNotPartOfAccountError()
		}
	}

	peerAccountID, err := am.Store.GetAccountIDByPeerID(ctx, store.LockingStrengthShare, peerID)
	if err != nil {
		return err
	}

	if peerAccountID != accountID {
		return status.NewPeerNotPartOfAccountError()
	}

	var peer *nbpeer.Peer
	var updateAccountPeers bool
	var eventsToStore []func()

	err = am.Store.ExecuteInTransaction(ctx, func(transaction store.Store) error {
		peer, err = transaction.GetPeerByID(ctx, store.LockingStrengthUpdate, accountID, peerID)
		if err != nil {
			return err
		}

		updateAccountPeers, err = isPeerInActiveGroup(ctx, transaction, accountID, peerID)
		if err != nil {
			return err
		}

		if err = transaction.IncrementNetworkSerial(ctx, store.LockingStrengthUpdate, accountID); err != nil {
			return err
		}

		eventsToStore, err = deletePeers(ctx, am, transaction, accountID, userID, []*nbpeer.Peer{peer})
		return err
	})

=======
		updateAccountPeers, err = isPeerInActiveGroup(ctx, transaction, accountID, peerID)
		if err != nil {
			return err
		}

		if err = transaction.IncrementNetworkSerial(ctx, store.LockingStrengthUpdate, accountID); err != nil {
			return err
		}

		groups, err := transaction.GetPeerGroups(ctx, store.LockingStrengthUpdate, accountID, peerID)
		if err != nil {
			return fmt.Errorf("failed to get peer groups: %w", err)
		}

		for _, group := range groups {
			group.RemovePeer(peerID)
			err = transaction.SaveGroup(ctx, store.LockingStrengthUpdate, group)
			if err != nil {
				return fmt.Errorf("failed to save group: %w", err)
			}
		}

		eventsToStore, err = deletePeers(ctx, am, transaction, accountID, userID, []*nbpeer.Peer{peer})
		return err
	})

>>>>>>> dabdef4d
	for _, storeEvent := range eventsToStore {
		storeEvent()
	}

	if updateAccountPeers {
		am.UpdateAccountPeers(ctx, accountID)
	}

	return nil
}

// GetNetworkMap returns Network map for a given peer (omits original peer from the Peers result)
func (am *DefaultAccountManager) GetNetworkMap(ctx context.Context, peerID string) (*types.NetworkMap, error) {
	account, err := am.Store.GetAccountByPeerID(ctx, peerID)
	if err != nil {
		return nil, err
	}

	peer := account.GetPeer(peerID)
	if peer == nil {
		return nil, status.Errorf(status.NotFound, "peer with ID %s not found", peerID)
	}

	groups := make(map[string][]string)
	for groupID, group := range account.Groups {
		groups[groupID] = group.Peers
	}

	validatedPeers, err := am.integratedPeerValidator.GetValidatedPeers(account.Id, maps.Values(account.Groups), maps.Values(account.Peers), account.Settings.Extra)
	if err != nil {
		return nil, err
	}
	customZone := account.GetPeersCustomZone(ctx, am.dnsDomain)
	return account.GetPeerNetworkMap(ctx, peer.ID, customZone, validatedPeers, account.GetResourcePoliciesMap(), account.GetResourceRoutersMap(), nil), nil
}

// GetPeerNetwork returns the Network for a given peer
func (am *DefaultAccountManager) GetPeerNetwork(ctx context.Context, peerID string) (*types.Network, error) {
	account, err := am.Store.GetAccountByPeerID(ctx, peerID)
	if err != nil {
		return nil, err
	}

	return account.Network.Copy(), err
}

// AddPeer adds a new peer to the Store.
// Each Account has a list of pre-authorized SetupKey and if no Account has a given key err with a code status.PermissionDenied
// will be returned, meaning the setup key is invalid or not found.
// If a User ID is provided, it means that we passed the authentication using JWT, then we look for account by User ID and register the peer
// to it. We also add the User ID to the peer metadata to identify registrant. If no userID provided, then fail with status.PermissionDenied
// Each new Peer will be assigned a new next net.IP from the Account.Network and Account.Network.LastIP will be updated (IP's are not reused).
// The peer property is just a placeholder for the Peer properties to pass further
func (am *DefaultAccountManager) AddPeer(ctx context.Context, setupKey, userID string, peer *nbpeer.Peer) (*nbpeer.Peer, *types.NetworkMap, []*posture.Checks, error) {
	if setupKey == "" && userID == "" {
		// no auth method provided => reject access
		return nil, nil, nil, status.Errorf(status.Unauthenticated, "no peer auth method provided, please use a setup key or interactive SSO login")
	}

	upperKey := strings.ToUpper(setupKey)
	hashedKey := sha256.Sum256([]byte(upperKey))
	encodedHashedKey := b64.StdEncoding.EncodeToString(hashedKey[:])
	var accountID string
	var err error
	addedByUser := false
	if len(userID) > 0 {
		addedByUser = true
		accountID, err = am.Store.GetAccountIDByUserID(ctx, store.LockingStrengthShare, userID)
	} else {
		accountID, err = am.Store.GetAccountIDBySetupKey(ctx, encodedHashedKey)
	}
	if err != nil {
		return nil, nil, nil, status.Errorf(status.NotFound, "failed adding new peer: account not found")
	}

	unlock := am.Store.AcquireWriteLockByUID(ctx, accountID)
	defer func() {
		if unlock != nil {
			unlock()
		}
	}()

	// This is a handling for the case when the same machine (with the same WireGuard pub key) tries to register twice.
	// Such case is possible when AddPeer function takes long time to finish after AcquireWriteLockByUID (e.g., database is slow)
	// and the peer disconnects with a timeout and tries to register again.
	// We just check if this machine has been registered before and reject the second registration.
	// The connecting peer should be able to recover with a retry.
	_, err = am.Store.GetPeerByPeerPubKey(ctx, store.LockingStrengthShare, peer.Key)
	if err == nil {
		return nil, nil, nil, status.Errorf(status.PreconditionFailed, "peer has been already registered")
	}

	opEvent := &activity.Event{
		Timestamp: time.Now().UTC(),
		AccountID: accountID,
	}

	var newPeer *nbpeer.Peer
	var updateAccountPeers bool

	err = am.Store.ExecuteInTransaction(ctx, func(transaction store.Store) error {
		var setupKeyID string
		var setupKeyName string
		var ephemeral bool
		var groupsToAdd []string
<<<<<<< HEAD
=======
		var allowExtraDNSLabels bool
>>>>>>> dabdef4d
		if addedByUser {
			user, err := transaction.GetUserByUserID(ctx, store.LockingStrengthUpdate, userID)
			if err != nil {
				return fmt.Errorf("failed to get user groups: %w", err)
			}
			groupsToAdd = user.AutoGroups
			opEvent.InitiatorID = userID
			opEvent.Activity = activity.PeerAddedByUser
		} else {
			// Validate the setup key
			sk, err := transaction.GetSetupKeyBySecret(ctx, store.LockingStrengthUpdate, encodedHashedKey)
			if err != nil {
				return fmt.Errorf("failed to get setup key: %w", err)
			}

			if !sk.IsValid() {
				return status.Errorf(status.PreconditionFailed, "couldn't add peer: setup key is invalid")
			}

			opEvent.InitiatorID = sk.Id
			opEvent.Activity = activity.PeerAddedWithSetupKey
			groupsToAdd = sk.AutoGroups
			ephemeral = sk.Ephemeral
			setupKeyID = sk.Id
			setupKeyName = sk.Name
			allowExtraDNSLabels = sk.AllowExtraDNSLabels

			if !sk.AllowExtraDNSLabels && len(peer.ExtraDNSLabels) > 0 {
				return status.Errorf(status.PreconditionFailed, "couldn't add peer: setup key doesn't allow extra DNS labels")
			}
		}

		if (strings.ToLower(peer.Meta.Hostname) == "iphone" || strings.ToLower(peer.Meta.Hostname) == "ipad") && userID != "" {
			if am.idpManager != nil {
				userdata, err := am.idpManager.GetUserDataByID(ctx, userID, idp.AppMetadata{WTAccountID: accountID})
				if err == nil && userdata != nil {
					peer.Meta.Hostname = fmt.Sprintf("%s-%s", peer.Meta.Hostname, strings.Split(userdata.Email, "@")[0])
				}
			}
		}

		freeLabel, err := am.getFreeDNSLabel(ctx, transaction, accountID, peer.Meta.Hostname)
		if err != nil {
			return fmt.Errorf("failed to get free DNS label: %w", err)
		}

		freeIP, err := getFreeIP(ctx, transaction, accountID)
		if err != nil {
			return fmt.Errorf("failed to get free IP: %w", err)
		}

		registrationTime := time.Now().UTC()
		newPeer = &nbpeer.Peer{
			ID:                          xid.New().String(),
			AccountID:                   accountID,
			Key:                         peer.Key,
			IP:                          freeIP,
			Meta:                        peer.Meta,
			Name:                        peer.Meta.Hostname,
			DNSLabel:                    freeLabel,
			UserID:                      userID,
			Status:                      &nbpeer.PeerStatus{Connected: false, LastSeen: registrationTime},
			SSHEnabled:                  false,
			SSHKey:                      peer.SSHKey,
			LastLogin:                   &registrationTime,
			CreatedAt:                   registrationTime,
			LoginExpirationEnabled:      addedByUser,
			Ephemeral:                   ephemeral,
			Location:                    peer.Location,
			InactivityExpirationEnabled: addedByUser,
			ExtraDNSLabels:              peer.ExtraDNSLabels,
			AllowExtraDNSLabels:         allowExtraDNSLabels,
		}
		opEvent.TargetID = newPeer.ID
		opEvent.Meta = newPeer.EventMeta(am.GetDNSDomain())
		if !addedByUser {
			opEvent.Meta["setup_key_name"] = setupKeyName
		}

		if am.geo != nil && newPeer.Location.ConnectionIP != nil {
			location, err := am.geo.Lookup(newPeer.Location.ConnectionIP)
			if err != nil {
				log.WithContext(ctx).Warnf("failed to get location for new peer realip: [%s]: %v", newPeer.Location.ConnectionIP.String(), err)
			} else {
				newPeer.Location.CountryCode = location.Country.ISOCode
				newPeer.Location.CityName = location.City.Names.En
				newPeer.Location.GeoNameID = location.City.GeonameID
			}
		}

		settings, err := transaction.GetAccountSettings(ctx, store.LockingStrengthShare, accountID)
		if err != nil {
			return fmt.Errorf("failed to get account settings: %w", err)
		}
		newPeer = am.integratedPeerValidator.PreparePeer(ctx, accountID, newPeer, groupsToAdd, settings.Extra)

		err = transaction.AddPeerToAllGroup(ctx, store.LockingStrengthUpdate, accountID, newPeer.ID)
		if err != nil {
			return fmt.Errorf("failed adding peer to All group: %w", err)
		}

		if len(groupsToAdd) > 0 {
			for _, g := range groupsToAdd {
				err = transaction.AddPeerToGroup(ctx, store.LockingStrengthUpdate, accountID, newPeer.ID, g)
				if err != nil {
					return err
				}
			}
		}

		err = transaction.AddPeerToAccount(ctx, store.LockingStrengthUpdate, newPeer)
		if err != nil {
			return fmt.Errorf("failed to add peer to account: %w", err)
		}

		err = transaction.IncrementNetworkSerial(ctx, store.LockingStrengthUpdate, accountID)
		if err != nil {
			return fmt.Errorf("failed to increment network serial: %w", err)
		}

		if addedByUser {
			err := transaction.SaveUserLastLogin(ctx, accountID, userID, newPeer.GetLastLogin())
			if err != nil {
				return fmt.Errorf("failed to update user last login: %w", err)
			}
		} else {
			err = transaction.IncrementSetupKeyUsage(ctx, setupKeyID)
			if err != nil {
				return fmt.Errorf("failed to increment setup key usage: %w", err)
			}
		}

		updateAccountPeers, err = isPeerInActiveGroup(ctx, transaction, accountID, newPeer.ID)
		if err != nil {
			return err
		}

		log.WithContext(ctx).Debugf("Peer %s added to account %s", newPeer.ID, accountID)
		return nil
	})

	if err != nil {
		return nil, nil, nil, fmt.Errorf("failed to add peer to database: %w", err)
	}

	if newPeer == nil {
		return nil, nil, nil, fmt.Errorf("new peer is nil")
	}

	am.StoreEvent(ctx, opEvent.InitiatorID, opEvent.TargetID, opEvent.AccountID, opEvent.Activity, opEvent.Meta)

	unlock()
	unlock = nil

	if updateAccountPeers {
		am.UpdateAccountPeers(ctx, accountID)
	}

	return am.getValidatedPeerWithMap(ctx, false, accountID, newPeer)
}

func getFreeIP(ctx context.Context, transaction store.Store, accountID string) (net.IP, error) {
	takenIps, err := transaction.GetTakenIPs(ctx, store.LockingStrengthShare, accountID)
	if err != nil {
		return nil, fmt.Errorf("failed to get taken IPs: %w", err)
	}

	network, err := transaction.GetAccountNetwork(ctx, store.LockingStrengthUpdate, accountID)
	if err != nil {
		return nil, fmt.Errorf("failed getting network: %w", err)
	}

	nextIp, err := types.AllocatePeerIP(network.Net, takenIps)
	if err != nil {
		return nil, fmt.Errorf("failed to allocate new peer ip: %w", err)
	}

	return nextIp, nil
}

// SyncPeer checks whether peer is eligible for receiving NetworkMap (authenticated) and returns its NetworkMap if eligible
func (am *DefaultAccountManager) SyncPeer(ctx context.Context, sync PeerSync, accountID string) (*nbpeer.Peer, *types.NetworkMap, []*posture.Checks, error) {
<<<<<<< HEAD
=======
	start := time.Now()
	defer func() {
		log.WithContext(ctx).Debugf("SyncPeer: took %v", time.Since(start))
	}()

>>>>>>> dabdef4d
	var peer *nbpeer.Peer
	var peerNotValid bool
	var isStatusChanged bool
	var updated bool
	var err error
	var postureChecks []*posture.Checks
<<<<<<< HEAD
=======

	settings, err := am.Store.GetAccountSettings(ctx, store.LockingStrengthShare, accountID)
	if err != nil {
		return nil, nil, nil, err
	}
>>>>>>> dabdef4d

	err = am.Store.ExecuteInTransaction(ctx, func(transaction store.Store) error {
		peer, err = transaction.GetPeerByPeerPubKey(ctx, store.LockingStrengthUpdate, sync.WireGuardPubKey)
		if err != nil {
			return status.NewPeerNotRegisteredError()
<<<<<<< HEAD
		}

		if peer.UserID != "" {
			user, err := transaction.GetUserByUserID(ctx, store.LockingStrengthShare, peer.UserID)
			if err != nil {
				return err
			}

			if err = checkIfPeerOwnerIsBlocked(peer, user); err != nil {
				return err
			}
		}

		settings, err := transaction.GetAccountSettings(ctx, store.LockingStrengthShare, accountID)
		if err != nil {
			return err
=======
		}

		if peer.UserID != "" {
			user, err := transaction.GetUserByUserID(ctx, store.LockingStrengthShare, peer.UserID)
			if err != nil {
				return err
			}

			if err = checkIfPeerOwnerIsBlocked(peer, user); err != nil {
				return err
			}
>>>>>>> dabdef4d
		}

		if peerLoginExpired(ctx, peer, settings) {
			return status.NewPeerLoginExpiredError()
		}

		peerGroupIDs, err := getPeerGroupIDs(ctx, transaction, accountID, peer.ID)
		if err != nil {
			return err
		}

		peerNotValid, isStatusChanged, err = am.integratedPeerValidator.IsNotValidPeer(ctx, accountID, peer, peerGroupIDs, settings.Extra)
		if err != nil {
			return err
		}

		updated = peer.UpdateMetaIfNew(sync.Meta)
		if updated {
			am.metrics.AccountManagerMetrics().CountPeerMetUpdate()
			log.WithContext(ctx).Tracef("peer %s metadata updated", peer.ID)
			if err = transaction.SavePeer(ctx, store.LockingStrengthUpdate, accountID, peer); err != nil {
				return err
			}

			postureChecks, err = getPeerPostureChecks(ctx, transaction, accountID, peer.ID)
			if err != nil {
				return err
			}
		}
		return nil
	})
	if err != nil {
		return nil, nil, nil, err
	}

	if isStatusChanged || sync.UpdateAccountPeers || (updated && len(postureChecks) > 0) {
		am.UpdateAccountPeers(ctx, accountID)
	}

	return am.getValidatedPeerWithMap(ctx, peerNotValid, accountID, peer)
}

func (am *DefaultAccountManager) handlePeerLoginNotFound(ctx context.Context, login PeerLogin, err error) (*nbpeer.Peer, *types.NetworkMap, []*posture.Checks, error) {
	if errStatus, ok := status.FromError(err); ok && errStatus.Type() == status.NotFound {
		// we couldn't find this peer by its public key which can mean that peer hasn't been registered yet.
		// Try registering it.
		newPeer := &nbpeer.Peer{
			Key:      login.WireGuardPubKey,
			Meta:     login.Meta,
			SSHKey:   login.SSHKey,
			Location: nbpeer.Location{ConnectionIP: login.ConnectionIP},
		}

		return am.AddPeer(ctx, login.SetupKey, login.UserID, newPeer)
	}

	log.WithContext(ctx).Errorf("failed while logging in peer %s: %v", login.WireGuardPubKey, err)
	return nil, nil, nil, status.Errorf(status.Internal, "failed while logging in peer")
}

// LoginPeer logs in or registers a peer.
// If peer doesn't exist the function checks whether a setup key or a user is present and registers a new peer if so.
func (am *DefaultAccountManager) LoginPeer(ctx context.Context, login PeerLogin) (*nbpeer.Peer, *types.NetworkMap, []*posture.Checks, error) {
	accountID, err := am.Store.GetAccountIDByPeerPubKey(ctx, login.WireGuardPubKey)
	if err != nil {
		return am.handlePeerLoginNotFound(ctx, login, err)
	}

	// when the client sends a login request with a JWT which is used to get the user ID,
	// it means that the client has already checked if it needs login and had been through the SSO flow
	// so, we can skip this check and directly proceed with the login
	if login.UserID == "" {
		err = am.checkIFPeerNeedsLoginWithoutLock(ctx, accountID, login)
		if err != nil {
			return nil, nil, nil, err
		}
	}

	unlockAccount := am.Store.AcquireReadLockByUID(ctx, accountID)
	defer unlockAccount()
	unlockPeer := am.Store.AcquireWriteLockByUID(ctx, login.WireGuardPubKey)
	defer func() {
		if unlockPeer != nil {
			unlockPeer()
		}
	}()

	var peer *nbpeer.Peer
	var updateRemotePeers bool
	var isRequiresApproval bool
	var isStatusChanged bool
	var isPeerUpdated bool
	var postureChecks []*posture.Checks

	err = am.Store.ExecuteInTransaction(ctx, func(transaction store.Store) error {
		peer, err = transaction.GetPeerByPeerPubKey(ctx, store.LockingStrengthUpdate, login.WireGuardPubKey)
		if err != nil {
			return err
		}

		settings, err := transaction.GetAccountSettings(ctx, store.LockingStrengthShare, accountID)
		if err != nil {
			return err
		}
		// this flag prevents unnecessary calls to the persistent store.
		shouldStorePeer := false

		if login.UserID != "" {
			if peer.UserID != login.UserID {
				log.Warnf("user mismatch when logging in peer %s: peer user %s, login user %s ", peer.ID, peer.UserID, login.UserID)
				return status.Errorf(status.Unauthenticated, "invalid user")
			}

			changed, err := am.handleUserPeer(ctx, transaction, peer, settings)
			if err != nil {
				return err
			}

<<<<<<< HEAD
			if changed {
				shouldStorePeer = true
				updateRemotePeers = true
			}
		}

		peerGroupIDs, err := getPeerGroupIDs(ctx, transaction, accountID, peer.ID)
		if err != nil {
			return err
		}

		isRequiresApproval, isStatusChanged, err = am.integratedPeerValidator.IsNotValidPeer(ctx, accountID, peer, peerGroupIDs, settings.Extra)
=======
	err = am.Store.ExecuteInTransaction(ctx, func(transaction store.Store) error {
		peer, err = transaction.GetPeerByPeerPubKey(ctx, store.LockingStrengthUpdate, login.WireGuardPubKey)
		if err != nil {
			return err
		}

		// this flag prevents unnecessary calls to the persistent store.
		shouldStorePeer := false

		if login.UserID != "" {
			if peer.UserID != login.UserID {
				log.Warnf("user mismatch when logging in peer %s: peer user %s, login user %s ", peer.ID, peer.UserID, login.UserID)
				return status.Errorf(status.Unauthenticated, "invalid user")
			}

			changed, err := am.handleUserPeer(ctx, transaction, peer, settings)
			if err != nil {
				return err
			}

			if changed {
				shouldStorePeer = true
				updateRemotePeers = true
			}
		}

		peerGroupIDs, err := getPeerGroupIDs(ctx, transaction, accountID, peer.ID)
>>>>>>> dabdef4d
		if err != nil {
			return err
		}

<<<<<<< HEAD
=======
		isRequiresApproval, isStatusChanged, err = am.integratedPeerValidator.IsNotValidPeer(ctx, accountID, peer, peerGroupIDs, settings.Extra)
		if err != nil {
			return err
		}

>>>>>>> dabdef4d
		isPeerUpdated = peer.UpdateMetaIfNew(login.Meta)
		if isPeerUpdated {
			am.metrics.AccountManagerMetrics().CountPeerMetUpdate()
			shouldStorePeer = true

			postureChecks, err = getPeerPostureChecks(ctx, transaction, accountID, peer.ID)
			if err != nil {
				return err
			}
		}

		if peer.SSHKey != login.SSHKey {
			peer.SSHKey = login.SSHKey
			shouldStorePeer = true
		}

<<<<<<< HEAD
=======
		if !peer.AllowExtraDNSLabels && len(login.ExtraDNSLabels) > 0 {
			return status.Errorf(status.PreconditionFailed, "couldn't login peer: setup key doesn't allow extra DNS labels")
		}

		extraLabels, err := domain.ValidateDomainsStrSlice(login.ExtraDNSLabels)
		if err != nil {
			return status.Errorf(status.InvalidArgument, "invalid extra DNS labels: %v", err)
		}

		if !slices.Equal(peer.ExtraDNSLabels, extraLabels) {
			peer.ExtraDNSLabels = extraLabels
			shouldStorePeer = true
		}

>>>>>>> dabdef4d
		if shouldStorePeer {
			if err = transaction.SavePeer(ctx, store.LockingStrengthUpdate, accountID, peer); err != nil {
				return err
			}
		}

		return nil
	})
	if err != nil {
		return nil, nil, nil, err
	}

	unlockPeer()
	unlockPeer = nil

	if updateRemotePeers || isStatusChanged || (isPeerUpdated && len(postureChecks) > 0) {
		am.UpdateAccountPeers(ctx, accountID)
<<<<<<< HEAD
	}

	return am.getValidatedPeerWithMap(ctx, isRequiresApproval, accountID, peer)
}

// getPeerPostureChecks returns the posture checks for the peer.
func getPeerPostureChecks(ctx context.Context, transaction store.Store, accountID, peerID string) ([]*posture.Checks, error) {
	policies, err := transaction.GetAccountPolicies(ctx, store.LockingStrengthShare, accountID)
	if err != nil {
		return nil, err
	}

	if len(policies) == 0 {
		return nil, nil
	}

	var peerPostureChecksIDs []string

	for _, policy := range policies {
		if !policy.Enabled || len(policy.SourcePostureChecks) == 0 {
			continue
		}

		postureChecksIDs, err := processPeerPostureChecks(ctx, transaction, policy, accountID, peerID)
		if err != nil {
			return nil, err
		}

=======
	}

	return am.getValidatedPeerWithMap(ctx, isRequiresApproval, accountID, peer)
}

// getPeerPostureChecks returns the posture checks for the peer.
func getPeerPostureChecks(ctx context.Context, transaction store.Store, accountID, peerID string) ([]*posture.Checks, error) {
	policies, err := transaction.GetAccountPolicies(ctx, store.LockingStrengthShare, accountID)
	if err != nil {
		return nil, err
	}

	if len(policies) == 0 {
		return nil, nil
	}

	var peerPostureChecksIDs []string

	for _, policy := range policies {
		if !policy.Enabled || len(policy.SourcePostureChecks) == 0 {
			continue
		}

		postureChecksIDs, err := processPeerPostureChecks(ctx, transaction, policy, accountID, peerID)
		if err != nil {
			return nil, err
		}

>>>>>>> dabdef4d
		peerPostureChecksIDs = append(peerPostureChecksIDs, postureChecksIDs...)
	}

	peerPostureChecks, err := transaction.GetPostureChecksByIDs(ctx, store.LockingStrengthShare, accountID, peerPostureChecksIDs)
	if err != nil {
		return nil, err
	}

	return maps.Values(peerPostureChecks), nil
}
<<<<<<< HEAD

// processPeerPostureChecks checks if the peer is in the source group of the policy and returns the posture checks.
func processPeerPostureChecks(ctx context.Context, transaction store.Store, policy *types.Policy, accountID, peerID string) ([]string, error) {
	for _, rule := range policy.Rules {
		if !rule.Enabled {
			continue
		}

=======

// processPeerPostureChecks checks if the peer is in the source group of the policy and returns the posture checks.
func processPeerPostureChecks(ctx context.Context, transaction store.Store, policy *types.Policy, accountID, peerID string) ([]string, error) {
	for _, rule := range policy.Rules {
		if !rule.Enabled {
			continue
		}

>>>>>>> dabdef4d
		sourceGroups, err := transaction.GetGroupsByIDs(ctx, store.LockingStrengthShare, accountID, rule.Sources)
		if err != nil {
			return nil, err
		}

		for _, sourceGroup := range rule.Sources {
			group, ok := sourceGroups[sourceGroup]
			if !ok {
				return nil, fmt.Errorf("failed to check peer in policy source group")
			}

			if slices.Contains(group.Peers, peerID) {
				return policy.SourcePostureChecks, nil
			}
		}
	}
	return nil, nil
}

// checkIFPeerNeedsLoginWithoutLock checks if the peer needs login without acquiring the account lock. The check validate if the peer was not added via SSO
// and if the peer login is expired.
// The NetBird client doesn't have a way to check if the peer needs login besides sending a login request
// with no JWT token and usually no setup-key. As the client can send up to two login request to check if it is expired
// and before starting the engine, we do the checks without an account lock to avoid piling up requests.
func (am *DefaultAccountManager) checkIFPeerNeedsLoginWithoutLock(ctx context.Context, accountID string, login PeerLogin) error {
	peer, err := am.Store.GetPeerByPeerPubKey(ctx, store.LockingStrengthShare, login.WireGuardPubKey)
	if err != nil {
		return err
	}

	// if the peer was not added with SSO login we can exit early because peers activated with setup-key
	// doesn't expire, and we avoid extra databases calls.
	if !peer.AddedWithSSOLogin() {
		return nil
	}

	settings, err := am.Store.GetAccountSettings(ctx, store.LockingStrengthShare, accountID)
	if err != nil {
		return err
	}

	if peerLoginExpired(ctx, peer, settings) {
		return status.NewPeerLoginExpiredError()
	}

	return nil
}

func (am *DefaultAccountManager) getValidatedPeerWithMap(ctx context.Context, isRequiresApproval bool, accountID string, peer *nbpeer.Peer) (*nbpeer.Peer, *types.NetworkMap, []*posture.Checks, error) {
<<<<<<< HEAD
=======
	start := time.Now()
	defer func() {
		log.WithContext(ctx).Debugf("getValidatedPeerWithMap: took %s", time.Since(start))
	}()

>>>>>>> dabdef4d
	if isRequiresApproval {
		network, err := am.Store.GetAccountNetwork(ctx, store.LockingStrengthShare, accountID)
		if err != nil {
			return nil, nil, nil, err
		}

		emptyMap := &types.NetworkMap{
			Network: network.Copy(),
		}
		return peer, emptyMap, nil, nil
	}

<<<<<<< HEAD
	account, err := am.Store.GetAccount(ctx, accountID)
	if err != nil {
		return nil, nil, nil, err
	}

	approvedPeersMap, err := am.integratedPeerValidator.GetValidatedPeers(account.Id, maps.Values(account.Groups), maps.Values(account.Peers), account.Settings.Extra)
=======
	account, err := am.requestBuffer.GetAccountWithBackpressure(ctx, accountID)
>>>>>>> dabdef4d
	if err != nil {
		return nil, nil, nil, err
	}

<<<<<<< HEAD
=======
	approvedPeersMap, err := am.integratedPeerValidator.GetValidatedPeers(account.Id, maps.Values(account.Groups), maps.Values(account.Peers), account.Settings.Extra)
	if err != nil {
		return nil, nil, nil, err
	}

>>>>>>> dabdef4d
	postureChecks, err := am.getPeerPostureChecks(account, peer.ID)
	if err != nil {
		return nil, nil, nil, err
	}

	customZone := account.GetPeersCustomZone(ctx, am.dnsDomain)
	return peer, account.GetPeerNetworkMap(ctx, peer.ID, customZone, approvedPeersMap, account.GetResourcePoliciesMap(), account.GetResourceRoutersMap(), am.metrics.AccountManagerMetrics()), postureChecks, nil
}

func (am *DefaultAccountManager) handleExpiredPeer(ctx context.Context, transaction store.Store, user *types.User, peer *nbpeer.Peer) error {
	err := checkAuth(ctx, user.Id, peer)
	if err != nil {
		return err
	}
	// If peer was expired before and if it reached this point, it is re-authenticated.
	// UserID is present, meaning that JWT validation passed successfully in the API layer.
	peer = peer.UpdateLastLogin()
	err = transaction.SavePeer(ctx, store.LockingStrengthUpdate, peer.AccountID, peer)
	if err != nil {
		return err
	}

	err = transaction.SaveUserLastLogin(ctx, user.AccountID, user.Id, peer.GetLastLogin())
	if err != nil {
		return err
	}

	am.StoreEvent(ctx, user.Id, peer.ID, user.AccountID, activity.UserLoggedInPeer, peer.EventMeta(am.GetDNSDomain()))
	return nil
}

func checkIfPeerOwnerIsBlocked(peer *nbpeer.Peer, user *types.User) error {
	if peer.AddedWithSSOLogin() {
		if user.IsBlocked() {
			return status.Errorf(status.PermissionDenied, "user is blocked")
		}
	}
	return nil
}

func checkAuth(ctx context.Context, loginUserID string, peer *nbpeer.Peer) error {
	if loginUserID == "" {
		// absence of a user ID indicates that JWT wasn't provided.
		return status.NewPeerLoginExpiredError()
	}
	if peer.UserID != loginUserID {
		log.WithContext(ctx).Warnf("user mismatch when logging in peer %s: peer user %s, login user %s ", peer.ID, peer.UserID, loginUserID)
		return status.Errorf(status.Unauthenticated, "can't login with this credentials")
	}
	return nil
}

func peerLoginExpired(ctx context.Context, peer *nbpeer.Peer, settings *types.Settings) bool {
	expired, expiresIn := peer.LoginExpired(settings.PeerLoginExpiration)
	expired = settings.PeerLoginExpirationEnabled && expired
	if expired || peer.Status.LoginExpired {
		log.WithContext(ctx).Debugf("peer's %s login expired %v ago", peer.ID, expiresIn)
		return true
	}
	return false
}

// GetPeer for a given accountID, peerID and userID error if not found.
func (am *DefaultAccountManager) GetPeer(ctx context.Context, accountID, peerID, userID string) (*nbpeer.Peer, error) {
	user, err := am.Store.GetUserByUserID(ctx, store.LockingStrengthShare, userID)
	if err != nil {
		return nil, err
	}

	if user.AccountID != accountID {
		return nil, status.NewUserNotPartOfAccountError()
	}

	settings, err := am.Store.GetAccountSettings(ctx, store.LockingStrengthShare, accountID)
	if err != nil {
		return nil, err
	}

	if user.IsRegularUser() && settings.RegularUsersViewBlocked {
		return nil, status.Errorf(status.Internal, "user %s has no access to his own peer %s under account %s", userID, peerID, accountID)
	}

	peer, err := am.Store.GetPeerByID(ctx, store.LockingStrengthShare, accountID, peerID)
	if err != nil {
		return nil, err
	}

	// if admin or user owns this peer, return peer
	if user.IsAdminOrServiceUser() || peer.UserID == userID {
		return peer, nil
	}

	// it is also possible that user doesn't own the peer but some of his peers have access to it,
	// this is a valid case, show the peer as well.
	userPeers, err := am.Store.GetUserPeers(ctx, store.LockingStrengthShare, accountID, userID)
	if err != nil {
		return nil, err
	}

	account, err := am.requestBuffer.GetAccountWithBackpressure(ctx, accountID)
	if err != nil {
		return nil, err
	}

	approvedPeersMap, err := am.integratedPeerValidator.GetValidatedPeers(accountID, maps.Values(account.Groups), maps.Values(account.Peers), account.Settings.Extra)
	if err != nil {
		return nil, err
	}

	for _, p := range userPeers {
		aclPeers, _ := account.GetPeerConnectionResources(ctx, p.ID, approvedPeersMap)
		for _, aclPeer := range aclPeers {
			if aclPeer.ID == peerID {
				return peer, nil
			}
		}
	}

	return nil, status.Errorf(status.Internal, "user %s has no access to peer %s under account %s", userID, peerID, accountID)
}

// UpdateAccountPeers updates all peers that belong to an account.
// Should be called when changes have to be synced to peers.
func (am *DefaultAccountManager) UpdateAccountPeers(ctx context.Context, accountID string) {
	account, err := am.requestBuffer.GetAccountWithBackpressure(ctx, accountID)
	if err != nil {
		log.WithContext(ctx).Errorf("failed to send out updates to peers. failed to get account: %v", err)
		return
	}

	start := time.Now()

	approvedPeersMap, err := am.integratedPeerValidator.GetValidatedPeers(account.Id, maps.Values(account.Groups), maps.Values(account.Peers), account.Settings.Extra)
	if err != nil {
		log.WithContext(ctx).Errorf("failed to send out updates to peers, failed to get validate peers: %v", err)
		return
	}

	var wg sync.WaitGroup
	semaphore := make(chan struct{}, 10)

	dnsCache := &DNSConfigCache{}
	customZone := account.GetPeersCustomZone(ctx, am.dnsDomain)
	resourcePolicies := account.GetResourcePoliciesMap()
	routers := account.GetResourceRoutersMap()

	for _, peer := range account.Peers {
		if !am.peersUpdateManager.HasChannel(peer.ID) {
			log.WithContext(ctx).Tracef("peer %s doesn't have a channel, skipping network map update", peer.ID)
			continue
		}

		wg.Add(1)
		semaphore <- struct{}{}
		go func(p *nbpeer.Peer) {
			defer wg.Done()
			defer func() { <-semaphore }()

			postureChecks, err := am.getPeerPostureChecks(account, p.ID)
			if err != nil {
				log.WithContext(ctx).Debugf("failed to get posture checks for peer %s: %v", peer.ID, err)
				return
			}

			remotePeerNetworkMap := account.GetPeerNetworkMap(ctx, p.ID, customZone, approvedPeersMap, resourcePolicies, routers, am.metrics.AccountManagerMetrics())
			update := toSyncResponse(ctx, nil, p, nil, nil, remotePeerNetworkMap, am.GetDNSDomain(), postureChecks, dnsCache, account.Settings.RoutingPeerDNSResolutionEnabled)
			am.peersUpdateManager.SendUpdate(ctx, p.ID, &UpdateMessage{Update: update, NetworkMap: remotePeerNetworkMap})
		}(peer)
	}

	wg.Wait()
	if am.metrics != nil {
		am.metrics.AccountManagerMetrics().CountUpdateAccountPeersDuration(time.Since(start))
	}
}

// UpdateAccountPeer updates a single peer that belongs to an account.
// Should be called when changes need to be synced to a specific peer only.
func (am *DefaultAccountManager) UpdateAccountPeer(ctx context.Context, accountId string, peerId string) {
	if !am.peersUpdateManager.HasChannel(peerId) {
		log.WithContext(ctx).Tracef("peer %s doesn't have a channel, skipping network map update", peerId)
<<<<<<< HEAD
		return
	}

	account, err := am.requestBuffer.GetAccountWithBackpressure(ctx, accountId)
	if err != nil {
		log.WithContext(ctx).Errorf("failed to send out updates to peer %s. failed to get account: %v", peerId, err)
		return
	}

	peer := account.GetPeer(peerId)
	if peer == nil {
		log.WithContext(ctx).Tracef("peer %s  doesn't exists in account %s", peerId, accountId)
		return
	}

	approvedPeersMap, err := am.integratedPeerValidator.GetValidatedPeers(account.Id, maps.Values(account.Groups), maps.Values(account.Peers), account.Settings.Extra)
	if err != nil {
=======
		return
	}

	account, err := am.requestBuffer.GetAccountWithBackpressure(ctx, accountId)
	if err != nil {
		log.WithContext(ctx).Errorf("failed to send out updates to peer %s. failed to get account: %v", peerId, err)
		return
	}

	peer := account.GetPeer(peerId)
	if peer == nil {
		log.WithContext(ctx).Tracef("peer %s  doesn't exists in account %s", peerId, accountId)
		return
	}

	approvedPeersMap, err := am.integratedPeerValidator.GetValidatedPeers(account.Id, maps.Values(account.Groups), maps.Values(account.Peers), account.Settings.Extra)
	if err != nil {
>>>>>>> dabdef4d
		log.WithContext(ctx).Errorf("failed to send update to peer %s, failed to validate peers: %v", peerId, err)
		return
	}

	dnsCache := &DNSConfigCache{}
	customZone := account.GetPeersCustomZone(ctx, am.dnsDomain)
	resourcePolicies := account.GetResourcePoliciesMap()
	routers := account.GetResourceRoutersMap()

	postureChecks, err := am.getPeerPostureChecks(account, peerId)
	if err != nil {
		log.WithContext(ctx).Errorf("failed to send update to peer %s, failed to get posture checks: %v", peerId, err)
		return
	}

	remotePeerNetworkMap := account.GetPeerNetworkMap(ctx, peerId, customZone, approvedPeersMap, resourcePolicies, routers, am.metrics.AccountManagerMetrics())
	update := toSyncResponse(ctx, nil, peer, nil, nil, remotePeerNetworkMap, am.GetDNSDomain(), postureChecks, dnsCache, account.Settings.RoutingPeerDNSResolutionEnabled)
	am.peersUpdateManager.SendUpdate(ctx, peer.ID, &UpdateMessage{Update: update, NetworkMap: remotePeerNetworkMap})
}

// getNextPeerExpiration returns the minimum duration in which the next peer of the account will expire if it was found.
// If there is no peer that expires this function returns false and a duration of 0.
// This function only considers peers that haven't been expired yet and that are connected.
func (am *DefaultAccountManager) getNextPeerExpiration(ctx context.Context, accountID string) (time.Duration, bool) {
	peersWithExpiry, err := am.Store.GetAccountPeersWithExpiration(ctx, store.LockingStrengthShare, accountID)
	if err != nil {
		log.WithContext(ctx).Errorf("failed to get peers with expiration: %v", err)
		return peerSchedulerRetryInterval, true
	}

	if len(peersWithExpiry) == 0 {
		return 0, false
	}

	settings, err := am.Store.GetAccountSettings(ctx, store.LockingStrengthShare, accountID)
	if err != nil {
		log.WithContext(ctx).Errorf("failed to get account settings: %v", err)
		return peerSchedulerRetryInterval, true
	}

	var nextExpiry *time.Duration
	for _, peer := range peersWithExpiry {
		// consider only connected peers because others will require login on connecting to the management server
		if peer.Status.LoginExpired || !peer.Status.Connected {
			continue
		}
		_, duration := peer.LoginExpired(settings.PeerLoginExpiration)
		if nextExpiry == nil || duration < *nextExpiry {
			// if expiration is below 1s return 1s duration
			// this avoids issues with ticker that can't be set to < 0
			if duration < time.Second {
				return time.Second, true
			}
			nextExpiry = &duration
		}
	}

	if nextExpiry == nil {
		return 0, false
	}

	return *nextExpiry, true
}

// GetNextInactivePeerExpiration returns the minimum duration in which the next peer of the account will expire if it was found.
// If there is no peer that expires this function returns false and a duration of 0.
// This function only considers peers that haven't been expired yet and that are not connected.
func (am *DefaultAccountManager) getNextInactivePeerExpiration(ctx context.Context, accountID string) (time.Duration, bool) {
	peersWithInactivity, err := am.Store.GetAccountPeersWithInactivity(ctx, store.LockingStrengthShare, accountID)
	if err != nil {
		log.WithContext(ctx).Errorf("failed to get peers with inactivity: %v", err)
		return peerSchedulerRetryInterval, true
	}

	if len(peersWithInactivity) == 0 {
		return 0, false
	}

	settings, err := am.Store.GetAccountSettings(ctx, store.LockingStrengthShare, accountID)
	if err != nil {
		log.WithContext(ctx).Errorf("failed to get account settings: %v", err)
		return peerSchedulerRetryInterval, true
	}

	var nextExpiry *time.Duration
	for _, peer := range peersWithInactivity {
		if peer.Status.LoginExpired || peer.Status.Connected {
			continue
		}
		_, duration := peer.SessionExpired(settings.PeerInactivityExpiration)
		if nextExpiry == nil || duration < *nextExpiry {
			// if expiration is below 1s return 1s duration
			// this avoids issues with ticker that can't be set to < 0
			if duration < time.Second {
				return time.Second, true
			}
			nextExpiry = &duration
		}
	}

	if nextExpiry == nil {
		return 0, false
	}

	return *nextExpiry, true
}

// getExpiredPeers returns peers that have been expired.
func (am *DefaultAccountManager) getExpiredPeers(ctx context.Context, accountID string) ([]*nbpeer.Peer, error) {
	peersWithExpiry, err := am.Store.GetAccountPeersWithExpiration(ctx, store.LockingStrengthShare, accountID)
	if err != nil {
		return nil, err
	}

	settings, err := am.Store.GetAccountSettings(ctx, store.LockingStrengthShare, accountID)
	if err != nil {
		return nil, err
	}

	var peers []*nbpeer.Peer
	for _, peer := range peersWithExpiry {
		expired, _ := peer.LoginExpired(settings.PeerLoginExpiration)
		if expired {
			peers = append(peers, peer)
		}
	}

	return peers, nil
}

// getInactivePeers returns peers that have been expired by inactivity
func (am *DefaultAccountManager) getInactivePeers(ctx context.Context, accountID string) ([]*nbpeer.Peer, error) {
	peersWithInactivity, err := am.Store.GetAccountPeersWithInactivity(ctx, store.LockingStrengthShare, accountID)
	if err != nil {
		return nil, err
	}

	settings, err := am.Store.GetAccountSettings(ctx, store.LockingStrengthShare, accountID)
	if err != nil {
		return nil, err
	}

	var peers []*nbpeer.Peer
	for _, inactivePeer := range peersWithInactivity {
		inactive, _ := inactivePeer.SessionExpired(settings.PeerInactivityExpiration)
		if inactive {
			peers = append(peers, inactivePeer)
		}
	}

	return peers, nil
}

// GetPeerGroups returns groups that the peer is part of.
func (am *DefaultAccountManager) GetPeerGroups(ctx context.Context, accountID, peerID string) ([]*types.Group, error) {
	return am.Store.GetPeerGroups(ctx, store.LockingStrengthShare, accountID, peerID)
}

// getPeerGroupIDs returns the IDs of the groups that the peer is part of.
func getPeerGroupIDs(ctx context.Context, transaction store.Store, accountID string, peerID string) ([]string, error) {
	groups, err := transaction.GetPeerGroups(ctx, store.LockingStrengthShare, accountID, peerID)
	if err != nil {
		return nil, err
	}

	groupIDs := make([]string, 0, len(groups))
	for _, group := range groups {
		groupIDs = append(groupIDs, group.ID)
	}

	return groupIDs, err
}

func getPeerDNSLabels(ctx context.Context, transaction store.Store, accountID string) (types.LookupMap, error) {
	dnsLabels, err := transaction.GetPeerLabelsInAccount(ctx, store.LockingStrengthShare, accountID)
	if err != nil {
		return nil, err
	}

	existingLabels := make(types.LookupMap)
	for _, label := range dnsLabels {
		existingLabels[label] = struct{}{}
	}
	return existingLabels, nil
}

// IsPeerInActiveGroup checks if the given peer is part of a group that is used
// in an active DNS, route, or ACL configuration.
func isPeerInActiveGroup(ctx context.Context, transaction store.Store, accountID, peerID string) (bool, error) {
	peerGroupIDs, err := getPeerGroupIDs(ctx, transaction, accountID, peerID)
	if err != nil {
		return false, err
	}
	return areGroupChangesAffectPeers(ctx, transaction, accountID, peerGroupIDs) // TODO: use transaction
}

// deletePeers deletes all specified peers and sends updates to the remote peers.
// Returns a slice of functions to save events after successful peer deletion.
func deletePeers(ctx context.Context, am *DefaultAccountManager, transaction store.Store, accountID, userID string, peers []*nbpeer.Peer) ([]func(), error) {
	var peerDeletedEvents []func()

	for _, peer := range peers {
		if err := am.integratedPeerValidator.PeerDeleted(ctx, accountID, peer.ID); err != nil {
			return nil, err
<<<<<<< HEAD
		}

		network, err := transaction.GetAccountNetwork(ctx, store.LockingStrengthShare, accountID)
		if err != nil {
			return nil, err
		}

		if err = transaction.DeletePeer(ctx, store.LockingStrengthUpdate, accountID, peer.ID); err != nil {
			return nil, err
		}

=======
		}

		network, err := transaction.GetAccountNetwork(ctx, store.LockingStrengthShare, accountID)
		if err != nil {
			return nil, err
		}

		if err = transaction.DeletePeer(ctx, store.LockingStrengthUpdate, accountID, peer.ID); err != nil {
			return nil, err
		}

>>>>>>> dabdef4d
		am.peersUpdateManager.SendUpdate(ctx, peer.ID, &UpdateMessage{
			Update: &proto.SyncResponse{
				RemotePeers:        []*proto.RemotePeerConfig{},
				RemotePeersIsEmpty: true,
				NetworkMap: &proto.NetworkMap{
					Serial:               network.CurrentSerial(),
					RemotePeers:          []*proto.RemotePeerConfig{},
					RemotePeersIsEmpty:   true,
					FirewallRules:        []*proto.FirewallRule{},
					FirewallRulesIsEmpty: true,
				},
			},
			NetworkMap: &types.NetworkMap{},
		})
		am.peersUpdateManager.CloseChannel(ctx, peer.ID)
		peerDeletedEvents = append(peerDeletedEvents, func() {
			am.StoreEvent(ctx, userID, peer.ID, accountID, activity.PeerRemovedByUser, peer.EventMeta(am.GetDNSDomain()))
		})
<<<<<<< HEAD
	}

	return peerDeletedEvents, nil
}

func ConvertSliceToMap(existingLabels []string) map[string]struct{} {
	labelMap := make(map[string]struct{}, len(existingLabels))
	for _, label := range existingLabels {
		labelMap[label] = struct{}{}
	}
=======
	}

	return peerDeletedEvents, nil
}

func ConvertSliceToMap(existingLabels []string) map[string]struct{} {
	labelMap := make(map[string]struct{}, len(existingLabels))
	for _, label := range existingLabels {
		labelMap[label] = struct{}{}
	}
>>>>>>> dabdef4d
	return labelMap
}<|MERGE_RESOLUTION|>--- conflicted
+++ resolved
@@ -11,19 +11,12 @@
 	"sync"
 	"time"
 
-<<<<<<< HEAD
-	"github.com/netbirdio/netbird/management/server/geolocation"
 	"github.com/rs/xid"
 	log "github.com/sirupsen/logrus"
 	"golang.org/x/exp/maps"
-=======
-	"github.com/rs/xid"
-	log "github.com/sirupsen/logrus"
-	"golang.org/x/exp/maps"
 
 	"github.com/netbirdio/netbird/management/domain"
 	"github.com/netbirdio/netbird/management/server/geolocation"
->>>>>>> dabdef4d
 
 	"github.com/netbirdio/netbird/management/server/idp"
 	"github.com/netbirdio/netbird/management/server/posture"
@@ -131,19 +124,15 @@
 
 // MarkPeerConnected marks peer as connected (true) or disconnected (false)
 func (am *DefaultAccountManager) MarkPeerConnected(ctx context.Context, peerPubKey string, connected bool, realIP net.IP, accountID string) error {
-<<<<<<< HEAD
-=======
 	start := time.Now()
 	defer func() {
 		log.WithContext(ctx).Debugf("MarkPeerConnected: took %v", time.Since(start))
 	}()
 
->>>>>>> dabdef4d
 	var peer *nbpeer.Peer
 	var settings *types.Settings
 	var expired bool
 	var err error
-<<<<<<< HEAD
 
 	err = am.Store.ExecuteInTransaction(ctx, func(transaction store.Store) error {
 		peer, err = transaction.GetPeerByPeerPubKey(ctx, store.LockingStrengthUpdate, peerPubKey)
@@ -151,20 +140,6 @@
 			return err
 		}
 
-		settings, err = transaction.GetAccountSettings(ctx, store.LockingStrengthShare, accountID)
-		if err != nil {
-			return err
-		}
-
-=======
-
-	err = am.Store.ExecuteInTransaction(ctx, func(transaction store.Store) error {
-		peer, err = transaction.GetPeerByPeerPubKey(ctx, store.LockingStrengthUpdate, peerPubKey)
-		if err != nil {
-			return err
-		}
-
->>>>>>> dabdef4d
 		expired, err = updatePeerStatusAndLocation(ctx, am.geo, transaction, peer, connected, realIP, accountID)
 		return err
 	})
@@ -173,14 +148,11 @@
 	}
 
 	if peer.AddedWithSSOLogin() {
-<<<<<<< HEAD
-=======
 		settings, err = am.Store.GetAccountSettings(ctx, store.LockingStrengthShare, accountID)
 		if err != nil {
 			return err
 		}
 
->>>>>>> dabdef4d
 		if peer.LoginExpirationEnabled && settings.PeerLoginExpirationEnabled {
 			am.checkAndSchedulePeerLoginExpiration(ctx, accountID)
 		}
@@ -372,11 +344,6 @@
 func (am *DefaultAccountManager) DeletePeer(ctx context.Context, accountID, peerID, userID string) error {
 	unlock := am.Store.AcquireWriteLockByUID(ctx, accountID)
 	defer unlock()
-<<<<<<< HEAD
-
-	if userID != activity.SystemInitiator {
-		user, err := am.Store.GetUserByUserID(ctx, store.LockingStrengthShare, userID)
-=======
 
 	if userID != activity.SystemInitiator {
 		user, err := am.Store.GetUserByUserID(ctx, store.LockingStrengthShare, userID)
@@ -404,50 +371,10 @@
 
 	err = am.Store.ExecuteInTransaction(ctx, func(transaction store.Store) error {
 		peer, err = transaction.GetPeerByID(ctx, store.LockingStrengthUpdate, accountID, peerID)
->>>>>>> dabdef4d
-		if err != nil {
-			return err
-		}
-
-<<<<<<< HEAD
-		if user.AccountID != accountID {
-			return status.NewUserNotPartOfAccountError()
-		}
-	}
-
-	peerAccountID, err := am.Store.GetAccountIDByPeerID(ctx, store.LockingStrengthShare, peerID)
-	if err != nil {
-		return err
-	}
-
-	if peerAccountID != accountID {
-		return status.NewPeerNotPartOfAccountError()
-	}
-
-	var peer *nbpeer.Peer
-	var updateAccountPeers bool
-	var eventsToStore []func()
-
-	err = am.Store.ExecuteInTransaction(ctx, func(transaction store.Store) error {
-		peer, err = transaction.GetPeerByID(ctx, store.LockingStrengthUpdate, accountID, peerID)
-		if err != nil {
-			return err
-		}
-
-		updateAccountPeers, err = isPeerInActiveGroup(ctx, transaction, accountID, peerID)
-		if err != nil {
-			return err
-		}
-
-		if err = transaction.IncrementNetworkSerial(ctx, store.LockingStrengthUpdate, accountID); err != nil {
-			return err
-		}
-
-		eventsToStore, err = deletePeers(ctx, am, transaction, accountID, userID, []*nbpeer.Peer{peer})
-		return err
-	})
-
-=======
+		if err != nil {
+			return err
+		}
+
 		updateAccountPeers, err = isPeerInActiveGroup(ctx, transaction, accountID, peerID)
 		if err != nil {
 			return err
@@ -474,7 +401,6 @@
 		return err
 	})
 
->>>>>>> dabdef4d
 	for _, storeEvent := range eventsToStore {
 		storeEvent()
 	}
@@ -580,10 +506,7 @@
 		var setupKeyName string
 		var ephemeral bool
 		var groupsToAdd []string
-<<<<<<< HEAD
-=======
 		var allowExtraDNSLabels bool
->>>>>>> dabdef4d
 		if addedByUser {
 			user, err := transaction.GetUserByUserID(ctx, store.LockingStrengthUpdate, userID)
 			if err != nil {
@@ -766,34 +689,27 @@
 
 // SyncPeer checks whether peer is eligible for receiving NetworkMap (authenticated) and returns its NetworkMap if eligible
 func (am *DefaultAccountManager) SyncPeer(ctx context.Context, sync PeerSync, accountID string) (*nbpeer.Peer, *types.NetworkMap, []*posture.Checks, error) {
-<<<<<<< HEAD
-=======
 	start := time.Now()
 	defer func() {
 		log.WithContext(ctx).Debugf("SyncPeer: took %v", time.Since(start))
 	}()
 
->>>>>>> dabdef4d
 	var peer *nbpeer.Peer
 	var peerNotValid bool
 	var isStatusChanged bool
 	var updated bool
 	var err error
 	var postureChecks []*posture.Checks
-<<<<<<< HEAD
-=======
 
 	settings, err := am.Store.GetAccountSettings(ctx, store.LockingStrengthShare, accountID)
 	if err != nil {
 		return nil, nil, nil, err
 	}
->>>>>>> dabdef4d
 
 	err = am.Store.ExecuteInTransaction(ctx, func(transaction store.Store) error {
 		peer, err = transaction.GetPeerByPeerPubKey(ctx, store.LockingStrengthUpdate, sync.WireGuardPubKey)
 		if err != nil {
 			return status.NewPeerNotRegisteredError()
-<<<<<<< HEAD
 		}
 
 		if peer.UserID != "" {
@@ -805,24 +721,6 @@
 			if err = checkIfPeerOwnerIsBlocked(peer, user); err != nil {
 				return err
 			}
-		}
-
-		settings, err := transaction.GetAccountSettings(ctx, store.LockingStrengthShare, accountID)
-		if err != nil {
-			return err
-=======
-		}
-
-		if peer.UserID != "" {
-			user, err := transaction.GetUserByUserID(ctx, store.LockingStrengthShare, peer.UserID)
-			if err != nil {
-				return err
-			}
-
-			if err = checkIfPeerOwnerIsBlocked(peer, user); err != nil {
-				return err
-			}
->>>>>>> dabdef4d
 		}
 
 		if peerLoginExpired(ctx, peer, settings) {
@@ -917,16 +815,17 @@
 	var isPeerUpdated bool
 	var postureChecks []*posture.Checks
 
+	settings, err := am.Store.GetAccountSettings(ctx, store.LockingStrengthShare, accountID)
+	if err != nil {
+		return nil, nil, nil, err
+	}
+
 	err = am.Store.ExecuteInTransaction(ctx, func(transaction store.Store) error {
 		peer, err = transaction.GetPeerByPeerPubKey(ctx, store.LockingStrengthUpdate, login.WireGuardPubKey)
 		if err != nil {
 			return err
 		}
 
-		settings, err := transaction.GetAccountSettings(ctx, store.LockingStrengthShare, accountID)
-		if err != nil {
-			return err
-		}
 		// this flag prevents unnecessary calls to the persistent store.
 		shouldStorePeer := false
 
@@ -941,7 +840,6 @@
 				return err
 			}
 
-<<<<<<< HEAD
 			if changed {
 				shouldStorePeer = true
 				updateRemotePeers = true
@@ -954,47 +852,10 @@
 		}
 
 		isRequiresApproval, isStatusChanged, err = am.integratedPeerValidator.IsNotValidPeer(ctx, accountID, peer, peerGroupIDs, settings.Extra)
-=======
-	err = am.Store.ExecuteInTransaction(ctx, func(transaction store.Store) error {
-		peer, err = transaction.GetPeerByPeerPubKey(ctx, store.LockingStrengthUpdate, login.WireGuardPubKey)
-		if err != nil {
-			return err
-		}
-
-		// this flag prevents unnecessary calls to the persistent store.
-		shouldStorePeer := false
-
-		if login.UserID != "" {
-			if peer.UserID != login.UserID {
-				log.Warnf("user mismatch when logging in peer %s: peer user %s, login user %s ", peer.ID, peer.UserID, login.UserID)
-				return status.Errorf(status.Unauthenticated, "invalid user")
-			}
-
-			changed, err := am.handleUserPeer(ctx, transaction, peer, settings)
-			if err != nil {
-				return err
-			}
-
-			if changed {
-				shouldStorePeer = true
-				updateRemotePeers = true
-			}
-		}
-
-		peerGroupIDs, err := getPeerGroupIDs(ctx, transaction, accountID, peer.ID)
->>>>>>> dabdef4d
-		if err != nil {
-			return err
-		}
-
-<<<<<<< HEAD
-=======
-		isRequiresApproval, isStatusChanged, err = am.integratedPeerValidator.IsNotValidPeer(ctx, accountID, peer, peerGroupIDs, settings.Extra)
-		if err != nil {
-			return err
-		}
-
->>>>>>> dabdef4d
+		if err != nil {
+			return err
+		}
+
 		isPeerUpdated = peer.UpdateMetaIfNew(login.Meta)
 		if isPeerUpdated {
 			am.metrics.AccountManagerMetrics().CountPeerMetUpdate()
@@ -1011,8 +872,6 @@
 			shouldStorePeer = true
 		}
 
-<<<<<<< HEAD
-=======
 		if !peer.AllowExtraDNSLabels && len(login.ExtraDNSLabels) > 0 {
 			return status.Errorf(status.PreconditionFailed, "couldn't login peer: setup key doesn't allow extra DNS labels")
 		}
@@ -1027,7 +886,6 @@
 			shouldStorePeer = true
 		}
 
->>>>>>> dabdef4d
 		if shouldStorePeer {
 			if err = transaction.SavePeer(ctx, store.LockingStrengthUpdate, accountID, peer); err != nil {
 				return err
@@ -1045,7 +903,6 @@
 
 	if updateRemotePeers || isStatusChanged || (isPeerUpdated && len(postureChecks) > 0) {
 		am.UpdateAccountPeers(ctx, accountID)
-<<<<<<< HEAD
 	}
 
 	return am.getValidatedPeerWithMap(ctx, isRequiresApproval, accountID, peer)
@@ -1074,36 +931,6 @@
 			return nil, err
 		}
 
-=======
-	}
-
-	return am.getValidatedPeerWithMap(ctx, isRequiresApproval, accountID, peer)
-}
-
-// getPeerPostureChecks returns the posture checks for the peer.
-func getPeerPostureChecks(ctx context.Context, transaction store.Store, accountID, peerID string) ([]*posture.Checks, error) {
-	policies, err := transaction.GetAccountPolicies(ctx, store.LockingStrengthShare, accountID)
-	if err != nil {
-		return nil, err
-	}
-
-	if len(policies) == 0 {
-		return nil, nil
-	}
-
-	var peerPostureChecksIDs []string
-
-	for _, policy := range policies {
-		if !policy.Enabled || len(policy.SourcePostureChecks) == 0 {
-			continue
-		}
-
-		postureChecksIDs, err := processPeerPostureChecks(ctx, transaction, policy, accountID, peerID)
-		if err != nil {
-			return nil, err
-		}
-
->>>>>>> dabdef4d
 		peerPostureChecksIDs = append(peerPostureChecksIDs, postureChecksIDs...)
 	}
 
@@ -1114,7 +941,6 @@
 
 	return maps.Values(peerPostureChecks), nil
 }
-<<<<<<< HEAD
 
 // processPeerPostureChecks checks if the peer is in the source group of the policy and returns the posture checks.
 func processPeerPostureChecks(ctx context.Context, transaction store.Store, policy *types.Policy, accountID, peerID string) ([]string, error) {
@@ -1123,16 +949,6 @@
 			continue
 		}
 
-=======
-
-// processPeerPostureChecks checks if the peer is in the source group of the policy and returns the posture checks.
-func processPeerPostureChecks(ctx context.Context, transaction store.Store, policy *types.Policy, accountID, peerID string) ([]string, error) {
-	for _, rule := range policy.Rules {
-		if !rule.Enabled {
-			continue
-		}
-
->>>>>>> dabdef4d
 		sourceGroups, err := transaction.GetGroupsByIDs(ctx, store.LockingStrengthShare, accountID, rule.Sources)
 		if err != nil {
 			return nil, err
@@ -1182,14 +998,11 @@
 }
 
 func (am *DefaultAccountManager) getValidatedPeerWithMap(ctx context.Context, isRequiresApproval bool, accountID string, peer *nbpeer.Peer) (*nbpeer.Peer, *types.NetworkMap, []*posture.Checks, error) {
-<<<<<<< HEAD
-=======
 	start := time.Now()
 	defer func() {
 		log.WithContext(ctx).Debugf("getValidatedPeerWithMap: took %s", time.Since(start))
 	}()
 
->>>>>>> dabdef4d
 	if isRequiresApproval {
 		network, err := am.Store.GetAccountNetwork(ctx, store.LockingStrengthShare, accountID)
 		if err != nil {
@@ -1202,28 +1015,16 @@
 		return peer, emptyMap, nil, nil
 	}
 
-<<<<<<< HEAD
-	account, err := am.Store.GetAccount(ctx, accountID)
+	account, err := am.requestBuffer.GetAccountWithBackpressure(ctx, accountID)
 	if err != nil {
 		return nil, nil, nil, err
 	}
 
 	approvedPeersMap, err := am.integratedPeerValidator.GetValidatedPeers(account.Id, maps.Values(account.Groups), maps.Values(account.Peers), account.Settings.Extra)
-=======
-	account, err := am.requestBuffer.GetAccountWithBackpressure(ctx, accountID)
->>>>>>> dabdef4d
 	if err != nil {
 		return nil, nil, nil, err
 	}
 
-<<<<<<< HEAD
-=======
-	approvedPeersMap, err := am.integratedPeerValidator.GetValidatedPeers(account.Id, maps.Values(account.Groups), maps.Values(account.Peers), account.Settings.Extra)
-	if err != nil {
-		return nil, nil, nil, err
-	}
-
->>>>>>> dabdef4d
 	postureChecks, err := am.getPeerPostureChecks(account, peer.ID)
 	if err != nil {
 		return nil, nil, nil, err
@@ -1405,7 +1206,6 @@
 func (am *DefaultAccountManager) UpdateAccountPeer(ctx context.Context, accountId string, peerId string) {
 	if !am.peersUpdateManager.HasChannel(peerId) {
 		log.WithContext(ctx).Tracef("peer %s doesn't have a channel, skipping network map update", peerId)
-<<<<<<< HEAD
 		return
 	}
 
@@ -1423,25 +1223,6 @@
 
 	approvedPeersMap, err := am.integratedPeerValidator.GetValidatedPeers(account.Id, maps.Values(account.Groups), maps.Values(account.Peers), account.Settings.Extra)
 	if err != nil {
-=======
-		return
-	}
-
-	account, err := am.requestBuffer.GetAccountWithBackpressure(ctx, accountId)
-	if err != nil {
-		log.WithContext(ctx).Errorf("failed to send out updates to peer %s. failed to get account: %v", peerId, err)
-		return
-	}
-
-	peer := account.GetPeer(peerId)
-	if peer == nil {
-		log.WithContext(ctx).Tracef("peer %s  doesn't exists in account %s", peerId, accountId)
-		return
-	}
-
-	approvedPeersMap, err := am.integratedPeerValidator.GetValidatedPeers(account.Id, maps.Values(account.Groups), maps.Values(account.Peers), account.Settings.Extra)
-	if err != nil {
->>>>>>> dabdef4d
 		log.WithContext(ctx).Errorf("failed to send update to peer %s, failed to validate peers: %v", peerId, err)
 		return
 	}
@@ -1646,7 +1427,6 @@
 	for _, peer := range peers {
 		if err := am.integratedPeerValidator.PeerDeleted(ctx, accountID, peer.ID); err != nil {
 			return nil, err
-<<<<<<< HEAD
 		}
 
 		network, err := transaction.GetAccountNetwork(ctx, store.LockingStrengthShare, accountID)
@@ -1658,19 +1438,6 @@
 			return nil, err
 		}
 
-=======
-		}
-
-		network, err := transaction.GetAccountNetwork(ctx, store.LockingStrengthShare, accountID)
-		if err != nil {
-			return nil, err
-		}
-
-		if err = transaction.DeletePeer(ctx, store.LockingStrengthUpdate, accountID, peer.ID); err != nil {
-			return nil, err
-		}
-
->>>>>>> dabdef4d
 		am.peersUpdateManager.SendUpdate(ctx, peer.ID, &UpdateMessage{
 			Update: &proto.SyncResponse{
 				RemotePeers:        []*proto.RemotePeerConfig{},
@@ -1689,7 +1456,6 @@
 		peerDeletedEvents = append(peerDeletedEvents, func() {
 			am.StoreEvent(ctx, userID, peer.ID, accountID, activity.PeerRemovedByUser, peer.EventMeta(am.GetDNSDomain()))
 		})
-<<<<<<< HEAD
 	}
 
 	return peerDeletedEvents, nil
@@ -1700,17 +1466,5 @@
 	for _, label := range existingLabels {
 		labelMap[label] = struct{}{}
 	}
-=======
-	}
-
-	return peerDeletedEvents, nil
-}
-
-func ConvertSliceToMap(existingLabels []string) map[string]struct{} {
-	labelMap := make(map[string]struct{}, len(existingLabels))
-	for _, label := range existingLabels {
-		labelMap[label] = struct{}{}
-	}
->>>>>>> dabdef4d
 	return labelMap
 }