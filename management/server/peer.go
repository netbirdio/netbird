--- conflicted
+++ resolved
@@ -187,15 +187,9 @@
 		}
 	}
 
-<<<<<<< HEAD
+	log.WithContext(ctx).Tracef("saving peer status for peer %s is connected: %t", peer.ID, connected)
+
 	err := transaction.SavePeerStatus(ctx, LockingStrengthUpdate, accountID, peer.ID, *newStatus)
-=======
-	account.UpdatePeer(peer)
-
-	log.WithContext(ctx).Tracef("saving peer status for peer %s is connected: %t", peer.ID, connected)
-
-	err := am.Store.SavePeerStatus(account.Id, peer.ID, *newStatus)
->>>>>>> 2e6bbaca
 	if err != nil {
 		return false, err
 	}
@@ -673,16 +667,7 @@
 			}
 		}
 
-<<<<<<< HEAD
 		settings, err := transaction.GetAccountSettings(ctx, LockingStrengthShare, accountID)
-=======
-	updated := peer.UpdateMetaIfNew(sync.Meta)
-	if updated {
-		am.metrics.AccountManagerMetrics().CountPeerMetUpdate()
-		account.Peers[peer.ID] = peer
-		log.WithContext(ctx).Tracef("peer %s metadata updated", peer.ID)
-		err = am.Store.SavePeer(ctx, account.Id, peer)
->>>>>>> 2e6bbaca
 		if err != nil {
 			return err
 		}
@@ -703,6 +688,8 @@
 
 		updated = peer.UpdateMetaIfNew(sync.Meta)
 		if updated {
+			am.metrics.AccountManagerMetrics().CountPeerMetUpdate()
+			log.WithContext(ctx).Tracef("peer %s metadata updated", peer.ID)
 			err = transaction.SavePeer(ctx, LockingStrengthUpdate, accountID, peer)
 			if err != nil {
 				return err
@@ -810,6 +797,7 @@
 
 		updated := peer.UpdateMetaIfNew(login.Meta)
 		if updated {
+			am.metrics.AccountManagerMetrics().CountPeerMetUpdate()
 			shouldStorePeer = true
 		}
 
@@ -830,27 +818,6 @@
 		return nil, nil, nil, err
 	}
 
-<<<<<<< HEAD
-=======
-	updated := peer.UpdateMetaIfNew(login.Meta)
-	if updated {
-		am.metrics.AccountManagerMetrics().CountPeerMetUpdate()
-		shouldStorePeer = true
-	}
-
-	if peer.SSHKey != login.SSHKey {
-		peer.SSHKey = login.SSHKey
-		shouldStorePeer = true
-	}
-
-	if shouldStorePeer {
-		err = am.Store.SavePeer(ctx, accountID, peer)
-		if err != nil {
-			return nil, nil, nil, err
-		}
-	}
-
->>>>>>> 2e6bbaca
 	unlockPeer()
 	unlockPeer = nil
 
@@ -1039,7 +1006,7 @@
 func (am *DefaultAccountManager) updateAccountPeers(ctx context.Context, accountID string) {
 	account, err := am.requestBuffer.GetAccountWithBackpressure(ctx, accountID)
 	if err != nil {
-		log.WithContext(ctx).Errorf("failed to send out updates to peers: %v", err)
+		log.WithContext(ctx).Errorf("failed to send out updates to peers. failed to get account: %v", err)
 		return
 	}
 
@@ -1050,15 +1017,6 @@
 		}
 	}()
 
-<<<<<<< HEAD
-	account, err := am.requestBuffer.GetAccountWithBackpressure(ctx, accountID)
-	if err != nil {
-		log.WithContext(ctx).Errorf("failed to send out updates to peers. failed to get account: %v", err)
-		return
-	}
-
-=======
->>>>>>> 2e6bbaca
 	peers := account.GetPeers()
 
 	approvedPeersMap, err := am.GetValidatedPeers(ctx, account.Id)
