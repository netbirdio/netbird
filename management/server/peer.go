package server

import (
	"context"
	"crypto/sha256"
	b64 "encoding/base64"
	"fmt"
	"net"
	"slices"
	"strings"
	"sync"
	"time"

<<<<<<< HEAD
	"github.com/netbirdio/netbird/management/server/geolocation"
	"github.com/rs/xid"
	log "github.com/sirupsen/logrus"
	"golang.org/x/exp/maps"
=======
	"github.com/rs/xid"
	log "github.com/sirupsen/logrus"
	"golang.org/x/exp/maps"

	"github.com/netbirdio/netbird/management/server/geolocation"
>>>>>>> 1ad2cb55

	"github.com/netbirdio/netbird/management/server/idp"
	"github.com/netbirdio/netbird/management/server/posture"
	"github.com/netbirdio/netbird/management/server/store"
	"github.com/netbirdio/netbird/management/server/types"

	"github.com/netbirdio/netbird/management/proto"
	"github.com/netbirdio/netbird/management/server/activity"
	nbpeer "github.com/netbirdio/netbird/management/server/peer"
	"github.com/netbirdio/netbird/management/server/status"
)

// PeerSync used as a data object between the gRPC API and AccountManager on Sync request.
type PeerSync struct {
	// WireGuardPubKey is a peers WireGuard public key
	WireGuardPubKey string
	// Meta is the system information passed by peer, must be always present
	Meta nbpeer.PeerSystemMeta
	// UpdateAccountPeers indicate updating account peers,
	// which occurs when the peer's metadata is updated
	UpdateAccountPeers bool
}

// PeerLogin used as a data object between the gRPC API and AccountManager on Login request.
type PeerLogin struct {
	// WireGuardPubKey is a peers WireGuard public key
	WireGuardPubKey string
	// SSHKey is a peer's ssh key. Can be empty (e.g., old version do not provide it, or this feature is disabled)
	SSHKey string
	// Meta is the system information passed by peer, must be always present.
	Meta nbpeer.PeerSystemMeta
	// UserID indicates that JWT was used to log in, and it was valid. Can be empty when SetupKey is used or auth is not required.
	UserID string
	// SetupKey references to a server.SetupKey to log in. Can be empty when UserID is used or auth is not required.
	SetupKey string
	// ConnectionIP is the real IP of the peer
	ConnectionIP net.IP
}

// GetPeers returns a list of peers under the given account filtering out peers that do not belong to a user if
// the current user is not an admin.
func (am *DefaultAccountManager) GetPeers(ctx context.Context, accountID, userID string) ([]*nbpeer.Peer, error) {
	user, err := am.Store.GetUserByUserID(ctx, store.LockingStrengthShare, userID)
	if err != nil {
		return nil, err
	}

	if user.AccountID != accountID {
		return nil, status.NewUserNotPartOfAccountError()
	}

	settings, err := am.Store.GetAccountSettings(ctx, store.LockingStrengthShare, accountID)
	if err != nil {
		return nil, err
	}

	if user.IsRegularUser() && settings.RegularUsersViewBlocked {
		return []*nbpeer.Peer{}, nil
	}

	accountPeers, err := am.Store.GetAccountPeers(ctx, store.LockingStrengthShare, accountID)
	if err != nil {
		return nil, err
	}

	peers := make([]*nbpeer.Peer, 0)
	peersMap := make(map[string]*nbpeer.Peer)

	for _, peer := range accountPeers {
		if user.IsRegularUser() && user.Id != peer.UserID {
			// only display peers that belong to the current user if the current user is not an admin
			continue
		}
		peers = append(peers, peer)
		peersMap[peer.ID] = peer
	}

	if user.IsAdminOrServiceUser() {
		return peers, nil
	}

	account, err := am.requestBuffer.GetAccountWithBackpressure(ctx, accountID)
	if err != nil {
		return nil, err
	}

	approvedPeersMap, err := am.integratedPeerValidator.GetValidatedPeers(accountID, maps.Values(account.Groups), maps.Values(account.Peers), account.Settings.Extra)
	if err != nil {
		return nil, err
	}

	// fetch all the peers that have access to the user's peers
	for _, peer := range peers {
		aclPeers, _ := account.GetPeerConnectionResources(ctx, peer.ID, approvedPeersMap)
		for _, p := range aclPeers {
			peersMap[p.ID] = p
		}
	}

	return maps.Values(peersMap), nil
}

// MarkPeerConnected marks peer as connected (true) or disconnected (false)
func (am *DefaultAccountManager) MarkPeerConnected(ctx context.Context, peerPubKey string, connected bool, realIP net.IP, accountID string) error {
<<<<<<< HEAD
=======
	start := time.Now()
	defer func() {
		log.WithContext(ctx).Debugf("MarkPeerConnected: took %v", time.Since(start))
	}()

>>>>>>> 1ad2cb55
	var peer *nbpeer.Peer
	var settings *types.Settings
	var expired bool
	var err error

	err = am.Store.ExecuteInTransaction(ctx, func(transaction store.Store) error {
		peer, err = transaction.GetPeerByPeerPubKey(ctx, store.LockingStrengthUpdate, peerPubKey)
		if err != nil {
			return err
		}
<<<<<<< HEAD

		settings, err = transaction.GetAccountSettings(ctx, store.LockingStrengthShare, accountID)
		if err != nil {
			return err
		}
=======
>>>>>>> 1ad2cb55

		expired, err = updatePeerStatusAndLocation(ctx, am.geo, transaction, peer, connected, realIP, accountID)
		return err
	})
	if err != nil {
		return err
	}

	if peer.AddedWithSSOLogin() {
<<<<<<< HEAD
		if peer.LoginExpirationEnabled && settings.PeerLoginExpirationEnabled {
			am.checkAndSchedulePeerLoginExpiration(ctx, accountID)
		}

=======
		settings, err = am.Store.GetAccountSettings(ctx, store.LockingStrengthShare, accountID)
		if err != nil {
			return err
		}

		if peer.LoginExpirationEnabled && settings.PeerLoginExpirationEnabled {
			am.checkAndSchedulePeerLoginExpiration(ctx, accountID)
		}

>>>>>>> 1ad2cb55
		if peer.InactivityExpirationEnabled && settings.PeerInactivityExpirationEnabled {
			am.checkAndSchedulePeerInactivityExpiration(ctx, accountID)
		}
	}

	if expired {
		// we need to update other peers because when peer login expires all other peers are notified to disconnect from
		// the expired one. Here we notify them that connection is now allowed again.
		am.UpdateAccountPeers(ctx, accountID)
	}

	return nil
}

func updatePeerStatusAndLocation(ctx context.Context, geo geolocation.Geolocation, transaction store.Store, peer *nbpeer.Peer, connected bool, realIP net.IP, accountID string) (bool, error) {
	oldStatus := peer.Status.Copy()
	newStatus := oldStatus
	newStatus.LastSeen = time.Now().UTC()
	newStatus.Connected = connected
	// whenever peer got connected that means that it logged in successfully
	if newStatus.Connected {
		newStatus.LoginExpired = false
	}
	peer.Status = newStatus

	if geo != nil && realIP != nil {
		location, err := geo.Lookup(realIP)
		if err != nil {
			log.WithContext(ctx).Warnf("failed to get location for peer %s realip: [%s]: %v", peer.ID, realIP.String(), err)
		} else {
			peer.Location.ConnectionIP = realIP
			peer.Location.CountryCode = location.Country.ISOCode
			peer.Location.CityName = location.City.Names.En
			peer.Location.GeoNameID = location.City.GeonameID
			err = transaction.SavePeerLocation(ctx, store.LockingStrengthUpdate, accountID, peer)
			if err != nil {
				log.WithContext(ctx).Warnf("could not store location for peer %s: %s", peer.ID, err)
			}
		}
	}

	log.WithContext(ctx).Tracef("saving peer status for peer %s is connected: %t", peer.ID, connected)

	err := transaction.SavePeerStatus(ctx, store.LockingStrengthUpdate, accountID, peer.ID, *newStatus)
	if err != nil {
		return false, err
	}

	return oldStatus.LoginExpired, nil
}

// UpdatePeer updates peer. Only Peer.Name, Peer.SSHEnabled, Peer.LoginExpirationEnabled and Peer.InactivityExpirationEnabled can be updated.
func (am *DefaultAccountManager) UpdatePeer(ctx context.Context, accountID, userID string, update *nbpeer.Peer) (*nbpeer.Peer, error) {
	unlock := am.Store.AcquireWriteLockByUID(ctx, accountID)
	defer unlock()

	user, err := am.Store.GetUserByUserID(ctx, store.LockingStrengthShare, userID)
	if err != nil {
		return nil, err
	}

	if user.AccountID != accountID {
		return nil, status.NewUserNotPartOfAccountError()
	}

	var peer *nbpeer.Peer
	var settings *types.Settings
	var peerGroupList []string
	var requiresPeerUpdates bool
	var peerLabelChanged bool
	var sshChanged bool
	var loginExpirationChanged bool
	var inactivityExpirationChanged bool

	err = am.Store.ExecuteInTransaction(ctx, func(transaction store.Store) error {
		peer, err = transaction.GetPeerByID(ctx, store.LockingStrengthUpdate, accountID, update.ID)
		if err != nil {
			return err
		}

		settings, err = transaction.GetAccountSettings(ctx, store.LockingStrengthShare, accountID)
		if err != nil {
			return err
		}

		peerGroupList, err = getPeerGroupIDs(ctx, transaction, accountID, update.ID)
		if err != nil {
			return err
		}

		update, requiresPeerUpdates, err = am.integratedPeerValidator.ValidatePeer(ctx, update, peer, userID, accountID, am.GetDNSDomain(), peerGroupList, settings.Extra)
		if err != nil {
			return err
		}

		if peer.Name != update.Name {
			existingLabels, err := getPeerDNSLabels(ctx, transaction, accountID)
			if err != nil {
				return err
			}

			newLabel, err := types.GetPeerHostLabel(update.Name, existingLabels)
			if err != nil {
				return err
			}

			peer.Name = update.Name
			peer.DNSLabel = newLabel
			peerLabelChanged = true
		}

		if peer.SSHEnabled != update.SSHEnabled {
			peer.SSHEnabled = update.SSHEnabled
			sshChanged = true
		}

		if peer.LoginExpirationEnabled != update.LoginExpirationEnabled {
			if !peer.AddedWithSSOLogin() {
				return status.Errorf(status.PreconditionFailed, "this peer hasn't been added with the SSO login, therefore the login expiration can't be updated")
			}
			peer.LoginExpirationEnabled = update.LoginExpirationEnabled
			loginExpirationChanged = true
		}

		if peer.InactivityExpirationEnabled != update.InactivityExpirationEnabled {
			if !peer.AddedWithSSOLogin() {
				return status.Errorf(status.PreconditionFailed, "this peer hasn't been added with the SSO login, therefore the inactivity expiration can't be updated")
			}
			peer.InactivityExpirationEnabled = update.InactivityExpirationEnabled
			inactivityExpirationChanged = true
		}

		return transaction.SavePeer(ctx, store.LockingStrengthUpdate, accountID, peer)
	})
	if err != nil {
		return nil, err
	}

	if sshChanged {
		event := activity.PeerSSHEnabled
		if !peer.SSHEnabled {
			event = activity.PeerSSHDisabled
		}
		am.StoreEvent(ctx, userID, peer.IP.String(), accountID, event, peer.EventMeta(am.GetDNSDomain()))
	}

	if peerLabelChanged {
		am.StoreEvent(ctx, userID, peer.ID, accountID, activity.PeerRenamed, peer.EventMeta(am.GetDNSDomain()))
	}

	if loginExpirationChanged {
		event := activity.PeerLoginExpirationEnabled
		if !peer.LoginExpirationEnabled {
			event = activity.PeerLoginExpirationDisabled
		}
		am.StoreEvent(ctx, userID, peer.IP.String(), accountID, event, peer.EventMeta(am.GetDNSDomain()))

		if peer.AddedWithSSOLogin() && peer.LoginExpirationEnabled && settings.PeerLoginExpirationEnabled {
			am.checkAndSchedulePeerLoginExpiration(ctx, accountID)
		}
	}

	if inactivityExpirationChanged {
		event := activity.PeerInactivityExpirationEnabled
		if !peer.InactivityExpirationEnabled {
			event = activity.PeerInactivityExpirationDisabled
		}
		am.StoreEvent(ctx, userID, peer.IP.String(), accountID, event, peer.EventMeta(am.GetDNSDomain()))

		if peer.AddedWithSSOLogin() && peer.InactivityExpirationEnabled && settings.PeerInactivityExpirationEnabled {
			am.checkAndSchedulePeerInactivityExpiration(ctx, accountID)
		}
	}

	if peerLabelChanged || requiresPeerUpdates {
		am.UpdateAccountPeers(ctx, accountID)
	} else if sshChanged {
		am.UpdateAccountPeer(ctx, accountID, peer.ID)
	}

	return peer, nil
}

// DeletePeer removes peer from the account by its IP
func (am *DefaultAccountManager) DeletePeer(ctx context.Context, accountID, peerID, userID string) error {
	unlock := am.Store.AcquireWriteLockByUID(ctx, accountID)
	defer unlock()

	if userID != activity.SystemInitiator {
		user, err := am.Store.GetUserByUserID(ctx, store.LockingStrengthShare, userID)
		if err != nil {
			return err
		}

		if user.AccountID != accountID {
			return status.NewUserNotPartOfAccountError()
		}
	}

	peerAccountID, err := am.Store.GetAccountIDByPeerID(ctx, store.LockingStrengthShare, peerID)
	if err != nil {
		return err
	}

	if peerAccountID != accountID {
		return status.NewPeerNotPartOfAccountError()
	}

	var peer *nbpeer.Peer
	var updateAccountPeers bool
	var eventsToStore []func()

	err = am.Store.ExecuteInTransaction(ctx, func(transaction store.Store) error {
		peer, err = transaction.GetPeerByID(ctx, store.LockingStrengthUpdate, accountID, peerID)
		if err != nil {
			return err
		}

		updateAccountPeers, err = isPeerInActiveGroup(ctx, transaction, accountID, peerID)
		if err != nil {
			return err
		}

		if err = transaction.IncrementNetworkSerial(ctx, store.LockingStrengthUpdate, accountID); err != nil {
			return err
		}

		eventsToStore, err = deletePeers(ctx, am, transaction, accountID, userID, []*nbpeer.Peer{peer})
		return err
	})

	for _, storeEvent := range eventsToStore {
		storeEvent()
	}

	if updateAccountPeers {
		am.UpdateAccountPeers(ctx, accountID)
	}

	return nil
}

// GetNetworkMap returns Network map for a given peer (omits original peer from the Peers result)
func (am *DefaultAccountManager) GetNetworkMap(ctx context.Context, peerID string) (*types.NetworkMap, error) {
	account, err := am.Store.GetAccountByPeerID(ctx, peerID)
	if err != nil {
		return nil, err
	}

	peer := account.GetPeer(peerID)
	if peer == nil {
		return nil, status.Errorf(status.NotFound, "peer with ID %s not found", peerID)
	}

	groups := make(map[string][]string)
	for groupID, group := range account.Groups {
		groups[groupID] = group.Peers
	}

	validatedPeers, err := am.integratedPeerValidator.GetValidatedPeers(account.Id, maps.Values(account.Groups), maps.Values(account.Peers), account.Settings.Extra)
	if err != nil {
		return nil, err
	}
	customZone := account.GetPeersCustomZone(ctx, am.dnsDomain)
	return account.GetPeerNetworkMap(ctx, peer.ID, customZone, validatedPeers, account.GetResourcePoliciesMap(), account.GetResourceRoutersMap(), nil), nil
}

// GetPeerNetwork returns the Network for a given peer
func (am *DefaultAccountManager) GetPeerNetwork(ctx context.Context, peerID string) (*types.Network, error) {
	account, err := am.Store.GetAccountByPeerID(ctx, peerID)
	if err != nil {
		return nil, err
	}

	return account.Network.Copy(), err
}

// AddPeer adds a new peer to the Store.
// Each Account has a list of pre-authorized SetupKey and if no Account has a given key err with a code status.PermissionDenied
// will be returned, meaning the setup key is invalid or not found.
// If a User ID is provided, it means that we passed the authentication using JWT, then we look for account by User ID and register the peer
// to it. We also add the User ID to the peer metadata to identify registrant. If no userID provided, then fail with status.PermissionDenied
// Each new Peer will be assigned a new next net.IP from the Account.Network and Account.Network.LastIP will be updated (IP's are not reused).
// The peer property is just a placeholder for the Peer properties to pass further
func (am *DefaultAccountManager) AddPeer(ctx context.Context, setupKey, userID string, peer *nbpeer.Peer) (*nbpeer.Peer, *types.NetworkMap, []*posture.Checks, error) {
	if setupKey == "" && userID == "" {
		// no auth method provided => reject access
		return nil, nil, nil, status.Errorf(status.Unauthenticated, "no peer auth method provided, please use a setup key or interactive SSO login")
	}

	upperKey := strings.ToUpper(setupKey)
	hashedKey := sha256.Sum256([]byte(upperKey))
	encodedHashedKey := b64.StdEncoding.EncodeToString(hashedKey[:])
	var accountID string
	var err error
	addedByUser := false
	if len(userID) > 0 {
		addedByUser = true
		accountID, err = am.Store.GetAccountIDByUserID(ctx, store.LockingStrengthShare, userID)
	} else {
		accountID, err = am.Store.GetAccountIDBySetupKey(ctx, encodedHashedKey)
	}
	if err != nil {
		return nil, nil, nil, status.Errorf(status.NotFound, "failed adding new peer: account not found")
	}

	unlock := am.Store.AcquireWriteLockByUID(ctx, accountID)
	defer func() {
		if unlock != nil {
			unlock()
		}
	}()

	// This is a handling for the case when the same machine (with the same WireGuard pub key) tries to register twice.
	// Such case is possible when AddPeer function takes long time to finish after AcquireWriteLockByUID (e.g., database is slow)
	// and the peer disconnects with a timeout and tries to register again.
	// We just check if this machine has been registered before and reject the second registration.
	// The connecting peer should be able to recover with a retry.
	_, err = am.Store.GetPeerByPeerPubKey(ctx, store.LockingStrengthShare, peer.Key)
	if err == nil {
		return nil, nil, nil, status.Errorf(status.PreconditionFailed, "peer has been already registered")
	}

	opEvent := &activity.Event{
		Timestamp: time.Now().UTC(),
		AccountID: accountID,
	}

	var newPeer *nbpeer.Peer
	var updateAccountPeers bool

	err = am.Store.ExecuteInTransaction(ctx, func(transaction store.Store) error {
		var setupKeyID string
		var setupKeyName string
		var ephemeral bool
		var groupsToAdd []string
		if addedByUser {
			user, err := transaction.GetUserByUserID(ctx, store.LockingStrengthUpdate, userID)
			if err != nil {
				return fmt.Errorf("failed to get user groups: %w", err)
			}
			groupsToAdd = user.AutoGroups
			opEvent.InitiatorID = userID
			opEvent.Activity = activity.PeerAddedByUser
		} else {
			// Validate the setup key
			sk, err := transaction.GetSetupKeyBySecret(ctx, store.LockingStrengthUpdate, encodedHashedKey)
			if err != nil {
				return fmt.Errorf("failed to get setup key: %w", err)
			}

			if !sk.IsValid() {
				return status.Errorf(status.PreconditionFailed, "couldn't add peer: setup key is invalid")
			}

			opEvent.InitiatorID = sk.Id
			opEvent.Activity = activity.PeerAddedWithSetupKey
			groupsToAdd = sk.AutoGroups
			ephemeral = sk.Ephemeral
			setupKeyID = sk.Id
			setupKeyName = sk.Name
		}

		if (strings.ToLower(peer.Meta.Hostname) == "iphone" || strings.ToLower(peer.Meta.Hostname) == "ipad") && userID != "" {
			if am.idpManager != nil {
				userdata, err := am.idpManager.GetUserDataByID(ctx, userID, idp.AppMetadata{WTAccountID: accountID})
				if err == nil && userdata != nil {
					peer.Meta.Hostname = fmt.Sprintf("%s-%s", peer.Meta.Hostname, strings.Split(userdata.Email, "@")[0])
				}
			}
		}

		freeLabel, err := am.getFreeDNSLabel(ctx, transaction, accountID, peer.Meta.Hostname)
		if err != nil {
			return fmt.Errorf("failed to get free DNS label: %w", err)
		}

		freeIP, err := getFreeIP(ctx, transaction, accountID)
		if err != nil {
			return fmt.Errorf("failed to get free IP: %w", err)
		}

		registrationTime := time.Now().UTC()
		newPeer = &nbpeer.Peer{
			ID:                          xid.New().String(),
			AccountID:                   accountID,
			Key:                         peer.Key,
			IP:                          freeIP,
			Meta:                        peer.Meta,
			Name:                        peer.Meta.Hostname,
			DNSLabel:                    freeLabel,
			UserID:                      userID,
			Status:                      &nbpeer.PeerStatus{Connected: false, LastSeen: registrationTime},
			SSHEnabled:                  false,
			SSHKey:                      peer.SSHKey,
			LastLogin:                   &registrationTime,
			CreatedAt:                   registrationTime,
			LoginExpirationEnabled:      addedByUser,
			Ephemeral:                   ephemeral,
			Location:                    peer.Location,
			InactivityExpirationEnabled: addedByUser,
		}
		opEvent.TargetID = newPeer.ID
		opEvent.Meta = newPeer.EventMeta(am.GetDNSDomain())
		if !addedByUser {
			opEvent.Meta["setup_key_name"] = setupKeyName
		}

		if am.geo != nil && newPeer.Location.ConnectionIP != nil {
			location, err := am.geo.Lookup(newPeer.Location.ConnectionIP)
			if err != nil {
				log.WithContext(ctx).Warnf("failed to get location for new peer realip: [%s]: %v", newPeer.Location.ConnectionIP.String(), err)
			} else {
				newPeer.Location.CountryCode = location.Country.ISOCode
				newPeer.Location.CityName = location.City.Names.En
				newPeer.Location.GeoNameID = location.City.GeonameID
			}
		}

		settings, err := transaction.GetAccountSettings(ctx, store.LockingStrengthShare, accountID)
		if err != nil {
			return fmt.Errorf("failed to get account settings: %w", err)
		}
		newPeer = am.integratedPeerValidator.PreparePeer(ctx, accountID, newPeer, groupsToAdd, settings.Extra)

		err = transaction.AddPeerToAllGroup(ctx, store.LockingStrengthUpdate, accountID, newPeer.ID)
		if err != nil {
			return fmt.Errorf("failed adding peer to All group: %w", err)
		}

		if len(groupsToAdd) > 0 {
			for _, g := range groupsToAdd {
				err = transaction.AddPeerToGroup(ctx, store.LockingStrengthUpdate, accountID, newPeer.ID, g)
				if err != nil {
					return err
				}
			}
		}

		err = transaction.AddPeerToAccount(ctx, store.LockingStrengthUpdate, newPeer)
		if err != nil {
			return fmt.Errorf("failed to add peer to account: %w", err)
		}

		err = transaction.IncrementNetworkSerial(ctx, store.LockingStrengthUpdate, accountID)
		if err != nil {
			return fmt.Errorf("failed to increment network serial: %w", err)
		}

		if addedByUser {
			err := transaction.SaveUserLastLogin(ctx, accountID, userID, newPeer.GetLastLogin())
			if err != nil {
				return fmt.Errorf("failed to update user last login: %w", err)
			}
		} else {
			err = transaction.IncrementSetupKeyUsage(ctx, setupKeyID)
			if err != nil {
				return fmt.Errorf("failed to increment setup key usage: %w", err)
			}
		}

		updateAccountPeers, err = isPeerInActiveGroup(ctx, transaction, accountID, newPeer.ID)
		if err != nil {
			return err
		}

		log.WithContext(ctx).Debugf("Peer %s added to account %s", newPeer.ID, accountID)
		return nil
	})

	if err != nil {
		return nil, nil, nil, fmt.Errorf("failed to add peer to database: %w", err)
	}

	if newPeer == nil {
		return nil, nil, nil, fmt.Errorf("new peer is nil")
	}

	am.StoreEvent(ctx, opEvent.InitiatorID, opEvent.TargetID, opEvent.AccountID, opEvent.Activity, opEvent.Meta)

	unlock()
	unlock = nil

	if updateAccountPeers {
		am.UpdateAccountPeers(ctx, accountID)
	}

	return am.getValidatedPeerWithMap(ctx, false, accountID, newPeer)
}

func getFreeIP(ctx context.Context, transaction store.Store, accountID string) (net.IP, error) {
	takenIps, err := transaction.GetTakenIPs(ctx, store.LockingStrengthShare, accountID)
	if err != nil {
		return nil, fmt.Errorf("failed to get taken IPs: %w", err)
	}

	network, err := transaction.GetAccountNetwork(ctx, store.LockingStrengthUpdate, accountID)
	if err != nil {
		return nil, fmt.Errorf("failed getting network: %w", err)
	}

	nextIp, err := types.AllocatePeerIP(network.Net, takenIps)
	if err != nil {
		return nil, fmt.Errorf("failed to allocate new peer ip: %w", err)
	}

	return nextIp, nil
}

// SyncPeer checks whether peer is eligible for receiving NetworkMap (authenticated) and returns its NetworkMap if eligible
func (am *DefaultAccountManager) SyncPeer(ctx context.Context, sync PeerSync, accountID string) (*nbpeer.Peer, *types.NetworkMap, []*posture.Checks, error) {
<<<<<<< HEAD
=======
	start := time.Now()
	defer func() {
		log.WithContext(ctx).Debugf("SyncPeer: took %v", time.Since(start))
	}()

>>>>>>> 1ad2cb55
	var peer *nbpeer.Peer
	var peerNotValid bool
	var isStatusChanged bool
	var updated bool
	var err error
	var postureChecks []*posture.Checks
<<<<<<< HEAD
=======

	settings, err := am.Store.GetAccountSettings(ctx, store.LockingStrengthShare, accountID)
	if err != nil {
		return nil, nil, nil, err
	}
>>>>>>> 1ad2cb55

	err = am.Store.ExecuteInTransaction(ctx, func(transaction store.Store) error {
		peer, err = transaction.GetPeerByPeerPubKey(ctx, store.LockingStrengthUpdate, sync.WireGuardPubKey)
		if err != nil {
			return status.NewPeerNotRegisteredError()
<<<<<<< HEAD
		}

		if peer.UserID != "" {
			user, err := transaction.GetUserByUserID(ctx, store.LockingStrengthShare, peer.UserID)
			if err != nil {
				return err
			}

			if err = checkIfPeerOwnerIsBlocked(peer, user); err != nil {
				return err
			}
		}

		settings, err := transaction.GetAccountSettings(ctx, store.LockingStrengthShare, accountID)
		if err != nil {
			return err
=======
		}

		if peer.UserID != "" {
			user, err := transaction.GetUserByUserID(ctx, store.LockingStrengthShare, peer.UserID)
			if err != nil {
				return err
			}

			if err = checkIfPeerOwnerIsBlocked(peer, user); err != nil {
				return err
			}
>>>>>>> 1ad2cb55
		}

		if peerLoginExpired(ctx, peer, settings) {
			return status.NewPeerLoginExpiredError()
		}

		peerGroupIDs, err := getPeerGroupIDs(ctx, transaction, accountID, peer.ID)
		if err != nil {
			return err
		}

		peerNotValid, isStatusChanged, err = am.integratedPeerValidator.IsNotValidPeer(ctx, accountID, peer, peerGroupIDs, settings.Extra)
		if err != nil {
			return err
		}

		updated = peer.UpdateMetaIfNew(sync.Meta)
		if updated {
			am.metrics.AccountManagerMetrics().CountPeerMetUpdate()
			log.WithContext(ctx).Tracef("peer %s metadata updated", peer.ID)
			if err = transaction.SavePeer(ctx, store.LockingStrengthUpdate, accountID, peer); err != nil {
				return err
			}

			postureChecks, err = getPeerPostureChecks(ctx, transaction, accountID, peer.ID)
			if err != nil {
				return err
			}
		}
		return nil
	})
	if err != nil {
		return nil, nil, nil, err
	}

	if isStatusChanged || sync.UpdateAccountPeers || (updated && len(postureChecks) > 0) {
		am.UpdateAccountPeers(ctx, accountID)
	}

	return am.getValidatedPeerWithMap(ctx, peerNotValid, accountID, peer)
}

func (am *DefaultAccountManager) handlePeerLoginNotFound(ctx context.Context, login PeerLogin, err error) (*nbpeer.Peer, *types.NetworkMap, []*posture.Checks, error) {
	if errStatus, ok := status.FromError(err); ok && errStatus.Type() == status.NotFound {
		// we couldn't find this peer by its public key which can mean that peer hasn't been registered yet.
		// Try registering it.
		newPeer := &nbpeer.Peer{
			Key:      login.WireGuardPubKey,
			Meta:     login.Meta,
			SSHKey:   login.SSHKey,
			Location: nbpeer.Location{ConnectionIP: login.ConnectionIP},
		}

		return am.AddPeer(ctx, login.SetupKey, login.UserID, newPeer)
	}

	log.WithContext(ctx).Errorf("failed while logging in peer %s: %v", login.WireGuardPubKey, err)
	return nil, nil, nil, status.Errorf(status.Internal, "failed while logging in peer")
}

// LoginPeer logs in or registers a peer.
// If peer doesn't exist the function checks whether a setup key or a user is present and registers a new peer if so.
func (am *DefaultAccountManager) LoginPeer(ctx context.Context, login PeerLogin) (*nbpeer.Peer, *types.NetworkMap, []*posture.Checks, error) {
	accountID, err := am.Store.GetAccountIDByPeerPubKey(ctx, login.WireGuardPubKey)
	if err != nil {
		return am.handlePeerLoginNotFound(ctx, login, err)
	}

	// when the client sends a login request with a JWT which is used to get the user ID,
	// it means that the client has already checked if it needs login and had been through the SSO flow
	// so, we can skip this check and directly proceed with the login
	if login.UserID == "" {
		err = am.checkIFPeerNeedsLoginWithoutLock(ctx, accountID, login)
		if err != nil {
			return nil, nil, nil, err
		}
	}

	unlockAccount := am.Store.AcquireReadLockByUID(ctx, accountID)
	defer unlockAccount()
	unlockPeer := am.Store.AcquireWriteLockByUID(ctx, login.WireGuardPubKey)
	defer func() {
		if unlockPeer != nil {
			unlockPeer()
		}
	}()

	var peer *nbpeer.Peer
	var updateRemotePeers bool
	var isRequiresApproval bool
	var isStatusChanged bool
	var isPeerUpdated bool
	var postureChecks []*posture.Checks

	err = am.Store.ExecuteInTransaction(ctx, func(transaction store.Store) error {
		peer, err = transaction.GetPeerByPeerPubKey(ctx, store.LockingStrengthUpdate, login.WireGuardPubKey)
		if err != nil {
			return err
		}

		settings, err := transaction.GetAccountSettings(ctx, store.LockingStrengthShare, accountID)
		if err != nil {
			return err
		}
		// this flag prevents unnecessary calls to the persistent store.
		shouldStorePeer := false

		if login.UserID != "" {
			if peer.UserID != login.UserID {
				log.Warnf("user mismatch when logging in peer %s: peer user %s, login user %s ", peer.ID, peer.UserID, login.UserID)
				return status.Errorf(status.Unauthenticated, "invalid user")
			}

			changed, err := am.handleUserPeer(ctx, transaction, peer, settings)
			if err != nil {
				return err
			}

<<<<<<< HEAD
			if changed {
				shouldStorePeer = true
				updateRemotePeers = true
			}
		}

		peerGroupIDs, err := getPeerGroupIDs(ctx, transaction, accountID, peer.ID)
		if err != nil {
			return err
		}

		isRequiresApproval, isStatusChanged, err = am.integratedPeerValidator.IsNotValidPeer(ctx, accountID, peer, peerGroupIDs, settings.Extra)
=======
	err = am.Store.ExecuteInTransaction(ctx, func(transaction store.Store) error {
		peer, err = transaction.GetPeerByPeerPubKey(ctx, store.LockingStrengthUpdate, login.WireGuardPubKey)
		if err != nil {
			return err
		}

		// this flag prevents unnecessary calls to the persistent store.
		shouldStorePeer := false

		if login.UserID != "" {
			if peer.UserID != login.UserID {
				log.Warnf("user mismatch when logging in peer %s: peer user %s, login user %s ", peer.ID, peer.UserID, login.UserID)
				return status.Errorf(status.Unauthenticated, "invalid user")
			}

			changed, err := am.handleUserPeer(ctx, transaction, peer, settings)
			if err != nil {
				return err
			}

			if changed {
				shouldStorePeer = true
				updateRemotePeers = true
			}
		}

		peerGroupIDs, err := getPeerGroupIDs(ctx, transaction, accountID, peer.ID)
>>>>>>> 1ad2cb55
		if err != nil {
			return err
		}

<<<<<<< HEAD
=======
		isRequiresApproval, isStatusChanged, err = am.integratedPeerValidator.IsNotValidPeer(ctx, accountID, peer, peerGroupIDs, settings.Extra)
		if err != nil {
			return err
		}

>>>>>>> 1ad2cb55
		isPeerUpdated = peer.UpdateMetaIfNew(login.Meta)
		if isPeerUpdated {
			am.metrics.AccountManagerMetrics().CountPeerMetUpdate()
			shouldStorePeer = true

			postureChecks, err = getPeerPostureChecks(ctx, transaction, accountID, peer.ID)
			if err != nil {
				return err
			}
		}

		if peer.SSHKey != login.SSHKey {
			peer.SSHKey = login.SSHKey
			shouldStorePeer = true
		}

		if shouldStorePeer {
			if err = transaction.SavePeer(ctx, store.LockingStrengthUpdate, accountID, peer); err != nil {
				return err
			}
		}

		return nil
	})
	if err != nil {
		return nil, nil, nil, err
	}

	unlockPeer()
	unlockPeer = nil

	if updateRemotePeers || isStatusChanged || (isPeerUpdated && len(postureChecks) > 0) {
		am.UpdateAccountPeers(ctx, accountID)
	}

	return am.getValidatedPeerWithMap(ctx, isRequiresApproval, accountID, peer)
}

// getPeerPostureChecks returns the posture checks for the peer.
func getPeerPostureChecks(ctx context.Context, transaction store.Store, accountID, peerID string) ([]*posture.Checks, error) {
	policies, err := transaction.GetAccountPolicies(ctx, store.LockingStrengthShare, accountID)
	if err != nil {
		return nil, err
	}

	if len(policies) == 0 {
		return nil, nil
	}

	var peerPostureChecksIDs []string

	for _, policy := range policies {
		if !policy.Enabled || len(policy.SourcePostureChecks) == 0 {
			continue
		}

		postureChecksIDs, err := processPeerPostureChecks(ctx, transaction, policy, accountID, peerID)
		if err != nil {
			return nil, err
		}

		peerPostureChecksIDs = append(peerPostureChecksIDs, postureChecksIDs...)
	}

	peerPostureChecks, err := transaction.GetPostureChecksByIDs(ctx, store.LockingStrengthShare, accountID, peerPostureChecksIDs)
	if err != nil {
		return nil, err
	}

	return maps.Values(peerPostureChecks), nil
}
<<<<<<< HEAD

// processPeerPostureChecks checks if the peer is in the source group of the policy and returns the posture checks.
func processPeerPostureChecks(ctx context.Context, transaction store.Store, policy *types.Policy, accountID, peerID string) ([]string, error) {
	for _, rule := range policy.Rules {
		if !rule.Enabled {
			continue
		}

		sourceGroups, err := transaction.GetGroupsByIDs(ctx, store.LockingStrengthShare, accountID, rule.Sources)
		if err != nil {
			return nil, err
		}

		for _, sourceGroup := range rule.Sources {
			group, ok := sourceGroups[sourceGroup]
			if !ok {
				return nil, fmt.Errorf("failed to check peer in policy source group")
			}

=======

// processPeerPostureChecks checks if the peer is in the source group of the policy and returns the posture checks.
func processPeerPostureChecks(ctx context.Context, transaction store.Store, policy *types.Policy, accountID, peerID string) ([]string, error) {
	for _, rule := range policy.Rules {
		if !rule.Enabled {
			continue
		}

		sourceGroups, err := transaction.GetGroupsByIDs(ctx, store.LockingStrengthShare, accountID, rule.Sources)
		if err != nil {
			return nil, err
		}

		for _, sourceGroup := range rule.Sources {
			group, ok := sourceGroups[sourceGroup]
			if !ok {
				return nil, fmt.Errorf("failed to check peer in policy source group")
			}

>>>>>>> 1ad2cb55
			if slices.Contains(group.Peers, peerID) {
				return policy.SourcePostureChecks, nil
			}
		}
	}
	return nil, nil
}

// checkIFPeerNeedsLoginWithoutLock checks if the peer needs login without acquiring the account lock. The check validate if the peer was not added via SSO
// and if the peer login is expired.
// The NetBird client doesn't have a way to check if the peer needs login besides sending a login request
// with no JWT token and usually no setup-key. As the client can send up to two login request to check if it is expired
// and before starting the engine, we do the checks without an account lock to avoid piling up requests.
func (am *DefaultAccountManager) checkIFPeerNeedsLoginWithoutLock(ctx context.Context, accountID string, login PeerLogin) error {
	peer, err := am.Store.GetPeerByPeerPubKey(ctx, store.LockingStrengthShare, login.WireGuardPubKey)
	if err != nil {
		return err
	}

	// if the peer was not added with SSO login we can exit early because peers activated with setup-key
	// doesn't expire, and we avoid extra databases calls.
	if !peer.AddedWithSSOLogin() {
		return nil
	}

	settings, err := am.Store.GetAccountSettings(ctx, store.LockingStrengthShare, accountID)
	if err != nil {
		return err
	}

	if peerLoginExpired(ctx, peer, settings) {
		return status.NewPeerLoginExpiredError()
	}

	return nil
}

func (am *DefaultAccountManager) getValidatedPeerWithMap(ctx context.Context, isRequiresApproval bool, accountID string, peer *nbpeer.Peer) (*nbpeer.Peer, *types.NetworkMap, []*posture.Checks, error) {
<<<<<<< HEAD
=======
	start := time.Now()
	defer func() {
		log.WithContext(ctx).Debugf("getValidatedPeerWithMap: took %s", time.Since(start))
	}()

>>>>>>> 1ad2cb55
	if isRequiresApproval {
		network, err := am.Store.GetAccountNetwork(ctx, store.LockingStrengthShare, accountID)
		if err != nil {
			return nil, nil, nil, err
		}

		emptyMap := &types.NetworkMap{
			Network: network.Copy(),
		}
		return peer, emptyMap, nil, nil
	}

	account, err := am.Store.GetAccount(ctx, accountID)
	if err != nil {
		return nil, nil, nil, err
	}

	approvedPeersMap, err := am.integratedPeerValidator.GetValidatedPeers(account.Id, maps.Values(account.Groups), maps.Values(account.Peers), account.Settings.Extra)
	if err != nil {
		return nil, nil, nil, err
	}

	postureChecks, err := am.getPeerPostureChecks(account, peer.ID)
	if err != nil {
		return nil, nil, nil, err
	}

	customZone := account.GetPeersCustomZone(ctx, am.dnsDomain)
	return peer, account.GetPeerNetworkMap(ctx, peer.ID, customZone, approvedPeersMap, account.GetResourcePoliciesMap(), account.GetResourceRoutersMap(), am.metrics.AccountManagerMetrics()), postureChecks, nil
}

func (am *DefaultAccountManager) handleExpiredPeer(ctx context.Context, transaction store.Store, user *types.User, peer *nbpeer.Peer) error {
	err := checkAuth(ctx, user.Id, peer)
	if err != nil {
		return err
	}
	// If peer was expired before and if it reached this point, it is re-authenticated.
	// UserID is present, meaning that JWT validation passed successfully in the API layer.
	peer = peer.UpdateLastLogin()
	err = transaction.SavePeer(ctx, store.LockingStrengthUpdate, peer.AccountID, peer)
	if err != nil {
		return err
	}

	err = transaction.SaveUserLastLogin(ctx, user.AccountID, user.Id, peer.GetLastLogin())
	if err != nil {
		return err
	}

	am.StoreEvent(ctx, user.Id, peer.ID, user.AccountID, activity.UserLoggedInPeer, peer.EventMeta(am.GetDNSDomain()))
	return nil
}

func checkIfPeerOwnerIsBlocked(peer *nbpeer.Peer, user *types.User) error {
	if peer.AddedWithSSOLogin() {
		if user.IsBlocked() {
			return status.Errorf(status.PermissionDenied, "user is blocked")
		}
	}
	return nil
}

func checkAuth(ctx context.Context, loginUserID string, peer *nbpeer.Peer) error {
	if loginUserID == "" {
		// absence of a user ID indicates that JWT wasn't provided.
		return status.NewPeerLoginExpiredError()
	}
	if peer.UserID != loginUserID {
		log.WithContext(ctx).Warnf("user mismatch when logging in peer %s: peer user %s, login user %s ", peer.ID, peer.UserID, loginUserID)
		return status.Errorf(status.Unauthenticated, "can't login with this credentials")
	}
	return nil
}

func peerLoginExpired(ctx context.Context, peer *nbpeer.Peer, settings *types.Settings) bool {
	expired, expiresIn := peer.LoginExpired(settings.PeerLoginExpiration)
	expired = settings.PeerLoginExpirationEnabled && expired
	if expired || peer.Status.LoginExpired {
		log.WithContext(ctx).Debugf("peer's %s login expired %v ago", peer.ID, expiresIn)
		return true
	}
	return false
}

// GetPeer for a given accountID, peerID and userID error if not found.
func (am *DefaultAccountManager) GetPeer(ctx context.Context, accountID, peerID, userID string) (*nbpeer.Peer, error) {
	user, err := am.Store.GetUserByUserID(ctx, store.LockingStrengthShare, userID)
	if err != nil {
		return nil, err
	}

	if user.AccountID != accountID {
		return nil, status.NewUserNotPartOfAccountError()
	}

	settings, err := am.Store.GetAccountSettings(ctx, store.LockingStrengthShare, accountID)
	if err != nil {
		return nil, err
	}

	if user.IsRegularUser() && settings.RegularUsersViewBlocked {
		return nil, status.Errorf(status.Internal, "user %s has no access to his own peer %s under account %s", userID, peerID, accountID)
	}

	peer, err := am.Store.GetPeerByID(ctx, store.LockingStrengthShare, accountID, peerID)
	if err != nil {
		return nil, err
	}

	// if admin or user owns this peer, return peer
	if user.IsAdminOrServiceUser() || peer.UserID == userID {
		return peer, nil
	}

	// it is also possible that user doesn't own the peer but some of his peers have access to it,
	// this is a valid case, show the peer as well.
	userPeers, err := am.Store.GetUserPeers(ctx, store.LockingStrengthShare, accountID, userID)
	if err != nil {
		return nil, err
	}

	account, err := am.requestBuffer.GetAccountWithBackpressure(ctx, accountID)
	if err != nil {
		return nil, err
	}

	approvedPeersMap, err := am.integratedPeerValidator.GetValidatedPeers(accountID, maps.Values(account.Groups), maps.Values(account.Peers), account.Settings.Extra)
	if err != nil {
		return nil, err
	}

	for _, p := range userPeers {
		aclPeers, _ := account.GetPeerConnectionResources(ctx, p.ID, approvedPeersMap)
		for _, aclPeer := range aclPeers {
			if aclPeer.ID == peerID {
				return peer, nil
			}
		}
	}

	return nil, status.Errorf(status.Internal, "user %s has no access to peer %s under account %s", userID, peerID, accountID)
}

// UpdateAccountPeers updates all peers that belong to an account.
// Should be called when changes have to be synced to peers.
func (am *DefaultAccountManager) UpdateAccountPeers(ctx context.Context, accountID string) {
	account, err := am.requestBuffer.GetAccountWithBackpressure(ctx, accountID)
	if err != nil {
		log.WithContext(ctx).Errorf("failed to send out updates to peers. failed to get account: %v", err)
		return
	}

	start := time.Now()
	defer func() {
		if am.metrics != nil {
			am.metrics.AccountManagerMetrics().CountUpdateAccountPeersDuration(time.Since(start))
		}
	}()

	approvedPeersMap, err := am.integratedPeerValidator.GetValidatedPeers(account.Id, maps.Values(account.Groups), maps.Values(account.Peers), account.Settings.Extra)
	if err != nil {
		log.WithContext(ctx).Errorf("failed to send out updates to peers, failed to get validate peers: %v", err)
		return
	}

	var wg sync.WaitGroup
	semaphore := make(chan struct{}, 10)

	dnsCache := &DNSConfigCache{}
	customZone := account.GetPeersCustomZone(ctx, am.dnsDomain)
	resourcePolicies := account.GetResourcePoliciesMap()
	routers := account.GetResourceRoutersMap()

	for _, peer := range account.Peers {
		if !am.peersUpdateManager.HasChannel(peer.ID) {
			log.WithContext(ctx).Tracef("peer %s doesn't have a channel, skipping network map update", peer.ID)
			continue
		}

		wg.Add(1)
		semaphore <- struct{}{}
		go func(p *nbpeer.Peer) {
			defer wg.Done()
			defer func() { <-semaphore }()

			postureChecks, err := am.getPeerPostureChecks(account, p.ID)
			if err != nil {
				log.WithContext(ctx).Debugf("failed to get posture checks for peer %s: %v", peer.ID, err)
				return
			}

			remotePeerNetworkMap := account.GetPeerNetworkMap(ctx, p.ID, customZone, approvedPeersMap, resourcePolicies, routers, am.metrics.AccountManagerMetrics())
			update := toSyncResponse(ctx, nil, p, nil, nil, remotePeerNetworkMap, am.GetDNSDomain(), postureChecks, dnsCache, account.Settings.RoutingPeerDNSResolutionEnabled)
			am.peersUpdateManager.SendUpdate(ctx, p.ID, &UpdateMessage{Update: update, NetworkMap: remotePeerNetworkMap})
		}(peer)
	}

	wg.Wait()
}

// UpdateAccountPeer updates a single peer that belongs to an account.
// Should be called when changes need to be synced to a specific peer only.
func (am *DefaultAccountManager) UpdateAccountPeer(ctx context.Context, accountId string, peerId string) {
	if !am.peersUpdateManager.HasChannel(peerId) {
		log.WithContext(ctx).Tracef("peer %s doesn't have a channel, skipping network map update", peerId)
<<<<<<< HEAD
		return
	}

	account, err := am.requestBuffer.GetAccountWithBackpressure(ctx, accountId)
	if err != nil {
		log.WithContext(ctx).Errorf("failed to send out updates to peer %s. failed to get account: %v", peerId, err)
		return
	}

	peer := account.GetPeer(peerId)
	if peer == nil {
		log.WithContext(ctx).Tracef("peer %s  doesn't exists in account %s", peerId, accountId)
		return
	}

	approvedPeersMap, err := am.integratedPeerValidator.GetValidatedPeers(account.Id, maps.Values(account.Groups), maps.Values(account.Peers), account.Settings.Extra)
	if err != nil {
=======
		return
	}

	account, err := am.requestBuffer.GetAccountWithBackpressure(ctx, accountId)
	if err != nil {
		log.WithContext(ctx).Errorf("failed to send out updates to peer %s. failed to get account: %v", peerId, err)
		return
	}

	peer := account.GetPeer(peerId)
	if peer == nil {
		log.WithContext(ctx).Tracef("peer %s  doesn't exists in account %s", peerId, accountId)
		return
	}

	approvedPeersMap, err := am.integratedPeerValidator.GetValidatedPeers(account.Id, maps.Values(account.Groups), maps.Values(account.Peers), account.Settings.Extra)
	if err != nil {
>>>>>>> 1ad2cb55
		log.WithContext(ctx).Errorf("failed to send update to peer %s, failed to validate peers: %v", peerId, err)
		return
	}

	dnsCache := &DNSConfigCache{}
	customZone := account.GetPeersCustomZone(ctx, am.dnsDomain)
	resourcePolicies := account.GetResourcePoliciesMap()
	routers := account.GetResourceRoutersMap()

	postureChecks, err := am.getPeerPostureChecks(account, peerId)
	if err != nil {
		log.WithContext(ctx).Errorf("failed to send update to peer %s, failed to get posture checks: %v", peerId, err)
		return
	}

	remotePeerNetworkMap := account.GetPeerNetworkMap(ctx, peerId, customZone, approvedPeersMap, resourcePolicies, routers, am.metrics.AccountManagerMetrics())
	update := toSyncResponse(ctx, nil, peer, nil, nil, remotePeerNetworkMap, am.GetDNSDomain(), postureChecks, dnsCache, account.Settings.RoutingPeerDNSResolutionEnabled)
	am.peersUpdateManager.SendUpdate(ctx, peer.ID, &UpdateMessage{Update: update, NetworkMap: remotePeerNetworkMap})
}

// getNextPeerExpiration returns the minimum duration in which the next peer of the account will expire if it was found.
// If there is no peer that expires this function returns false and a duration of 0.
// This function only considers peers that haven't been expired yet and that are connected.
func (am *DefaultAccountManager) getNextPeerExpiration(ctx context.Context, accountID string) (time.Duration, bool) {
	peersWithExpiry, err := am.Store.GetAccountPeersWithExpiration(ctx, store.LockingStrengthShare, accountID)
	if err != nil {
		log.WithContext(ctx).Errorf("failed to get peers with expiration: %v", err)
		return peerSchedulerRetryInterval, true
	}

	if len(peersWithExpiry) == 0 {
		return 0, false
	}

	settings, err := am.Store.GetAccountSettings(ctx, store.LockingStrengthShare, accountID)
	if err != nil {
		log.WithContext(ctx).Errorf("failed to get account settings: %v", err)
		return peerSchedulerRetryInterval, true
	}

	var nextExpiry *time.Duration
	for _, peer := range peersWithExpiry {
		// consider only connected peers because others will require login on connecting to the management server
		if peer.Status.LoginExpired || !peer.Status.Connected {
			continue
		}
		_, duration := peer.LoginExpired(settings.PeerLoginExpiration)
		if nextExpiry == nil || duration < *nextExpiry {
			// if expiration is below 1s return 1s duration
			// this avoids issues with ticker that can't be set to < 0
			if duration < time.Second {
				return time.Second, true
			}
			nextExpiry = &duration
		}
	}

	if nextExpiry == nil {
		return 0, false
	}

	return *nextExpiry, true
}

// GetNextInactivePeerExpiration returns the minimum duration in which the next peer of the account will expire if it was found.
// If there is no peer that expires this function returns false and a duration of 0.
// This function only considers peers that haven't been expired yet and that are not connected.
func (am *DefaultAccountManager) getNextInactivePeerExpiration(ctx context.Context, accountID string) (time.Duration, bool) {
	peersWithInactivity, err := am.Store.GetAccountPeersWithInactivity(ctx, store.LockingStrengthShare, accountID)
	if err != nil {
		log.WithContext(ctx).Errorf("failed to get peers with inactivity: %v", err)
		return peerSchedulerRetryInterval, true
	}

	if len(peersWithInactivity) == 0 {
		return 0, false
	}

	settings, err := am.Store.GetAccountSettings(ctx, store.LockingStrengthShare, accountID)
	if err != nil {
		log.WithContext(ctx).Errorf("failed to get account settings: %v", err)
		return peerSchedulerRetryInterval, true
	}

	var nextExpiry *time.Duration
	for _, peer := range peersWithInactivity {
		if peer.Status.LoginExpired || peer.Status.Connected {
			continue
		}
		_, duration := peer.SessionExpired(settings.PeerInactivityExpiration)
		if nextExpiry == nil || duration < *nextExpiry {
			// if expiration is below 1s return 1s duration
			// this avoids issues with ticker that can't be set to < 0
			if duration < time.Second {
				return time.Second, true
			}
			nextExpiry = &duration
		}
	}

	if nextExpiry == nil {
		return 0, false
	}

	return *nextExpiry, true
}

// getExpiredPeers returns peers that have been expired.
func (am *DefaultAccountManager) getExpiredPeers(ctx context.Context, accountID string) ([]*nbpeer.Peer, error) {
	peersWithExpiry, err := am.Store.GetAccountPeersWithExpiration(ctx, store.LockingStrengthShare, accountID)
	if err != nil {
		return nil, err
	}

	settings, err := am.Store.GetAccountSettings(ctx, store.LockingStrengthShare, accountID)
	if err != nil {
		return nil, err
	}

	var peers []*nbpeer.Peer
	for _, peer := range peersWithExpiry {
		expired, _ := peer.LoginExpired(settings.PeerLoginExpiration)
		if expired {
			peers = append(peers, peer)
		}
	}

	return peers, nil
}

// getInactivePeers returns peers that have been expired by inactivity
func (am *DefaultAccountManager) getInactivePeers(ctx context.Context, accountID string) ([]*nbpeer.Peer, error) {
	peersWithInactivity, err := am.Store.GetAccountPeersWithInactivity(ctx, store.LockingStrengthShare, accountID)
	if err != nil {
		return nil, err
	}

	settings, err := am.Store.GetAccountSettings(ctx, store.LockingStrengthShare, accountID)
	if err != nil {
		return nil, err
	}

	var peers []*nbpeer.Peer
	for _, inactivePeer := range peersWithInactivity {
		inactive, _ := inactivePeer.SessionExpired(settings.PeerInactivityExpiration)
		if inactive {
			peers = append(peers, inactivePeer)
		}
	}

	return peers, nil
}

// GetPeerGroups returns groups that the peer is part of.
func (am *DefaultAccountManager) GetPeerGroups(ctx context.Context, accountID, peerID string) ([]*types.Group, error) {
	return am.Store.GetPeerGroups(ctx, store.LockingStrengthShare, accountID, peerID)
}

// getPeerGroupIDs returns the IDs of the groups that the peer is part of.
func getPeerGroupIDs(ctx context.Context, transaction store.Store, accountID string, peerID string) ([]string, error) {
	groups, err := transaction.GetPeerGroups(ctx, store.LockingStrengthShare, accountID, peerID)
	if err != nil {
		return nil, err
	}

	groupIDs := make([]string, 0, len(groups))
	for _, group := range groups {
		groupIDs = append(groupIDs, group.ID)
	}

	return groupIDs, err
}

func getPeerDNSLabels(ctx context.Context, transaction store.Store, accountID string) (types.LookupMap, error) {
	dnsLabels, err := transaction.GetPeerLabelsInAccount(ctx, store.LockingStrengthShare, accountID)
	if err != nil {
		return nil, err
	}

	existingLabels := make(types.LookupMap)
	for _, label := range dnsLabels {
		existingLabels[label] = struct{}{}
	}
	return existingLabels, nil
}

// IsPeerInActiveGroup checks if the given peer is part of a group that is used
// in an active DNS, route, or ACL configuration.
func isPeerInActiveGroup(ctx context.Context, transaction store.Store, accountID, peerID string) (bool, error) {
	peerGroupIDs, err := getPeerGroupIDs(ctx, transaction, accountID, peerID)
	if err != nil {
		return false, err
	}
	return areGroupChangesAffectPeers(ctx, transaction, accountID, peerGroupIDs) // TODO: use transaction
}

// deletePeers deletes all specified peers and sends updates to the remote peers.
// Returns a slice of functions to save events after successful peer deletion.
func deletePeers(ctx context.Context, am *DefaultAccountManager, transaction store.Store, accountID, userID string, peers []*nbpeer.Peer) ([]func(), error) {
	var peerDeletedEvents []func()

	for _, peer := range peers {
		if err := am.integratedPeerValidator.PeerDeleted(ctx, accountID, peer.ID); err != nil {
			return nil, err
		}

		network, err := transaction.GetAccountNetwork(ctx, store.LockingStrengthShare, accountID)
		if err != nil {
			return nil, err
		}

		if err = transaction.DeletePeer(ctx, store.LockingStrengthUpdate, accountID, peer.ID); err != nil {
			return nil, err
		}

		am.peersUpdateManager.SendUpdate(ctx, peer.ID, &UpdateMessage{
			Update: &proto.SyncResponse{
				RemotePeers:        []*proto.RemotePeerConfig{},
				RemotePeersIsEmpty: true,
				NetworkMap: &proto.NetworkMap{
					Serial:               network.CurrentSerial(),
					RemotePeers:          []*proto.RemotePeerConfig{},
					RemotePeersIsEmpty:   true,
					FirewallRules:        []*proto.FirewallRule{},
					FirewallRulesIsEmpty: true,
				},
			},
			NetworkMap: &types.NetworkMap{},
		})
		am.peersUpdateManager.CloseChannel(ctx, peer.ID)
		peerDeletedEvents = append(peerDeletedEvents, func() {
			am.StoreEvent(ctx, userID, peer.ID, accountID, activity.PeerRemovedByUser, peer.EventMeta(am.GetDNSDomain()))
		})
	}

	return peerDeletedEvents, nil
}

func ConvertSliceToMap(existingLabels []string) map[string]struct{} {
	labelMap := make(map[string]struct{}, len(existingLabels))
	for _, label := range existingLabels {
		labelMap[label] = struct{}{}
	}
	return labelMap
}<|MERGE_RESOLUTION|>--- conflicted
+++ resolved
@@ -11,18 +11,11 @@
 	"sync"
 	"time"
 
-<<<<<<< HEAD
-	"github.com/netbirdio/netbird/management/server/geolocation"
 	"github.com/rs/xid"
 	log "github.com/sirupsen/logrus"
 	"golang.org/x/exp/maps"
-=======
-	"github.com/rs/xid"
-	log "github.com/sirupsen/logrus"
-	"golang.org/x/exp/maps"
 
 	"github.com/netbirdio/netbird/management/server/geolocation"
->>>>>>> 1ad2cb55
 
 	"github.com/netbirdio/netbird/management/server/idp"
 	"github.com/netbirdio/netbird/management/server/posture"
@@ -127,14 +120,11 @@
 
 // MarkPeerConnected marks peer as connected (true) or disconnected (false)
 func (am *DefaultAccountManager) MarkPeerConnected(ctx context.Context, peerPubKey string, connected bool, realIP net.IP, accountID string) error {
-<<<<<<< HEAD
-=======
 	start := time.Now()
 	defer func() {
 		log.WithContext(ctx).Debugf("MarkPeerConnected: took %v", time.Since(start))
 	}()
 
->>>>>>> 1ad2cb55
 	var peer *nbpeer.Peer
 	var settings *types.Settings
 	var expired bool
@@ -145,14 +135,6 @@
 		if err != nil {
 			return err
 		}
-<<<<<<< HEAD
-
-		settings, err = transaction.GetAccountSettings(ctx, store.LockingStrengthShare, accountID)
-		if err != nil {
-			return err
-		}
-=======
->>>>>>> 1ad2cb55
 
 		expired, err = updatePeerStatusAndLocation(ctx, am.geo, transaction, peer, connected, realIP, accountID)
 		return err
@@ -162,22 +144,15 @@
 	}
 
 	if peer.AddedWithSSOLogin() {
-<<<<<<< HEAD
+		settings, err = am.Store.GetAccountSettings(ctx, store.LockingStrengthShare, accountID)
+		if err != nil {
+			return err
+		}
+
 		if peer.LoginExpirationEnabled && settings.PeerLoginExpirationEnabled {
 			am.checkAndSchedulePeerLoginExpiration(ctx, accountID)
 		}
 
-=======
-		settings, err = am.Store.GetAccountSettings(ctx, store.LockingStrengthShare, accountID)
-		if err != nil {
-			return err
-		}
-
-		if peer.LoginExpirationEnabled && settings.PeerLoginExpirationEnabled {
-			am.checkAndSchedulePeerLoginExpiration(ctx, accountID)
-		}
-
->>>>>>> 1ad2cb55
 		if peer.InactivityExpirationEnabled && settings.PeerInactivityExpirationEnabled {
 			am.checkAndSchedulePeerInactivityExpiration(ctx, accountID)
 		}
@@ -689,34 +664,27 @@
 
 // SyncPeer checks whether peer is eligible for receiving NetworkMap (authenticated) and returns its NetworkMap if eligible
 func (am *DefaultAccountManager) SyncPeer(ctx context.Context, sync PeerSync, accountID string) (*nbpeer.Peer, *types.NetworkMap, []*posture.Checks, error) {
-<<<<<<< HEAD
-=======
 	start := time.Now()
 	defer func() {
 		log.WithContext(ctx).Debugf("SyncPeer: took %v", time.Since(start))
 	}()
 
->>>>>>> 1ad2cb55
 	var peer *nbpeer.Peer
 	var peerNotValid bool
 	var isStatusChanged bool
 	var updated bool
 	var err error
 	var postureChecks []*posture.Checks
-<<<<<<< HEAD
-=======
 
 	settings, err := am.Store.GetAccountSettings(ctx, store.LockingStrengthShare, accountID)
 	if err != nil {
 		return nil, nil, nil, err
 	}
->>>>>>> 1ad2cb55
 
 	err = am.Store.ExecuteInTransaction(ctx, func(transaction store.Store) error {
 		peer, err = transaction.GetPeerByPeerPubKey(ctx, store.LockingStrengthUpdate, sync.WireGuardPubKey)
 		if err != nil {
 			return status.NewPeerNotRegisteredError()
-<<<<<<< HEAD
 		}
 
 		if peer.UserID != "" {
@@ -728,24 +696,6 @@
 			if err = checkIfPeerOwnerIsBlocked(peer, user); err != nil {
 				return err
 			}
-		}
-
-		settings, err := transaction.GetAccountSettings(ctx, store.LockingStrengthShare, accountID)
-		if err != nil {
-			return err
-=======
-		}
-
-		if peer.UserID != "" {
-			user, err := transaction.GetUserByUserID(ctx, store.LockingStrengthShare, peer.UserID)
-			if err != nil {
-				return err
-			}
-
-			if err = checkIfPeerOwnerIsBlocked(peer, user); err != nil {
-				return err
-			}
->>>>>>> 1ad2cb55
 		}
 
 		if peerLoginExpired(ctx, peer, settings) {
@@ -840,16 +790,17 @@
 	var isPeerUpdated bool
 	var postureChecks []*posture.Checks
 
+	settings, err := am.Store.GetAccountSettings(ctx, store.LockingStrengthShare, accountID)
+	if err != nil {
+		return nil, nil, nil, err
+	}
+
 	err = am.Store.ExecuteInTransaction(ctx, func(transaction store.Store) error {
 		peer, err = transaction.GetPeerByPeerPubKey(ctx, store.LockingStrengthUpdate, login.WireGuardPubKey)
 		if err != nil {
 			return err
 		}
 
-		settings, err := transaction.GetAccountSettings(ctx, store.LockingStrengthShare, accountID)
-		if err != nil {
-			return err
-		}
 		// this flag prevents unnecessary calls to the persistent store.
 		shouldStorePeer := false
 
@@ -864,7 +815,6 @@
 				return err
 			}
 
-<<<<<<< HEAD
 			if changed {
 				shouldStorePeer = true
 				updateRemotePeers = true
@@ -877,47 +827,10 @@
 		}
 
 		isRequiresApproval, isStatusChanged, err = am.integratedPeerValidator.IsNotValidPeer(ctx, accountID, peer, peerGroupIDs, settings.Extra)
-=======
-	err = am.Store.ExecuteInTransaction(ctx, func(transaction store.Store) error {
-		peer, err = transaction.GetPeerByPeerPubKey(ctx, store.LockingStrengthUpdate, login.WireGuardPubKey)
-		if err != nil {
-			return err
-		}
-
-		// this flag prevents unnecessary calls to the persistent store.
-		shouldStorePeer := false
-
-		if login.UserID != "" {
-			if peer.UserID != login.UserID {
-				log.Warnf("user mismatch when logging in peer %s: peer user %s, login user %s ", peer.ID, peer.UserID, login.UserID)
-				return status.Errorf(status.Unauthenticated, "invalid user")
-			}
-
-			changed, err := am.handleUserPeer(ctx, transaction, peer, settings)
-			if err != nil {
-				return err
-			}
-
-			if changed {
-				shouldStorePeer = true
-				updateRemotePeers = true
-			}
-		}
-
-		peerGroupIDs, err := getPeerGroupIDs(ctx, transaction, accountID, peer.ID)
->>>>>>> 1ad2cb55
-		if err != nil {
-			return err
-		}
-
-<<<<<<< HEAD
-=======
-		isRequiresApproval, isStatusChanged, err = am.integratedPeerValidator.IsNotValidPeer(ctx, accountID, peer, peerGroupIDs, settings.Extra)
-		if err != nil {
-			return err
-		}
-
->>>>>>> 1ad2cb55
+		if err != nil {
+			return err
+		}
+
 		isPeerUpdated = peer.UpdateMetaIfNew(login.Meta)
 		if isPeerUpdated {
 			am.metrics.AccountManagerMetrics().CountPeerMetUpdate()
@@ -989,7 +902,6 @@
 
 	return maps.Values(peerPostureChecks), nil
 }
-<<<<<<< HEAD
 
 // processPeerPostureChecks checks if the peer is in the source group of the policy and returns the posture checks.
 func processPeerPostureChecks(ctx context.Context, transaction store.Store, policy *types.Policy, accountID, peerID string) ([]string, error) {
@@ -1009,27 +921,6 @@
 				return nil, fmt.Errorf("failed to check peer in policy source group")
 			}
 
-=======
-
-// processPeerPostureChecks checks if the peer is in the source group of the policy and returns the posture checks.
-func processPeerPostureChecks(ctx context.Context, transaction store.Store, policy *types.Policy, accountID, peerID string) ([]string, error) {
-	for _, rule := range policy.Rules {
-		if !rule.Enabled {
-			continue
-		}
-
-		sourceGroups, err := transaction.GetGroupsByIDs(ctx, store.LockingStrengthShare, accountID, rule.Sources)
-		if err != nil {
-			return nil, err
-		}
-
-		for _, sourceGroup := range rule.Sources {
-			group, ok := sourceGroups[sourceGroup]
-			if !ok {
-				return nil, fmt.Errorf("failed to check peer in policy source group")
-			}
-
->>>>>>> 1ad2cb55
 			if slices.Contains(group.Peers, peerID) {
 				return policy.SourcePostureChecks, nil
 			}
@@ -1068,14 +959,11 @@
 }
 
 func (am *DefaultAccountManager) getValidatedPeerWithMap(ctx context.Context, isRequiresApproval bool, accountID string, peer *nbpeer.Peer) (*nbpeer.Peer, *types.NetworkMap, []*posture.Checks, error) {
-<<<<<<< HEAD
-=======
 	start := time.Now()
 	defer func() {
 		log.WithContext(ctx).Debugf("getValidatedPeerWithMap: took %s", time.Since(start))
 	}()
 
->>>>>>> 1ad2cb55
 	if isRequiresApproval {
 		network, err := am.Store.GetAccountNetwork(ctx, store.LockingStrengthShare, accountID)
 		if err != nil {
@@ -1281,7 +1169,6 @@
 func (am *DefaultAccountManager) UpdateAccountPeer(ctx context.Context, accountId string, peerId string) {
 	if !am.peersUpdateManager.HasChannel(peerId) {
 		log.WithContext(ctx).Tracef("peer %s doesn't have a channel, skipping network map update", peerId)
-<<<<<<< HEAD
 		return
 	}
 
@@ -1299,25 +1186,6 @@
 
 	approvedPeersMap, err := am.integratedPeerValidator.GetValidatedPeers(account.Id, maps.Values(account.Groups), maps.Values(account.Peers), account.Settings.Extra)
 	if err != nil {
-=======
-		return
-	}
-
-	account, err := am.requestBuffer.GetAccountWithBackpressure(ctx, accountId)
-	if err != nil {
-		log.WithContext(ctx).Errorf("failed to send out updates to peer %s. failed to get account: %v", peerId, err)
-		return
-	}
-
-	peer := account.GetPeer(peerId)
-	if peer == nil {
-		log.WithContext(ctx).Tracef("peer %s  doesn't exists in account %s", peerId, accountId)
-		return
-	}
-
-	approvedPeersMap, err := am.integratedPeerValidator.GetValidatedPeers(account.Id, maps.Values(account.Groups), maps.Values(account.Peers), account.Settings.Extra)
-	if err != nil {
->>>>>>> 1ad2cb55
 		log.WithContext(ctx).Errorf("failed to send update to peer %s, failed to validate peers: %v", peerId, err)
 		return
 	}
