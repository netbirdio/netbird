--- conflicted
+++ resolved
@@ -1169,9 +1169,7 @@
 	account.RoutesG = nil
 	account.NameServerGroupsG = nil
 
-<<<<<<< HEAD
 	account.InitOnce()
-=======
 	return account, nil
 }
 
@@ -1294,7 +1292,6 @@
 	if sExtraIntegratedValidatorGroups != nil {
 		_ = json.Unmarshal(sExtraIntegratedValidatorGroups, &account.Settings.Extra.IntegratedValidatorGroups)
 	}
->>>>>>> 435a342a
 	return &account, nil
 }
 
