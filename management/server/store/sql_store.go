package store

import (
	"context"
	"encoding/json"
	"errors"
	"fmt"
	"net"
	"os"
	"path/filepath"
	"runtime"
	"runtime/debug"
	"strconv"
	"strings"
	"sync"
	"time"

	log "github.com/sirupsen/logrus"
	"gorm.io/driver/mysql"
	"gorm.io/driver/postgres"
	"gorm.io/driver/sqlite"
	"gorm.io/gorm"
	"gorm.io/gorm/clause"
	"gorm.io/gorm/logger"

	nbdns "github.com/netbirdio/netbird/dns"
	resourceTypes "github.com/netbirdio/netbird/management/server/networks/resources/types"
	routerTypes "github.com/netbirdio/netbird/management/server/networks/routers/types"
	networkTypes "github.com/netbirdio/netbird/management/server/networks/types"
	nbpeer "github.com/netbirdio/netbird/management/server/peer"
	"github.com/netbirdio/netbird/management/server/posture"
	"github.com/netbirdio/netbird/management/server/status"
	"github.com/netbirdio/netbird/management/server/telemetry"
	"github.com/netbirdio/netbird/management/server/types"
	"github.com/netbirdio/netbird/management/server/util"
	"github.com/netbirdio/netbird/route"
)

const (
	storeSqliteFileName         = "store.db"
	idQueryCondition            = "id = ?"
	keyQueryCondition           = "key = ?"
	mysqlKeyQueryCondition      = "`key` = ?"
	accountAndIDQueryCondition  = "account_id = ? and id = ?"
	accountAndIDsQueryCondition = "account_id = ? AND id IN ?"
	accountIDCondition          = "account_id = ?"
	peerNotFoundFMT             = "peer %s not found"
)

// SqlStore represents an account storage backed by a Sql DB persisted to disk
type SqlStore struct {
	db                *gorm.DB
	resourceLocks     sync.Map
	globalAccountLock sync.Mutex
	metrics           telemetry.AppMetrics
	installationPK    int
	storeEngine       types.Engine
}

type installation struct {
	ID                  uint `gorm:"primaryKey"`
	InstallationIDValue string
}

type migrationFunc func(*gorm.DB) error

// NewSqlStore creates a new SqlStore instance.
func NewSqlStore(ctx context.Context, db *gorm.DB, storeEngine types.Engine, metrics telemetry.AppMetrics, skipMigration bool) (*SqlStore, error) {
	sql, err := db.DB()
	if err != nil {
		return nil, err
	}

	conns, err := strconv.Atoi(os.Getenv("NB_SQL_MAX_OPEN_CONNS"))
	if err != nil {
		conns = runtime.NumCPU()
	}

	if storeEngine == types.SqliteStoreEngine {
		if err == nil {
			log.WithContext(ctx).Warnf("setting NB_SQL_MAX_OPEN_CONNS is not supported for sqlite, using default value 1")
		}
		conns = 1
	}

	sql.SetMaxOpenConns(conns)

	log.WithContext(ctx).Infof("Set max open db connections to %d", conns)

	if skipMigration {
		log.WithContext(ctx).Infof("skipping migration")
		return &SqlStore{db: db, storeEngine: storeEngine, metrics: metrics, installationPK: 1}, nil
	}

	if err := migrate(ctx, db); err != nil {
		return nil, fmt.Errorf("migrate: %w", err)
	}
	err = db.AutoMigrate(
		&types.SetupKey{}, &nbpeer.Peer{}, &types.User{}, &types.PersonalAccessToken{}, &types.Group{},
		&types.Account{}, &types.Policy{}, &types.PolicyRule{}, &route.Route{}, &nbdns.NameServerGroup{},
		&installation{}, &types.ExtraSettings{}, &posture.Checks{}, &nbpeer.NetworkAddress{},
		&networkTypes.Network{}, &routerTypes.NetworkRouter{}, &resourceTypes.NetworkResource{},
	)
	if err != nil {
		return nil, fmt.Errorf("auto migrate: %w", err)
	}

	return &SqlStore{db: db, storeEngine: storeEngine, metrics: metrics, installationPK: 1}, nil
}

func GetKeyQueryCondition(s *SqlStore) string {
	if s.storeEngine == types.MysqlStoreEngine {
		return mysqlKeyQueryCondition
	}
	return keyQueryCondition
}

// AcquireGlobalLock acquires global lock across all the accounts and returns a function that releases the lock
func (s *SqlStore) AcquireGlobalLock(ctx context.Context) (unlock func()) {
	log.WithContext(ctx).Tracef("acquiring global lock")
	start := time.Now()
	s.globalAccountLock.Lock()

	unlock = func() {
		s.globalAccountLock.Unlock()
		log.WithContext(ctx).Tracef("released global lock in %v", time.Since(start))
	}

	took := time.Since(start)
	log.WithContext(ctx).Tracef("took %v to acquire global lock", took)
	if s.metrics != nil {
		s.metrics.StoreMetrics().CountGlobalLockAcquisitionDuration(took)
	}

	return unlock
}

// AcquireWriteLockByUID acquires an ID lock for writing to a resource and returns a function that releases the lock
func (s *SqlStore) AcquireWriteLockByUID(ctx context.Context, uniqueID string) (unlock func()) {
	log.WithContext(ctx).Tracef("acquiring write lock for ID %s", uniqueID)

	start := time.Now()
	value, _ := s.resourceLocks.LoadOrStore(uniqueID, &sync.RWMutex{})
	mtx := value.(*sync.RWMutex)
	mtx.Lock()

	unlock = func() {
		mtx.Unlock()
		log.WithContext(ctx).Tracef("released write lock for ID %s in %v", uniqueID, time.Since(start))
	}

	return unlock
}

// AcquireReadLockByUID acquires an ID lock for writing to a resource and returns a function that releases the lock
func (s *SqlStore) AcquireReadLockByUID(ctx context.Context, uniqueID string) (unlock func()) {
	log.WithContext(ctx).Tracef("acquiring read lock for ID %s", uniqueID)

	start := time.Now()
	value, _ := s.resourceLocks.LoadOrStore(uniqueID, &sync.RWMutex{})
	mtx := value.(*sync.RWMutex)
	mtx.RLock()

	unlock = func() {
		mtx.RUnlock()
		log.WithContext(ctx).Tracef("released read lock for ID %s in %v", uniqueID, time.Since(start))
	}

	return unlock
}

func (s *SqlStore) SaveAccount(ctx context.Context, account *types.Account) error {
	start := time.Now()
	defer func() {
		elapsed := time.Since(start)
		if elapsed > 1*time.Second {
			log.WithContext(ctx).Tracef("SaveAccount for account %s exceeded 1s, took: %v", account.Id, elapsed)
		}
	}()

	// todo: remove this check after the issue is resolved
	s.checkAccountDomainBeforeSave(ctx, account.Id, account.Domain)

	generateAccountSQLTypes(account)

	err := s.db.Transaction(func(tx *gorm.DB) error {
		result := tx.Select(clause.Associations).Delete(account.Policies, "account_id = ?", account.Id)
		if result.Error != nil {
			return result.Error
		}

		result = tx.Select(clause.Associations).Delete(account.UsersG, "account_id = ?", account.Id)
		if result.Error != nil {
			return result.Error
		}

		result = tx.Select(clause.Associations).Delete(account)
		if result.Error != nil {
			return result.Error
		}

		result = tx.
			Session(&gorm.Session{FullSaveAssociations: true}).
			Clauses(clause.OnConflict{UpdateAll: true}).
			Create(account)
		if result.Error != nil {
			return result.Error
		}
		return nil
	})

	took := time.Since(start)
	if s.metrics != nil {
		s.metrics.StoreMetrics().CountPersistenceDuration(took)
	}
	log.WithContext(ctx).Debugf("took %d ms to persist an account to the store", took.Milliseconds())

	return err
}

// generateAccountSQLTypes generates the GORM compatible types for the account
func generateAccountSQLTypes(account *types.Account) {
	for _, key := range account.SetupKeys {
		account.SetupKeysG = append(account.SetupKeysG, *key)
	}

	if len(account.SetupKeys) != len(account.SetupKeysG) {
		log.Warnf("SetupKeysG length mismatch for account %s", account.Id)
	}

	for id, peer := range account.Peers {
		peer.ID = id
		account.PeersG = append(account.PeersG, *peer)
	}

	for id, user := range account.Users {
		user.Id = id
		for id, pat := range user.PATs {
			pat.ID = id
			user.PATsG = append(user.PATsG, *pat)
		}
		account.UsersG = append(account.UsersG, *user)
	}

	for id, group := range account.Groups {
		group.ID = id
		account.GroupsG = append(account.GroupsG, *group)
	}

	for id, route := range account.Routes {
		route.ID = id
		account.RoutesG = append(account.RoutesG, *route)
	}

	for id, ns := range account.NameServerGroups {
		ns.ID = id
		account.NameServerGroupsG = append(account.NameServerGroupsG, *ns)
	}
}

// checkAccountDomainBeforeSave temporary method to troubleshoot an issue with domains getting blank
func (s *SqlStore) checkAccountDomainBeforeSave(ctx context.Context, accountID, newDomain string) {
	var acc types.Account
	var domain string
	result := s.db.Model(&acc).Select("domain").Where(idQueryCondition, accountID).First(&domain)
	if result.Error != nil {
		if !errors.Is(result.Error, gorm.ErrRecordNotFound) {
			log.WithContext(ctx).Errorf("error when getting account %s from the store to check domain: %s", accountID, result.Error)
		}
		return
	}
	if domain != "" && newDomain == "" {
		log.WithContext(ctx).Warnf("saving an account with empty domain when there was a domain set. Previous domain %s, Account ID: %s, Trace: %s", domain, accountID, debug.Stack())
	}
}

func (s *SqlStore) DeleteAccount(ctx context.Context, account *types.Account) error {
	start := time.Now()

	err := s.db.Transaction(func(tx *gorm.DB) error {
		result := tx.Select(clause.Associations).Delete(account.Policies, "account_id = ?", account.Id)
		if result.Error != nil {
			return result.Error
		}

		result = tx.Select(clause.Associations).Delete(account.UsersG, "account_id = ?", account.Id)
		if result.Error != nil {
			return result.Error
		}

		result = tx.Select(clause.Associations).Delete(account)
		if result.Error != nil {
			return result.Error
		}

		return nil
	})

	took := time.Since(start)
	if s.metrics != nil {
		s.metrics.StoreMetrics().CountPersistenceDuration(took)
	}
	log.WithContext(ctx).Debugf("took %d ms to delete an account to the store", took.Milliseconds())

	return err
}

func (s *SqlStore) SaveInstallationID(_ context.Context, ID string) error {
	installation := installation{InstallationIDValue: ID}
	installation.ID = uint(s.installationPK)

	return s.db.Clauses(clause.OnConflict{UpdateAll: true}).Create(&installation).Error
}

func (s *SqlStore) GetInstallationID() string {
	var installation installation

	if result := s.db.First(&installation, idQueryCondition, s.installationPK); result.Error != nil {
		return ""
	}

	return installation.InstallationIDValue
}

func (s *SqlStore) SavePeer(ctx context.Context, lockStrength LockingStrength, accountID string, peer *nbpeer.Peer) error {
	// To maintain data integrity, we create a copy of the peer's to prevent unintended updates to other fields.
	peerCopy := peer.Copy()
	peerCopy.AccountID = accountID

	err := s.db.Clauses(clause.Locking{Strength: string(lockStrength)}).Transaction(func(tx *gorm.DB) error {
		// check if peer exists before saving
		var peerID string
		result := tx.Model(&nbpeer.Peer{}).Select("id").Find(&peerID, accountAndIDQueryCondition, accountID, peer.ID)
		if result.Error != nil {
			return result.Error
		}

		if peerID == "" {
			return status.Errorf(status.NotFound, peerNotFoundFMT, peer.ID)
		}

		result = tx.Model(&nbpeer.Peer{}).Where(accountAndIDQueryCondition, accountID, peer.ID).Save(peerCopy)
		if result.Error != nil {
			return status.Errorf(status.Internal, "failed to save peer to store: %v", result.Error)
		}

		return nil
	})

	if err != nil {
		return err
	}

	return nil
}

func (s *SqlStore) UpdateAccountDomainAttributes(ctx context.Context, accountID string, domain string, category string, isPrimaryDomain bool) error {
	accountCopy := types.Account{
		Domain:                 domain,
		DomainCategory:         category,
		IsDomainPrimaryAccount: isPrimaryDomain,
	}

	fieldsToUpdate := []string{"domain", "domain_category", "is_domain_primary_account"}
	result := s.db.Model(&types.Account{}).
		Select(fieldsToUpdate).
		Where(idQueryCondition, accountID).
		Updates(&accountCopy)
	if result.Error != nil {
		return status.Errorf(status.Internal, "failed to update account domain attributes to store: %v", result.Error)
	}

	if result.RowsAffected == 0 {
		return status.Errorf(status.NotFound, "account %s", accountID)
	}

	return nil
}

func (s *SqlStore) SavePeerStatus(ctx context.Context, lockStrength LockingStrength, accountID, peerID string, peerStatus nbpeer.PeerStatus) error {
	var peerCopy nbpeer.Peer
	peerCopy.Status = &peerStatus

	fieldsToUpdate := []string{
		"peer_status_last_seen", "peer_status_connected",
		"peer_status_login_expired", "peer_status_required_approval",
	}
	result := s.db.Clauses(clause.Locking{Strength: string(lockStrength)}).Model(&nbpeer.Peer{}).
		Select(fieldsToUpdate).
		Where(accountAndIDQueryCondition, accountID, peerID).
		Updates(&peerCopy)
	if result.Error != nil {
		return status.Errorf(status.Internal, "failed to save peer status to store: %v", result.Error)
	}

	if result.RowsAffected == 0 {
		return status.Errorf(status.NotFound, peerNotFoundFMT, peerID)
	}

	return nil
}

func (s *SqlStore) SavePeerLocation(ctx context.Context, lockStrength LockingStrength, accountID string, peerWithLocation *nbpeer.Peer) error {
	// To maintain data integrity, we create a copy of the peer's location to prevent unintended updates to other fields.
	var peerCopy nbpeer.Peer
	// Since the location field has been migrated to JSON serialization,
	// updating the struct ensures the correct data format is inserted into the database.
	peerCopy.Location = peerWithLocation.Location

	result := s.db.Clauses(clause.Locking{Strength: string(lockStrength)}).Model(&nbpeer.Peer{}).
		Where(accountAndIDQueryCondition, accountID, peerWithLocation.ID).
		Updates(peerCopy)

	if result.Error != nil {
		return status.Errorf(status.Internal, "failed to save peer locations to store: %v", result.Error)
	}

	if result.RowsAffected == 0 {
		return status.Errorf(status.NotFound, peerNotFoundFMT, peerWithLocation.ID)
	}

	return nil
}

// SaveUsers saves the given list of users to the database.
func (s *SqlStore) SaveUsers(ctx context.Context, lockStrength LockingStrength, users []*types.User) error {
	if len(users) == 0 {
		return nil
	}

	result := s.db.Clauses(clause.Locking{Strength: string(lockStrength)}, clause.OnConflict{UpdateAll: true}).Create(&users)
	if result.Error != nil {
		log.WithContext(ctx).Errorf("failed to save users to store: %s", result.Error)
		return status.Errorf(status.Internal, "failed to save users to store")
	}
	return nil
}

// SaveUser saves the given user to the database.
func (s *SqlStore) SaveUser(ctx context.Context, lockStrength LockingStrength, user *types.User) error {
	result := s.db.Clauses(clause.Locking{Strength: string(lockStrength)}).Save(user)
	if result.Error != nil {
		log.WithContext(ctx).Errorf("failed to save user to store: %s", result.Error)
		return status.Errorf(status.Internal, "failed to save user to store")
	}
	return nil
}

// SaveGroups saves the given list of groups to the database.
func (s *SqlStore) SaveGroups(ctx context.Context, lockStrength LockingStrength, accountID string, groups []*types.Group) error {
	if len(groups) == 0 {
		return nil
	}

	result := s.db.
		Clauses(
			clause.Locking{Strength: string(lockStrength)},
			clause.OnConflict{
				Where:     clause.Where{Exprs: []clause.Expression{clause.Eq{Column: "groups.account_id", Value: accountID}}},
				UpdateAll: true,
			},
		).
		Create(&groups)
	if result.Error != nil {
		return status.Errorf(status.Internal, "failed to save groups to store: %v", result.Error)
	}
	return nil
}

// DeleteHashedPAT2TokenIDIndex is noop in SqlStore
func (s *SqlStore) DeleteHashedPAT2TokenIDIndex(hashedToken string) error {
	return nil
}

// DeleteTokenID2UserIDIndex is noop in SqlStore
func (s *SqlStore) DeleteTokenID2UserIDIndex(tokenID string) error {
	return nil
}

func (s *SqlStore) GetAccountByPrivateDomain(ctx context.Context, domain string) (*types.Account, error) {
	accountID, err := s.GetAccountIDByPrivateDomain(ctx, LockingStrengthShare, domain)
	if err != nil {
		return nil, err
	}

	// TODO:  rework to not call GetAccount
	return s.GetAccount(ctx, accountID)
}

func (s *SqlStore) GetAccountIDByPrivateDomain(ctx context.Context, lockStrength LockingStrength, domain string) (string, error) {
	tx := s.db
	if lockStrength != LockingStrengthNone {
		tx = tx.Clauses(clause.Locking{Strength: string(lockStrength)})
	}

	var accountID string
	result := tx.Model(&types.Account{}).Select("id").
		Where("domain = ? and is_domain_primary_account = ? and domain_category = ?",
			strings.ToLower(domain), true, types.PrivateCategory,
		).First(&accountID)
	if result.Error != nil {
		if errors.Is(result.Error, gorm.ErrRecordNotFound) {
			return "", status.Errorf(status.NotFound, "account not found: provided domain is not registered or is not private")
		}
		log.WithContext(ctx).Errorf("error when getting account from the store: %s", result.Error)
		return "", status.NewGetAccountFromStoreError(result.Error)
	}

	return accountID, nil
}

func (s *SqlStore) GetAccountBySetupKey(ctx context.Context, setupKey string) (*types.Account, error) {
	var key types.SetupKey
	result := s.db.Select("account_id").First(&key, GetKeyQueryCondition(s), setupKey)
	if result.Error != nil {
		if errors.Is(result.Error, gorm.ErrRecordNotFound) {
			return nil, status.NewSetupKeyNotFoundError(setupKey)
		}
		log.WithContext(ctx).Errorf("failed to get account by setup key from store: %v", result.Error)
		return nil, status.Errorf(status.Internal, "failed to get account by setup key from store")
	}

	if key.AccountID == "" {
		return nil, status.Errorf(status.NotFound, "account not found: index lookup failed")
	}

	return s.GetAccount(ctx, key.AccountID)
}

func (s *SqlStore) GetTokenIDByHashedToken(ctx context.Context, hashedToken string) (string, error) {
	var token types.PersonalAccessToken
	result := s.db.First(&token, "hashed_token = ?", hashedToken)
	if result.Error != nil {
		if errors.Is(result.Error, gorm.ErrRecordNotFound) {
			return "", status.Errorf(status.NotFound, "account not found: index lookup failed")
		}
		log.WithContext(ctx).Errorf("error when getting token from the store: %s", result.Error)
		return "", status.NewGetAccountFromStoreError(result.Error)
	}

	return token.ID, nil
}

func (s *SqlStore) GetUserByPATID(ctx context.Context, lockStrength LockingStrength, patID string) (*types.User, error) {
	tx := s.db
	if lockStrength != LockingStrengthNone {
		tx = tx.Clauses(clause.Locking{Strength: string(lockStrength)})
	}

	var user types.User
	result := tx.
		Joins("JOIN personal_access_tokens ON personal_access_tokens.user_id = users.id").
		Where("personal_access_tokens.id = ?", patID).First(&user)
	if result.Error != nil {
		if errors.Is(result.Error, gorm.ErrRecordNotFound) {
			return nil, status.NewPATNotFoundError(patID)
		}
		log.WithContext(ctx).Errorf("failed to get token user from the store: %s", result.Error)
		return nil, status.NewGetUserFromStoreError()
	}

	return &user, nil
}

func (s *SqlStore) GetUserByUserID(ctx context.Context, lockStrength LockingStrength, userID string) (*types.User, error) {
	tx := s.db
	if lockStrength != LockingStrengthNone {
		tx = tx.Clauses(clause.Locking{Strength: string(lockStrength)})
	}

	var user types.User
	result := tx.First(&user, idQueryCondition, userID)
	if result.Error != nil {
		if errors.Is(result.Error, gorm.ErrRecordNotFound) {
			return nil, status.NewUserNotFoundError(userID)
		}
		return nil, status.NewGetUserFromStoreError()
	}

	return &user, nil
}

func (s *SqlStore) DeleteUser(ctx context.Context, lockStrength LockingStrength, accountID, userID string) error {
	err := s.db.Transaction(func(tx *gorm.DB) error {
		result := tx.Clauses(clause.Locking{Strength: string(lockStrength)}).
			Delete(&types.PersonalAccessToken{}, "user_id = ?", userID)
		if result.Error != nil {
			return result.Error
		}

		return tx.Clauses(clause.Locking{Strength: string(lockStrength)}).
			Delete(&types.User{}, accountAndIDQueryCondition, accountID, userID).Error
	})
	if err != nil {
		log.WithContext(ctx).Errorf("failed to delete user from the store: %s", err)
		return status.Errorf(status.Internal, "failed to delete user from store")
	}

	return nil
}

func (s *SqlStore) GetAccountUsers(ctx context.Context, lockStrength LockingStrength, accountID string) ([]*types.User, error) {
	tx := s.db
	if lockStrength != LockingStrengthNone {
		tx = tx.Clauses(clause.Locking{Strength: string(lockStrength)})
	}

	var users []*types.User
	result := tx.Find(&users, accountIDCondition, accountID)
	if result.Error != nil {
		if errors.Is(result.Error, gorm.ErrRecordNotFound) {
			return nil, status.Errorf(status.NotFound, "accountID not found: index lookup failed")
		}
		log.WithContext(ctx).Errorf("error when getting users from the store: %s", result.Error)
		return nil, status.Errorf(status.Internal, "issue getting users from store")
	}

	return users, nil
}

func (s *SqlStore) GetAccountOwner(ctx context.Context, lockStrength LockingStrength, accountID string) (*types.User, error) {
	tx := s.db
	if lockStrength != LockingStrengthNone {
		tx = tx.Clauses(clause.Locking{Strength: string(lockStrength)})
	}

	var user types.User
	result := tx.First(&user, "account_id = ? AND role = ?", accountID, types.UserRoleOwner)
	if result.Error != nil {
		if errors.Is(result.Error, gorm.ErrRecordNotFound) {
			return nil, status.Errorf(status.NotFound, "account owner not found: index lookup failed")
		}
		return nil, status.Errorf(status.Internal, "failed to get account owner from the store")
	}

	return &user, nil
}

func (s *SqlStore) GetAccountGroups(ctx context.Context, lockStrength LockingStrength, accountID string) ([]*types.Group, error) {
	tx := s.db
	if lockStrength != LockingStrengthNone {
		tx = tx.Clauses(clause.Locking{Strength: string(lockStrength)})
	}

	var groups []*types.Group
	result := tx.Find(&groups, accountIDCondition, accountID)
	if result.Error != nil {
		if errors.Is(result.Error, gorm.ErrRecordNotFound) {
			return nil, status.Errorf(status.NotFound, "accountID not found: index lookup failed")
		}
		log.WithContext(ctx).Errorf("failed to get account groups from the store: %s", result.Error)
		return nil, status.Errorf(status.Internal, "failed to get account groups from the store")
	}

	return groups, nil
}

func (s *SqlStore) GetResourceGroups(ctx context.Context, lockStrength LockingStrength, accountID, resourceID string) ([]*types.Group, error) {
	tx := s.db
	if lockStrength != LockingStrengthNone {
		tx = tx.Clauses(clause.Locking{Strength: string(lockStrength)})
	}

	var groups []*types.Group

	likePattern := `%"ID":"` + resourceID + `"%`

	result := tx.
		Where("resources LIKE ?", likePattern).
		Find(&groups)

	if result.Error != nil {
		if errors.Is(result.Error, gorm.ErrRecordNotFound) {
			return nil, nil
		}
		return nil, result.Error
	}

	return groups, nil
}

func (s *SqlStore) GetAccountsCounter(ctx context.Context) (int64, error) {
	var count int64
	result := s.db.Model(&types.Account{}).Count(&count)
	if result.Error != nil {
		return 0, fmt.Errorf("failed to get all accounts counter: %w", result.Error)
	}

	return count, nil
}

func (s *SqlStore) GetAllAccounts(ctx context.Context) (all []*types.Account) {
	var accounts []types.Account
	result := s.db.Find(&accounts)
	if result.Error != nil {
		return all
	}

	for _, account := range accounts {
		if acc, err := s.GetAccount(ctx, account.Id); err == nil {
			all = append(all, acc)
		}
	}

	return all
}

func (s *SqlStore) GetAccountMeta(ctx context.Context, lockStrength LockingStrength, accountID string) (*types.AccountMeta, error) {
	tx := s.db
	if lockStrength != LockingStrengthNone {
		tx = tx.Clauses(clause.Locking{Strength: string(lockStrength)})
	}

	var accountMeta types.AccountMeta
	result := tx.Model(&types.Account{}).
		First(&accountMeta, idQueryCondition, accountID)
	if result.Error != nil {
		log.WithContext(ctx).Errorf("error when getting account meta %s from the store: %s", accountID, result.Error)
		if errors.Is(result.Error, gorm.ErrRecordNotFound) {
			return nil, status.NewAccountNotFoundError(accountID)
		}
		return nil, status.NewGetAccountFromStoreError(result.Error)
	}

	return &accountMeta, nil
}

func (s *SqlStore) GetAccount(ctx context.Context, accountID string) (*types.Account, error) {
	start := time.Now()
	defer func() {
		elapsed := time.Since(start)
		if elapsed > 1*time.Second {
			log.WithContext(ctx).Tracef("GetAccount for account %s exceeded 1s, took: %v", accountID, elapsed)
		}
	}()

	var account types.Account
	result := s.db.Model(&account).
		Preload("UsersG.PATsG"). // have to be specifies as this is nester reference
		Preload(clause.Associations).
		First(&account, idQueryCondition, accountID)
	if result.Error != nil {
		log.WithContext(ctx).Errorf("error when getting account %s from the store: %s", accountID, result.Error)
		if errors.Is(result.Error, gorm.ErrRecordNotFound) {
			return nil, status.NewAccountNotFoundError(accountID)
		}
		return nil, status.NewGetAccountFromStoreError(result.Error)
	}

	// we have to manually preload policy rules as it seems that gorm preloading doesn't do it for us
	for i, policy := range account.Policies {
		var rules []*types.PolicyRule
		err := s.db.Model(&types.PolicyRule{}).Find(&rules, "policy_id = ?", policy.ID).Error
		if err != nil {
			return nil, status.Errorf(status.NotFound, "rule not found")
		}
		account.Policies[i].Rules = rules
	}

	account.SetupKeys = make(map[string]*types.SetupKey, len(account.SetupKeysG))
	for _, key := range account.SetupKeysG {
		account.SetupKeys[key.Key] = key.Copy()
	}
	account.SetupKeysG = nil

	account.Peers = make(map[string]*nbpeer.Peer, len(account.PeersG))
	for _, peer := range account.PeersG {
		account.Peers[peer.ID] = peer.Copy()
	}
	account.PeersG = nil

	account.Users = make(map[string]*types.User, len(account.UsersG))
	for _, user := range account.UsersG {
		user.PATs = make(map[string]*types.PersonalAccessToken, len(user.PATs))
		for _, pat := range user.PATsG {
			user.PATs[pat.ID] = pat.Copy()
		}
		account.Users[user.Id] = user.Copy()
	}
	account.UsersG = nil

	account.Groups = make(map[string]*types.Group, len(account.GroupsG))
	for _, group := range account.GroupsG {
		account.Groups[group.ID] = group.Copy()
	}
	account.GroupsG = nil

	account.Routes = make(map[route.ID]*route.Route, len(account.RoutesG))
	for _, route := range account.RoutesG {
		account.Routes[route.ID] = route.Copy()
	}
	account.RoutesG = nil

	account.NameServerGroups = make(map[string]*nbdns.NameServerGroup, len(account.NameServerGroupsG))
	for _, ns := range account.NameServerGroupsG {
		account.NameServerGroups[ns.ID] = ns.Copy()
	}
	account.NameServerGroupsG = nil

	return &account, nil
}

func (s *SqlStore) GetAccountByUser(ctx context.Context, userID string) (*types.Account, error) {
	var user types.User
	result := s.db.Select("account_id").First(&user, idQueryCondition, userID)
	if result.Error != nil {
		if errors.Is(result.Error, gorm.ErrRecordNotFound) {
			return nil, status.Errorf(status.NotFound, "account not found: index lookup failed")
		}
		return nil, status.NewGetAccountFromStoreError(result.Error)
	}

	if user.AccountID == "" {
		return nil, status.Errorf(status.NotFound, "account not found: index lookup failed")
	}

	return s.GetAccount(ctx, user.AccountID)
}

func (s *SqlStore) GetAccountByPeerID(ctx context.Context, peerID string) (*types.Account, error) {
	var peer nbpeer.Peer
	result := s.db.Select("account_id").First(&peer, idQueryCondition, peerID)
	if result.Error != nil {
		if errors.Is(result.Error, gorm.ErrRecordNotFound) {
			return nil, status.Errorf(status.NotFound, "account not found: index lookup failed")
		}
		return nil, status.NewGetAccountFromStoreError(result.Error)
	}

	if peer.AccountID == "" {
		return nil, status.Errorf(status.NotFound, "account not found: index lookup failed")
	}

	return s.GetAccount(ctx, peer.AccountID)
}

func (s *SqlStore) GetAccountByPeerPubKey(ctx context.Context, peerKey string) (*types.Account, error) {
	var peer nbpeer.Peer
	result := s.db.Select("account_id").First(&peer, GetKeyQueryCondition(s), peerKey)

	if result.Error != nil {
		if errors.Is(result.Error, gorm.ErrRecordNotFound) {
			return nil, status.Errorf(status.NotFound, "account not found: index lookup failed")
		}
		return nil, status.NewGetAccountFromStoreError(result.Error)
	}

	if peer.AccountID == "" {
		return nil, status.Errorf(status.NotFound, "account not found: index lookup failed")
	}

	return s.GetAccount(ctx, peer.AccountID)
}

func (s *SqlStore) GetAnyAccountID(ctx context.Context) (string, error) {
	var account types.Account
	result := s.db.WithContext(ctx).Select("id").Order("created_at desc").Limit(1).Find(&account)
	if result.Error != nil {
		return "", status.NewGetAccountFromStoreError(result.Error)
	}
	if result.RowsAffected == 0 {
		return "", status.Errorf(status.NotFound, "account not found: index lookup failed")
	}

	return account.Id, nil
}

func (s *SqlStore) GetAccountIDByPeerPubKey(ctx context.Context, peerKey string) (string, error) {
	var peer nbpeer.Peer
	var accountID string
	result := s.db.Model(&peer).Select("account_id").Where(GetKeyQueryCondition(s), peerKey).First(&accountID)
	if result.Error != nil {
		if errors.Is(result.Error, gorm.ErrRecordNotFound) {
			return "", status.Errorf(status.NotFound, "account not found: index lookup failed")
		}
		return "", status.NewGetAccountFromStoreError(result.Error)
	}

	return accountID, nil
}

func (s *SqlStore) GetAccountIDByUserID(ctx context.Context, lockStrength LockingStrength, userID string) (string, error) {
	tx := s.db
	if lockStrength != LockingStrengthNone {
		tx = tx.Clauses(clause.Locking{Strength: string(lockStrength)})
	}

	var accountID string
	result := tx.Model(&types.User{}).
		Select("account_id").Where(idQueryCondition, userID).First(&accountID)
	if result.Error != nil {
		if errors.Is(result.Error, gorm.ErrRecordNotFound) {
			return "", status.Errorf(status.NotFound, "account not found: index lookup failed")
		}
		return "", status.NewGetAccountFromStoreError(result.Error)
	}

	return accountID, nil
}

func (s *SqlStore) GetAccountIDByPeerID(ctx context.Context, lockStrength LockingStrength, peerID string) (string, error) {
	tx := s.db
	if lockStrength != LockingStrengthNone {
		tx = tx.Clauses(clause.Locking{Strength: string(lockStrength)})
	}

	var accountID string
	result := tx.Model(&nbpeer.Peer{}).
		Select("account_id").Where(idQueryCondition, peerID).First(&accountID)
	if result.Error != nil {
		if errors.Is(result.Error, gorm.ErrRecordNotFound) {
			return "", status.Errorf(status.NotFound, "peer %s account not found", peerID)
		}
		return "", status.NewGetAccountFromStoreError(result.Error)
	}

	return accountID, nil
}

func (s *SqlStore) GetAccountIDBySetupKey(ctx context.Context, setupKey string) (string, error) {
	var accountID string
	result := s.db.Model(&types.SetupKey{}).Select("account_id").Where(GetKeyQueryCondition(s), setupKey).First(&accountID)
	if result.Error != nil {
		if errors.Is(result.Error, gorm.ErrRecordNotFound) {
			return "", status.NewSetupKeyNotFoundError(setupKey)
		}
		log.WithContext(ctx).Errorf("failed to get account ID by setup key from store: %v", result.Error)
		return "", status.Errorf(status.Internal, "failed to get account ID by setup key from store")
	}

	if accountID == "" {
		return "", status.Errorf(status.NotFound, "account not found: index lookup failed")
	}

	return accountID, nil
}

func (s *SqlStore) GetTakenIPs(ctx context.Context, lockStrength LockingStrength, accountID string) ([]net.IP, error) {
	tx := s.db
	if lockStrength != LockingStrengthNone {
		tx = tx.Clauses(clause.Locking{Strength: string(lockStrength)})
	}

	var ipJSONStrings []string

	// Fetch the IP addresses as JSON strings
	result := tx.Model(&nbpeer.Peer{}).
		Where("account_id = ?", accountID).
		Pluck("ip", &ipJSONStrings)
	if result.Error != nil {
		if errors.Is(result.Error, gorm.ErrRecordNotFound) {
			return nil, status.Errorf(status.NotFound, "no peers found for the account")
		}
		return nil, status.Errorf(status.Internal, "issue getting IPs from store: %s", result.Error)
	}

	// Convert the JSON strings to net.IP objects
	ips := make([]net.IP, len(ipJSONStrings))
	for i, ipJSON := range ipJSONStrings {
		var ip net.IP
		if err := json.Unmarshal([]byte(ipJSON), &ip); err != nil {
			return nil, status.Errorf(status.Internal, "issue parsing IP JSON from store")
		}
		ips[i] = ip
	}

	return ips, nil
}

func (s *SqlStore) GetPeerLabelsInAccount(ctx context.Context, lockStrength LockingStrength, accountID string) ([]string, error) {
	tx := s.db
	if lockStrength != LockingStrengthNone {
		tx = tx.Clauses(clause.Locking{Strength: string(lockStrength)})
	}

	var labels []string
	result := tx.Model(&nbpeer.Peer{}).
		Where("account_id = ?", accountID).
		Pluck("dns_label", &labels)

	if result.Error != nil {
		if errors.Is(result.Error, gorm.ErrRecordNotFound) {
			return nil, status.Errorf(status.NotFound, "no peers found for the account")
		}
		log.WithContext(ctx).Errorf("error when getting dns labels from the store: %s", result.Error)
		return nil, status.Errorf(status.Internal, "issue getting dns labels from store: %s", result.Error)
	}

	return labels, nil
}

func (s *SqlStore) GetAccountNetwork(ctx context.Context, lockStrength LockingStrength, accountID string) (*types.Network, error) {
	tx := s.db
	if lockStrength != LockingStrengthNone {
		tx = tx.Clauses(clause.Locking{Strength: string(lockStrength)})
	}

	var accountNetwork types.AccountNetwork
	if err := tx.Model(&types.Account{}).Where(idQueryCondition, accountID).First(&accountNetwork).Error; err != nil {
		if errors.Is(err, gorm.ErrRecordNotFound) {
			return nil, status.NewAccountNotFoundError(accountID)
		}
		return nil, status.Errorf(status.Internal, "issue getting network from store: %s", err)
	}
	return accountNetwork.Network, nil
}

func (s *SqlStore) GetPeerByPeerPubKey(ctx context.Context, lockStrength LockingStrength, peerKey string) (*nbpeer.Peer, error) {
	tx := s.db
	if lockStrength != LockingStrengthNone {
		tx = tx.Clauses(clause.Locking{Strength: string(lockStrength)})
	}

	var peer nbpeer.Peer
	result := tx.First(&peer, GetKeyQueryCondition(s), peerKey)

	if result.Error != nil {
		if errors.Is(result.Error, gorm.ErrRecordNotFound) {
			return nil, status.NewPeerNotFoundError(peerKey)
		}
		return nil, status.Errorf(status.Internal, "issue getting peer from store: %s", result.Error)
	}

	return &peer, nil
}

func (s *SqlStore) GetAccountSettings(ctx context.Context, lockStrength LockingStrength, accountID string) (*types.Settings, error) {
	tx := s.db
	if lockStrength != LockingStrengthNone {
		tx = tx.Clauses(clause.Locking{Strength: string(lockStrength)})
	}

	var accountSettings types.AccountSettings
	if err := tx.Model(&types.Account{}).Where(idQueryCondition, accountID).First(&accountSettings).Error; err != nil {
		if errors.Is(err, gorm.ErrRecordNotFound) {
			return nil, status.Errorf(status.NotFound, "settings not found")
		}
		return nil, status.Errorf(status.Internal, "issue getting settings from store: %s", err)
	}
	return accountSettings.Settings, nil
}

func (s *SqlStore) GetAccountCreatedBy(ctx context.Context, lockStrength LockingStrength, accountID string) (string, error) {
	tx := s.db
	if lockStrength != LockingStrengthNone {
		tx = tx.Clauses(clause.Locking{Strength: string(lockStrength)})
	}

	var createdBy string
	result := tx.Model(&types.Account{}).
		Select("created_by").First(&createdBy, idQueryCondition, accountID)
	if result.Error != nil {
		if errors.Is(result.Error, gorm.ErrRecordNotFound) {
			return "", status.NewAccountNotFoundError(accountID)
		}
		return "", status.NewGetAccountFromStoreError(result.Error)
	}

	return createdBy, nil
}

// SaveUserLastLogin stores the last login time for a user in DB.
func (s *SqlStore) SaveUserLastLogin(ctx context.Context, accountID, userID string, lastLogin time.Time) error {
	var user types.User
	result := s.db.First(&user, accountAndIDQueryCondition, accountID, userID)
	if result.Error != nil {
		if errors.Is(result.Error, gorm.ErrRecordNotFound) {
			return status.NewUserNotFoundError(userID)
		}
		return status.NewGetUserFromStoreError()
	}

	if !lastLogin.IsZero() {
		user.LastLogin = &lastLogin
		return s.db.Save(&user).Error
	}

	return nil
}

func (s *SqlStore) GetPostureCheckByChecksDefinition(accountID string, checks *posture.ChecksDefinition) (*posture.Checks, error) {
	definitionJSON, err := json.Marshal(checks)
	if err != nil {
		return nil, err
	}

	var postureCheck posture.Checks
	err = s.db.Where("account_id = ? AND checks = ?", accountID, string(definitionJSON)).First(&postureCheck).Error
	if err != nil {
		return nil, err
	}

	return &postureCheck, nil
}

// Close closes the underlying DB connection
func (s *SqlStore) Close(_ context.Context) error {
	sql, err := s.db.DB()
	if err != nil {
		return fmt.Errorf("get db: %w", err)
	}
	return sql.Close()
}

// GetStoreEngine returns underlying store engine
func (s *SqlStore) GetStoreEngine() types.Engine {
	return s.storeEngine
}

// NewSqliteStore creates a new SQLite store.
func NewSqliteStore(ctx context.Context, dataDir string, metrics telemetry.AppMetrics, skipMigration bool) (*SqlStore, error) {
	storeStr := fmt.Sprintf("%s?cache=shared", storeSqliteFileName)
	if runtime.GOOS == "windows" {
		// Vo avoid `The process cannot access the file because it is being used by another process` on Windows
		storeStr = storeSqliteFileName
	}

	file := filepath.Join(dataDir, storeStr)
	db, err := gorm.Open(sqlite.Open(file), getGormConfig())
	if err != nil {
		return nil, err
	}

	return NewSqlStore(ctx, db, types.SqliteStoreEngine, metrics, skipMigration)
}

// NewPostgresqlStore creates a new Postgres store.
func NewPostgresqlStore(ctx context.Context, dsn string, metrics telemetry.AppMetrics, skipMigration bool) (*SqlStore, error) {
	db, err := gorm.Open(postgres.Open(dsn), getGormConfig())
	if err != nil {
		return nil, err
	}

	return NewSqlStore(ctx, db, types.PostgresStoreEngine, metrics, skipMigration)
}

// NewMysqlStore creates a new MySQL store.
func NewMysqlStore(ctx context.Context, dsn string, metrics telemetry.AppMetrics, skipMigration bool) (*SqlStore, error) {
	db, err := gorm.Open(mysql.Open(dsn+"?charset=utf8&parseTime=True&loc=Local"), getGormConfig())
	if err != nil {
		return nil, err
	}

	return NewSqlStore(ctx, db, types.MysqlStoreEngine, metrics, skipMigration)
}

func getGormConfig() *gorm.Config {
	return &gorm.Config{
		Logger:          logger.Default.LogMode(logger.Silent),
		CreateBatchSize: 400,
	}
}

// newPostgresStore initializes a new Postgres store.
func newPostgresStore(ctx context.Context, metrics telemetry.AppMetrics, skipMigration bool) (Store, error) {
	dsn, ok := os.LookupEnv(postgresDsnEnv)
	if !ok {
		return nil, fmt.Errorf("%s is not set", postgresDsnEnv)
	}
	return NewPostgresqlStore(ctx, dsn, metrics, skipMigration)
}

// newMysqlStore initializes a new MySQL store.
func newMysqlStore(ctx context.Context, metrics telemetry.AppMetrics, skipMigration bool) (Store, error) {
	dsn, ok := os.LookupEnv(mysqlDsnEnv)
	if !ok {
		return nil, fmt.Errorf("%s is not set", mysqlDsnEnv)
	}
	return NewMysqlStore(ctx, dsn, metrics, skipMigration)
}

// NewSqliteStoreFromFileStore restores a store from FileStore and stores SQLite DB in the file located in datadir.
func NewSqliteStoreFromFileStore(ctx context.Context, fileStore *FileStore, dataDir string, metrics telemetry.AppMetrics, skipMigration bool) (*SqlStore, error) {
	store, err := NewSqliteStore(ctx, dataDir, metrics, skipMigration)
	if err != nil {
		return nil, err
	}

	err = store.SaveInstallationID(ctx, fileStore.InstallationID)
	if err != nil {
		return nil, err
	}

	for _, account := range fileStore.GetAllAccounts(ctx) {
		_, err = account.GetGroupAll()
		if err != nil {
			if err := account.AddAllGroup(); err != nil {
				return nil, err
			}
		}

		err := store.SaveAccount(ctx, account)
		if err != nil {
			return nil, err
		}
	}

	return store, nil
}

// NewPostgresqlStoreFromSqlStore restores a store from SqlStore and stores Postgres DB.
func NewPostgresqlStoreFromSqlStore(ctx context.Context, sqliteStore *SqlStore, dsn string, metrics telemetry.AppMetrics) (*SqlStore, error) {
	store, err := NewPostgresqlStore(ctx, dsn, metrics, false)
	if err != nil {
		return nil, err
	}

	err = store.SaveInstallationID(ctx, sqliteStore.GetInstallationID())
	if err != nil {
		return nil, err
	}

	for _, account := range sqliteStore.GetAllAccounts(ctx) {
		err := store.SaveAccount(ctx, account)
		if err != nil {
			return nil, err
		}
	}

	return store, nil
}

// NewMysqlStoreFromSqlStore restores a store from SqlStore and stores MySQL DB.
func NewMysqlStoreFromSqlStore(ctx context.Context, sqliteStore *SqlStore, dsn string, metrics telemetry.AppMetrics) (*SqlStore, error) {
	store, err := NewMysqlStore(ctx, dsn, metrics, false)
	if err != nil {
		return nil, err
	}

	err = store.SaveInstallationID(ctx, sqliteStore.GetInstallationID())
	if err != nil {
		return nil, err
	}

	for _, account := range sqliteStore.GetAllAccounts(ctx) {
		err := store.SaveAccount(ctx, account)
		if err != nil {
			return nil, err
		}
	}

	return store, nil
}

func (s *SqlStore) GetSetupKeyBySecret(ctx context.Context, lockStrength LockingStrength, key string) (*types.SetupKey, error) {
	tx := s.db
	if lockStrength != LockingStrengthNone {
		tx = tx.Clauses(clause.Locking{Strength: string(lockStrength)})
	}

	var setupKey types.SetupKey
	result := tx.
		First(&setupKey, GetKeyQueryCondition(s), key)

	if result.Error != nil {
		if errors.Is(result.Error, gorm.ErrRecordNotFound) {
			return nil, status.NewSetupKeyNotFoundError(key)
		}
		log.WithContext(ctx).Errorf("failed to get setup key by secret from store: %v", result.Error)
		return nil, status.Errorf(status.Internal, "failed to get setup key by secret from store")
	}
	return &setupKey, nil
}

func (s *SqlStore) IncrementSetupKeyUsage(ctx context.Context, setupKeyID string) error {
	result := s.db.Model(&types.SetupKey{}).
		Where(idQueryCondition, setupKeyID).
		Updates(map[string]interface{}{
			"used_times": gorm.Expr("used_times + 1"),
			"last_used":  time.Now(),
		})

	if result.Error != nil {
		return status.Errorf(status.Internal, "issue incrementing setup key usage count: %s", result.Error)
	}

	if result.RowsAffected == 0 {
		return status.NewSetupKeyNotFoundError(setupKeyID)
	}

	return nil
}

// AddPeerToAllGroup adds a peer to the 'All' group. Method always needs to run in a transaction
func (s *SqlStore) AddPeerToAllGroup(ctx context.Context, lockStrength LockingStrength, accountID string, peerID string) error {
	var group types.Group
	result := s.db.Clauses(clause.Locking{Strength: string(lockStrength)}).
		First(&group, "account_id = ? AND name = ?", accountID, "All")
	if result.Error != nil {
		if errors.Is(result.Error, gorm.ErrRecordNotFound) {
			return status.Errorf(status.NotFound, "group 'All' not found for account")
		}
		return status.Errorf(status.Internal, "issue finding group 'All': %s", result.Error)
	}

	for _, existingPeerID := range group.Peers {
		if existingPeerID == peerID {
			return nil
		}
	}

	group.Peers = append(group.Peers, peerID)

	if err := s.db.Clauses(clause.Locking{Strength: string(lockStrength)}).Save(&group).Error; err != nil {
		return status.Errorf(status.Internal, "issue updating group 'All': %s", err)
	}

	return nil
}

// AddPeerToGroup adds a peer to a group. Method always needs to run in a transaction
func (s *SqlStore) AddPeerToGroup(ctx context.Context, lockStrength LockingStrength, accountId string, peerId string, groupID string) error {
	var group types.Group
	result := s.db.Clauses(clause.Locking{Strength: string(lockStrength)}).Where(accountAndIDQueryCondition, accountId, groupID).
		First(&group)
	if result.Error != nil {
		if errors.Is(result.Error, gorm.ErrRecordNotFound) {
			return status.NewGroupNotFoundError(groupID)
		}

		return status.Errorf(status.Internal, "issue finding group: %s", result.Error)
	}

	for _, existingPeerID := range group.Peers {
		if existingPeerID == peerId {
			return nil
		}
	}

	group.Peers = append(group.Peers, peerId)

	if err := s.db.Clauses(clause.Locking{Strength: string(lockStrength)}).Save(&group).Error; err != nil {
		return status.Errorf(status.Internal, "issue updating group: %s", err)
	}

	return nil
}

// AddResourceToGroup adds a resource to a group. Method always needs to run n a transaction
func (s *SqlStore) AddResourceToGroup(ctx context.Context, accountId string, groupID string, resource *types.Resource) error {
	var group types.Group
	result := s.db.Where(accountAndIDQueryCondition, accountId, groupID).First(&group)
	if result.Error != nil {
		if errors.Is(result.Error, gorm.ErrRecordNotFound) {
			return status.NewGroupNotFoundError(groupID)
		}

		return status.Errorf(status.Internal, "issue finding group: %s", result.Error)
	}

	for _, res := range group.Resources {
		if res.ID == resource.ID {
			return nil
		}
	}

	group.Resources = append(group.Resources, *resource)

	if err := s.db.Save(&group).Error; err != nil {
		return status.Errorf(status.Internal, "issue updating group: %s", err)
	}

	return nil
}

// RemoveResourceFromGroup removes a resource from a group. Method always needs to run in a transaction
func (s *SqlStore) RemoveResourceFromGroup(ctx context.Context, accountId string, groupID string, resourceID string) error {
	var group types.Group
	result := s.db.Where(accountAndIDQueryCondition, accountId, groupID).First(&group)
	if result.Error != nil {
		if errors.Is(result.Error, gorm.ErrRecordNotFound) {
			return status.NewGroupNotFoundError(groupID)
		}

		return status.Errorf(status.Internal, "issue finding group: %s", result.Error)
	}

	for i, res := range group.Resources {
		if res.ID == resourceID {
			group.Resources = append(group.Resources[:i], group.Resources[i+1:]...)
			break
		}
	}

	if err := s.db.Save(&group).Error; err != nil {
		return status.Errorf(status.Internal, "issue updating group: %s", err)
	}

	return nil
}

// GetPeerGroups retrieves all groups assigned to a specific peer in a given account.
func (s *SqlStore) GetPeerGroups(ctx context.Context, lockStrength LockingStrength, accountId string, peerId string) ([]*types.Group, error) {
	tx := s.db
	if lockStrength != LockingStrengthNone {
		tx = tx.Clauses(clause.Locking{Strength: string(lockStrength)})
	}

	var groups []*types.Group
	query := tx.
		Find(&groups, "account_id = ? AND peers LIKE ?", accountId, fmt.Sprintf(`%%"%s"%%`, peerId))

	if query.Error != nil {
		return nil, query.Error
	}

	return groups, nil
}

// GetAccountPeers retrieves peers for an account.
func (s *SqlStore) GetAccountPeers(ctx context.Context, lockStrength LockingStrength, accountID, nameFilter, ipFilter string) ([]*nbpeer.Peer, error) {
	var peers []*nbpeer.Peer
	query := s.db.Clauses(clause.Locking{Strength: string(lockStrength)}).Where(accountIDCondition, accountID)

	if nameFilter != "" {
		query = query.Where("name LIKE ?", "%"+nameFilter+"%")
	}
	if ipFilter != "" {
		query = query.Where("ip LIKE ?", "%"+ipFilter+"%")
	}

	if err := query.Find(&peers).Error; err != nil {
		log.WithContext(ctx).Errorf("failed to get peers from the store: %s", err)
		return nil, status.Errorf(status.Internal, "failed to get peers from store")
	}

	return peers, nil
}

// GetUserPeers retrieves peers for a user.
func (s *SqlStore) GetUserPeers(ctx context.Context, lockStrength LockingStrength, accountID, userID string) ([]*nbpeer.Peer, error) {
	tx := s.db
	if lockStrength != LockingStrengthNone {
		tx = tx.Clauses(clause.Locking{Strength: string(lockStrength)})
	}

	var peers []*nbpeer.Peer

	// Exclude peers added via setup keys, as they are not user-specific and have an empty user_id.
	if userID == "" {
		return peers, nil
	}

	result := tx.
		Find(&peers, "account_id = ? AND user_id = ?", accountID, userID)
	if err := result.Error; err != nil {
		log.WithContext(ctx).Errorf("failed to get peers from the store: %s", err)
		return nil, status.Errorf(status.Internal, "failed to get peers from store")
	}

	return peers, nil
}

func (s *SqlStore) AddPeerToAccount(ctx context.Context, lockStrength LockingStrength, peer *nbpeer.Peer) error {
	if err := s.db.Clauses(clause.Locking{Strength: string(lockStrength)}).Create(peer).Error; err != nil {
		return status.Errorf(status.Internal, "issue adding peer to account: %s", err)
	}

	return nil
}

// GetPeerByID retrieves a peer by its ID and account ID.
func (s *SqlStore) GetPeerByID(ctx context.Context, lockStrength LockingStrength, accountID, peerID string) (*nbpeer.Peer, error) {
	tx := s.db
	if lockStrength != LockingStrengthNone {
		tx = tx.Clauses(clause.Locking{Strength: string(lockStrength)})
	}

	var peer *nbpeer.Peer
	result := tx.
		First(&peer, accountAndIDQueryCondition, accountID, peerID)
	if result.Error != nil {
		if errors.Is(result.Error, gorm.ErrRecordNotFound) {
			return nil, status.NewPeerNotFoundError(peerID)
		}
		return nil, status.Errorf(status.Internal, "failed to get peer from store")
	}

	return peer, nil
}

// GetPeersByIDs retrieves peers by their IDs and account ID.
func (s *SqlStore) GetPeersByIDs(ctx context.Context, lockStrength LockingStrength, accountID string, peerIDs []string) (map[string]*nbpeer.Peer, error) {
	tx := s.db
	if lockStrength != LockingStrengthNone {
		tx = tx.Clauses(clause.Locking{Strength: string(lockStrength)})
	}

	var peers []*nbpeer.Peer
	result := tx.Find(&peers, accountAndIDsQueryCondition, accountID, peerIDs)
	if result.Error != nil {
		log.WithContext(ctx).Errorf("failed to get peers by ID's from the store: %s", result.Error)
		return nil, status.Errorf(status.Internal, "failed to get peers by ID's from the store")
	}

	peersMap := make(map[string]*nbpeer.Peer)
	for _, peer := range peers {
		peersMap[peer.ID] = peer
	}

	return peersMap, nil
}

// GetAccountPeersWithExpiration retrieves a list of peers that have login expiration enabled and added by a user.
func (s *SqlStore) GetAccountPeersWithExpiration(ctx context.Context, lockStrength LockingStrength, accountID string) ([]*nbpeer.Peer, error) {
	tx := s.db
	if lockStrength != LockingStrengthNone {
		tx = tx.Clauses(clause.Locking{Strength: string(lockStrength)})
	}

	var peers []*nbpeer.Peer
	result := tx.
		Where("login_expiration_enabled = ? AND user_id IS NOT NULL AND user_id != ''", true).
		Find(&peers, accountIDCondition, accountID)
	if err := result.Error; err != nil {
		log.WithContext(ctx).Errorf("failed to get peers with expiration from the store: %s", result.Error)
		return nil, status.Errorf(status.Internal, "failed to get peers with expiration from store")
	}

	return peers, nil
}

// GetAccountPeersWithInactivity retrieves a list of peers that have login expiration enabled and added by a user.
func (s *SqlStore) GetAccountPeersWithInactivity(ctx context.Context, lockStrength LockingStrength, accountID string) ([]*nbpeer.Peer, error) {
	tx := s.db
	if lockStrength != LockingStrengthNone {
		tx = tx.Clauses(clause.Locking{Strength: string(lockStrength)})
	}

	var peers []*nbpeer.Peer
	result := tx.
		Where("inactivity_expiration_enabled = ? AND user_id IS NOT NULL AND user_id != ''", true).
		Find(&peers, accountIDCondition, accountID)
	if err := result.Error; err != nil {
		log.WithContext(ctx).Errorf("failed to get peers with inactivity from the store: %s", result.Error)
		return nil, status.Errorf(status.Internal, "failed to get peers with inactivity from store")
	}

	return peers, nil
}

// GetAllEphemeralPeers retrieves all peers with Ephemeral set to true across all accounts, optimized for batch processing.
func (s *SqlStore) GetAllEphemeralPeers(ctx context.Context, lockStrength LockingStrength) ([]*nbpeer.Peer, error) {
	tx := s.db
	if lockStrength != LockingStrengthNone {
		tx = tx.Clauses(clause.Locking{Strength: string(lockStrength)})
	}

	var allEphemeralPeers, batchPeers []*nbpeer.Peer
	result := tx.
		Where("ephemeral = ?", true).
		FindInBatches(&batchPeers, 1000, func(tx *gorm.DB, batch int) error {
			allEphemeralPeers = append(allEphemeralPeers, batchPeers...)
			return nil
		})

	if result.Error != nil {
		log.WithContext(ctx).Errorf("failed to retrieve ephemeral peers: %s", result.Error)
		return nil, fmt.Errorf("failed to retrieve ephemeral peers")
	}

	return allEphemeralPeers, nil
}

// DeletePeer removes a peer from the store.
func (s *SqlStore) DeletePeer(ctx context.Context, lockStrength LockingStrength, accountID string, peerID string) error {
	result := s.db.Clauses(clause.Locking{Strength: string(lockStrength)}).
		Delete(&nbpeer.Peer{}, accountAndIDQueryCondition, accountID, peerID)
	if err := result.Error; err != nil {
		log.WithContext(ctx).Errorf("failed to delete peer from the store: %s", err)
		return status.Errorf(status.Internal, "failed to delete peer from store")
	}

	if result.RowsAffected == 0 {
		return status.NewPeerNotFoundError(peerID)
	}

	return nil
}

func (s *SqlStore) IncrementNetworkSerial(ctx context.Context, lockStrength LockingStrength, accountId string) error {
	result := s.db.Clauses(clause.Locking{Strength: string(lockStrength)}).
		Model(&types.Account{}).Where(idQueryCondition, accountId).Update("network_serial", gorm.Expr("network_serial + 1"))
	if result.Error != nil {
		log.WithContext(ctx).Errorf("failed to increment network serial count in store: %v", result.Error)
		return status.Errorf(status.Internal, "failed to increment network serial count in store")
	}
	return nil
}

func (s *SqlStore) ExecuteInTransaction(ctx context.Context, operation func(store Store) error) error {
	startTime := time.Now()
	tx := s.db.Begin()
	if tx.Error != nil {
		return tx.Error
	}
	repo := s.withTx(tx)
	err := operation(repo)
	if err != nil {
		tx.Rollback()
		return err
	}

	err = tx.Commit().Error

	log.WithContext(ctx).Tracef("transaction took %v", time.Since(startTime))
	if s.metrics != nil {
		s.metrics.StoreMetrics().CountTransactionDuration(time.Since(startTime))
	}

	return err
}

func (s *SqlStore) withTx(tx *gorm.DB) Store {
	return &SqlStore{
		db:          tx,
		storeEngine: s.storeEngine,
	}
}

func (s *SqlStore) GetDB() *gorm.DB {
	return s.db
}

func (s *SqlStore) GetAccountDNSSettings(ctx context.Context, lockStrength LockingStrength, accountID string) (*types.DNSSettings, error) {
	tx := s.db
	if lockStrength != LockingStrengthNone {
		tx = tx.Clauses(clause.Locking{Strength: string(lockStrength)})
	}

	var accountDNSSettings types.AccountDNSSettings
	result := tx.Model(&types.Account{}).
		First(&accountDNSSettings, idQueryCondition, accountID)
	if result.Error != nil {
		if errors.Is(result.Error, gorm.ErrRecordNotFound) {
			return nil, status.NewAccountNotFoundError(accountID)
		}
		log.WithContext(ctx).Errorf("failed to get dns settings from store: %v", result.Error)
		return nil, status.Errorf(status.Internal, "failed to get dns settings from store")
	}
	return &accountDNSSettings.DNSSettings, nil
}

// AccountExists checks whether an account exists by the given ID.
func (s *SqlStore) AccountExists(ctx context.Context, lockStrength LockingStrength, id string) (bool, error) {
	tx := s.db
	if lockStrength != LockingStrengthNone {
		tx = tx.Clauses(clause.Locking{Strength: string(lockStrength)})
	}

	var accountID string
	result := tx.Model(&types.Account{}).
		Select("id").First(&accountID, idQueryCondition, id)
	if result.Error != nil {
		if errors.Is(result.Error, gorm.ErrRecordNotFound) {
			return false, nil
		}
		return false, result.Error
	}

	return accountID != "", nil
}

// GetAccountDomainAndCategory retrieves the Domain and DomainCategory fields for an account based on the given accountID.
func (s *SqlStore) GetAccountDomainAndCategory(ctx context.Context, lockStrength LockingStrength, accountID string) (string, string, error) {
	tx := s.db
	if lockStrength != LockingStrengthNone {
		tx = tx.Clauses(clause.Locking{Strength: string(lockStrength)})
	}

	var account types.Account
	result := tx.Model(&types.Account{}).Select("domain", "domain_category").
		Where(idQueryCondition, accountID).First(&account)
	if result.Error != nil {
		if errors.Is(result.Error, gorm.ErrRecordNotFound) {
			return "", "", status.Errorf(status.NotFound, "account not found")
		}
		return "", "", status.Errorf(status.Internal, "failed to get domain category from store: %v", result.Error)
	}

	return account.Domain, account.DomainCategory, nil
}

// GetGroupByID retrieves a group by ID and account ID.
func (s *SqlStore) GetGroupByID(ctx context.Context, lockStrength LockingStrength, accountID, groupID string) (*types.Group, error) {
	tx := s.db
	if lockStrength != LockingStrengthNone {
		tx = tx.Clauses(clause.Locking{Strength: string(lockStrength)})
	}

	var group *types.Group
	result := tx.First(&group, accountAndIDQueryCondition, accountID, groupID)
	if err := result.Error; err != nil {
		if errors.Is(err, gorm.ErrRecordNotFound) {
			return nil, status.NewGroupNotFoundError(groupID)
		}
		log.WithContext(ctx).Errorf("failed to get group from store: %s", err)
		return nil, status.Errorf(status.Internal, "failed to get group from store")
	}

	return group, nil
}

// GetGroupByName retrieves a group by name and account ID.
func (s *SqlStore) GetGroupByName(ctx context.Context, lockStrength LockingStrength, accountID, groupName string) (*types.Group, error) {
	tx := s.db
	if lockStrength != LockingStrengthNone {
		tx = tx.Clauses(clause.Locking{Strength: string(lockStrength)})
	}

	var group types.Group

	// TODO: This fix is accepted for now, but if we need to handle this more frequently
	// we may need to reconsider changing the types.
	query := tx.Preload(clause.Associations)

	switch s.storeEngine {
	case types.PostgresStoreEngine:
		query = query.Order("json_array_length(peers::json) DESC")
	case types.MysqlStoreEngine:
		query = query.Order("JSON_LENGTH(JSON_EXTRACT(peers, \"$\")) DESC")
	default:
		query = query.Order("json_array_length(peers) DESC")
	}

	result := query.First(&group, "account_id = ? AND name = ?", accountID, groupName)
	if err := result.Error; err != nil {
		if errors.Is(result.Error, gorm.ErrRecordNotFound) {
			return nil, status.NewGroupNotFoundError(groupName)
		}
		log.WithContext(ctx).Errorf("failed to get group by name from store: %v", result.Error)
		return nil, status.Errorf(status.Internal, "failed to get group by name from store")
	}
	return &group, nil
}

// GetGroupsByIDs retrieves groups by their IDs and account ID.
func (s *SqlStore) GetGroupsByIDs(ctx context.Context, lockStrength LockingStrength, accountID string, groupIDs []string) (map[string]*types.Group, error) {
	tx := s.db
	if lockStrength != LockingStrengthNone {
		tx = tx.Clauses(clause.Locking{Strength: string(lockStrength)})
	}

	var groups []*types.Group
	result := tx.Find(&groups, accountAndIDsQueryCondition, accountID, groupIDs)
	if result.Error != nil {
		log.WithContext(ctx).Errorf("failed to get groups by ID's from store: %s", result.Error)
		return nil, status.Errorf(status.Internal, "failed to get groups by ID's from store")
	}

	groupsMap := make(map[string]*types.Group)
	for _, group := range groups {
		groupsMap[group.ID] = group
	}

	return groupsMap, nil
}

// SaveGroup saves a group to the store.
func (s *SqlStore) SaveGroup(ctx context.Context, lockStrength LockingStrength, group *types.Group) error {
	result := s.db.Clauses(clause.Locking{Strength: string(lockStrength)}).Save(group)
	if result.Error != nil {
		log.WithContext(ctx).Errorf("failed to save group to store: %v", result.Error)
		return status.Errorf(status.Internal, "failed to save group to store")
	}
	return nil
}

// DeleteGroup deletes a group from the database.
func (s *SqlStore) DeleteGroup(ctx context.Context, lockStrength LockingStrength, accountID, groupID string) error {
	result := s.db.Clauses(clause.Locking{Strength: string(lockStrength)}).
		Delete(&types.Group{}, accountAndIDQueryCondition, accountID, groupID)
	if err := result.Error; err != nil {
		log.WithContext(ctx).Errorf("failed to delete group from store: %s", result.Error)
		return status.Errorf(status.Internal, "failed to delete group from store")
	}

	if result.RowsAffected == 0 {
		return status.NewGroupNotFoundError(groupID)
	}

	return nil
}

// DeleteGroups deletes groups from the database.
func (s *SqlStore) DeleteGroups(ctx context.Context, strength LockingStrength, accountID string, groupIDs []string) error {
	result := s.db.Clauses(clause.Locking{Strength: string(strength)}).
		Delete(&types.Group{}, accountAndIDsQueryCondition, accountID, groupIDs)
	if result.Error != nil {
		log.WithContext(ctx).Errorf("failed to delete groups from store: %v", result.Error)
		return status.Errorf(status.Internal, "failed to delete groups from store")
	}

	return nil
}

// GetAccountPolicies retrieves policies for an account.
func (s *SqlStore) GetAccountPolicies(ctx context.Context, lockStrength LockingStrength, accountID string) ([]*types.Policy, error) {
	tx := s.db
	if lockStrength != LockingStrengthNone {
		tx = tx.Clauses(clause.Locking{Strength: string(lockStrength)})
	}

	var policies []*types.Policy
	result := tx.
		Preload(clause.Associations).Find(&policies, accountIDCondition, accountID)
	if err := result.Error; err != nil {
		log.WithContext(ctx).Errorf("failed to get policies from the store: %s", result.Error)
		return nil, status.Errorf(status.Internal, "failed to get policies from store")
	}

	return policies, nil
}

// GetPolicyByID retrieves a policy by its ID and account ID.
func (s *SqlStore) GetPolicyByID(ctx context.Context, lockStrength LockingStrength, accountID, policyID string) (*types.Policy, error) {
	tx := s.db
	if lockStrength != LockingStrengthNone {
		tx = tx.Clauses(clause.Locking{Strength: string(lockStrength)})
	}

	var policy *types.Policy

	result := tx.Preload(clause.Associations).
		First(&policy, accountAndIDQueryCondition, accountID, policyID)
	if err := result.Error; err != nil {
		if errors.Is(err, gorm.ErrRecordNotFound) {
			return nil, status.NewPolicyNotFoundError(policyID)
		}
		log.WithContext(ctx).Errorf("failed to get policy from store: %s", err)
		return nil, status.Errorf(status.Internal, "failed to get policy from store")
	}

	return policy, nil
}

func (s *SqlStore) CreatePolicy(ctx context.Context, lockStrength LockingStrength, policy *types.Policy) error {
	result := s.db.Clauses(clause.Locking{Strength: string(lockStrength)}).Create(policy)
	if result.Error != nil {
		log.WithContext(ctx).Errorf("failed to create policy in store: %s", result.Error)
		return status.Errorf(status.Internal, "failed to create policy in store")
	}

	return nil
}

// SavePolicy saves a policy to the database.
func (s *SqlStore) SavePolicy(ctx context.Context, lockStrength LockingStrength, policy *types.Policy) error {
	result := s.db.Session(&gorm.Session{FullSaveAssociations: true}).
		Clauses(clause.Locking{Strength: string(lockStrength)}).Save(policy)
	if err := result.Error; err != nil {
		log.WithContext(ctx).Errorf("failed to save policy to the store: %s", err)
		return status.Errorf(status.Internal, "failed to save policy to store")
	}
	return nil
}

func (s *SqlStore) DeletePolicy(ctx context.Context, lockStrength LockingStrength, accountID, policyID string) error {
	return s.db.WithContext(ctx).Transaction(func(tx *gorm.DB) error {
		if err := tx.Where("policy_id = ?", policyID).Delete(&types.PolicyRule{}).Error; err != nil {
			return fmt.Errorf("delete policy rules: %w", err)
		}

		result := tx.Clauses(clause.Locking{Strength: string(lockStrength)}).
			Where(accountAndIDQueryCondition, accountID, policyID).
			Delete(&types.Policy{})

		if err := result.Error; err != nil {
			log.WithContext(ctx).Errorf("failed to delete policy from store: %s", err)
			return status.Errorf(status.Internal, "failed to delete policy from store")
		}

		if result.RowsAffected == 0 {
			return status.NewPolicyNotFoundError(policyID)
		}

		return nil
	})
}

// GetAccountPostureChecks retrieves posture checks for an account.
func (s *SqlStore) GetAccountPostureChecks(ctx context.Context, lockStrength LockingStrength, accountID string) ([]*posture.Checks, error) {
	tx := s.db
	if lockStrength != LockingStrengthNone {
		tx = tx.Clauses(clause.Locking{Strength: string(lockStrength)})
	}

	var postureChecks []*posture.Checks
	result := tx.Find(&postureChecks, accountIDCondition, accountID)
	if result.Error != nil {
		log.WithContext(ctx).Errorf("failed to get posture checks from store: %s", result.Error)
		return nil, status.Errorf(status.Internal, "failed to get posture checks from store")
	}

	return postureChecks, nil
}

// GetPostureChecksByID retrieves posture checks by their ID and account ID.
func (s *SqlStore) GetPostureChecksByID(ctx context.Context, lockStrength LockingStrength, accountID, postureChecksID string) (*posture.Checks, error) {
	tx := s.db
	if lockStrength != LockingStrengthNone {
		tx = tx.Clauses(clause.Locking{Strength: string(lockStrength)})
	}

	var postureCheck *posture.Checks
	result := tx.
		First(&postureCheck, accountAndIDQueryCondition, accountID, postureChecksID)
	if result.Error != nil {
		if errors.Is(result.Error, gorm.ErrRecordNotFound) {
			return nil, status.NewPostureChecksNotFoundError(postureChecksID)
		}
		log.WithContext(ctx).Errorf("failed to get posture check from store: %s", result.Error)
		return nil, status.Errorf(status.Internal, "failed to get posture check from store")
	}

	return postureCheck, nil
}

// GetPostureChecksByIDs retrieves posture checks by their IDs and account ID.
func (s *SqlStore) GetPostureChecksByIDs(ctx context.Context, lockStrength LockingStrength, accountID string, postureChecksIDs []string) (map[string]*posture.Checks, error) {
	tx := s.db
	if lockStrength != LockingStrengthNone {
		tx = tx.Clauses(clause.Locking{Strength: string(lockStrength)})
	}

	var postureChecks []*posture.Checks
	result := tx.Find(&postureChecks, accountAndIDsQueryCondition, accountID, postureChecksIDs)
	if result.Error != nil {
		log.WithContext(ctx).Errorf("failed to get posture checks by ID's from store: %s", result.Error)
		return nil, status.Errorf(status.Internal, "failed to get posture checks by ID's from store")
	}

	postureChecksMap := make(map[string]*posture.Checks)
	for _, postureCheck := range postureChecks {
		postureChecksMap[postureCheck.ID] = postureCheck
	}

	return postureChecksMap, nil
}

// SavePostureChecks saves a posture checks to the database.
func (s *SqlStore) SavePostureChecks(ctx context.Context, lockStrength LockingStrength, postureCheck *posture.Checks) error {
	result := s.db.Clauses(clause.Locking{Strength: string(lockStrength)}).Save(postureCheck)
	if result.Error != nil {
		log.WithContext(ctx).Errorf("failed to save posture checks to store: %s", result.Error)
		return status.Errorf(status.Internal, "failed to save posture checks to store")
	}

	return nil
}

// DeletePostureChecks deletes a posture checks from the database.
func (s *SqlStore) DeletePostureChecks(ctx context.Context, lockStrength LockingStrength, accountID, postureChecksID string) error {
	result := s.db.Clauses(clause.Locking{Strength: string(lockStrength)}).
		Delete(&posture.Checks{}, accountAndIDQueryCondition, accountID, postureChecksID)
	if result.Error != nil {
		log.WithContext(ctx).Errorf("failed to delete posture checks from store: %s", result.Error)
		return status.Errorf(status.Internal, "failed to delete posture checks from store")
	}

	if result.RowsAffected == 0 {
		return status.NewPostureChecksNotFoundError(postureChecksID)
	}

	return nil
}

// GetAccountRoutes retrieves network routes for an account.
func (s *SqlStore) GetAccountRoutes(ctx context.Context, lockStrength LockingStrength, accountID string) ([]*route.Route, error) {
	var routes []*route.Route
	result := s.db.Clauses(clause.Locking{Strength: string(lockStrength)}).
		Find(&routes, accountIDCondition, accountID)
	if err := result.Error; err != nil {
		log.WithContext(ctx).Errorf("failed to get routes from the store: %s", err)
		return nil, status.Errorf(status.Internal, "failed to get routes from store")
	}

	return routes, nil
}

// GetRouteByID retrieves a route by its ID and account ID.
func (s *SqlStore) GetRouteByID(ctx context.Context, lockStrength LockingStrength, accountID string, routeID string) (*route.Route, error) {
	var route *route.Route
	result := s.db.Clauses(clause.Locking{Strength: string(lockStrength)}).
		First(&route, accountAndIDQueryCondition, accountID, routeID)
	if err := result.Error; err != nil {
		if errors.Is(err, gorm.ErrRecordNotFound) {
			return nil, status.NewRouteNotFoundError(routeID)
		}
		log.WithContext(ctx).Errorf("failed to get route from the store: %s", err)
		return nil, status.Errorf(status.Internal, "failed to get route from store")
	}

	return route, nil
}

// SaveRoute saves a route to the database.
func (s *SqlStore) SaveRoute(ctx context.Context, lockStrength LockingStrength, route *route.Route) error {
	result := s.db.Clauses(clause.Locking{Strength: string(lockStrength)}).Save(route)
	if err := result.Error; err != nil {
		log.WithContext(ctx).Errorf("failed to save route to the store: %s", err)
		return status.Errorf(status.Internal, "failed to save route to store")
	}

	return nil
}

// DeleteRoute deletes a route from the database.
func (s *SqlStore) DeleteRoute(ctx context.Context, lockStrength LockingStrength, accountID, routeID string) error {
	result := s.db.Clauses(clause.Locking{Strength: string(lockStrength)}).
		Delete(&route.Route{}, accountAndIDQueryCondition, accountID, routeID)
	if err := result.Error; err != nil {
		log.WithContext(ctx).Errorf("failed to delete route from the store: %s", err)
		return status.Errorf(status.Internal, "failed to delete route from store")
	}

	if result.RowsAffected == 0 {
		return status.NewRouteNotFoundError(routeID)
	}

	return nil
}

// GetAccountSetupKeys retrieves setup keys for an account.
func (s *SqlStore) GetAccountSetupKeys(ctx context.Context, lockStrength LockingStrength, accountID string) ([]*types.SetupKey, error) {
	tx := s.db
	if lockStrength != LockingStrengthNone {
		tx = tx.Clauses(clause.Locking{Strength: string(lockStrength)})
	}

	var setupKeys []*types.SetupKey
	result := tx.
		Find(&setupKeys, accountIDCondition, accountID)
	if err := result.Error; err != nil {
		log.WithContext(ctx).Errorf("failed to get setup keys from the store: %s", err)
		return nil, status.Errorf(status.Internal, "failed to get setup keys from store")
	}

	return setupKeys, nil
}

// GetSetupKeyByID retrieves a setup key by its ID and account ID.
func (s *SqlStore) GetSetupKeyByID(ctx context.Context, lockStrength LockingStrength, accountID, setupKeyID string) (*types.SetupKey, error) {
	tx := s.db
	if lockStrength != LockingStrengthNone {
		tx = tx.Clauses(clause.Locking{Strength: string(lockStrength)})
	}

	var setupKey *types.SetupKey
	result := tx.Clauses(clause.Locking{Strength: string(lockStrength)}).
		First(&setupKey, accountAndIDQueryCondition, accountID, setupKeyID)
	if err := result.Error; err != nil {
		if errors.Is(err, gorm.ErrRecordNotFound) {
			return nil, status.NewSetupKeyNotFoundError(setupKeyID)
		}
		log.WithContext(ctx).Errorf("failed to get setup key from the store: %s", err)
		return nil, status.Errorf(status.Internal, "failed to get setup key from store")
	}

	return setupKey, nil
}

// SaveSetupKey saves a setup key to the database.
func (s *SqlStore) SaveSetupKey(ctx context.Context, lockStrength LockingStrength, setupKey *types.SetupKey) error {
	result := s.db.Clauses(clause.Locking{Strength: string(lockStrength)}).Save(setupKey)
	if result.Error != nil {
		log.WithContext(ctx).Errorf("failed to save setup key to store: %s", result.Error)
		return status.Errorf(status.Internal, "failed to save setup key to store")
	}

	return nil
}

// DeleteSetupKey deletes a setup key from the database.
func (s *SqlStore) DeleteSetupKey(ctx context.Context, lockStrength LockingStrength, accountID, keyID string) error {
	result := s.db.Clauses(clause.Locking{Strength: string(lockStrength)}).Delete(&types.SetupKey{}, accountAndIDQueryCondition, accountID, keyID)
	if result.Error != nil {
		log.WithContext(ctx).Errorf("failed to delete setup key from store: %s", result.Error)
		return status.Errorf(status.Internal, "failed to delete setup key from store")
	}

	if result.RowsAffected == 0 {
		return status.NewSetupKeyNotFoundError(keyID)
	}

	return nil
}

// GetAccountNameServerGroups retrieves name server groups for an account.
func (s *SqlStore) GetAccountNameServerGroups(ctx context.Context, lockStrength LockingStrength, accountID string) ([]*nbdns.NameServerGroup, error) {
	tx := s.db
	if lockStrength != LockingStrengthNone {
		tx = tx.Clauses(clause.Locking{Strength: string(lockStrength)})
	}

	var nsGroups []*nbdns.NameServerGroup
	result := tx.Find(&nsGroups, accountIDCondition, accountID)
	if err := result.Error; err != nil {
		log.WithContext(ctx).Errorf("failed to get name server groups from the store: %s", err)
		return nil, status.Errorf(status.Internal, "failed to get name server groups from store")
	}

	return nsGroups, nil
}

// GetNameServerGroupByID retrieves a name server group by its ID and account ID.
func (s *SqlStore) GetNameServerGroupByID(ctx context.Context, lockStrength LockingStrength, accountID, nsGroupID string) (*nbdns.NameServerGroup, error) {
	tx := s.db
	if lockStrength != LockingStrengthNone {
		tx = tx.Clauses(clause.Locking{Strength: string(lockStrength)})
	}

	var nsGroup *nbdns.NameServerGroup
	result := tx.
		First(&nsGroup, accountAndIDQueryCondition, accountID, nsGroupID)
	if err := result.Error; err != nil {
		if errors.Is(err, gorm.ErrRecordNotFound) {
			return nil, status.NewNameServerGroupNotFoundError(nsGroupID)
		}
		log.WithContext(ctx).Errorf("failed to get name server group from the store: %s", err)
		return nil, status.Errorf(status.Internal, "failed to get name server group from store")
	}

	return nsGroup, nil
}

// SaveNameServerGroup saves a name server group to the database.
func (s *SqlStore) SaveNameServerGroup(ctx context.Context, lockStrength LockingStrength, nameServerGroup *nbdns.NameServerGroup) error {
	result := s.db.Clauses(clause.Locking{Strength: string(lockStrength)}).Save(nameServerGroup)
	if err := result.Error; err != nil {
		log.WithContext(ctx).Errorf("failed to save name server group to the store: %s", err)
		return status.Errorf(status.Internal, "failed to save name server group to store")
	}
	return nil
}

// DeleteNameServerGroup deletes a name server group from the database.
func (s *SqlStore) DeleteNameServerGroup(ctx context.Context, lockStrength LockingStrength, accountID, nsGroupID string) error {
	result := s.db.Clauses(clause.Locking{Strength: string(lockStrength)}).Delete(&nbdns.NameServerGroup{}, accountAndIDQueryCondition, accountID, nsGroupID)
	if err := result.Error; err != nil {
		log.WithContext(ctx).Errorf("failed to delete name server group from the store: %s", err)
		return status.Errorf(status.Internal, "failed to delete name server group from store")
	}

	if result.RowsAffected == 0 {
		return status.NewNameServerGroupNotFoundError(nsGroupID)
	}

	return nil
}

<<<<<<< HEAD
=======
// getRecords retrieves records from the database based on the account ID.
func getRecords[T any](db *gorm.DB, lockStrength LockingStrength, accountID string) ([]T, error) {
	tx := db
	if lockStrength != LockingStrengthNone {
		tx = tx.Clauses(clause.Locking{Strength: string(lockStrength)})
	}

	var record []T

	result := tx.Find(&record, accountIDCondition, accountID)
	if err := result.Error; err != nil {
		parts := strings.Split(fmt.Sprintf("%T", record), ".")
		recordType := parts[len(parts)-1]

		return nil, status.Errorf(status.Internal, "failed to get account %ss from store: %v", recordType, err)
	}

	return record, nil
}

// getRecordByID retrieves a record by its ID and account ID from the database.
func getRecordByID[T any](db *gorm.DB, lockStrength LockingStrength, recordID, accountID string) (*T, error) {
	tx := db
	if lockStrength != LockingStrengthNone {
		tx = tx.Clauses(clause.Locking{Strength: string(lockStrength)})
	}

	var record T

	result := tx.Clauses(clause.Locking{Strength: string(lockStrength)}).
		First(&record, accountAndIDQueryCondition, accountID, recordID)
	if err := result.Error; err != nil {
		parts := strings.Split(fmt.Sprintf("%T", record), ".")
		recordType := parts[len(parts)-1]

		if errors.Is(result.Error, gorm.ErrRecordNotFound) {
			return nil, status.Errorf(status.NotFound, "%s not found", recordType)
		}
		return nil, status.Errorf(status.Internal, "failed to get %s from store: %v", recordType, err)
	}
	return &record, nil
}

>>>>>>> d24d8328
// SaveDNSSettings saves the DNS settings to the store.
func (s *SqlStore) SaveDNSSettings(ctx context.Context, lockStrength LockingStrength, accountID string, settings *types.DNSSettings) error {
	result := s.db.Clauses(clause.Locking{Strength: string(lockStrength)}).Model(&types.Account{}).
		Where(idQueryCondition, accountID).Updates(&types.AccountDNSSettings{DNSSettings: *settings})
	if result.Error != nil {
		log.WithContext(ctx).Errorf("failed to save dns settings to store: %v", result.Error)
		return status.Errorf(status.Internal, "failed to save dns settings to store")
	}

	if result.RowsAffected == 0 {
		return status.NewAccountNotFoundError(accountID)
	}

	return nil
}

// SaveAccountSettings stores the account settings in DB.
func (s *SqlStore) SaveAccountSettings(ctx context.Context, lockStrength LockingStrength, accountID string, settings *types.Settings) error {
	result := s.db.Clauses(clause.Locking{Strength: string(lockStrength)}).Model(&types.Account{}).
		Select("*").Where(idQueryCondition, accountID).Updates(&types.AccountSettings{Settings: settings})
	if result.Error != nil {
		log.WithContext(ctx).Errorf("failed to save account settings to store: %v", result.Error)
		return status.Errorf(status.Internal, "failed to save account settings to store")
	}

	if result.RowsAffected == 0 {
		return status.NewAccountNotFoundError(accountID)
	}

	return nil
}

func (s *SqlStore) GetAccountNetworks(ctx context.Context, lockStrength LockingStrength, accountID string) ([]*networkTypes.Network, error) {
	tx := s.db
	if lockStrength != LockingStrengthNone {
		tx = tx.Clauses(clause.Locking{Strength: string(lockStrength)})
	}

	var networks []*networkTypes.Network
	result := tx.Find(&networks, accountIDCondition, accountID)
	if result.Error != nil {
		log.WithContext(ctx).Errorf("failed to get networks from the store: %s", result.Error)
		return nil, status.Errorf(status.Internal, "failed to get networks from store")
	}

	return networks, nil
}

func (s *SqlStore) GetNetworkByID(ctx context.Context, lockStrength LockingStrength, accountID, networkID string) (*networkTypes.Network, error) {
	tx := s.db
	if lockStrength != LockingStrengthNone {
		tx = tx.Clauses(clause.Locking{Strength: string(lockStrength)})
	}

	var network *networkTypes.Network
	result := tx.
		First(&network, accountAndIDQueryCondition, accountID, networkID)
	if result.Error != nil {
		if errors.Is(result.Error, gorm.ErrRecordNotFound) {
			return nil, status.NewNetworkNotFoundError(networkID)
		}

		log.WithContext(ctx).Errorf("failed to get network from store: %v", result.Error)
		return nil, status.Errorf(status.Internal, "failed to get network from store")
	}

	return network, nil
}

func (s *SqlStore) SaveNetwork(ctx context.Context, lockStrength LockingStrength, network *networkTypes.Network) error {
	result := s.db.Clauses(clause.Locking{Strength: string(lockStrength)}).Save(network)
	if result.Error != nil {
		log.WithContext(ctx).Errorf("failed to save network to store: %v", result.Error)
		return status.Errorf(status.Internal, "failed to save network to store")
	}

	return nil
}

func (s *SqlStore) DeleteNetwork(ctx context.Context, lockStrength LockingStrength, accountID, networkID string) error {
	result := s.db.Clauses(clause.Locking{Strength: string(lockStrength)}).
		Delete(&networkTypes.Network{}, accountAndIDQueryCondition, accountID, networkID)
	if result.Error != nil {
		log.WithContext(ctx).Errorf("failed to delete network from store: %v", result.Error)
		return status.Errorf(status.Internal, "failed to delete network from store")
	}

	if result.RowsAffected == 0 {
		return status.NewNetworkNotFoundError(networkID)
	}

	return nil
}

func (s *SqlStore) GetNetworkRoutersByNetID(ctx context.Context, lockStrength LockingStrength, accountID, netID string) ([]*routerTypes.NetworkRouter, error) {
	tx := s.db
	if lockStrength != LockingStrengthNone {
		tx = tx.Clauses(clause.Locking{Strength: string(lockStrength)})
	}

	var netRouters []*routerTypes.NetworkRouter
	result := tx.
		Find(&netRouters, "account_id = ? AND network_id = ?", accountID, netID)
	if result.Error != nil {
		log.WithContext(ctx).Errorf("failed to get network routers from store: %v", result.Error)
		return nil, status.Errorf(status.Internal, "failed to get network routers from store")
	}

	return netRouters, nil
}

func (s *SqlStore) GetNetworkRoutersByAccountID(ctx context.Context, lockStrength LockingStrength, accountID string) ([]*routerTypes.NetworkRouter, error) {
	tx := s.db
	if lockStrength != LockingStrengthNone {
		tx = tx.Clauses(clause.Locking{Strength: string(lockStrength)})
	}

	var netRouters []*routerTypes.NetworkRouter
	result := tx.
		Find(&netRouters, accountIDCondition, accountID)
	if result.Error != nil {
		log.WithContext(ctx).Errorf("failed to get network routers from store: %v", result.Error)
		return nil, status.Errorf(status.Internal, "failed to get network routers from store")
	}

	return netRouters, nil
}

func (s *SqlStore) GetNetworkRouterByID(ctx context.Context, lockStrength LockingStrength, accountID, routerID string) (*routerTypes.NetworkRouter, error) {
	tx := s.db
	if lockStrength != LockingStrengthNone {
		tx = tx.Clauses(clause.Locking{Strength: string(lockStrength)})
	}

	var netRouter *routerTypes.NetworkRouter
	result := tx.
		First(&netRouter, accountAndIDQueryCondition, accountID, routerID)
	if result.Error != nil {
		if errors.Is(result.Error, gorm.ErrRecordNotFound) {
			return nil, status.NewNetworkRouterNotFoundError(routerID)
		}
		log.WithContext(ctx).Errorf("failed to get network router from store: %v", result.Error)
		return nil, status.Errorf(status.Internal, "failed to get network router from store")
	}

	return netRouter, nil
}

func (s *SqlStore) SaveNetworkRouter(ctx context.Context, lockStrength LockingStrength, router *routerTypes.NetworkRouter) error {
	result := s.db.Clauses(clause.Locking{Strength: string(lockStrength)}).Save(router)
	if result.Error != nil {
		log.WithContext(ctx).Errorf("failed to save network router to store: %v", result.Error)
		return status.Errorf(status.Internal, "failed to save network router to store")
	}

	return nil
}

func (s *SqlStore) DeleteNetworkRouter(ctx context.Context, lockStrength LockingStrength, accountID, routerID string) error {
	result := s.db.Clauses(clause.Locking{Strength: string(lockStrength)}).
		Delete(&routerTypes.NetworkRouter{}, accountAndIDQueryCondition, accountID, routerID)
	if result.Error != nil {
		log.WithContext(ctx).Errorf("failed to delete network router from store: %v", result.Error)
		return status.Errorf(status.Internal, "failed to delete network router from store")
	}

	if result.RowsAffected == 0 {
		return status.NewNetworkRouterNotFoundError(routerID)
	}

	return nil
}

func (s *SqlStore) GetNetworkResourcesByNetID(ctx context.Context, lockStrength LockingStrength, accountID, networkID string) ([]*resourceTypes.NetworkResource, error) {
	tx := s.db
	if lockStrength != LockingStrengthNone {
		tx = tx.Clauses(clause.Locking{Strength: string(lockStrength)})
	}

	var netResources []*resourceTypes.NetworkResource
	result := tx.
		Find(&netResources, "account_id = ? AND network_id = ?", accountID, networkID)
	if result.Error != nil {
		log.WithContext(ctx).Errorf("failed to get network resources from store: %v", result.Error)
		return nil, status.Errorf(status.Internal, "failed to get network resources from store")
	}

	return netResources, nil
}

func (s *SqlStore) GetNetworkResourcesByAccountID(ctx context.Context, lockStrength LockingStrength, accountID string) ([]*resourceTypes.NetworkResource, error) {
	tx := s.db
	if lockStrength != LockingStrengthNone {
		tx = tx.Clauses(clause.Locking{Strength: string(lockStrength)})
	}

	var netResources []*resourceTypes.NetworkResource
	result := tx.
		Find(&netResources, accountIDCondition, accountID)
	if result.Error != nil {
		log.WithContext(ctx).Errorf("failed to get network resources from store: %v", result.Error)
		return nil, status.Errorf(status.Internal, "failed to get network resources from store")
	}

	return netResources, nil
}

func (s *SqlStore) GetNetworkResourceByID(ctx context.Context, lockStrength LockingStrength, accountID, resourceID string) (*resourceTypes.NetworkResource, error) {
	tx := s.db
	if lockStrength != LockingStrengthNone {
		tx = tx.Clauses(clause.Locking{Strength: string(lockStrength)})
	}

	var netResources *resourceTypes.NetworkResource
	result := tx.
		First(&netResources, accountAndIDQueryCondition, accountID, resourceID)
	if result.Error != nil {
		if errors.Is(result.Error, gorm.ErrRecordNotFound) {
			return nil, status.NewNetworkResourceNotFoundError(resourceID)
		}
		log.WithContext(ctx).Errorf("failed to get network resource from store: %v", result.Error)
		return nil, status.Errorf(status.Internal, "failed to get network resource from store")
	}

	return netResources, nil
}

func (s *SqlStore) GetNetworkResourceByName(ctx context.Context, lockStrength LockingStrength, accountID, resourceName string) (*resourceTypes.NetworkResource, error) {
	tx := s.db
	if lockStrength != LockingStrengthNone {
		tx = tx.Clauses(clause.Locking{Strength: string(lockStrength)})
	}

	var netResources *resourceTypes.NetworkResource
	result := tx.
		First(&netResources, "account_id = ? AND name = ?", accountID, resourceName)
	if result.Error != nil {
		if errors.Is(result.Error, gorm.ErrRecordNotFound) {
			return nil, status.NewNetworkResourceNotFoundError(resourceName)
		}
		log.WithContext(ctx).Errorf("failed to get network resource from store: %v", result.Error)
		return nil, status.Errorf(status.Internal, "failed to get network resource from store")
	}

	return netResources, nil
}

func (s *SqlStore) SaveNetworkResource(ctx context.Context, lockStrength LockingStrength, resource *resourceTypes.NetworkResource) error {
	result := s.db.Clauses(clause.Locking{Strength: string(lockStrength)}).Save(resource)
	if result.Error != nil {
		log.WithContext(ctx).Errorf("failed to save network resource to store: %v", result.Error)
		return status.Errorf(status.Internal, "failed to save network resource to store")
	}

	return nil
}

func (s *SqlStore) DeleteNetworkResource(ctx context.Context, lockStrength LockingStrength, accountID, resourceID string) error {
	result := s.db.Clauses(clause.Locking{Strength: string(lockStrength)}).
		Delete(&resourceTypes.NetworkResource{}, accountAndIDQueryCondition, accountID, resourceID)
	if result.Error != nil {
		log.WithContext(ctx).Errorf("failed to delete network resource from store: %v", result.Error)
		return status.Errorf(status.Internal, "failed to delete network resource from store")
	}

	if result.RowsAffected == 0 {
		return status.NewNetworkResourceNotFoundError(resourceID)
	}

	return nil
}

// GetPATByHashedToken returns a PersonalAccessToken by its hashed token.
func (s *SqlStore) GetPATByHashedToken(ctx context.Context, lockStrength LockingStrength, hashedToken string) (*types.PersonalAccessToken, error) {
	tx := s.db
	if lockStrength != LockingStrengthNone {
		tx = tx.Clauses(clause.Locking{Strength: string(lockStrength)})
	}

	var pat types.PersonalAccessToken
	result := tx.First(&pat, "hashed_token = ?", hashedToken)
	if result.Error != nil {
		if errors.Is(result.Error, gorm.ErrRecordNotFound) {
			return nil, status.NewPATNotFoundError(hashedToken)
		}
		log.WithContext(ctx).Errorf("failed to get pat by hash from the store: %s", result.Error)
		return nil, status.Errorf(status.Internal, "failed to get pat by hash from store")
	}

	return &pat, nil
}

// GetPATByID retrieves a personal access token by its ID and user ID.
func (s *SqlStore) GetPATByID(ctx context.Context, lockStrength LockingStrength, userID string, patID string) (*types.PersonalAccessToken, error) {
	tx := s.db
	if lockStrength != LockingStrengthNone {
		tx = tx.Clauses(clause.Locking{Strength: string(lockStrength)})
	}

	var pat types.PersonalAccessToken
	result := tx.
		First(&pat, "id = ? AND user_id = ?", patID, userID)
	if err := result.Error; err != nil {
		if errors.Is(result.Error, gorm.ErrRecordNotFound) {
			return nil, status.NewPATNotFoundError(patID)
		}
		log.WithContext(ctx).Errorf("failed to get pat from the store: %s", err)
		return nil, status.Errorf(status.Internal, "failed to get pat from store")
	}

	return &pat, nil
}

// GetUserPATs retrieves personal access tokens for a user.
func (s *SqlStore) GetUserPATs(ctx context.Context, lockStrength LockingStrength, userID string) ([]*types.PersonalAccessToken, error) {
	tx := s.db
	if lockStrength != LockingStrengthNone {
		tx = tx.Clauses(clause.Locking{Strength: string(lockStrength)})
	}

	var pats []*types.PersonalAccessToken
	result := tx.Find(&pats, "user_id = ?", userID)
	if err := result.Error; err != nil {
		log.WithContext(ctx).Errorf("failed to get user pat's from the store: %s", err)
		return nil, status.Errorf(status.Internal, "failed to get user pat's from store")
	}

	return pats, nil
}

// MarkPATUsed marks a personal access token as used.
func (s *SqlStore) MarkPATUsed(ctx context.Context, lockStrength LockingStrength, patID string) error {
	patCopy := types.PersonalAccessToken{
		LastUsed: util.ToPtr(time.Now().UTC()),
	}

	fieldsToUpdate := []string{"last_used"}
	result := s.db.Clauses(clause.Locking{Strength: string(lockStrength)}).Select(fieldsToUpdate).
		Where(idQueryCondition, patID).Updates(&patCopy)
	if result.Error != nil {
		log.WithContext(ctx).Errorf("failed to mark pat as used: %s", result.Error)
		return status.Errorf(status.Internal, "failed to mark pat as used")
	}

	if result.RowsAffected == 0 {
		return status.NewPATNotFoundError(patID)
	}

	return nil
}

// SavePAT saves a personal access token to the database.
func (s *SqlStore) SavePAT(ctx context.Context, lockStrength LockingStrength, pat *types.PersonalAccessToken) error {
	result := s.db.Clauses(clause.Locking{Strength: string(lockStrength)}).Save(pat)
	if err := result.Error; err != nil {
		log.WithContext(ctx).Errorf("failed to save pat to the store: %s", err)
		return status.Errorf(status.Internal, "failed to save pat to store")
	}

	return nil
}

// DeletePAT deletes a personal access token from the database.
func (s *SqlStore) DeletePAT(ctx context.Context, lockStrength LockingStrength, userID, patID string) error {
	result := s.db.Clauses(clause.Locking{Strength: string(lockStrength)}).
		Delete(&types.PersonalAccessToken{}, "user_id = ? AND id = ?", userID, patID)
	if err := result.Error; err != nil {
		log.WithContext(ctx).Errorf("failed to delete pat from the store: %s", err)
		return status.Errorf(status.Internal, "failed to delete pat from store")
	}

	if result.RowsAffected == 0 {
		return status.NewPATNotFoundError(patID)
	}

	return nil
}

func (s *SqlStore) GetPeerByIP(ctx context.Context, lockStrength LockingStrength, accountID string, ip net.IP) (*nbpeer.Peer, error) {
	tx := s.db
	if lockStrength != LockingStrengthNone {
		tx = tx.Clauses(clause.Locking{Strength: string(lockStrength)})
	}

	jsonValue := fmt.Sprintf(`"%s"`, ip.String())

	var peer nbpeer.Peer
	result := tx.
		First(&peer, "account_id = ? AND ip = ?", accountID, jsonValue)
	if result.Error != nil {
		// no logging here
		return nil, status.Errorf(status.Internal, "failed to get peer from store")
	}

	return &peer, nil
}

func (s *SqlStore) CountAccountsByPrivateDomain(ctx context.Context, domain string) (int64, error) {
	var count int64
	result := s.db.Model(&types.Account{}).
		Where("domain = ? AND domain_category = ?",
			strings.ToLower(domain), types.PrivateCategory,
		).Count(&count)
	if result.Error != nil {
		log.WithContext(ctx).Errorf("failed to count accounts by private domain %s: %s", domain, result.Error)
		return 0, status.Errorf(status.Internal, "failed to count accounts by private domain")
	}

	return count, nil
}<|MERGE_RESOLUTION|>--- conflicted
+++ resolved
@@ -2149,52 +2149,6 @@
 	return nil
 }
 
-<<<<<<< HEAD
-=======
-// getRecords retrieves records from the database based on the account ID.
-func getRecords[T any](db *gorm.DB, lockStrength LockingStrength, accountID string) ([]T, error) {
-	tx := db
-	if lockStrength != LockingStrengthNone {
-		tx = tx.Clauses(clause.Locking{Strength: string(lockStrength)})
-	}
-
-	var record []T
-
-	result := tx.Find(&record, accountIDCondition, accountID)
-	if err := result.Error; err != nil {
-		parts := strings.Split(fmt.Sprintf("%T", record), ".")
-		recordType := parts[len(parts)-1]
-
-		return nil, status.Errorf(status.Internal, "failed to get account %ss from store: %v", recordType, err)
-	}
-
-	return record, nil
-}
-
-// getRecordByID retrieves a record by its ID and account ID from the database.
-func getRecordByID[T any](db *gorm.DB, lockStrength LockingStrength, recordID, accountID string) (*T, error) {
-	tx := db
-	if lockStrength != LockingStrengthNone {
-		tx = tx.Clauses(clause.Locking{Strength: string(lockStrength)})
-	}
-
-	var record T
-
-	result := tx.Clauses(clause.Locking{Strength: string(lockStrength)}).
-		First(&record, accountAndIDQueryCondition, accountID, recordID)
-	if err := result.Error; err != nil {
-		parts := strings.Split(fmt.Sprintf("%T", record), ".")
-		recordType := parts[len(parts)-1]
-
-		if errors.Is(result.Error, gorm.ErrRecordNotFound) {
-			return nil, status.Errorf(status.NotFound, "%s not found", recordType)
-		}
-		return nil, status.Errorf(status.Internal, "failed to get %s from store: %v", recordType, err)
-	}
-	return &record, nil
-}
-
->>>>>>> d24d8328
 // SaveDNSSettings saves the DNS settings to the store.
 func (s *SqlStore) SaveDNSSettings(ctx context.Context, lockStrength LockingStrength, accountID string, settings *types.DNSSettings) error {
 	result := s.db.Clauses(clause.Locking{Strength: string(lockStrength)}).Model(&types.Account{}).
