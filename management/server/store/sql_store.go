--- conflicted
+++ resolved
@@ -64,12 +64,8 @@
 	installationPK    int
 	storeEngine       types.Engine
 	pool              *pgxpool.Pool
-<<<<<<< HEAD
 	fieldEncrypt      *crypt.FieldEncrypt
-=======
-
 	transactionTimeout time.Duration
->>>>>>> 7ac65bf1
 }
 
 type installation struct {
