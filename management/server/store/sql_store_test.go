package store

import (
	"context"
	"crypto/sha256"
	b64 "encoding/base64"
	"encoding/binary"
	"fmt"
	"math/rand"
	"net"
	"net/netip"
	"os"
	"runtime"
	"sort"
	"sync"
	"testing"
	"time"

	"github.com/google/uuid"
	log "github.com/sirupsen/logrus"
	"github.com/stretchr/testify/assert"
	"github.com/stretchr/testify/require"

	nbdns "github.com/netbirdio/netbird/dns"
	resourceTypes "github.com/netbirdio/netbird/management/server/networks/resources/types"
	routerTypes "github.com/netbirdio/netbird/management/server/networks/routers/types"
	networkTypes "github.com/netbirdio/netbird/management/server/networks/types"
	nbpeer "github.com/netbirdio/netbird/management/server/peer"
	"github.com/netbirdio/netbird/management/server/posture"
	"github.com/netbirdio/netbird/management/server/types"
	"github.com/netbirdio/netbird/management/server/util"
	nbroute "github.com/netbirdio/netbird/route"
	route2 "github.com/netbirdio/netbird/route"
	"github.com/netbirdio/netbird/shared/management/status"
)

func runTestForAllEngines(t *testing.T, testDataFile string, f func(t *testing.T, store Store)) {
	t.Helper()
	for _, engine := range supportedEngines {
		if os.Getenv("NETBIRD_STORE_ENGINE") != "" && os.Getenv("NETBIRD_STORE_ENGINE") != string(engine) {
			continue
		}
		t.Setenv("NETBIRD_STORE_ENGINE", string(engine))
		store, cleanUp, err := NewTestStoreFromSQL(context.Background(), testDataFile, t.TempDir())
		t.Cleanup(cleanUp)
		assert.NoError(t, err)
		t.Run(string(engine), func(t *testing.T) {
			f(t, store)
		})
		os.Unsetenv("NETBIRD_STORE_ENGINE")
	}
}

func Test_NewStore(t *testing.T) {
	if runtime.GOOS == "windows" {
		t.Skip("The SQLite store is not properly supported by Windows yet")
	}

	runTestForAllEngines(t, "", func(t *testing.T, store Store) {
		if store == nil {
			t.Fatalf("expected to create a new Store")
		}
		if len(store.GetAllAccounts(context.Background())) != 0 {
			t.Fatalf("expected to create a new empty Accounts map when creating a new FileStore")
		}
	})
}

func Test_SaveAccount_Large(t *testing.T) {
	if (os.Getenv("CI") == "true" && runtime.GOOS == "darwin") || runtime.GOOS == "windows" {
		t.Skip("skip CI tests on darwin and windows")
	}

	runTestForAllEngines(t, "", func(t *testing.T, store Store) {
		runLargeTest(t, store)
	})
}

func runLargeTest(t *testing.T, store Store) {
	t.Helper()

	account := newAccountWithId(context.Background(), "account_id", "testuser", "")
	groupALL, err := account.GetGroupAll()
	if err != nil {
		t.Fatal(err)
	}
	setupKey, _ := types.GenerateDefaultSetupKey()
	account.SetupKeys[setupKey.Key] = setupKey
	const numPerAccount = 6000
	for n := 0; n < numPerAccount; n++ {
		netIP := randomIPv4()
		peerID := fmt.Sprintf("%s-peer-%d", account.Id, n)

		peer := &nbpeer.Peer{
			ID:         peerID,
			Key:        peerID,
			IP:         netIP,
			Name:       peerID,
			DNSLabel:   peerID,
			UserID:     "testuser",
			Status:     &nbpeer.PeerStatus{Connected: false, LastSeen: time.Now()},
			SSHEnabled: false,
		}
		account.Peers[peerID] = peer
		group, _ := account.GetGroupAll()
		group.Peers = append(group.Peers, peerID)
		user := &types.User{
			Id:        fmt.Sprintf("%s-user-%d", account.Id, n),
			AccountID: account.Id,
		}
		account.Users[user.Id] = user
		route := &route2.Route{
			ID:          route2.ID(fmt.Sprintf("network-id-%d", n)),
			Description: "base route",
			NetID:       route2.NetID(fmt.Sprintf("network-id-%d", n)),
			Network:     netip.MustParsePrefix(netIP.String() + "/24"),
			NetworkType: route2.IPv4Network,
			Metric:      9999,
			Masquerade:  false,
			Enabled:     true,
			Groups:      []string{groupALL.ID},
		}
		account.Routes[route.ID] = route

		group = &types.Group{
			ID:        fmt.Sprintf("group-id-%d", n),
			AccountID: account.Id,
			Name:      fmt.Sprintf("group-id-%d", n),
			Issued:    "api",
			Peers:     nil,
		}
		account.Groups[group.ID] = group

		nameserver := &nbdns.NameServerGroup{
			ID:                   fmt.Sprintf("nameserver-id-%d", n),
			AccountID:            account.Id,
			Name:                 fmt.Sprintf("nameserver-id-%d", n),
			Description:          "",
			NameServers:          []nbdns.NameServer{{IP: netip.MustParseAddr(netIP.String()), NSType: nbdns.UDPNameServerType}},
			Groups:               []string{group.ID},
			Primary:              false,
			Domains:              nil,
			Enabled:              false,
			SearchDomainsEnabled: false,
		}
		account.NameServerGroups[nameserver.ID] = nameserver

		setupKey, _ := types.GenerateDefaultSetupKey()
		_, exists := account.SetupKeys[setupKey.Key]
		if exists {
			t.Errorf("setup key already exists")
		}
		account.SetupKeys[setupKey.Key] = setupKey
	}

	err = store.SaveAccount(context.Background(), account)
	require.NoError(t, err)

	if len(store.GetAllAccounts(context.Background())) != 1 {
		t.Errorf("expecting 1 Accounts to be stored after SaveAccount()")
	}

	a, err := store.GetAccount(context.Background(), account.Id)
	if a == nil {
		t.Errorf("expecting Account to be stored after SaveAccount(): %v", err)
	}

	if a != nil && len(a.Policies) != 1 {
		t.Errorf("expecting Account to have one policy stored after SaveAccount(), got %d", len(a.Policies))
	}

	if a != nil && len(a.Policies[0].Rules) != 1 {
		t.Errorf("expecting Account to have one policy rule stored after SaveAccount(), got %d", len(a.Policies[0].Rules))
		return
	}

	if a != nil && len(a.Peers) != numPerAccount {
		t.Errorf("expecting Account to have %d peers stored after SaveAccount(), got %d",
			numPerAccount, len(a.Peers))
		return
	}

	if a != nil && len(a.Users) != numPerAccount+1 {
		t.Errorf("expecting Account to have %d users stored after SaveAccount(), got %d",
			numPerAccount+1, len(a.Users))
		return
	}

	if a != nil && len(a.Routes) != numPerAccount {
		t.Errorf("expecting Account to have %d routes stored after SaveAccount(), got %d",
			numPerAccount, len(a.Routes))
		return
	}

	if a != nil && len(a.NameServerGroups) != numPerAccount {
		t.Errorf("expecting Account to have %d NameServerGroups stored after SaveAccount(), got %d",
			numPerAccount, len(a.NameServerGroups))
		return
	}

	if a != nil && len(a.NameServerGroups) != numPerAccount {
		t.Errorf("expecting Account to have %d NameServerGroups stored after SaveAccount(), got %d",
			numPerAccount, len(a.NameServerGroups))
		return
	}

	if a != nil && len(a.SetupKeys) != numPerAccount+1 {
		t.Errorf("expecting Account to have %d SetupKeys stored after SaveAccount(), got %d",
			numPerAccount+1, len(a.SetupKeys))
		return
	}
}

func randomIPv4() net.IP {
	rand.New(rand.NewSource(time.Now().UnixNano()))
	b := make([]byte, 4)
	for i := range b {
		b[i] = byte(rand.Intn(256))
	}
	return net.IP(b)
}

func Test_SaveAccount(t *testing.T) {
	if runtime.GOOS == "windows" {
		t.Skip("The SQLite store is not properly supported by Windows yet")
	}

	runTestForAllEngines(t, "", func(t *testing.T, store Store) {
		account := newAccountWithId(context.Background(), "account_id", "testuser", "")
		setupKey, _ := types.GenerateDefaultSetupKey()
		account.SetupKeys[setupKey.Key] = setupKey
		account.Peers["testpeer"] = &nbpeer.Peer{
			Key:    "peerkey",
			IP:     net.IP{127, 0, 0, 1},
			Meta:   nbpeer.PeerSystemMeta{},
			Name:   "peer name",
			Status: &nbpeer.PeerStatus{Connected: true, LastSeen: time.Now().UTC()},
		}

		err := store.SaveAccount(context.Background(), account)
		require.NoError(t, err)

		account2 := newAccountWithId(context.Background(), "account_id2", "testuser2", "")
		setupKey, _ = types.GenerateDefaultSetupKey()
		account2.SetupKeys[setupKey.Key] = setupKey
		account2.Peers["testpeer2"] = &nbpeer.Peer{
			Key:    "peerkey2",
			IP:     net.IP{127, 0, 0, 2},
			Meta:   nbpeer.PeerSystemMeta{},
			Name:   "peer name 2",
			Status: &nbpeer.PeerStatus{Connected: true, LastSeen: time.Now().UTC()},
		}

		err = store.SaveAccount(context.Background(), account2)
		require.NoError(t, err)

		if len(store.GetAllAccounts(context.Background())) != 2 {
			t.Errorf("expecting 2 Accounts to be stored after SaveAccount()")
		}

		a, err := store.GetAccount(context.Background(), account.Id)
		if a == nil {
			t.Errorf("expecting Account to be stored after SaveAccount(): %v", err)
		}

		if a != nil && len(a.Policies) != 1 {
			t.Errorf("expecting Account to have one policy stored after SaveAccount(), got %d", len(a.Policies))
		}

		if a != nil && len(a.Policies[0].Rules) != 1 {
			t.Errorf("expecting Account to have one policy rule stored after SaveAccount(), got %d", len(a.Policies[0].Rules))
			return
		}

		if a, err := store.GetAccountByPeerPubKey(context.Background(), "peerkey"); a == nil {
			t.Errorf("expecting PeerKeyID2AccountID index updated after SaveAccount(): %v", err)
		}

		if a, err := store.GetAccountByUser(context.Background(), "testuser"); a == nil {
			t.Errorf("expecting UserID2AccountID index updated after SaveAccount(): %v", err)
		}

		if a, err := store.GetAccountByPeerID(context.Background(), "testpeer"); a == nil {
			t.Errorf("expecting PeerID2AccountID index updated after SaveAccount(): %v", err)
		}

		if a, err := store.GetAccountBySetupKey(context.Background(), setupKey.Key); a == nil {
			t.Errorf("expecting SetupKeyID2AccountID index updated after SaveAccount(): %v", err)
		}
	})
}

func TestSqlite_DeleteAccount(t *testing.T) {
	if runtime.GOOS == "windows" {
		t.Skip("The SQLite store is not properly supported by Windows yet")
	}

	t.Setenv("NETBIRD_STORE_ENGINE", string(types.SqliteStoreEngine))
	store, cleanUp, err := NewTestStoreFromSQL(context.Background(), "", t.TempDir())
	t.Cleanup(cleanUp)
	assert.NoError(t, err)

	testUserID := "testuser"
	user := types.NewAdminUser(testUserID)
	user.PATs = map[string]*types.PersonalAccessToken{"testtoken": {
		ID:   "testtoken",
		Name: "test token",
	}}

	account := newAccountWithId(context.Background(), "account_id", testUserID, "")
	setupKey, _ := types.GenerateDefaultSetupKey()
	account.SetupKeys[setupKey.Key] = setupKey
	account.Peers["testpeer"] = &nbpeer.Peer{
		Key:    "peerkey",
		IP:     net.IP{127, 0, 0, 1},
		Meta:   nbpeer.PeerSystemMeta{},
		Name:   "peer name",
		Status: &nbpeer.PeerStatus{Connected: true, LastSeen: time.Now().UTC()},
	}
	account.Users[testUserID] = user
	account.Networks = []*networkTypes.Network{
		{
			ID:          "network_id",
			AccountID:   account.Id,
			Name:        "network name",
			Description: "network description",
		},
	}
	account.NetworkRouters = []*routerTypes.NetworkRouter{
		{
			ID:         "router_id",
			NetworkID:  account.Networks[0].ID,
			AccountID:  account.Id,
			PeerGroups: []string{"group_id"},
			Masquerade: true,
			Metric:     1,
		},
	}
	account.NetworkResources = []*resourceTypes.NetworkResource{
		{
			ID:          "resource_id",
			NetworkID:   account.Networks[0].ID,
			AccountID:   account.Id,
			Name:        "Name",
			Description: "Description",
			Type:        "Domain",
			Address:     "example.com",
		},
	}

	err = store.SaveAccount(context.Background(), account)
	require.NoError(t, err)

	if len(store.GetAllAccounts(context.Background())) != 1 {
		t.Errorf("expecting 1 Accounts to be stored after SaveAccount()")
	}

	o, err := store.GetAccountOnboarding(context.Background(), account.Id)
	require.NoError(t, err)
	require.Equal(t, o.AccountID, account.Id)

	err = store.DeleteAccount(context.Background(), account)
	require.NoError(t, err)

	_, err = store.GetAccountOnboarding(context.Background(), account.Id)
	require.Error(t, err, "expecting error after removing DeleteAccount when getting onboarding")

	if len(store.GetAllAccounts(context.Background())) != 0 {
		t.Errorf("expecting 0 Accounts to be stored after DeleteAccount()")
	}

	_, err = store.GetAccountByPeerPubKey(context.Background(), "peerkey")
	require.Error(t, err, "expecting error after removing DeleteAccount when getting account by peer public key")

	_, err = store.GetAccountByUser(context.Background(), "testuser")
	require.Error(t, err, "expecting error after removing DeleteAccount when getting account by user")

	_, err = store.GetAccountByPeerID(context.Background(), "testpeer")
	require.Error(t, err, "expecting error after removing DeleteAccount when getting account by peer id")

	_, err = store.GetAccountBySetupKey(context.Background(), setupKey.Key)
	require.Error(t, err, "expecting error after removing DeleteAccount when getting account by setup key")

	_, err = store.GetAccount(context.Background(), account.Id)
	require.Error(t, err, "expecting error after removing DeleteAccount when getting account by id")

	for _, policy := range account.Policies {
		var rules []*types.PolicyRule
		err = store.(*SqlStore).db.Model(&types.PolicyRule{}).Find(&rules, "policy_id = ?", policy.ID).Error
		require.NoError(t, err, "expecting no error after removing DeleteAccount when searching for policy rules")
		require.Len(t, rules, 0, "expecting no policy rules to be found after removing DeleteAccount")

	}

	for _, accountUser := range account.Users {
		var pats []*types.PersonalAccessToken
		err = store.(*SqlStore).db.Model(&types.PersonalAccessToken{}).Find(&pats, "user_id = ?", accountUser.Id).Error
		require.NoError(t, err, "expecting no error after removing DeleteAccount when searching for personal access token")
		require.Len(t, pats, 0, "expecting no personal access token to be found after removing DeleteAccount")

	}

	for _, network := range account.Networks {
		routers, err := store.GetNetworkRoutersByNetID(context.Background(), LockingStrengthNone, account.Id, network.ID)
		require.NoError(t, err, "expecting no error after removing DeleteAccount when searching for network routers")
		require.Len(t, routers, 0, "expecting no network routers to be found after DeleteAccount")

		resources, err := store.GetNetworkResourcesByNetID(context.Background(), LockingStrengthNone, account.Id, network.ID)
		require.NoError(t, err, "expecting no error after removing DeleteAccount when searching for network resources")
		require.Len(t, resources, 0, "expecting no network resources to be found after DeleteAccount")
	}
}

func Test_GetAccount(t *testing.T) {
	if runtime.GOOS == "windows" {
		t.Skip("The SQLite store is not properly supported by Windows yet")
	}

	runTestForAllEngines(t, "../testdata/store.sql", func(t *testing.T, store Store) {
		id := "bf1c8084-ba50-4ce7-9439-34653001fc3b"

		account, err := store.GetAccount(context.Background(), id)
		require.NoError(t, err)
		require.Equal(t, id, account.Id, "account id should match")
		require.Equal(t, false, account.Onboarding.OnboardingFlowPending)

		id = "9439-34653001fc3b-bf1c8084-ba50-4ce7"

		account, err = store.GetAccount(context.Background(), id)
		require.NoError(t, err)
		require.Equal(t, id, account.Id, "account id should match")
		require.Equal(t, true, account.Onboarding.OnboardingFlowPending)

		_, err = store.GetAccount(context.Background(), "non-existing-account")
		assert.Error(t, err)
		parsedErr, ok := status.FromError(err)
		require.True(t, ok)
		require.Equal(t, status.NotFound, parsedErr.Type(), "should return not found error")

	})
}

func TestSqlStore_SavePeer(t *testing.T) {
	store, cleanUp, err := NewTestStoreFromSQL(context.Background(), "../testdata/store.sql", t.TempDir())
	t.Cleanup(cleanUp)
	assert.NoError(t, err)

	account, err := store.GetAccount(context.Background(), "bf1c8084-ba50-4ce7-9439-34653001fc3b")
	require.NoError(t, err)

	// save status of non-existing peer
	peer := &nbpeer.Peer{
		Key:       "peerkey",
		ID:        "testpeer",
		IP:        net.IP{127, 0, 0, 1},
		Meta:      nbpeer.PeerSystemMeta{Hostname: "testingpeer"},
		Name:      "peer name",
		Status:    &nbpeer.PeerStatus{Connected: true, LastSeen: time.Now().UTC()},
		CreatedAt: time.Now().UTC(),
	}
	ctx := context.Background()
	err = store.SavePeer(ctx, account.Id, peer)
	assert.Error(t, err)
	parsedErr, ok := status.FromError(err)
	require.True(t, ok)
	require.Equal(t, status.NotFound, parsedErr.Type(), "should return not found error")

	// save new status of existing peer
	account.Peers[peer.ID] = peer

	err = store.SaveAccount(context.Background(), account)
	require.NoError(t, err)

	updatedPeer := peer.Copy()
	updatedPeer.Status.Connected = false
	updatedPeer.Meta.Hostname = "updatedpeer"

	err = store.SavePeer(ctx, account.Id, updatedPeer)
	require.NoError(t, err)

	account, err = store.GetAccount(context.Background(), account.Id)
	require.NoError(t, err)

	actual := account.Peers[peer.ID]
	assert.Equal(t, updatedPeer.Meta, actual.Meta)
	assert.Equal(t, updatedPeer.Status.Connected, actual.Status.Connected)
	assert.Equal(t, updatedPeer.Status.LoginExpired, actual.Status.LoginExpired)
	assert.Equal(t, updatedPeer.Status.RequiresApproval, actual.Status.RequiresApproval)
	assert.WithinDurationf(t, updatedPeer.Status.LastSeen, actual.Status.LastSeen.UTC(), time.Millisecond, "LastSeen should be equal")
}

func TestSqlStore_SavePeerStatus(t *testing.T) {
	store, cleanUp, err := NewTestStoreFromSQL(context.Background(), "../testdata/store.sql", t.TempDir())
	t.Cleanup(cleanUp)
	assert.NoError(t, err)

	account, err := store.GetAccount(context.Background(), "bf1c8084-ba50-4ce7-9439-34653001fc3b")
	require.NoError(t, err)

	// save status of non-existing peer
	newStatus := nbpeer.PeerStatus{Connected: false, LastSeen: time.Now().UTC()}
	err = store.SavePeerStatus(context.Background(), account.Id, "non-existing-peer", newStatus)
	assert.Error(t, err)
	parsedErr, ok := status.FromError(err)
	require.True(t, ok)
	require.Equal(t, status.NotFound, parsedErr.Type(), "should return not found error")

	// save new status of existing peer
	account.Peers["testpeer"] = &nbpeer.Peer{
		Key:    "peerkey",
		ID:     "testpeer",
		IP:     net.IP{127, 0, 0, 1},
		Meta:   nbpeer.PeerSystemMeta{},
		Name:   "peer name",
		Status: &nbpeer.PeerStatus{Connected: true, LastSeen: time.Now().UTC()},
	}

	err = store.SaveAccount(context.Background(), account)
	require.NoError(t, err)

	err = store.SavePeerStatus(context.Background(), account.Id, "testpeer", newStatus)
	require.NoError(t, err)

	account, err = store.GetAccount(context.Background(), account.Id)
	require.NoError(t, err)

	actual := account.Peers["testpeer"].Status
	assert.Equal(t, newStatus.Connected, actual.Connected)
	assert.Equal(t, newStatus.LoginExpired, actual.LoginExpired)
	assert.Equal(t, newStatus.RequiresApproval, actual.RequiresApproval)
	assert.WithinDurationf(t, newStatus.LastSeen, actual.LastSeen.UTC(), time.Millisecond, "LastSeen should be equal")

	newStatus.Connected = true

	err = store.SavePeerStatus(context.Background(), account.Id, "testpeer", newStatus)
	require.NoError(t, err)

	account, err = store.GetAccount(context.Background(), account.Id)
	require.NoError(t, err)

	actual = account.Peers["testpeer"].Status
	assert.Equal(t, newStatus.Connected, actual.Connected)
	assert.Equal(t, newStatus.LoginExpired, actual.LoginExpired)
	assert.Equal(t, newStatus.RequiresApproval, actual.RequiresApproval)
	assert.WithinDurationf(t, newStatus.LastSeen, actual.LastSeen.UTC(), time.Millisecond, "LastSeen should be equal")
}

func TestSqlStore_SavePeerLocation(t *testing.T) {
	store, cleanUp, err := NewTestStoreFromSQL(context.Background(), "../testdata/store.sql", t.TempDir())
	t.Cleanup(cleanUp)
	assert.NoError(t, err)

	account, err := store.GetAccount(context.Background(), "bf1c8084-ba50-4ce7-9439-34653001fc3b")
	require.NoError(t, err)

	peer := &nbpeer.Peer{
		AccountID: account.Id,
		ID:        "testpeer",
		Location: nbpeer.Location{
			ConnectionIP: net.ParseIP("0.0.0.0"),
			CountryCode:  "YY",
			CityName:     "City",
			GeoNameID:    1,
		},
		CreatedAt: time.Now().UTC(),
		Meta:      nbpeer.PeerSystemMeta{},
	}
	// error is expected as peer is not in store yet
	err = store.SavePeerLocation(context.Background(), account.Id, peer)
	assert.Error(t, err)

	account.Peers[peer.ID] = peer
	err = store.SaveAccount(context.Background(), account)
	require.NoError(t, err)

	peer.Location.ConnectionIP = net.ParseIP("35.1.1.1")
	peer.Location.CountryCode = "DE"
	peer.Location.CityName = "Berlin"
	peer.Location.GeoNameID = 2950159

	err = store.SavePeerLocation(context.Background(), account.Id, account.Peers[peer.ID])
	assert.NoError(t, err)

	account, err = store.GetAccount(context.Background(), account.Id)
	require.NoError(t, err)

	actual := account.Peers[peer.ID].Location
	assert.Equal(t, peer.Location, actual)

	peer.ID = "non-existing-peer"
	err = store.SavePeerLocation(context.Background(), account.Id, peer)
	assert.Error(t, err)
	parsedErr, ok := status.FromError(err)
	require.True(t, ok)
	require.Equal(t, status.NotFound, parsedErr.Type(), "should return not found error")
}

func Test_TestGetAccountByPrivateDomain(t *testing.T) {
	if runtime.GOOS == "windows" {
		t.Skip("The SQLite store is not properly supported by Windows yet")
	}

	runTestForAllEngines(t, "../testdata/store.sql", func(t *testing.T, store Store) {
		existingDomain := "test.com"

		account, err := store.GetAccountByPrivateDomain(context.Background(), existingDomain)
		require.NoError(t, err, "should found account")
		require.Equal(t, existingDomain, account.Domain, "domains should match")

		_, err = store.GetAccountByPrivateDomain(context.Background(), "missing-domain.com")
		require.Error(t, err, "should return error on domain lookup")
		parsedErr, ok := status.FromError(err)
		require.True(t, ok)
		require.Equal(t, status.NotFound, parsedErr.Type(), "should return not found error")
	})
}

func Test_GetTokenIDByHashedToken(t *testing.T) {
	if runtime.GOOS == "windows" {
		t.Skip("The SQLite store is not properly supported by Windows yet")
	}

	runTestForAllEngines(t, "../testdata/store.sql", func(t *testing.T, store Store) {
		hashed := "SoMeHaShEdToKeN"
		id := "9dj38s35-63fb-11ec-90d6-0242ac120003"

		token, err := store.GetTokenIDByHashedToken(context.Background(), hashed)
		require.NoError(t, err)
		require.Equal(t, id, token)

		_, err = store.GetTokenIDByHashedToken(context.Background(), "non-existing-hash")
		require.Error(t, err)
		parsedErr, ok := status.FromError(err)
		require.True(t, ok)
		require.Equal(t, status.NotFound, parsedErr.Type(), "should return not found error")
	})
}

func TestMigrate(t *testing.T) {
	if (os.Getenv("CI") == "true" && runtime.GOOS == "darwin") || runtime.GOOS == "windows" {
		t.Skip("skip CI tests on darwin and windows")
	}

	// TODO: figure out why this fails on postgres
	t.Setenv("NETBIRD_STORE_ENGINE", string(types.SqliteStoreEngine))

	store, cleanUp, err := NewTestStoreFromSQL(context.Background(), "", t.TempDir())
	t.Cleanup(cleanUp)
	assert.NoError(t, err)

	err = migratePreAuto(context.Background(), store.(*SqlStore).db)
	require.NoError(t, err, "Migration should not fail on empty db")

	_, ipnet, err := net.ParseCIDR("10.0.0.0/24")
	require.NoError(t, err, "Failed to parse CIDR")

	type network struct {
		types.Network
		Net net.IPNet `gorm:"serializer:gob"`
	}

	type location struct {
		nbpeer.Location
		ConnectionIP net.IP
	}

	type peer struct {
		nbpeer.Peer
		Location location `gorm:"embedded;embeddedPrefix:location_"`
	}

	type account struct {
		types.Account
		Network *network `gorm:"embedded;embeddedPrefix:network_"`
		Peers   []peer   `gorm:"foreignKey:AccountID;references:id"`
	}

	act := &account{
		Network: &network{
			Net: *ipnet,
		},
		Peers: []peer{
			{Location: location{ConnectionIP: net.IP{10, 0, 0, 1}}},
		},
	}

	err = store.(*SqlStore).db.Save(act).Error
	require.NoError(t, err, "Failed to insert Gob data")

	type route struct {
		route2.Route
		Network    netip.Prefix `gorm:"serializer:gob"`
		PeerGroups []string     `gorm:"serializer:gob"`
	}

	prefix := netip.MustParsePrefix("11.0.0.0/24")
	rt := &route{
		Network:    prefix,
		PeerGroups: []string{"group1", "group2"},
		Route:      route2.Route{ID: "route1"},
	}

	err = store.(*SqlStore).db.Save(rt).Error
	require.NoError(t, err, "Failed to insert Gob data")

	err = migratePreAuto(context.Background(), store.(*SqlStore).db)
	require.NoError(t, err, "Migration should not fail on gob populated db")

	err = migratePreAuto(context.Background(), store.(*SqlStore).db)
	require.NoError(t, err, "Migration should not fail on migrated db")

	err = store.(*SqlStore).db.Delete(rt).Where("id = ?", "route1").Error
	require.NoError(t, err, "Failed to delete Gob data")

	prefix = netip.MustParsePrefix("12.0.0.0/24")
	nRT := &route2.Route{
		Network: prefix,
		ID:      "route2",
		Peer:    "peer-id",
	}

	err = store.(*SqlStore).db.Save(nRT).Error
	require.NoError(t, err, "Failed to insert json nil slice data")

	err = migratePreAuto(context.Background(), store.(*SqlStore).db)
	require.NoError(t, err, "Migration should not fail on json nil slice populated db")

	err = migratePreAuto(context.Background(), store.(*SqlStore).db)
	require.NoError(t, err, "Migration should not fail on migrated db")

}

func newAccount(store Store, id int) error {
	str := fmt.Sprintf("%s-%d", uuid.New().String(), id)
	account := newAccountWithId(context.Background(), str, str+"-testuser", "example.com")
	setupKey, _ := types.GenerateDefaultSetupKey()
	account.SetupKeys[setupKey.Key] = setupKey
	account.Peers["p"+str] = &nbpeer.Peer{
		Key:    "peerkey" + str,
		IP:     net.IP{127, 0, 0, 1},
		Meta:   nbpeer.PeerSystemMeta{},
		Name:   "peer name",
		Status: &nbpeer.PeerStatus{Connected: true, LastSeen: time.Now().UTC()},
	}

	return store.SaveAccount(context.Background(), account)
}

func TestPostgresql_NewStore(t *testing.T) {
	if (os.Getenv("CI") == "true" && runtime.GOOS == "darwin") || runtime.GOOS == "windows" {
		t.Skip("skip CI tests on darwin and windows")
	}

	t.Setenv("NETBIRD_STORE_ENGINE", string(types.PostgresStoreEngine))
	store, cleanUp, err := NewTestStoreFromSQL(context.Background(), "", t.TempDir())
	t.Cleanup(cleanUp)
	assert.NoError(t, err)

	if len(store.GetAllAccounts(context.Background())) != 0 {
		t.Errorf("expected to create a new empty Accounts map when creating a new FileStore")
	}
}

func TestPostgresql_SaveAccount(t *testing.T) {
	if (os.Getenv("CI") == "true" && runtime.GOOS == "darwin") || runtime.GOOS == "windows" {
		t.Skip("skip CI tests on darwin and windows")
	}

	t.Setenv("NETBIRD_STORE_ENGINE", string(types.PostgresStoreEngine))
	store, cleanUp, err := NewTestStoreFromSQL(context.Background(), "", t.TempDir())
	t.Cleanup(cleanUp)
	assert.NoError(t, err)

	account := newAccountWithId(context.Background(), "account_id", "testuser", "")
	setupKey, _ := types.GenerateDefaultSetupKey()
	account.SetupKeys[setupKey.Key] = setupKey
	account.Peers["testpeer"] = &nbpeer.Peer{
		Key:    "peerkey",
		IP:     net.IP{127, 0, 0, 1},
		Meta:   nbpeer.PeerSystemMeta{},
		Name:   "peer name",
		Status: &nbpeer.PeerStatus{Connected: true, LastSeen: time.Now().UTC()},
	}

	err = store.SaveAccount(context.Background(), account)
	require.NoError(t, err)

	account2 := newAccountWithId(context.Background(), "account_id2", "testuser2", "")
	setupKey, _ = types.GenerateDefaultSetupKey()
	account2.SetupKeys[setupKey.Key] = setupKey
	account2.Peers["testpeer2"] = &nbpeer.Peer{
		Key:    "peerkey2",
		IP:     net.IP{127, 0, 0, 2},
		Meta:   nbpeer.PeerSystemMeta{},
		Name:   "peer name 2",
		Status: &nbpeer.PeerStatus{Connected: true, LastSeen: time.Now().UTC()},
	}

	err = store.SaveAccount(context.Background(), account2)
	require.NoError(t, err)

	if len(store.GetAllAccounts(context.Background())) != 2 {
		t.Errorf("expecting 2 Accounts to be stored after SaveAccount()")
	}

	a, err := store.GetAccount(context.Background(), account.Id)
	if a == nil {
		t.Errorf("expecting Account to be stored after SaveAccount(): %v", err)
	}

	if a != nil && len(a.Policies) != 1 {
		t.Errorf("expecting Account to have one policy stored after SaveAccount(), got %d", len(a.Policies))
	}

	if a != nil && len(a.Policies[0].Rules) != 1 {
		t.Errorf("expecting Account to have one policy rule stored after SaveAccount(), got %d", len(a.Policies[0].Rules))
		return
	}

	if a, err := store.GetAccountByPeerPubKey(context.Background(), "peerkey"); a == nil {
		t.Errorf("expecting PeerKeyID2AccountID index updated after SaveAccount(): %v", err)
	}

	if a, err := store.GetAccountByUser(context.Background(), "testuser"); a == nil {
		t.Errorf("expecting UserID2AccountID index updated after SaveAccount(): %v", err)
	}

	if a, err := store.GetAccountByPeerID(context.Background(), "testpeer"); a == nil {
		t.Errorf("expecting PeerID2AccountID index updated after SaveAccount(): %v", err)
	}

	if a, err := store.GetAccountBySetupKey(context.Background(), setupKey.Key); a == nil {
		t.Errorf("expecting SetupKeyID2AccountID index updated after SaveAccount(): %v", err)
	}
}

func TestPostgresql_DeleteAccount(t *testing.T) {
	if (os.Getenv("CI") == "true" && runtime.GOOS == "darwin") || runtime.GOOS == "windows" {
		t.Skip("skip CI tests on darwin and windows")
	}

	t.Setenv("NETBIRD_STORE_ENGINE", string(types.PostgresStoreEngine))
	store, cleanUp, err := NewTestStoreFromSQL(context.Background(), "", t.TempDir())
	t.Cleanup(cleanUp)
	assert.NoError(t, err)

	testUserID := "testuser"
	user := types.NewAdminUser(testUserID)
	user.PATs = map[string]*types.PersonalAccessToken{"testtoken": {
		ID:   "testtoken",
		Name: "test token",
	}}

	account := newAccountWithId(context.Background(), "account_id", testUserID, "")
	setupKey, _ := types.GenerateDefaultSetupKey()
	account.SetupKeys[setupKey.Key] = setupKey
	account.Peers["testpeer"] = &nbpeer.Peer{
		Key:    "peerkey",
		IP:     net.IP{127, 0, 0, 1},
		Meta:   nbpeer.PeerSystemMeta{},
		Name:   "peer name",
		Status: &nbpeer.PeerStatus{Connected: true, LastSeen: time.Now().UTC()},
	}
	account.Users[testUserID] = user

	err = store.SaveAccount(context.Background(), account)
	require.NoError(t, err)

	if len(store.GetAllAccounts(context.Background())) != 1 {
		t.Errorf("expecting 1 Accounts to be stored after SaveAccount()")
	}

	err = store.DeleteAccount(context.Background(), account)
	require.NoError(t, err)

	if len(store.GetAllAccounts(context.Background())) != 0 {
		t.Errorf("expecting 0 Accounts to be stored after DeleteAccount()")
	}

	_, err = store.GetAccountByPeerPubKey(context.Background(), "peerkey")
	require.Error(t, err, "expecting error after removing DeleteAccount when getting account by peer public key")

	_, err = store.GetAccountByUser(context.Background(), "testuser")
	require.Error(t, err, "expecting error after removing DeleteAccount when getting account by user")

	_, err = store.GetAccountByPeerID(context.Background(), "testpeer")
	require.Error(t, err, "expecting error after removing DeleteAccount when getting account by peer id")

	_, err = store.GetAccountBySetupKey(context.Background(), setupKey.Key)
	require.Error(t, err, "expecting error after removing DeleteAccount when getting account by setup key")

	_, err = store.GetAccount(context.Background(), account.Id)
	require.Error(t, err, "expecting error after removing DeleteAccount when getting account by id")

	for _, policy := range account.Policies {
		var rules []*types.PolicyRule
		err = store.(*SqlStore).db.Model(&types.PolicyRule{}).Find(&rules, "policy_id = ?", policy.ID).Error
		require.NoError(t, err, "expecting no error after removing DeleteAccount when searching for policy rules")
		require.Len(t, rules, 0, "expecting no policy rules to be found after removing DeleteAccount")

	}

	for _, accountUser := range account.Users {
		var pats []*types.PersonalAccessToken
		err = store.(*SqlStore).db.Model(&types.PersonalAccessToken{}).Find(&pats, "user_id = ?", accountUser.Id).Error
		require.NoError(t, err, "expecting no error after removing DeleteAccount when searching for personal access token")
		require.Len(t, pats, 0, "expecting no personal access token to be found after removing DeleteAccount")

	}

}

func TestPostgresql_TestGetAccountByPrivateDomain(t *testing.T) {
	if (os.Getenv("CI") == "true" && runtime.GOOS == "darwin") || runtime.GOOS == "windows" {
		t.Skip("skip CI tests on darwin and windows")
	}

	t.Setenv("NETBIRD_STORE_ENGINE", string(types.PostgresStoreEngine))
	store, cleanUp, err := NewTestStoreFromSQL(context.Background(), "../testdata/store.sql", t.TempDir())
	t.Cleanup(cleanUp)
	assert.NoError(t, err)

	existingDomain := "test.com"

	account, err := store.GetAccountByPrivateDomain(context.Background(), existingDomain)
	require.NoError(t, err, "should found account")
	require.Equal(t, existingDomain, account.Domain, "domains should match")

	_, err = store.GetAccountByPrivateDomain(context.Background(), "missing-domain.com")
	require.Error(t, err, "should return error on domain lookup")
}

func TestPostgresql_GetTokenIDByHashedToken(t *testing.T) {
	if (os.Getenv("CI") == "true" && runtime.GOOS == "darwin") || runtime.GOOS == "windows" {
		t.Skip("skip CI tests on darwin and windows")
	}

	t.Setenv("NETBIRD_STORE_ENGINE", string(types.PostgresStoreEngine))
	store, cleanUp, err := NewTestStoreFromSQL(context.Background(), "../testdata/store.sql", t.TempDir())
	t.Cleanup(cleanUp)
	assert.NoError(t, err)

	hashed := "SoMeHaShEdToKeN"
	id := "9dj38s35-63fb-11ec-90d6-0242ac120003"

	token, err := store.GetTokenIDByHashedToken(context.Background(), hashed)
	require.NoError(t, err)
	require.Equal(t, id, token)
}

func TestSqlite_GetTakenIPs(t *testing.T) {
	t.Setenv("NETBIRD_STORE_ENGINE", string(types.SqliteStoreEngine))
	store, cleanup, err := NewTestStoreFromSQL(context.Background(), "../testdata/extended-store.sql", t.TempDir())
	defer cleanup()
	if err != nil {
		t.Fatal(err)
	}

	existingAccountID := "bf1c8084-ba50-4ce7-9439-34653001fc3b"

	_, err = store.GetAccount(context.Background(), existingAccountID)
	require.NoError(t, err)

	takenIPs, err := store.GetTakenIPs(context.Background(), LockingStrengthNone, existingAccountID)
	require.NoError(t, err)
	assert.Equal(t, []net.IP{}, takenIPs)

	peer1 := &nbpeer.Peer{
		ID:        "peer1",
		AccountID: existingAccountID,
		DNSLabel:  "peer1",
		IP:        net.IP{1, 1, 1, 1},
	}
	err = store.AddPeerToAccount(context.Background(), peer1)
	require.NoError(t, err)

	takenIPs, err = store.GetTakenIPs(context.Background(), LockingStrengthNone, existingAccountID)
	require.NoError(t, err)
	ip1 := net.IP{1, 1, 1, 1}.To16()
	assert.Equal(t, []net.IP{ip1}, takenIPs)

	peer2 := &nbpeer.Peer{
		ID:        "peer1second",
		AccountID: existingAccountID,
		DNSLabel:  "peer1-1",
		IP:        net.IP{2, 2, 2, 2},
	}
	err = store.AddPeerToAccount(context.Background(), peer2)
	require.NoError(t, err)

	takenIPs, err = store.GetTakenIPs(context.Background(), LockingStrengthNone, existingAccountID)
	require.NoError(t, err)
	ip2 := net.IP{2, 2, 2, 2}.To16()
	assert.Equal(t, []net.IP{ip1, ip2}, takenIPs)
}

func TestSqlite_GetPeerLabelsInAccount(t *testing.T) {
	runTestForAllEngines(t, "../testdata/extended-store.sql", func(t *testing.T, store Store) {
		existingAccountID := "bf1c8084-ba50-4ce7-9439-34653001fc3b"
		peerHostname := "peer1"

		_, err := store.GetAccount(context.Background(), existingAccountID)
		require.NoError(t, err)

		labels, err := store.GetPeerLabelsInAccount(context.Background(), LockingStrengthNone, existingAccountID, peerHostname)
		require.NoError(t, err)
		assert.Equal(t, []string{}, labels)

		peer1 := &nbpeer.Peer{
			ID:        "peer1",
			AccountID: existingAccountID,
			DNSLabel:  "peer1",
			IP:        net.IP{1, 1, 1, 1},
		}
		err = store.AddPeerToAccount(context.Background(), peer1)
		require.NoError(t, err)

		labels, err = store.GetPeerLabelsInAccount(context.Background(), LockingStrengthNone, existingAccountID, peerHostname)
		require.NoError(t, err)
		assert.Equal(t, []string{"peer1"}, labels)

		peer2 := &nbpeer.Peer{
			ID:        "peer1second",
			AccountID: existingAccountID,
			DNSLabel:  "peer1-1",
			IP:        net.IP{2, 2, 2, 2},
		}
		err = store.AddPeerToAccount(context.Background(), peer2)
		require.NoError(t, err)

		labels, err = store.GetPeerLabelsInAccount(context.Background(), LockingStrengthNone, existingAccountID, peerHostname)
		require.NoError(t, err)

		expected := []string{"peer1", "peer1-1"}
		sort.Strings(expected)
		sort.Strings(labels)
		assert.Equal(t, expected, labels)
	})
}

func Test_AddPeerWithSameDnsLabel(t *testing.T) {
	runTestForAllEngines(t, "../testdata/extended-store.sql", func(t *testing.T, store Store) {
		existingAccountID := "bf1c8084-ba50-4ce7-9439-34653001fc3b"

		_, err := store.GetAccount(context.Background(), existingAccountID)
		require.NoError(t, err)

		peer1 := &nbpeer.Peer{
			ID:        "peer1",
			AccountID: existingAccountID,
			DNSLabel:  "peer1.domain.test",
		}
		err = store.AddPeerToAccount(context.Background(), peer1)
		require.NoError(t, err)

		peer2 := &nbpeer.Peer{
			ID:        "peer1second",
			AccountID: existingAccountID,
			DNSLabel:  "peer1.domain.test",
		}
		err = store.AddPeerToAccount(context.Background(), peer2)
		require.Error(t, err)
	})
}

func Test_AddPeerWithSameIP(t *testing.T) {
	runTestForAllEngines(t, "../testdata/extended-store.sql", func(t *testing.T, store Store) {
		existingAccountID := "bf1c8084-ba50-4ce7-9439-34653001fc3b"

		_, err := store.GetAccount(context.Background(), existingAccountID)
		require.NoError(t, err)

		peer1 := &nbpeer.Peer{
			ID:        "peer1",
			AccountID: existingAccountID,
			IP:        net.IP{1, 1, 1, 1},
		}
		err = store.AddPeerToAccount(context.Background(), peer1)
		require.NoError(t, err)

		peer2 := &nbpeer.Peer{
			ID:        "peer1second",
			AccountID: existingAccountID,
			IP:        net.IP{1, 1, 1, 1},
		}
		err = store.AddPeerToAccount(context.Background(), peer2)
		require.Error(t, err)
	})
}

func TestSqlite_GetAccountNetwork(t *testing.T) {
	t.Setenv("NETBIRD_STORE_ENGINE", string(types.SqliteStoreEngine))
	store, cleanup, err := NewTestStoreFromSQL(context.Background(), "../testdata/extended-store.sql", t.TempDir())
	t.Cleanup(cleanup)
	if err != nil {
		t.Fatal(err)
	}

	existingAccountID := "bf1c8084-ba50-4ce7-9439-34653001fc3b"

	_, err = store.GetAccount(context.Background(), existingAccountID)
	require.NoError(t, err)

	network, err := store.GetAccountNetwork(context.Background(), LockingStrengthNone, existingAccountID)
	require.NoError(t, err)
	ip := net.IP{100, 64, 0, 0}.To16()
	assert.Equal(t, ip, network.Net.IP)
	assert.Equal(t, net.IPMask{255, 255, 0, 0}, network.Net.Mask)
	assert.Equal(t, "", network.Dns)
	assert.Equal(t, "af1c8024-ha40-4ce2-9418-34653101fc3c", network.Identifier)
	assert.Equal(t, uint64(0), network.Serial)
}

func TestSqlite_GetSetupKeyBySecret(t *testing.T) {
	t.Setenv("NETBIRD_STORE_ENGINE", string(types.SqliteStoreEngine))
	store, cleanup, err := NewTestStoreFromSQL(context.Background(), "../testdata/extended-store.sql", t.TempDir())
	t.Cleanup(cleanup)
	if err != nil {
		t.Fatal(err)
	}

	existingAccountID := "bf1c8084-ba50-4ce7-9439-34653001fc3b"

	plainKey := "A2C8E62B-38F5-4553-B31E-DD66C696CEBB"
	hashedKey := sha256.Sum256([]byte(plainKey))
	encodedHashedKey := b64.StdEncoding.EncodeToString(hashedKey[:])

	_, err = store.GetAccount(context.Background(), existingAccountID)
	require.NoError(t, err)

	setupKey, err := store.GetSetupKeyBySecret(context.Background(), LockingStrengthNone, encodedHashedKey)
	require.NoError(t, err)
	assert.Equal(t, encodedHashedKey, setupKey.Key)
	assert.Equal(t, types.HiddenKey(plainKey, 4), setupKey.KeySecret)
	assert.Equal(t, "bf1c8084-ba50-4ce7-9439-34653001fc3b", setupKey.AccountID)
	assert.Equal(t, "Default key", setupKey.Name)
}

func TestSqlite_incrementSetupKeyUsage(t *testing.T) {
	t.Setenv("NETBIRD_STORE_ENGINE", string(types.SqliteStoreEngine))
	store, cleanup, err := NewTestStoreFromSQL(context.Background(), "../testdata/extended-store.sql", t.TempDir())
	t.Cleanup(cleanup)
	if err != nil {
		t.Fatal(err)
	}

	existingAccountID := "bf1c8084-ba50-4ce7-9439-34653001fc3b"

	plainKey := "A2C8E62B-38F5-4553-B31E-DD66C696CEBB"
	hashedKey := sha256.Sum256([]byte(plainKey))
	encodedHashedKey := b64.StdEncoding.EncodeToString(hashedKey[:])

	_, err = store.GetAccount(context.Background(), existingAccountID)
	require.NoError(t, err)

	setupKey, err := store.GetSetupKeyBySecret(context.Background(), LockingStrengthNone, encodedHashedKey)
	require.NoError(t, err)
	assert.Equal(t, 0, setupKey.UsedTimes)

	err = store.IncrementSetupKeyUsage(context.Background(), setupKey.Id)
	require.NoError(t, err)

	setupKey, err = store.GetSetupKeyBySecret(context.Background(), LockingStrengthNone, encodedHashedKey)
	require.NoError(t, err)
	assert.Equal(t, 1, setupKey.UsedTimes)

	err = store.IncrementSetupKeyUsage(context.Background(), setupKey.Id)
	require.NoError(t, err)

	setupKey, err = store.GetSetupKeyBySecret(context.Background(), LockingStrengthNone, encodedHashedKey)
	require.NoError(t, err)
	assert.Equal(t, 2, setupKey.UsedTimes)
}

func TestSqlite_CreateAndGetObjectInTransaction(t *testing.T) {
	t.Setenv("NETBIRD_STORE_ENGINE", string(types.SqliteStoreEngine))
	store, cleanup, err := NewTestStoreFromSQL(context.Background(), "../testdata/extended-store.sql", t.TempDir())
	t.Cleanup(cleanup)
	if err != nil {
		t.Fatal(err)
	}

	group := &types.Group{
		ID:        "group-id",
		AccountID: "bf1c8084-ba50-4ce7-9439-34653001fc3b",
		Name:      "group-name",
		Issued:    "api",
		Peers:     nil,
	}
	err = store.ExecuteInTransaction(context.Background(), func(transaction Store) error {
		err := transaction.CreateGroup(context.Background(), group)
		if err != nil {
			t.Fatal("failed to save group")
			return err
		}
		group, err = transaction.GetGroupByID(context.Background(), LockingStrengthUpdate, group.AccountID, group.ID)
		if err != nil {
			t.Fatal("failed to get group")
			return err
		}
		t.Logf("group: %v", group)
		return nil
	})
	assert.NoError(t, err)
}

func TestSqlStore_GetAccountUsers(t *testing.T) {
	store, cleanup, err := NewTestStoreFromSQL(context.Background(), "../testdata/extended-store.sql", t.TempDir())
	t.Cleanup(cleanup)
	if err != nil {
		t.Fatal(err)
	}
	accountID := "bf1c8084-ba50-4ce7-9439-34653001fc3b"
	account, err := store.GetAccount(context.Background(), accountID)
	require.NoError(t, err)
	users, err := store.GetAccountUsers(context.Background(), LockingStrengthNone, accountID)
	require.NoError(t, err)
	require.Len(t, users, len(account.Users))
}

func TestSqlStore_UpdateAccountDomainAttributes(t *testing.T) {
	store, cleanup, err := NewTestStoreFromSQL(context.Background(), "../testdata/extended-store.sql", t.TempDir())
	t.Cleanup(cleanup)
	if err != nil {
		t.Fatal(err)
	}
	accountID := "bf1c8084-ba50-4ce7-9439-34653001fc3b"
	t.Run("Should update attributes with public domain", func(t *testing.T) {
		require.NoError(t, err)
		domain := "example.com"
		category := "public"
		IsDomainPrimaryAccount := false
		err = store.UpdateAccountDomainAttributes(context.Background(), accountID, domain, category, IsDomainPrimaryAccount)
		require.NoError(t, err)
		account, err := store.GetAccount(context.Background(), accountID)
		require.NoError(t, err)
		require.Equal(t, domain, account.Domain)
		require.Equal(t, category, account.DomainCategory)
		require.Equal(t, IsDomainPrimaryAccount, account.IsDomainPrimaryAccount)
	})

	t.Run("Should update attributes with private domain", func(t *testing.T) {
		require.NoError(t, err)
		domain := "test.com"
		category := "private"
		IsDomainPrimaryAccount := true
		err = store.UpdateAccountDomainAttributes(context.Background(), accountID, domain, category, IsDomainPrimaryAccount)
		require.NoError(t, err)
		account, err := store.GetAccount(context.Background(), accountID)
		require.NoError(t, err)
		require.Equal(t, domain, account.Domain)
		require.Equal(t, category, account.DomainCategory)
		require.Equal(t, IsDomainPrimaryAccount, account.IsDomainPrimaryAccount)
	})

	t.Run("Should fail when account does not exist", func(t *testing.T) {
		require.NoError(t, err)
		domain := "test.com"
		category := "private"
		IsDomainPrimaryAccount := true
		err = store.UpdateAccountDomainAttributes(context.Background(), "non-existing-account-id", domain, category, IsDomainPrimaryAccount)
		require.Error(t, err)
	})

}

func TestSqlite_GetGroupByName(t *testing.T) {
	store, cleanup, err := NewTestStoreFromSQL(context.Background(), "../testdata/extended-store.sql", t.TempDir())
	t.Cleanup(cleanup)
	if err != nil {
		t.Fatal(err)
	}
	accountID := "bf1c8084-ba50-4ce7-9439-34653001fc3b"

	group, err := store.GetGroupByName(context.Background(), LockingStrengthNone, accountID, "All")
	require.NoError(t, err)
	require.True(t, group.IsGroupAll())
}

func Test_DeleteSetupKeySuccessfully(t *testing.T) {
	t.Setenv("NETBIRD_STORE_ENGINE", string(types.SqliteStoreEngine))
	store, cleanup, err := NewTestStoreFromSQL(context.Background(), "../testdata/extended-store.sql", t.TempDir())
	t.Cleanup(cleanup)
	require.NoError(t, err)

	accountID := "bf1c8084-ba50-4ce7-9439-34653001fc3b"
	setupKeyID := "A2C8E62B-38F5-4553-B31E-DD66C696CEBB"

	err = store.DeleteSetupKey(context.Background(), accountID, setupKeyID)
	require.NoError(t, err)

	_, err = store.GetSetupKeyByID(context.Background(), LockingStrengthNone, setupKeyID, accountID)
	require.Error(t, err)
}

func Test_DeleteSetupKeyFailsForNonExistingKey(t *testing.T) {
	t.Setenv("NETBIRD_STORE_ENGINE", string(types.SqliteStoreEngine))
	store, cleanup, err := NewTestStoreFromSQL(context.Background(), "../testdata/extended-store.sql", t.TempDir())
	t.Cleanup(cleanup)
	require.NoError(t, err)

	accountID := "bf1c8084-ba50-4ce7-9439-34653001fc3b"
	nonExistingKeyID := "non-existing-key-id"

	err = store.DeleteSetupKey(context.Background(), accountID, nonExistingKeyID)
	require.Error(t, err)
}

func TestSqlStore_GetGroupsByIDs(t *testing.T) {
	store, cleanup, err := NewTestStoreFromSQL(context.Background(), "../testdata/extended-store.sql", t.TempDir())
	t.Cleanup(cleanup)
	require.NoError(t, err)

	accountID := "bf1c8084-ba50-4ce7-9439-34653001fc3b"

	tests := []struct {
		name          string
		groupIDs      []string
		expectedCount int
	}{
		{
			name:          "retrieve existing groups by existing IDs",
			groupIDs:      []string{"cfefqs706sqkneg59g4g", "cfefqs706sqkneg59g3g"},
			expectedCount: 2,
		},
		{
			name:          "empty group IDs list",
			groupIDs:      []string{},
			expectedCount: 0,
		},
		{
			name:          "non-existing group IDs",
			groupIDs:      []string{"nonexistent1", "nonexistent2"},
			expectedCount: 0,
		},
		{
			name:          "mixed existing and non-existing group IDs",
			groupIDs:      []string{"cfefqs706sqkneg59g4g", "nonexistent"},
			expectedCount: 1,
		},
	}

	for _, tt := range tests {
		t.Run(tt.name, func(t *testing.T) {
			groups, err := store.GetGroupsByIDs(context.Background(), LockingStrengthNone, accountID, tt.groupIDs)
			require.NoError(t, err)
			require.Len(t, groups, tt.expectedCount)
		})
	}
}

func TestSqlStore_CreateGroup(t *testing.T) {
	t.Setenv("NETBIRD_STORE_ENGINE", string(types.MysqlStoreEngine))
	store, cleanup, err := NewTestStoreFromSQL(context.Background(), "../testdata/extended-store.sql", t.TempDir())
	t.Cleanup(cleanup)
	require.NoError(t, err)

	accountID := "bf1c8084-ba50-4ce7-9439-34653001fc3b"

	group := &types.Group{
		ID:         "group-id",
		AccountID:  accountID,
		Issued:     "api",
		Peers:      []string{},
		Resources:  []types.Resource{},
		GroupPeers: []types.GroupPeer{},
	}
	err = store.CreateGroup(context.Background(), group)
	require.NoError(t, err)

	savedGroup, err := store.GetGroupByID(context.Background(), LockingStrengthNone, accountID, "group-id")
	require.NoError(t, err)
	require.Equal(t, savedGroup, group)
}

func TestSqlStore_CreateUpdateGroups(t *testing.T) {
	store, cleanup, err := NewTestStoreFromSQL(context.Background(), "../testdata/extended-store.sql", t.TempDir())
	t.Cleanup(cleanup)
	require.NoError(t, err)

	accountID := "bf1c8084-ba50-4ce7-9439-34653001fc3b"

	groups := []*types.Group{
		{
			ID:         "group-1",
			AccountID:  accountID,
			Issued:     "api",
			Peers:      []string{},
			Resources:  []types.Resource{},
			GroupPeers: []types.GroupPeer{},
		},
		{
			ID:         "group-2",
			AccountID:  accountID,
			Issued:     "integration",
			Peers:      []string{},
			Resources:  []types.Resource{},
			GroupPeers: []types.GroupPeer{},
		},
	}
	err = store.CreateGroups(context.Background(), accountID, groups)
	require.NoError(t, err)

	groups[1].Peers = []string{}
	err = store.UpdateGroups(context.Background(), accountID, groups)
	require.NoError(t, err)

	group, err := store.GetGroupByID(context.Background(), LockingStrengthNone, accountID, groups[1].ID)
	require.NoError(t, err)
	require.Equal(t, groups[1], group)
}

func TestSqlStore_DeleteGroup(t *testing.T) {
	store, cleanup, err := NewTestStoreFromSQL(context.Background(), "../testdata/extended-store.sql", t.TempDir())
	t.Cleanup(cleanup)
	require.NoError(t, err)

	accountID := "bf1c8084-ba50-4ce7-9439-34653001fc3b"

	tests := []struct {
		name        string
		groupID     string
		expectError bool
	}{
		{
			name:        "delete existing group",
			groupID:     "cfefqs706sqkneg59g4g",
			expectError: false,
		},
		{
			name:        "delete non-existing group",
			groupID:     "non-existing-group-id",
			expectError: true,
		},
		{
			name:        "delete with empty group ID",
			groupID:     "",
			expectError: true,
		},
	}

	for _, tt := range tests {
		t.Run(tt.name, func(t *testing.T) {
			err := store.DeleteGroup(context.Background(), accountID, tt.groupID)
			if tt.expectError {
				require.Error(t, err)
				sErr, ok := status.FromError(err)
				require.True(t, ok)
				require.Equal(t, sErr.Type(), status.NotFound)
			} else {
				require.NoError(t, err)

				group, err := store.GetGroupByID(context.Background(), LockingStrengthNone, accountID, tt.groupID)
				require.Error(t, err)
				require.Nil(t, group)
			}
		})
	}
}

func TestSqlStore_DeleteGroups(t *testing.T) {
	store, cleanup, err := NewTestStoreFromSQL(context.Background(), "../testdata/extended-store.sql", t.TempDir())
	t.Cleanup(cleanup)
	require.NoError(t, err)

	accountID := "bf1c8084-ba50-4ce7-9439-34653001fc3b"

	tests := []struct {
		name        string
		groupIDs    []string
		expectError bool
	}{
		{
			name:        "delete multiple existing groups",
			groupIDs:    []string{"cfefqs706sqkneg59g4g", "cfefqs706sqkneg59g3g"},
			expectError: false,
		},
		{
			name:        "delete non-existing groups",
			groupIDs:    []string{"non-existing-id-1", "non-existing-id-2"},
			expectError: false,
		},
		{
			name:        "delete with empty group IDs list",
			groupIDs:    []string{},
			expectError: false,
		},
	}

	for _, tt := range tests {
		t.Run(tt.name, func(t *testing.T) {
			err := store.DeleteGroups(context.Background(), accountID, tt.groupIDs)
			if tt.expectError {
				require.Error(t, err)
			} else {
				require.NoError(t, err)

				for _, groupID := range tt.groupIDs {
					group, err := store.GetGroupByID(context.Background(), LockingStrengthNone, accountID, groupID)
					require.Error(t, err)
					require.Nil(t, group)
				}
			}
		})
	}
}

func TestSqlStore_GetPeerByID(t *testing.T) {
	store, cleanup, err := NewTestStoreFromSQL(context.Background(), "../testdata/store_policy_migrate.sql", t.TempDir())
	t.Cleanup(cleanup)
	require.NoError(t, err)

	accountID := "bf1c8084-ba50-4ce7-9439-34653001fc3b"
	tests := []struct {
		name        string
		peerID      string
		expectError bool
	}{
		{
			name:        "retrieve existing peer",
			peerID:      "cfefqs706sqkneg59g4g",
			expectError: false,
		},
		{
			name:        "retrieve non-existing peer",
			peerID:      "non-existing",
			expectError: true,
		},
		{
			name:        "retrieve with empty peer ID",
			peerID:      "",
			expectError: true,
		},
	}

	for _, tt := range tests {
		t.Run(tt.name, func(t *testing.T) {
			peer, err := store.GetPeerByID(context.Background(), LockingStrengthNone, accountID, tt.peerID)
			if tt.expectError {
				require.Error(t, err)
				sErr, ok := status.FromError(err)
				require.True(t, ok)
				require.Equal(t, sErr.Type(), status.NotFound)
				require.Nil(t, peer)
			} else {
				require.NoError(t, err)
				require.NotNil(t, peer)
				require.Equal(t, tt.peerID, peer.ID)
			}
		})
	}
}

func TestSqlStore_GetPeersByIDs(t *testing.T) {
	store, cleanup, err := NewTestStoreFromSQL(context.Background(), "../testdata/store_policy_migrate.sql", t.TempDir())
	t.Cleanup(cleanup)
	require.NoError(t, err)

	accountID := "bf1c8084-ba50-4ce7-9439-34653001fc3b"
	tests := []struct {
		name          string
		peerIDs       []string
		expectedCount int
	}{
		{
			name:          "retrieve existing peers by existing IDs",
			peerIDs:       []string{"cfefqs706sqkneg59g4g", "cfeg6sf06sqkneg59g50"},
			expectedCount: 2,
		},
		{
			name:          "empty peer IDs list",
			peerIDs:       []string{},
			expectedCount: 0,
		},
		{
			name:          "non-existing peer IDs",
			peerIDs:       []string{"nonexistent1", "nonexistent2"},
			expectedCount: 0,
		},
		{
			name:          "mixed existing and non-existing peer IDs",
			peerIDs:       []string{"cfeg6sf06sqkneg59g50", "nonexistent"},
			expectedCount: 1,
		},
	}

	for _, tt := range tests {
		t.Run(tt.name, func(t *testing.T) {
			peers, err := store.GetPeersByIDs(context.Background(), LockingStrengthNone, accountID, tt.peerIDs)
			require.NoError(t, err)
			require.Len(t, peers, tt.expectedCount)
		})
	}
}

func TestSqlStore_GetPostureChecksByID(t *testing.T) {
	store, cleanup, err := NewTestStoreFromSQL(context.Background(), "../testdata/extended-store.sql", t.TempDir())
	t.Cleanup(cleanup)
	require.NoError(t, err)

	accountID := "bf1c8084-ba50-4ce7-9439-34653001fc3b"
	tests := []struct {
		name            string
		postureChecksID string
		expectError     bool
	}{
		{
			name:            "retrieve existing posture checks",
			postureChecksID: "csplshq7qv948l48f7t0",
			expectError:     false,
		},
		{
			name:            "retrieve non-existing posture checks",
			postureChecksID: "non-existing",
			expectError:     true,
		},
		{
			name:            "retrieve with empty posture checks ID",
			postureChecksID: "",
			expectError:     true,
		},
	}

	for _, tt := range tests {
		t.Run(tt.name, func(t *testing.T) {
			postureChecks, err := store.GetPostureChecksByID(context.Background(), LockingStrengthNone, accountID, tt.postureChecksID)
			if tt.expectError {
				require.Error(t, err)
				sErr, ok := status.FromError(err)
				require.True(t, ok)
				require.Equal(t, sErr.Type(), status.NotFound)
				require.Nil(t, postureChecks)
			} else {
				require.NoError(t, err)
				require.NotNil(t, postureChecks)
				require.Equal(t, tt.postureChecksID, postureChecks.ID)
			}
		})
	}
}

func TestSqlStore_GetPostureChecksByIDs(t *testing.T) {
	store, cleanup, err := NewTestStoreFromSQL(context.Background(), "../testdata/extended-store.sql", t.TempDir())
	t.Cleanup(cleanup)
	require.NoError(t, err)

	accountID := "bf1c8084-ba50-4ce7-9439-34653001fc3b"

	tests := []struct {
		name            string
		postureCheckIDs []string
		expectedCount   int
	}{
		{
			name:            "retrieve existing posture checks by existing IDs",
			postureCheckIDs: []string{"csplshq7qv948l48f7t0", "cspnllq7qv95uq1r4k90"},
			expectedCount:   2,
		},
		{
			name:            "empty posture check IDs list",
			postureCheckIDs: []string{},
			expectedCount:   0,
		},
		{
			name:            "non-existing posture check IDs",
			postureCheckIDs: []string{"nonexistent1", "nonexistent2"},
			expectedCount:   0,
		},
		{
			name:            "mixed existing and non-existing posture check IDs",
			postureCheckIDs: []string{"cspnllq7qv95uq1r4k90", "nonexistent"},
			expectedCount:   1,
		},
	}

	for _, tt := range tests {
		t.Run(tt.name, func(t *testing.T) {
			groups, err := store.GetPostureChecksByIDs(context.Background(), LockingStrengthNone, accountID, tt.postureCheckIDs)
			require.NoError(t, err)
			require.Len(t, groups, tt.expectedCount)
		})
	}
}

func TestSqlStore_SavePostureChecks(t *testing.T) {
	store, cleanup, err := NewTestStoreFromSQL(context.Background(), "../testdata/extended-store.sql", t.TempDir())
	t.Cleanup(cleanup)
	require.NoError(t, err)

	accountID := "bf1c8084-ba50-4ce7-9439-34653001fc3b"

	postureChecks := &posture.Checks{
		ID:        "posture-checks-id",
		AccountID: accountID,
		Checks: posture.ChecksDefinition{
			NBVersionCheck: &posture.NBVersionCheck{
				MinVersion: "0.31.0",
			},
			OSVersionCheck: &posture.OSVersionCheck{
				Ios: &posture.MinVersionCheck{
					MinVersion: "13.0.1",
				},
				Linux: &posture.MinKernelVersionCheck{
					MinKernelVersion: "5.3.3-dev",
				},
			},
			GeoLocationCheck: &posture.GeoLocationCheck{
				Locations: []posture.Location{
					{
						CountryCode: "DE",
						CityName:    "Berlin",
					},
				},
				Action: posture.CheckActionAllow,
			},
		},
	}
	err = store.SavePostureChecks(context.Background(), postureChecks)
	require.NoError(t, err)

	savePostureChecks, err := store.GetPostureChecksByID(context.Background(), LockingStrengthNone, accountID, "posture-checks-id")
	require.NoError(t, err)
	require.Equal(t, savePostureChecks, postureChecks)
}

func TestSqlStore_DeletePostureChecks(t *testing.T) {
	store, cleanup, err := NewTestStoreFromSQL(context.Background(), "../testdata/extended-store.sql", t.TempDir())
	t.Cleanup(cleanup)
	require.NoError(t, err)

	accountID := "bf1c8084-ba50-4ce7-9439-34653001fc3b"

	tests := []struct {
		name            string
		postureChecksID string
		expectError     bool
	}{
		{
			name:            "delete existing posture checks",
			postureChecksID: "csplshq7qv948l48f7t0",
			expectError:     false,
		},
		{
			name:            "delete non-existing posture checks",
			postureChecksID: "non-existing-posture-checks-id",
			expectError:     true,
		},
		{
			name:            "delete with empty posture checks ID",
			postureChecksID: "",
			expectError:     true,
		},
	}

	for _, tt := range tests {
		t.Run(tt.name, func(t *testing.T) {
			err = store.DeletePostureChecks(context.Background(), accountID, tt.postureChecksID)
			if tt.expectError {
				require.Error(t, err)
				sErr, ok := status.FromError(err)
				require.True(t, ok)
				require.Equal(t, sErr.Type(), status.NotFound)
			} else {
				require.NoError(t, err)
				group, err := store.GetPostureChecksByID(context.Background(), LockingStrengthNone, accountID, tt.postureChecksID)
				require.Error(t, err)
				require.Nil(t, group)
			}
		})
	}
}

func TestSqlStore_GetPolicyByID(t *testing.T) {
	store, cleanup, err := NewTestStoreFromSQL(context.Background(), "../testdata/store.sql", t.TempDir())
	t.Cleanup(cleanup)
	require.NoError(t, err)

	accountID := "bf1c8084-ba50-4ce7-9439-34653001fc3b"
	tests := []struct {
		name        string
		policyID    string
		expectError bool
	}{
		{
			name:        "retrieve existing policy",
			policyID:    "cs1tnh0hhcjnqoiuebf0",
			expectError: false,
		},
		{
			name:        "retrieve non-existing policy checks",
			policyID:    "non-existing",
			expectError: true,
		},
		{
			name:        "retrieve with empty policy ID",
			policyID:    "",
			expectError: true,
		},
	}

	for _, tt := range tests {
		t.Run(tt.name, func(t *testing.T) {
			policy, err := store.GetPolicyByID(context.Background(), LockingStrengthNone, accountID, tt.policyID)
			if tt.expectError {
				require.Error(t, err)
				sErr, ok := status.FromError(err)
				require.True(t, ok)
				require.Equal(t, sErr.Type(), status.NotFound)
				require.Nil(t, policy)
			} else {
				require.NoError(t, err)
				require.NotNil(t, policy)
				require.Equal(t, tt.policyID, policy.ID)
			}
		})
	}
}

func TestSqlStore_CreatePolicy(t *testing.T) {
	store, cleanup, err := NewTestStoreFromSQL(context.Background(), "../testdata/store.sql", t.TempDir())
	t.Cleanup(cleanup)
	require.NoError(t, err)

	accountID := "bf1c8084-ba50-4ce7-9439-34653001fc3b"

	policy := &types.Policy{
		ID:        "policy-id",
		AccountID: accountID,
		Enabled:   true,
		Rules: []*types.PolicyRule{
			{
				Enabled:       true,
				Sources:       []string{"groupA"},
				Destinations:  []string{"groupC"},
				Bidirectional: true,
				Action:        types.PolicyTrafficActionAccept,
			},
		},
	}
	err = store.CreatePolicy(context.Background(), policy)
	require.NoError(t, err)

	savePolicy, err := store.GetPolicyByID(context.Background(), LockingStrengthNone, accountID, policy.ID)
	require.NoError(t, err)
	require.Equal(t, savePolicy, policy)

}

func TestSqlStore_SavePolicy(t *testing.T) {
	store, cleanup, err := NewTestStoreFromSQL(context.Background(), "../testdata/store.sql", t.TempDir())
	t.Cleanup(cleanup)
	require.NoError(t, err)

	accountID := "bf1c8084-ba50-4ce7-9439-34653001fc3b"
	policyID := "cs1tnh0hhcjnqoiuebf0"

	policy, err := store.GetPolicyByID(context.Background(), LockingStrengthNone, accountID, policyID)
	require.NoError(t, err)

	policy.Enabled = false
	policy.Description = "policy"
	policy.Rules[0].Sources = []string{"group"}
	policy.Rules[0].Ports = []string{"80", "443"}
	err = store.SavePolicy(context.Background(), policy)
	require.NoError(t, err)

	savePolicy, err := store.GetPolicyByID(context.Background(), LockingStrengthNone, accountID, policy.ID)
	require.NoError(t, err)
	require.Equal(t, savePolicy, policy)
}

func TestSqlStore_DeletePolicy(t *testing.T) {
	store, cleanup, err := NewTestStoreFromSQL(context.Background(), "../testdata/store.sql", t.TempDir())
	t.Cleanup(cleanup)
	require.NoError(t, err)

	accountID := "bf1c8084-ba50-4ce7-9439-34653001fc3b"
	policyID := "cs1tnh0hhcjnqoiuebf0"

	err = store.DeletePolicy(context.Background(), accountID, policyID)
	require.NoError(t, err)

	policy, err := store.GetPolicyByID(context.Background(), LockingStrengthNone, accountID, policyID)
	require.Error(t, err)
	require.Nil(t, policy)
}

func TestSqlStore_GetDNSSettings(t *testing.T) {
	store, cleanup, err := NewTestStoreFromSQL(context.Background(), "../testdata/store.sql", t.TempDir())
	t.Cleanup(cleanup)
	require.NoError(t, err)

	tests := []struct {
		name        string
		accountID   string
		expectError bool
	}{
		{
			name:        "retrieve existing account dns settings",
			accountID:   "bf1c8084-ba50-4ce7-9439-34653001fc3b",
			expectError: false,
		},
		{
			name:        "retrieve non-existing account dns settings",
			accountID:   "non-existing",
			expectError: true,
		},
		{
			name:        "retrieve dns settings with empty account ID",
			accountID:   "",
			expectError: true,
		},
	}

	for _, tt := range tests {
		t.Run(tt.name, func(t *testing.T) {
			dnsSettings, err := store.GetAccountDNSSettings(context.Background(), LockingStrengthNone, tt.accountID)
			if tt.expectError {
				require.Error(t, err)
				sErr, ok := status.FromError(err)
				require.True(t, ok)
				require.Equal(t, sErr.Type(), status.NotFound)
				require.Nil(t, dnsSettings)
			} else {
				require.NoError(t, err)
				require.NotNil(t, dnsSettings)
			}
		})
	}
}

func TestSqlStore_SaveDNSSettings(t *testing.T) {
	store, cleanup, err := NewTestStoreFromSQL(context.Background(), "../testdata/store.sql", t.TempDir())
	t.Cleanup(cleanup)
	require.NoError(t, err)

	accountID := "bf1c8084-ba50-4ce7-9439-34653001fc3b"

	dnsSettings, err := store.GetAccountDNSSettings(context.Background(), LockingStrengthNone, accountID)
	require.NoError(t, err)

	dnsSettings.DisabledManagementGroups = []string{"groupA", "groupB"}
	err = store.SaveDNSSettings(context.Background(), accountID, dnsSettings)
	require.NoError(t, err)

	saveDNSSettings, err := store.GetAccountDNSSettings(context.Background(), LockingStrengthNone, accountID)
	require.NoError(t, err)
	require.Equal(t, saveDNSSettings, dnsSettings)
}

func TestSqlStore_GetAccountNameServerGroups(t *testing.T) {
	store, cleanup, err := NewTestStoreFromSQL(context.Background(), "../testdata/extended-store.sql", t.TempDir())
	t.Cleanup(cleanup)
	require.NoError(t, err)

	tests := []struct {
		name          string
		accountID     string
		expectedCount int
	}{
		{
			name:          "retrieve name server groups by existing account ID",
			accountID:     "bf1c8084-ba50-4ce7-9439-34653001fc3b",
			expectedCount: 1,
		},
		{
			name:          "non-existing account ID",
			accountID:     "nonexistent",
			expectedCount: 0,
		},
		{
			name:          "empty account ID",
			accountID:     "",
			expectedCount: 0,
		},
	}

	for _, tt := range tests {
		t.Run(tt.name, func(t *testing.T) {
			peers, err := store.GetAccountNameServerGroups(context.Background(), LockingStrengthNone, tt.accountID)
			require.NoError(t, err)
			require.Len(t, peers, tt.expectedCount)
		})
	}

}

func TestSqlStore_GetNameServerByID(t *testing.T) {
	store, cleanup, err := NewTestStoreFromSQL(context.Background(), "../testdata/extended-store.sql", t.TempDir())
	t.Cleanup(cleanup)
	require.NoError(t, err)

	accountID := "bf1c8084-ba50-4ce7-9439-34653001fc3b"
	tests := []struct {
		name        string
		nsGroupID   string
		expectError bool
	}{
		{
			name:        "retrieve existing nameserver group",
			nsGroupID:   "csqdelq7qv97ncu7d9t0",
			expectError: false,
		},
		{
			name:        "retrieve non-existing nameserver group",
			nsGroupID:   "non-existing",
			expectError: true,
		},
		{
			name:        "retrieve with empty nameserver group ID",
			nsGroupID:   "",
			expectError: true,
		},
	}

	for _, tt := range tests {
		t.Run(tt.name, func(t *testing.T) {
			nsGroup, err := store.GetNameServerGroupByID(context.Background(), LockingStrengthNone, accountID, tt.nsGroupID)
			if tt.expectError {
				require.Error(t, err)
				sErr, ok := status.FromError(err)
				require.True(t, ok)
				require.Equal(t, sErr.Type(), status.NotFound)
				require.Nil(t, nsGroup)
			} else {
				require.NoError(t, err)
				require.NotNil(t, nsGroup)
				require.Equal(t, tt.nsGroupID, nsGroup.ID)
			}
		})
	}
}

func TestSqlStore_SaveNameServerGroup(t *testing.T) {
	store, cleanup, err := NewTestStoreFromSQL(context.Background(), "../testdata/extended-store.sql", t.TempDir())
	t.Cleanup(cleanup)
	require.NoError(t, err)

	accountID := "bf1c8084-ba50-4ce7-9439-34653001fc3b"

	nsGroup := &nbdns.NameServerGroup{
		ID:        "ns-group-id",
		AccountID: accountID,
		Name:      "NS Group",
		NameServers: []nbdns.NameServer{
			{
				IP:     netip.MustParseAddr("8.8.8.8"),
				NSType: 1,
				Port:   53,
			},
		},
		Groups:               []string{"groupA"},
		Primary:              true,
		Enabled:              true,
		SearchDomainsEnabled: false,
	}

	err = store.SaveNameServerGroup(context.Background(), nsGroup)
	require.NoError(t, err)

	saveNSGroup, err := store.GetNameServerGroupByID(context.Background(), LockingStrengthNone, accountID, nsGroup.ID)
	require.NoError(t, err)
	require.Equal(t, saveNSGroup, nsGroup)
}

func TestSqlStore_DeleteNameServerGroup(t *testing.T) {
	store, cleanup, err := NewTestStoreFromSQL(context.Background(), "../testdata/extended-store.sql", t.TempDir())
	t.Cleanup(cleanup)
	require.NoError(t, err)

	accountID := "bf1c8084-ba50-4ce7-9439-34653001fc3b"
	nsGroupID := "csqdelq7qv97ncu7d9t0"

	err = store.DeleteNameServerGroup(context.Background(), accountID, nsGroupID)
	require.NoError(t, err)

	nsGroup, err := store.GetNameServerGroupByID(context.Background(), LockingStrengthNone, accountID, nsGroupID)
	require.Error(t, err)
	require.Nil(t, nsGroup)
}

// newAccountWithId creates a new Account with a default SetupKey (doesn't store in a Store) and provided id
func newAccountWithId(ctx context.Context, accountID, userID, domain string) *types.Account {
	log.WithContext(ctx).Debugf("creating new account")

	network := types.NewNetwork()
	peers := make(map[string]*nbpeer.Peer)
	users := make(map[string]*types.User)
	routes := make(map[nbroute.ID]*nbroute.Route)
	setupKeys := map[string]*types.SetupKey{}
	nameServersGroups := make(map[string]*nbdns.NameServerGroup)

	owner := types.NewOwnerUser(userID)
	owner.AccountID = accountID
	users[userID] = owner

	dnsSettings := types.DNSSettings{
		DisabledManagementGroups: make([]string, 0),
	}
	log.WithContext(ctx).Debugf("created new account %s", accountID)

	acc := &types.Account{
		Id:               accountID,
		CreatedAt:        time.Now().UTC(),
		SetupKeys:        setupKeys,
		Network:          network,
		Peers:            peers,
		Users:            users,
		CreatedBy:        userID,
		Domain:           domain,
		Routes:           routes,
		NameServerGroups: nameServersGroups,
		DNSSettings:      dnsSettings,
		Settings: &types.Settings{
			PeerLoginExpirationEnabled: true,
			PeerLoginExpiration:        types.DefaultPeerLoginExpiration,
			GroupsPropagationEnabled:   true,
			RegularUsersViewBlocked:    true,

			PeerInactivityExpirationEnabled: false,
			PeerInactivityExpiration:        types.DefaultPeerInactivityExpiration,
		},
		Onboarding: types.AccountOnboarding{SignupFormPending: true, OnboardingFlowPending: true},
	}

	if err := acc.AddAllGroup(false); err != nil {
		log.WithContext(ctx).Errorf("error adding all group to account %s: %v", acc.Id, err)
	}
	return acc
}

func TestSqlStore_GetAccountNetworks(t *testing.T) {
	store, cleanup, err := NewTestStoreFromSQL(context.Background(), "../testdata/store.sql", t.TempDir())
	t.Cleanup(cleanup)
	require.NoError(t, err)

	tests := []struct {
		name          string
		accountID     string
		expectedCount int
	}{
		{
			name:          "retrieve networks by existing account ID",
			accountID:     "bf1c8084-ba50-4ce7-9439-34653001fc3b",
			expectedCount: 1,
		},

		{
			name:          "retrieve networks by non-existing account ID",
			accountID:     "non-existent",
			expectedCount: 0,
		},
	}

	for _, tt := range tests {
		t.Run(tt.name, func(t *testing.T) {
			networks, err := store.GetAccountNetworks(context.Background(), LockingStrengthNone, tt.accountID)
			require.NoError(t, err)
			require.Len(t, networks, tt.expectedCount)
		})
	}
}

func TestSqlStore_GetNetworkByID(t *testing.T) {
	store, cleanup, err := NewTestStoreFromSQL(context.Background(), "../testdata/store.sql", t.TempDir())
	t.Cleanup(cleanup)
	require.NoError(t, err)

	accountID := "bf1c8084-ba50-4ce7-9439-34653001fc3b"
	tests := []struct {
		name        string
		networkID   string
		expectError bool
	}{
		{
			name:        "retrieve existing network ID",
			networkID:   "ct286bi7qv930dsrrug0",
			expectError: false,
		},
		{
			name:        "retrieve non-existing network ID",
			networkID:   "non-existing",
			expectError: true,
		},
		{
			name:        "retrieve network with empty ID",
			networkID:   "",
			expectError: true,
		},
	}

	for _, tt := range tests {
		t.Run(tt.name, func(t *testing.T) {
			network, err := store.GetNetworkByID(context.Background(), LockingStrengthNone, accountID, tt.networkID)
			if tt.expectError {
				require.Error(t, err)
				sErr, ok := status.FromError(err)
				require.True(t, ok)
				require.Equal(t, sErr.Type(), status.NotFound)
				require.Nil(t, network)
			} else {
				require.NoError(t, err)
				require.NotNil(t, network)
				require.Equal(t, tt.networkID, network.ID)
			}
		})
	}
}

func TestSqlStore_SaveNetwork(t *testing.T) {
	store, cleanup, err := NewTestStoreFromSQL(context.Background(), "../testdata/store.sql", t.TempDir())
	t.Cleanup(cleanup)
	require.NoError(t, err)

	accountID := "bf1c8084-ba50-4ce7-9439-34653001fc3b"
	network := &networkTypes.Network{
		ID:        "net-id",
		AccountID: accountID,
		Name:      "net",
	}

	err = store.SaveNetwork(context.Background(), network)
	require.NoError(t, err)

	savedNet, err := store.GetNetworkByID(context.Background(), LockingStrengthNone, accountID, network.ID)
	require.NoError(t, err)
	require.Equal(t, network, savedNet)
}

func TestSqlStore_DeleteNetwork(t *testing.T) {
	store, cleanup, err := NewTestStoreFromSQL(context.Background(), "../testdata/store.sql", t.TempDir())
	t.Cleanup(cleanup)
	require.NoError(t, err)

	accountID := "bf1c8084-ba50-4ce7-9439-34653001fc3b"
	networkID := "ct286bi7qv930dsrrug0"

	err = store.DeleteNetwork(context.Background(), accountID, networkID)
	require.NoError(t, err)

	network, err := store.GetNetworkByID(context.Background(), LockingStrengthNone, accountID, networkID)
	require.Error(t, err)
	sErr, ok := status.FromError(err)
	require.True(t, ok)
	require.Equal(t, status.NotFound, sErr.Type())
	require.Nil(t, network)
}

func TestSqlStore_GetNetworkRoutersByNetID(t *testing.T) {
	store, cleanup, err := NewTestStoreFromSQL(context.Background(), "../testdata/store.sql", t.TempDir())
	t.Cleanup(cleanup)
	require.NoError(t, err)

	accountID := "bf1c8084-ba50-4ce7-9439-34653001fc3b"

	tests := []struct {
		name          string
		networkID     string
		expectedCount int
	}{
		{
			name:          "retrieve routers by existing network ID",
			networkID:     "ct286bi7qv930dsrrug0",
			expectedCount: 1,
		},
		{
			name:          "retrieve routers by non-existing network ID",
			networkID:     "non-existent",
			expectedCount: 0,
		},
	}

	for _, tt := range tests {
		t.Run(tt.name, func(t *testing.T) {
			routers, err := store.GetNetworkRoutersByNetID(context.Background(), LockingStrengthNone, accountID, tt.networkID)
			require.NoError(t, err)
			require.Len(t, routers, tt.expectedCount)
		})
	}
}

func TestSqlStore_GetNetworkRouterByID(t *testing.T) {
	store, cleanup, err := NewTestStoreFromSQL(context.Background(), "../testdata/store.sql", t.TempDir())
	t.Cleanup(cleanup)
	require.NoError(t, err)

	accountID := "bf1c8084-ba50-4ce7-9439-34653001fc3b"
	tests := []struct {
		name            string
		networkRouterID string
		expectError     bool
	}{
		{
			name:            "retrieve existing network router ID",
			networkRouterID: "ctc20ji7qv9ck2sebc80",
			expectError:     false,
		},
		{
			name:            "retrieve non-existing network router ID",
			networkRouterID: "non-existing",
			expectError:     true,
		},
		{
			name:            "retrieve network with empty router ID",
			networkRouterID: "",
			expectError:     true,
		},
	}

	for _, tt := range tests {
		t.Run(tt.name, func(t *testing.T) {
			networkRouter, err := store.GetNetworkRouterByID(context.Background(), LockingStrengthNone, accountID, tt.networkRouterID)
			if tt.expectError {
				require.Error(t, err)
				sErr, ok := status.FromError(err)
				require.True(t, ok)
				require.Equal(t, sErr.Type(), status.NotFound)
				require.Nil(t, networkRouter)
			} else {
				require.NoError(t, err)
				require.NotNil(t, networkRouter)
				require.Equal(t, tt.networkRouterID, networkRouter.ID)
			}
		})
	}
}

func TestSqlStore_SaveNetworkRouter(t *testing.T) {
	store, cleanup, err := NewTestStoreFromSQL(context.Background(), "../testdata/store.sql", t.TempDir())
	t.Cleanup(cleanup)
	require.NoError(t, err)

	accountID := "bf1c8084-ba50-4ce7-9439-34653001fc3b"
	networkID := "ct286bi7qv930dsrrug0"

	netRouter, err := routerTypes.NewNetworkRouter(accountID, networkID, "", []string{"net-router-grp"}, true, 0, true)
	require.NoError(t, err)

	err = store.SaveNetworkRouter(context.Background(), netRouter)
	require.NoError(t, err)

	savedNetRouter, err := store.GetNetworkRouterByID(context.Background(), LockingStrengthNone, accountID, netRouter.ID)
	require.NoError(t, err)
	require.Equal(t, netRouter, savedNetRouter)
}

func TestSqlStore_DeleteNetworkRouter(t *testing.T) {
	store, cleanup, err := NewTestStoreFromSQL(context.Background(), "../testdata/store.sql", t.TempDir())
	t.Cleanup(cleanup)
	require.NoError(t, err)

	accountID := "bf1c8084-ba50-4ce7-9439-34653001fc3b"
	netRouterID := "ctc20ji7qv9ck2sebc80"

	err = store.DeleteNetworkRouter(context.Background(), accountID, netRouterID)
	require.NoError(t, err)

	netRouter, err := store.GetNetworkByID(context.Background(), LockingStrengthNone, accountID, netRouterID)
	require.Error(t, err)
	sErr, ok := status.FromError(err)
	require.True(t, ok)
	require.Equal(t, status.NotFound, sErr.Type())
	require.Nil(t, netRouter)
}

func TestSqlStore_GetNetworkResourcesByNetID(t *testing.T) {
	store, cleanup, err := NewTestStoreFromSQL(context.Background(), "../testdata/store.sql", t.TempDir())
	t.Cleanup(cleanup)
	require.NoError(t, err)

	accountID := "bf1c8084-ba50-4ce7-9439-34653001fc3b"

	tests := []struct {
		name          string
		networkID     string
		expectedCount int
	}{
		{
			name:          "retrieve resources by existing network ID",
			networkID:     "ct286bi7qv930dsrrug0",
			expectedCount: 1,
		},
		{
			name:          "retrieve resources by non-existing network ID",
			networkID:     "non-existent",
			expectedCount: 0,
		},
	}

	for _, tt := range tests {
		t.Run(tt.name, func(t *testing.T) {
			netResources, err := store.GetNetworkResourcesByNetID(context.Background(), LockingStrengthNone, accountID, tt.networkID)
			require.NoError(t, err)
			require.Len(t, netResources, tt.expectedCount)
		})
	}
}

func TestSqlStore_GetNetworkResourceByID(t *testing.T) {
	store, cleanup, err := NewTestStoreFromSQL(context.Background(), "../testdata/store.sql", t.TempDir())
	t.Cleanup(cleanup)
	require.NoError(t, err)

	accountID := "bf1c8084-ba50-4ce7-9439-34653001fc3b"
	tests := []struct {
		name          string
		netResourceID string
		expectError   bool
	}{
		{
			name:          "retrieve existing network resource ID",
			netResourceID: "ctc4nci7qv9061u6ilfg",
			expectError:   false,
		},
		{
			name:          "retrieve non-existing network resource ID",
			netResourceID: "non-existing",
			expectError:   true,
		},
		{
			name:          "retrieve network with empty resource ID",
			netResourceID: "",
			expectError:   true,
		},
	}

	for _, tt := range tests {
		t.Run(tt.name, func(t *testing.T) {
			netResource, err := store.GetNetworkResourceByID(context.Background(), LockingStrengthNone, accountID, tt.netResourceID)
			if tt.expectError {
				require.Error(t, err)
				sErr, ok := status.FromError(err)
				require.True(t, ok)
				require.Equal(t, sErr.Type(), status.NotFound)
				require.Nil(t, netResource)
			} else {
				require.NoError(t, err)
				require.NotNil(t, netResource)
				require.Equal(t, tt.netResourceID, netResource.ID)
			}
		})
	}
}

func TestSqlStore_SaveNetworkResource(t *testing.T) {
	store, cleanup, err := NewTestStoreFromSQL(context.Background(), "../testdata/store.sql", t.TempDir())
	t.Cleanup(cleanup)
	require.NoError(t, err)

	accountID := "bf1c8084-ba50-4ce7-9439-34653001fc3b"
	networkID := "ct286bi7qv930dsrrug0"

	netResource, err := resourceTypes.NewNetworkResource(accountID, networkID, "resource-name", "", "example.com", []string{}, true)
	require.NoError(t, err)

	err = store.SaveNetworkResource(context.Background(), netResource)
	require.NoError(t, err)

	savedNetResource, err := store.GetNetworkResourceByID(context.Background(), LockingStrengthNone, accountID, netResource.ID)
	require.NoError(t, err)
	require.Equal(t, netResource.ID, savedNetResource.ID)
	require.Equal(t, netResource.Name, savedNetResource.Name)
	require.Equal(t, netResource.NetworkID, savedNetResource.NetworkID)
	require.Equal(t, netResource.Type, resourceTypes.NetworkResourceType("domain"))
	require.Equal(t, netResource.Domain, "example.com")
	require.Equal(t, netResource.AccountID, savedNetResource.AccountID)
	require.Equal(t, netResource.Prefix, netip.Prefix{})
}

func TestSqlStore_DeleteNetworkResource(t *testing.T) {
	store, cleanup, err := NewTestStoreFromSQL(context.Background(), "../testdata/store.sql", t.TempDir())
	t.Cleanup(cleanup)
	require.NoError(t, err)

	accountID := "bf1c8084-ba50-4ce7-9439-34653001fc3b"
	netResourceID := "ctc4nci7qv9061u6ilfg"

	err = store.DeleteNetworkResource(context.Background(), accountID, netResourceID)
	require.NoError(t, err)

	netResource, err := store.GetNetworkByID(context.Background(), LockingStrengthNone, accountID, netResourceID)
	require.Error(t, err)
	sErr, ok := status.FromError(err)
	require.True(t, ok)
	require.Equal(t, status.NotFound, sErr.Type())
	require.Nil(t, netResource)
}

func TestSqlStore_AddAndRemoveResourceFromGroup(t *testing.T) {
	store, cleanup, err := NewTestStoreFromSQL(context.Background(), "../testdata/store.sql", t.TempDir())
	require.NoError(t, err)
	t.Cleanup(cleanup)

	accountID := "bf1c8084-ba50-4ce7-9439-34653001fc3b"
	resourceId := "ctc4nci7qv9061u6ilfg"
	groupID := "cs1tnh0hhcjnqoiuebeg"

	res := &types.Resource{
		ID:   resourceId,
		Type: "host",
	}
	err = store.AddResourceToGroup(context.Background(), accountID, groupID, res)
	require.NoError(t, err)

	group, err := store.GetGroupByID(context.Background(), LockingStrengthNone, accountID, groupID)
	require.NoError(t, err)
	require.Contains(t, group.Resources, *res)

	groups, err := store.GetResourceGroups(context.Background(), LockingStrengthNone, accountID, resourceId)
	require.NoError(t, err)
	require.Len(t, groups, 1)

	err = store.RemoveResourceFromGroup(context.Background(), accountID, groupID, res.ID)
	require.NoError(t, err)

	group, err = store.GetGroupByID(context.Background(), LockingStrengthNone, accountID, groupID)
	require.NoError(t, err)
	require.NotContains(t, group.Resources, *res)
}

func TestSqlStore_AddPeerToGroup(t *testing.T) {
	store, cleanup, err := NewTestStoreFromSQL(context.Background(), "../testdata/store_policy_migrate.sql", t.TempDir())
	t.Cleanup(cleanup)
	require.NoError(t, err)

	accountID := "bf1c8084-ba50-4ce7-9439-34653001fc3b"
	peerID := "cfefqs706sqkneg59g4g"
	groupID := "cfefqs706sqkneg59g4h"

	group, err := store.GetGroupByID(context.Background(), LockingStrengthNone, accountID, groupID)
	require.NoError(t, err, "failed to get group")
	require.Len(t, group.Peers, 0, "group should have 0 peers")

	err = store.AddPeerToGroup(context.Background(), accountID, peerID, groupID)
	require.NoError(t, err, "failed to add peer to group")

	group, err = store.GetGroupByID(context.Background(), LockingStrengthNone, accountID, groupID)
	require.NoError(t, err, "failed to get group")
	require.Len(t, group.Peers, 1, "group should have 1 peers")
	require.Contains(t, group.Peers, peerID)
}

func TestSqlStore_AddPeerToAllGroup(t *testing.T) {
	store, cleanup, err := NewTestStoreFromSQL(context.Background(), "../testdata/store_policy_migrate.sql", t.TempDir())
	t.Cleanup(cleanup)
	require.NoError(t, err)

	accountID := "bf1c8084-ba50-4ce7-9439-34653001fc3b"
	groupID := "cfefqs706sqkneg59g3g"

	peer := &nbpeer.Peer{
		ID:        "peer1",
		AccountID: accountID,
		DNSLabel:  "peer1.domain.test",
	}

	group, err := store.GetGroupByID(context.Background(), LockingStrengthNone, accountID, groupID)
	require.NoError(t, err, "failed to get group")
	require.Len(t, group.Peers, 2, "group should have 2 peers")
	require.NotContains(t, group.Peers, peer.ID)

	err = store.AddPeerToAccount(context.Background(), peer)
	require.NoError(t, err, "failed to add peer to account")

	err = store.AddPeerToAllGroup(context.Background(), accountID, peer.ID)
	require.NoError(t, err, "failed to add peer to all group")

	group, err = store.GetGroupByID(context.Background(), LockingStrengthNone, accountID, groupID)
	require.NoError(t, err, "failed to get group")
	require.Len(t, group.Peers, 3, "group should have  peers")
	require.Contains(t, group.Peers, peer.ID)
}

func TestSqlStore_AddPeerToAccount(t *testing.T) {
	store, cleanup, err := NewTestStoreFromSQL(context.Background(), "../testdata/store_policy_migrate.sql", t.TempDir())
	t.Cleanup(cleanup)
	require.NoError(t, err)

	accountID := "bf1c8084-ba50-4ce7-9439-34653001fc3b"

	peer := &nbpeer.Peer{
		ID:        "peer1",
		AccountID: accountID,
		Key:       "key",
		IP:        net.IP{1, 1, 1, 1},
		Meta: nbpeer.PeerSystemMeta{
			Hostname:  "hostname",
			GoOS:      "linux",
			Kernel:    "Linux",
			Core:      "21.04",
			Platform:  "x86_64",
			OS:        "Ubuntu",
			WtVersion: "development",
			UIVersion: "development",
		},
		Name:     "peer.test",
		DNSLabel: "peer",
		Status: &nbpeer.PeerStatus{
			LastSeen:         time.Now().UTC(),
			Connected:        true,
			LoginExpired:     false,
			RequiresApproval: false,
		},
		SSHKey:                      "ssh-key",
		SSHEnabled:                  false,
		LoginExpirationEnabled:      true,
		InactivityExpirationEnabled: false,
		LastLogin:                   util.ToPtr(time.Now().UTC()),
		CreatedAt:                   time.Now().UTC(),
		Ephemeral:                   true,
	}
	err = store.AddPeerToAccount(context.Background(), peer)
	require.NoError(t, err, "failed to add peer to account")

	storedPeer, err := store.GetPeerByID(context.Background(), LockingStrengthNone, accountID, peer.ID)
	require.NoError(t, err, "failed to get peer")

	assert.Equal(t, peer.ID, storedPeer.ID)
	assert.Equal(t, peer.AccountID, storedPeer.AccountID)
	assert.Equal(t, peer.Key, storedPeer.Key)
	assert.Equal(t, peer.IP.String(), storedPeer.IP.String())
	assert.Equal(t, peer.Meta, storedPeer.Meta)
	assert.Equal(t, peer.Name, storedPeer.Name)
	assert.Equal(t, peer.DNSLabel, storedPeer.DNSLabel)
	assert.Equal(t, peer.SSHKey, storedPeer.SSHKey)
	assert.Equal(t, peer.SSHEnabled, storedPeer.SSHEnabled)
	assert.Equal(t, peer.LoginExpirationEnabled, storedPeer.LoginExpirationEnabled)
	assert.Equal(t, peer.InactivityExpirationEnabled, storedPeer.InactivityExpirationEnabled)
	assert.WithinDurationf(t, peer.GetLastLogin(), storedPeer.GetLastLogin().UTC(), time.Millisecond, "LastLogin should be equal")
	assert.WithinDurationf(t, peer.CreatedAt, storedPeer.CreatedAt.UTC(), time.Millisecond, "CreatedAt should be equal")
	assert.Equal(t, peer.Ephemeral, storedPeer.Ephemeral)
	assert.Equal(t, peer.Status.Connected, storedPeer.Status.Connected)
	assert.Equal(t, peer.Status.LoginExpired, storedPeer.Status.LoginExpired)
	assert.Equal(t, peer.Status.RequiresApproval, storedPeer.Status.RequiresApproval)
	assert.WithinDurationf(t, peer.Status.LastSeen, storedPeer.Status.LastSeen.UTC(), time.Millisecond, "LastSeen should be equal")
}

func TestSqlStore_GetPeerGroups(t *testing.T) {
	store, cleanup, err := NewTestStoreFromSQL(context.Background(), "../testdata/store_policy_migrate.sql", t.TempDir())
	t.Cleanup(cleanup)
	require.NoError(t, err)

	accountID := "bf1c8084-ba50-4ce7-9439-34653001fc3b"
	peerID := "cfefqs706sqkneg59g4g"

	groups, err := store.GetPeerGroups(context.Background(), LockingStrengthNone, accountID, peerID)
	require.NoError(t, err)
	assert.Len(t, groups, 1)
	assert.Equal(t, groups[0].Name, "All")

	err = store.AddPeerToGroup(context.Background(), accountID, peerID, "cfefqs706sqkneg59g4h")
	require.NoError(t, err)

	groups, err = store.GetPeerGroups(context.Background(), LockingStrengthNone, accountID, peerID)
	require.NoError(t, err)
	assert.Len(t, groups, 2)
}

func TestSqlStore_GetAccountPeers(t *testing.T) {
	store, cleanup, err := NewTestStoreFromSQL(context.Background(), "../testdata/store_with_expired_peers.sql", t.TempDir())
	t.Cleanup(cleanup)
	require.NoError(t, err)

	tests := []struct {
		name          string
		accountID     string
		nameFilter    string
		ipFilter      string
		expectedCount int
	}{
		{
			name:          "should retrieve peers for an existing account ID",
			accountID:     "bf1c8084-ba50-4ce7-9439-34653001fc3b",
			expectedCount: 4,
		},
		{
			name:          "should return no peers for a non-existing account ID",
			accountID:     "nonexistent",
			expectedCount: 0,
		},
		{
			name:          "should return no peers for an empty account ID",
			accountID:     "",
			expectedCount: 0,
		},
		{
			name:          "should filter peers by name",
			accountID:     "bf1c8084-ba50-4ce7-9439-34653001fc3b",
			nameFilter:    "expiredhost",
			expectedCount: 1,
		},
		{
			name:          "should filter peers by partial name",
			accountID:     "bf1c8084-ba50-4ce7-9439-34653001fc3b",
			nameFilter:    "host",
			expectedCount: 3,
		},
		{
			name:          "should filter peers by ip",
			accountID:     "bf1c8084-ba50-4ce7-9439-34653001fc3b",
			ipFilter:      "100.64.39.54",
			expectedCount: 1,
		},
	}

	for _, tt := range tests {
		t.Run(tt.name, func(t *testing.T) {
			peers, err := store.GetAccountPeers(context.Background(), LockingStrengthNone, tt.accountID, tt.nameFilter, tt.ipFilter)
			require.NoError(t, err)
			require.Len(t, peers, tt.expectedCount)
		})
	}

}

func TestSqlStore_GetAccountPeersWithExpiration(t *testing.T) {
	store, cleanup, err := NewTestStoreFromSQL(context.Background(), "../testdata/store_with_expired_peers.sql", t.TempDir())
	t.Cleanup(cleanup)
	require.NoError(t, err)

	tests := []struct {
		name          string
		accountID     string
		expectedCount int
	}{
		{
			name:          "should retrieve peers with expiration for an existing account ID",
			accountID:     "bf1c8084-ba50-4ce7-9439-34653001fc3b",
			expectedCount: 1,
		},
		{
			name:          "should return no peers with expiration for a non-existing account ID",
			accountID:     "nonexistent",
			expectedCount: 0,
		},
		{
			name:          "should return no peers with expiration for a empty account ID",
			accountID:     "",
			expectedCount: 0,
		},
	}

	for _, tt := range tests {
		t.Run(tt.name, func(t *testing.T) {
			peers, err := store.GetAccountPeersWithExpiration(context.Background(), LockingStrengthNone, tt.accountID)
			require.NoError(t, err)
			require.Len(t, peers, tt.expectedCount)
		})
	}
}

func TestSqlStore_GetAccountPeersWithInactivity(t *testing.T) {
	store, cleanup, err := NewTestStoreFromSQL(context.Background(), "../testdata/store_with_expired_peers.sql", t.TempDir())
	t.Cleanup(cleanup)
	require.NoError(t, err)

	tests := []struct {
		name          string
		accountID     string
		expectedCount int
	}{
		{
			name:          "should retrieve peers with inactivity for an existing account ID",
			accountID:     "bf1c8084-ba50-4ce7-9439-34653001fc3b",
			expectedCount: 1,
		},
		{
			name:          "should return no peers with inactivity for a non-existing account ID",
			accountID:     "nonexistent",
			expectedCount: 0,
		},
		{
			name:          "should return no peers with inactivity for an empty account ID",
			accountID:     "",
			expectedCount: 0,
		},
	}

	for _, tt := range tests {
		t.Run(tt.name, func(t *testing.T) {
			peers, err := store.GetAccountPeersWithInactivity(context.Background(), LockingStrengthNone, tt.accountID)
			require.NoError(t, err)
			require.Len(t, peers, tt.expectedCount)
		})
	}
}

func TestSqlStore_GetAllEphemeralPeers(t *testing.T) {
	store, cleanup, err := NewTestStoreFromSQL(context.Background(), "../testdata/storev1.sql", t.TempDir())
	t.Cleanup(cleanup)
	require.NoError(t, err)

	peers, err := store.GetAllEphemeralPeers(context.Background(), LockingStrengthNone)
	require.NoError(t, err)
	require.Len(t, peers, 1)
	require.True(t, peers[0].Ephemeral)
}

func TestSqlStore_GetUserPeers(t *testing.T) {
	store, cleanup, err := NewTestStoreFromSQL(context.Background(), "../testdata/store_with_expired_peers.sql", t.TempDir())
	t.Cleanup(cleanup)
	require.NoError(t, err)

	tests := []struct {
		name          string
		accountID     string
		userID        string
		expectedCount int
	}{
		{
			name:          "should retrieve peers for existing account ID and user ID",
			accountID:     "bf1c8084-ba50-4ce7-9439-34653001fc3b",
			userID:        "f4f6d672-63fb-11ec-90d6-0242ac120003",
			expectedCount: 1,
		},
		{
			name:          "should return no peers for non-existing account ID with existing user ID",
			accountID:     "nonexistent",
			userID:        "f4f6d672-63fb-11ec-90d6-0242ac120003",
			expectedCount: 0,
		},
		{
			name:          "should return no peers for non-existing user ID with existing account ID",
			accountID:     "bf1c8084-ba50-4ce7-9439-34653001fc3b",
			userID:        "nonexistent_user",
			expectedCount: 0,
		},
		{
			name:          "should retrieve peers for another valid account ID and user ID",
			accountID:     "bf1c8084-ba50-4ce7-9439-34653001fc3b",
			userID:        "edafee4e-63fb-11ec-90d6-0242ac120003",
			expectedCount: 2,
		},
		{
			name:          "should return no peers for existing account ID with empty user ID",
			accountID:     "bf1c8084-ba50-4ce7-9439-34653001fc3b",
			userID:        "",
			expectedCount: 0,
		},
	}

	for _, tt := range tests {
		t.Run(tt.name, func(t *testing.T) {
			peers, err := store.GetUserPeers(context.Background(), LockingStrengthNone, tt.accountID, tt.userID)
			require.NoError(t, err)
			require.Len(t, peers, tt.expectedCount)
		})
	}
}

func TestSqlStore_DeletePeer(t *testing.T) {
	store, cleanup, err := NewTestStoreFromSQL(context.Background(), "../testdata/store_with_expired_peers.sql", t.TempDir())
	t.Cleanup(cleanup)
	require.NoError(t, err)

	accountID := "bf1c8084-ba50-4ce7-9439-34653001fc3b"
	peerID := "csrnkiq7qv9d8aitqd50"

	err = store.DeletePeer(context.Background(), accountID, peerID)
	require.NoError(t, err)

	peer, err := store.GetPeerByID(context.Background(), LockingStrengthNone, accountID, peerID)
	require.Error(t, err)
	require.Nil(t, peer)
}

func TestSqlStore_DatabaseBlocking(t *testing.T) {
	store, cleanup, err := NewTestStoreFromSQL(context.Background(), "../testdata/store_with_expired_peers.sql", t.TempDir())
	t.Cleanup(cleanup)
	if err != nil {
		t.Fatal(err)
	}

	concurrentReads := 40

	testRunSuccessful := false
	wgSuccess := sync.WaitGroup{}
	wgSuccess.Add(concurrentReads)

	ctx, cancel := context.WithTimeout(context.Background(), 3*time.Second)
	defer cancel()

	start := make(chan struct{})

	for i := 0; i < concurrentReads/2; i++ {
		go func() {
			t.Logf("Entered routine 1-%d", i)

			<-start
			err := store.ExecuteInTransaction(context.Background(), func(tx Store) error {
				_, err := tx.GetAccountIDByPeerID(context.Background(), LockingStrengthNone, "cfvprsrlo1hqoo49ohog")
				return err
			})
			if err != nil {
				t.Errorf("Failed, got error: %v", err)
				return
			}

			t.Log("Got User from routine 1")
			wgSuccess.Done()
		}()
	}

	for i := 0; i < concurrentReads/2; i++ {
		go func() {
			t.Logf("Entered routine 2-%d", i)

			<-start
			_, err := store.GetAccountIDByPeerID(context.Background(), LockingStrengthNone, "cfvprsrlo1hqoo49ohog")
			if err != nil {
				t.Errorf("Failed, got error: %v", err)
				return
			}

			t.Log("Got User from routine 2")
			wgSuccess.Done()
		}()
	}

	time.Sleep(200 * time.Millisecond)
	close(start)
	t.Log("Started routines")

	go func() {
		wgSuccess.Wait()
		testRunSuccessful = true
	}()

	<-ctx.Done()
	if !testRunSuccessful {
		t.Fatalf("Test failed")
	}

	t.Logf("Test completed")
}

func TestSqlStore_GetAccountCreatedBy(t *testing.T) {
	store, cleanup, err := NewTestStoreFromSQL(context.Background(), "../testdata/store.sql", t.TempDir())
	t.Cleanup(cleanup)
	require.NoError(t, err)

	tests := []struct {
		name        string
		accountID   string
		expectError bool
		createdBy   string
	}{
		{
			name:        "existing account ID",
			accountID:   "bf1c8084-ba50-4ce7-9439-34653001fc3b",
			expectError: false,
			createdBy:   "edafee4e-63fb-11ec-90d6-0242ac120003",
		},
		{
			name:        "non-existing account ID",
			accountID:   "nonexistent",
			expectError: true,
		},
		{
			name:        "empty account ID",
			accountID:   "",
			expectError: true,
		},
	}

	for _, tt := range tests {
		t.Run(tt.name, func(t *testing.T) {
			createdBy, err := store.GetAccountCreatedBy(context.Background(), LockingStrengthNone, tt.accountID)
			if tt.expectError {
				require.Error(t, err)
				sErr, ok := status.FromError(err)
				require.True(t, ok)
				require.Equal(t, sErr.Type(), status.NotFound)
				require.Empty(t, createdBy)
			} else {
				require.NoError(t, err)
				require.NotNil(t, createdBy)
				require.Equal(t, tt.createdBy, createdBy)
			}
		})
	}

}

func TestSqlStore_GetUserByUserID(t *testing.T) {
	store, cleanup, err := NewTestStoreFromSQL(context.Background(), "../testdata/extended-store.sql", t.TempDir())
	t.Cleanup(cleanup)
	require.NoError(t, err)

	tests := []struct {
		name        string
		userID      string
		expectError bool
	}{
		{
			name:        "retrieve existing user",
			userID:      "edafee4e-63fb-11ec-90d6-0242ac120003",
			expectError: false,
		},
		{
			name:        "retrieve non-existing user",
			userID:      "non-existing",
			expectError: true,
		},
		{
			name:        "retrieve with empty user ID",
			userID:      "",
			expectError: true,
		},
	}

	for _, tt := range tests {
		t.Run(tt.name, func(t *testing.T) {
			user, err := store.GetUserByUserID(context.Background(), LockingStrengthNone, tt.userID)
			if tt.expectError {
				require.Error(t, err)
				sErr, ok := status.FromError(err)
				require.True(t, ok)
				require.Equal(t, sErr.Type(), status.NotFound)
				require.Nil(t, user)
			} else {
				require.NoError(t, err)
				require.NotNil(t, user)
				require.Equal(t, tt.userID, user.Id)
			}
		})
	}
}

func TestSqlStore_GetUserByPATID(t *testing.T) {
	store, cleanUp, err := NewTestStoreFromSQL(context.Background(), "../testdata/store.sql", t.TempDir())
	t.Cleanup(cleanUp)
	assert.NoError(t, err)

	id := "9dj38s35-63fb-11ec-90d6-0242ac120003"

	user, err := store.GetUserByPATID(context.Background(), LockingStrengthNone, id)
	require.NoError(t, err)
	require.Equal(t, "f4f6d672-63fb-11ec-90d6-0242ac120003", user.Id)
}

func TestSqlStore_SaveUser(t *testing.T) {
	store, cleanup, err := NewTestStoreFromSQL(context.Background(), "../testdata/extended-store.sql", t.TempDir())
	t.Cleanup(cleanup)
	require.NoError(t, err)

	accountID := "bf1c8084-ba50-4ce7-9439-34653001fc3b"

	user := &types.User{
		Id:            "user-id",
		AccountID:     accountID,
		Role:          types.UserRoleAdmin,
		IsServiceUser: false,
		AutoGroups:    []string{"groupA", "groupB"},
		Blocked:       false,
		LastLogin:     util.ToPtr(time.Now().UTC()),
		CreatedAt:     time.Now().UTC().Add(-time.Hour),
		Issued:        types.UserIssuedIntegration,
	}
	err = store.SaveUser(context.Background(), user)
	require.NoError(t, err)

	saveUser, err := store.GetUserByUserID(context.Background(), LockingStrengthNone, user.Id)
	require.NoError(t, err)
	require.Equal(t, user.Id, saveUser.Id)
	require.Equal(t, user.AccountID, saveUser.AccountID)
	require.Equal(t, user.Role, saveUser.Role)
	require.Equal(t, user.AutoGroups, saveUser.AutoGroups)
	require.WithinDurationf(t, user.GetLastLogin(), saveUser.LastLogin.UTC(), time.Millisecond, "LastLogin should be equal")
	require.WithinDurationf(t, user.CreatedAt, saveUser.CreatedAt.UTC(), time.Millisecond, "CreatedAt should be equal")
	require.Equal(t, user.Issued, saveUser.Issued)
	require.Equal(t, user.Blocked, saveUser.Blocked)
	require.Equal(t, user.IsServiceUser, saveUser.IsServiceUser)
}

func TestSqlStore_SaveUsers(t *testing.T) {
	store, cleanup, err := NewTestStoreFromSQL(context.Background(), "../testdata/extended-store.sql", t.TempDir())
	t.Cleanup(cleanup)
	require.NoError(t, err)

	accountID := "bf1c8084-ba50-4ce7-9439-34653001fc3b"

	accountUsers, err := store.GetAccountUsers(context.Background(), LockingStrengthNone, accountID)
	require.NoError(t, err)
	require.Len(t, accountUsers, 2)

	users := []*types.User{
		{
			Id:         "user-1",
			AccountID:  accountID,
			Issued:     "api",
			AutoGroups: []string{"groupA", "groupB"},
		},
		{
			Id:         "user-2",
			AccountID:  accountID,
			Issued:     "integration",
			AutoGroups: []string{"groupA"},
		},
	}
	err = store.SaveUsers(context.Background(), users)
	require.NoError(t, err)

	accountUsers, err = store.GetAccountUsers(context.Background(), LockingStrengthNone, accountID)
	require.NoError(t, err)
	require.Len(t, accountUsers, 4)

	users[1].AutoGroups = []string{"groupA", "groupC"}
	err = store.SaveUsers(context.Background(), users)
	require.NoError(t, err)

	user, err := store.GetUserByUserID(context.Background(), LockingStrengthNone, users[1].Id)
	require.NoError(t, err)
	require.Equal(t, users[1].AutoGroups, user.AutoGroups)
}

func TestSqlStore_DeleteUser(t *testing.T) {
	store, cleanup, err := NewTestStoreFromSQL(context.Background(), "../testdata/extended-store.sql", t.TempDir())
	t.Cleanup(cleanup)
	require.NoError(t, err)

	accountID := "bf1c8084-ba50-4ce7-9439-34653001fc3b"
	userID := "f4f6d672-63fb-11ec-90d6-0242ac120003"

	err = store.DeleteUser(context.Background(), accountID, userID)
	require.NoError(t, err)

	user, err := store.GetUserByUserID(context.Background(), LockingStrengthNone, userID)
	require.Error(t, err)
	require.Nil(t, user)

	userPATs, err := store.GetUserPATs(context.Background(), LockingStrengthNone, userID)
	require.NoError(t, err)
	require.Len(t, userPATs, 0)
}

func TestSqlStore_GetPATByID(t *testing.T) {
	store, cleanup, err := NewTestStoreFromSQL(context.Background(), "../testdata/extended-store.sql", t.TempDir())
	t.Cleanup(cleanup)
	require.NoError(t, err)

	userID := "f4f6d672-63fb-11ec-90d6-0242ac120003"

	tests := []struct {
		name        string
		patID       string
		expectError bool
	}{
		{
			name:        "retrieve existing PAT",
			patID:       "9dj38s35-63fb-11ec-90d6-0242ac120003",
			expectError: false,
		},
		{
			name:        "retrieve non-existing PAT",
			patID:       "non-existing",
			expectError: true,
		},
		{
			name:        "retrieve with empty PAT ID",
			patID:       "",
			expectError: true,
		},
	}

	for _, tt := range tests {
		t.Run(tt.name, func(t *testing.T) {
			pat, err := store.GetPATByID(context.Background(), LockingStrengthNone, userID, tt.patID)
			if tt.expectError {
				require.Error(t, err)
				sErr, ok := status.FromError(err)
				require.True(t, ok)
				require.Equal(t, sErr.Type(), status.NotFound)
				require.Nil(t, pat)
			} else {
				require.NoError(t, err)
				require.NotNil(t, pat)
				require.Equal(t, tt.patID, pat.ID)
			}
		})
	}
}

func TestSqlStore_GetUserPATs(t *testing.T) {
	store, cleanup, err := NewTestStoreFromSQL(context.Background(), "../testdata/extended-store.sql", t.TempDir())
	t.Cleanup(cleanup)
	require.NoError(t, err)

	userPATs, err := store.GetUserPATs(context.Background(), LockingStrengthNone, "f4f6d672-63fb-11ec-90d6-0242ac120003")
	require.NoError(t, err)
	require.Len(t, userPATs, 1)
}

func TestSqlStore_GetPATByHashedToken(t *testing.T) {
	store, cleanup, err := NewTestStoreFromSQL(context.Background(), "../testdata/extended-store.sql", t.TempDir())
	t.Cleanup(cleanup)
	require.NoError(t, err)

	pat, err := store.GetPATByHashedToken(context.Background(), LockingStrengthNone, "SoMeHaShEdToKeN")
	require.NoError(t, err)
	require.Equal(t, "9dj38s35-63fb-11ec-90d6-0242ac120003", pat.ID)
}

func TestSqlStore_MarkPATUsed(t *testing.T) {
	store, cleanup, err := NewTestStoreFromSQL(context.Background(), "../testdata/extended-store.sql", t.TempDir())
	t.Cleanup(cleanup)
	require.NoError(t, err)

	userID := "f4f6d672-63fb-11ec-90d6-0242ac120003"
	patID := "9dj38s35-63fb-11ec-90d6-0242ac120003"

	err = store.MarkPATUsed(context.Background(), patID)
	require.NoError(t, err)

	pat, err := store.GetPATByID(context.Background(), LockingStrengthNone, userID, patID)
	require.NoError(t, err)
	now := time.Now().UTC()
	require.WithinRange(t, pat.LastUsed.UTC(), now.Add(-15*time.Second), now, "LastUsed should be within 1 second of now")
}

func TestSqlStore_SavePAT(t *testing.T) {
	store, cleanup, err := NewTestStoreFromSQL(context.Background(), "../testdata/extended-store.sql", t.TempDir())
	t.Cleanup(cleanup)
	require.NoError(t, err)

	userID := "edafee4e-63fb-11ec-90d6-0242ac120003"

	pat := &types.PersonalAccessToken{
		ID:             "pat-id",
		UserID:         userID,
		Name:           "token",
		HashedToken:    "SoMeHaShEdToKeN",
		ExpirationDate: util.ToPtr(time.Now().UTC().Add(12 * time.Hour)),
		CreatedBy:      userID,
		CreatedAt:      time.Now().UTC().Add(time.Hour),
		LastUsed:       util.ToPtr(time.Now().UTC().Add(-15 * time.Minute)),
	}
	err = store.SavePAT(context.Background(), pat)
	require.NoError(t, err)

	savePAT, err := store.GetPATByID(context.Background(), LockingStrengthNone, userID, pat.ID)
	require.NoError(t, err)
	require.Equal(t, pat.ID, savePAT.ID)
	require.Equal(t, pat.UserID, savePAT.UserID)
	require.Equal(t, pat.HashedToken, savePAT.HashedToken)
	require.Equal(t, pat.CreatedBy, savePAT.CreatedBy)
	require.WithinDurationf(t, pat.GetExpirationDate(), savePAT.ExpirationDate.UTC(), time.Millisecond, "ExpirationDate should be equal")
	require.WithinDurationf(t, pat.CreatedAt, savePAT.CreatedAt.UTC(), time.Millisecond, "CreatedAt should be equal")
	require.WithinDurationf(t, pat.GetLastUsed(), savePAT.LastUsed.UTC(), time.Millisecond, "LastUsed should be equal")
}

func TestSqlStore_DeletePAT(t *testing.T) {
	store, cleanup, err := NewTestStoreFromSQL(context.Background(), "../testdata/extended-store.sql", t.TempDir())
	t.Cleanup(cleanup)
	require.NoError(t, err)

	userID := "f4f6d672-63fb-11ec-90d6-0242ac120003"
	patID := "9dj38s35-63fb-11ec-90d6-0242ac120003"

	err = store.DeletePAT(context.Background(), userID, patID)
	require.NoError(t, err)

	pat, err := store.GetPATByID(context.Background(), LockingStrengthNone, userID, patID)
	require.Error(t, err)
	require.Nil(t, pat)
}

func TestSqlStore_SaveUsers_LargeBatch(t *testing.T) {
	store, cleanup, err := NewTestStoreFromSQL(context.Background(), "../testdata/extended-store.sql", t.TempDir())
	t.Cleanup(cleanup)
	require.NoError(t, err)

	accountID := "bf1c8084-ba50-4ce7-9439-34653001fc3b"

	accountUsers, err := store.GetAccountUsers(context.Background(), LockingStrengthNone, accountID)
	require.NoError(t, err)
	require.Len(t, accountUsers, 2)

	usersToSave := make([]*types.User, 0)

	for i := 1; i <= 8000; i++ {
		usersToSave = append(usersToSave, &types.User{
			Id:        fmt.Sprintf("user-%d", i),
			AccountID: accountID,
			Role:      types.UserRoleUser,
		})
	}

	err = store.SaveUsers(context.Background(), usersToSave)
	require.NoError(t, err)

	accountUsers, err = store.GetAccountUsers(context.Background(), LockingStrengthNone, accountID)
	require.NoError(t, err)
	require.Equal(t, 8002, len(accountUsers))
}

func TestSqlStore_SaveGroups_LargeBatch(t *testing.T) {
	store, cleanup, err := NewTestStoreFromSQL(context.Background(), "../testdata/extended-store.sql", t.TempDir())
	t.Cleanup(cleanup)
	require.NoError(t, err)

	accountID := "bf1c8084-ba50-4ce7-9439-34653001fc3b"

	accountGroups, err := store.GetAccountGroups(context.Background(), LockingStrengthNone, accountID)
	require.NoError(t, err)
	require.Len(t, accountGroups, 3)

	groupsToSave := make([]*types.Group, 0)

	for i := 1; i <= 8000; i++ {
		groupsToSave = append(groupsToSave, &types.Group{
			ID:        fmt.Sprintf("%d", i),
			AccountID: accountID,
			Name:      fmt.Sprintf("group-%d", i),
		})
	}

	err = store.CreateGroups(context.Background(), accountID, groupsToSave)
	require.NoError(t, err)

	accountGroups, err = store.GetAccountGroups(context.Background(), LockingStrengthNone, accountID)
	require.NoError(t, err)
	require.Equal(t, 8003, len(accountGroups))
}
func TestSqlStore_GetAccountRoutes(t *testing.T) {
	store, cleanup, err := NewTestStoreFromSQL(context.Background(), "../testdata/extended-store.sql", t.TempDir())
	t.Cleanup(cleanup)
	require.NoError(t, err)

	tests := []struct {
		name          string
		accountID     string
		expectedCount int
	}{
		{
			name:          "retrieve routes by existing account ID",
			accountID:     "bf1c8084-ba50-4ce7-9439-34653001fc3b",
			expectedCount: 1,
		},
		{
			name:          "non-existing account ID",
			accountID:     "nonexistent",
			expectedCount: 0,
		},
		{
			name:          "empty account ID",
			accountID:     "",
			expectedCount: 0,
		},
	}

	for _, tt := range tests {
		t.Run(tt.name, func(t *testing.T) {
			routes, err := store.GetAccountRoutes(context.Background(), LockingStrengthNone, tt.accountID)
			require.NoError(t, err)
			require.Len(t, routes, tt.expectedCount)
		})
	}
}

func TestSqlStore_GetRouteByID(t *testing.T) {
	store, cleanup, err := NewTestStoreFromSQL(context.Background(), "../testdata/extended-store.sql", t.TempDir())
	t.Cleanup(cleanup)
	require.NoError(t, err)

	accountID := "bf1c8084-ba50-4ce7-9439-34653001fc3b"
	tests := []struct {
		name        string
		routeID     string
		expectError bool
	}{
		{
			name:        "retrieve existing route",
			routeID:     "ct03t427qv97vmtmglog",
			expectError: false,
		},
		{
			name:        "retrieve non-existing route",
			routeID:     "non-existing",
			expectError: true,
		},
		{
			name:        "retrieve with empty route ID",
			routeID:     "",
			expectError: true,
		},
	}

	for _, tt := range tests {
		t.Run(tt.name, func(t *testing.T) {
			route, err := store.GetRouteByID(context.Background(), LockingStrengthNone, accountID, tt.routeID)
			if tt.expectError {
				require.Error(t, err)
				sErr, ok := status.FromError(err)
				require.True(t, ok)
				require.Equal(t, sErr.Type(), status.NotFound)
				require.Nil(t, route)
			} else {
				require.NoError(t, err)
				require.NotNil(t, route)
				require.Equal(t, tt.routeID, string(route.ID))
			}
		})
	}
}

func TestSqlStore_SaveRoute(t *testing.T) {
	store, cleanup, err := NewTestStoreFromSQL(context.Background(), "../testdata/extended-store.sql", t.TempDir())
	t.Cleanup(cleanup)
	require.NoError(t, err)

	accountID := "bf1c8084-ba50-4ce7-9439-34653001fc3b"

	route := &route2.Route{
		ID:                  "route-id",
		AccountID:           accountID,
		Network:             netip.MustParsePrefix("10.10.0.0/16"),
		NetID:               "netID",
		PeerGroups:          []string{"routeA"},
		NetworkType:         route2.IPv4Network,
		Masquerade:          true,
		Metric:              9999,
		Enabled:             true,
		Groups:              []string{"groupA"},
		AccessControlGroups: []string{},
	}
	err = store.SaveRoute(context.Background(), route)
	require.NoError(t, err)

	saveRoute, err := store.GetRouteByID(context.Background(), LockingStrengthNone, accountID, string(route.ID))
	require.NoError(t, err)
	require.Equal(t, route, saveRoute)

}

func TestSqlStore_DeleteRoute(t *testing.T) {
	store, cleanup, err := NewTestStoreFromSQL(context.Background(), "../testdata/extended-store.sql", t.TempDir())
	t.Cleanup(cleanup)
	require.NoError(t, err)

	accountID := "bf1c8084-ba50-4ce7-9439-34653001fc3b"
	routeID := "ct03t427qv97vmtmglog"

	err = store.DeleteRoute(context.Background(), accountID, routeID)
	require.NoError(t, err)

	route, err := store.GetRouteByID(context.Background(), LockingStrengthNone, accountID, routeID)
	require.Error(t, err)
	require.Nil(t, route)
}

func TestSqlStore_GetAccountMeta(t *testing.T) {
	store, cleanup, err := NewTestStoreFromSQL(context.Background(), "../testdata/extended-store.sql", t.TempDir())
	t.Cleanup(cleanup)
	require.NoError(t, err)

	accountID := "bf1c8084-ba50-4ce7-9439-34653001fc3b"
	accountMeta, err := store.GetAccountMeta(context.Background(), LockingStrengthNone, accountID)
	require.NoError(t, err)
	require.NotNil(t, accountMeta)
	require.Equal(t, accountID, accountMeta.AccountID)
	require.Equal(t, "edafee4e-63fb-11ec-90d6-0242ac120003", accountMeta.CreatedBy)
	require.Equal(t, "test.com", accountMeta.Domain)
	require.Equal(t, "private", accountMeta.DomainCategory)
	require.Equal(t, time.Date(2024, time.October, 2, 14, 1, 38, 210000000, time.UTC), accountMeta.CreatedAt.UTC())
}

func TestSqlStore_GetAccountOnboarding(t *testing.T) {
	store, cleanup, err := NewTestStoreFromSQL(context.Background(), "../testdata/store.sql", t.TempDir())
	t.Cleanup(cleanup)
	require.NoError(t, err)

	accountID := "9439-34653001fc3b-bf1c8084-ba50-4ce7"
	a, err := store.GetAccount(context.Background(), accountID)
	require.NoError(t, err)
	t.Logf("Onboarding: %+v", a.Onboarding)
	err = store.SaveAccount(context.Background(), a)
	require.NoError(t, err)
	onboarding, err := store.GetAccountOnboarding(context.Background(), accountID)
	require.NoError(t, err)
	require.NotNil(t, onboarding)
	require.Equal(t, accountID, onboarding.AccountID)
	require.Equal(t, time.Date(2024, time.October, 2, 14, 1, 38, 210000000, time.UTC), onboarding.CreatedAt.UTC())
}

func TestSqlStore_SaveAccountOnboarding(t *testing.T) {
	store, cleanup, err := NewTestStoreFromSQL(context.Background(), "../testdata/store.sql", t.TempDir())
	t.Cleanup(cleanup)
	require.NoError(t, err)
	t.Run("New onboarding should be saved correctly", func(t *testing.T) {
		accountID := "bf1c8084-ba50-4ce7-9439-34653001fc3b"
		onboarding := &types.AccountOnboarding{
			AccountID:             accountID,
			SignupFormPending:     true,
			OnboardingFlowPending: true,
		}

		err = store.SaveAccountOnboarding(context.Background(), onboarding)
		require.NoError(t, err)

		savedOnboarding, err := store.GetAccountOnboarding(context.Background(), accountID)
		require.NoError(t, err)
		require.Equal(t, onboarding.SignupFormPending, savedOnboarding.SignupFormPending)
		require.Equal(t, onboarding.OnboardingFlowPending, savedOnboarding.OnboardingFlowPending)
	})

	t.Run("Existing onboarding should be updated correctly", func(t *testing.T) {
		accountID := "9439-34653001fc3b-bf1c8084-ba50-4ce7"
		onboarding, err := store.GetAccountOnboarding(context.Background(), accountID)
		require.NoError(t, err)

		onboarding.OnboardingFlowPending = !onboarding.OnboardingFlowPending
		onboarding.SignupFormPending = !onboarding.SignupFormPending

		err = store.SaveAccountOnboarding(context.Background(), onboarding)
		require.NoError(t, err)

		savedOnboarding, err := store.GetAccountOnboarding(context.Background(), accountID)
		require.NoError(t, err)
		require.Equal(t, onboarding.SignupFormPending, savedOnboarding.SignupFormPending)
		require.Equal(t, onboarding.OnboardingFlowPending, savedOnboarding.OnboardingFlowPending)
	})
}

func TestSqlStore_GetAnyAccountID(t *testing.T) {
	t.Run("should return account ID when accounts exist", func(t *testing.T) {
		store, cleanup, err := NewTestStoreFromSQL(context.Background(), "../testdata/extended-store.sql", t.TempDir())
		t.Cleanup(cleanup)
		require.NoError(t, err)

		accountID, err := store.GetAnyAccountID(context.Background())
		require.NoError(t, err)
		assert.Equal(t, "bf1c8084-ba50-4ce7-9439-34653001fc3b", accountID)
	})

	t.Run("should return error when no accounts exist", func(t *testing.T) {
		store, cleanup, err := NewTestStoreFromSQL(context.Background(), "", t.TempDir())
		t.Cleanup(cleanup)
		require.NoError(t, err)

		accountID, err := store.GetAnyAccountID(context.Background())
		require.Error(t, err)
		sErr, ok := status.FromError(err)
		assert.True(t, ok)
		assert.Equal(t, sErr.Type(), status.NotFound)
		assert.Empty(t, accountID)
	})
}

func BenchmarkGetAccountPeers(b *testing.B) {
	store, cleanup, err := NewTestStoreFromSQL(context.Background(), "../testdata/store_with_expired_peers.sql", b.TempDir())
	if err != nil {
		b.Fatal(err)
	}
	b.Cleanup(cleanup)

	numberOfPeers := 1000
	numberOfGroups := 200
	numberOfPeersPerGroup := 500
	accountID := "bf1c8084-ba50-4ce7-9439-34653001fc3b"

	peers := make([]*nbpeer.Peer, 0, numberOfPeers)
	for i := 0; i < numberOfPeers; i++ {
		peer := &nbpeer.Peer{
			ID:        fmt.Sprintf("peer-%d", i),
			AccountID: accountID,
			DNSLabel:  fmt.Sprintf("peer%d.example.com", i),
			IP:        intToIPv4(uint32(i)),
		}
		err = store.AddPeerToAccount(context.Background(), peer)
		if err != nil {
			b.Fatalf("Failed to add peer: %v", err)
		}
		peers = append(peers, peer)
	}

	for i := 0; i < numberOfGroups; i++ {
		groupID := fmt.Sprintf("group-%d", i)
		group := &types.Group{
			ID:        groupID,
			AccountID: accountID,
		}
		err = store.CreateGroup(context.Background(), group)
		if err != nil {
			b.Fatalf("Failed to create group: %v", err)
		}
		for j := 0; j < numberOfPeersPerGroup; j++ {
			peerIndex := (i*numberOfPeersPerGroup + j) % numberOfPeers
			err = store.AddPeerToGroup(context.Background(), accountID, peers[peerIndex].ID, groupID)
			if err != nil {
				b.Fatalf("Failed to add peer to group: %v", err)
			}
		}
	}

	b.ResetTimer()
	for i := 0; i < b.N; i++ {
		_, err := store.GetPeerGroups(context.Background(), LockingStrengthNone, accountID, peers[i%numberOfPeers].ID)
		if err != nil {
			b.Fatal(err)
		}
	}
}

func intToIPv4(n uint32) net.IP {
	ip := make(net.IP, 4)
	binary.BigEndian.PutUint32(ip, n)
	return ip
}

func TestSqlStore_GetPeersByGroupIDs(t *testing.T) {
	accountID := "bf1c8084-ba50-4ce7-9439-34653001fc3b"

	group1ID := "test-group-1"
	group2ID := "test-group-2"
	emptyGroupID := "empty-group"

	peer1 := "cfefqs706sqkneg59g4g"
	peer2 := "cfeg6sf06sqkneg59g50"

	tests := []struct {
		name          string
		groupIDs      []string
		expectedPeers []string
		expectedCount int
	}{
		{
			name:          "retrieve peers from single group with multiple peers",
			groupIDs:      []string{group1ID},
			expectedPeers: []string{peer1, peer2},
			expectedCount: 2,
		},
		{
			name:          "retrieve peers from single group with one peer",
			groupIDs:      []string{group2ID},
			expectedPeers: []string{peer1},
			expectedCount: 1,
		},
		{
			name:          "retrieve peers from multiple groups (with overlap)",
			groupIDs:      []string{group1ID, group2ID},
			expectedPeers: []string{peer1, peer2}, // should deduplicate
			expectedCount: 2,
		},
		{
			name:          "retrieve peers from existing 'All' group",
			groupIDs:      []string{"cfefqs706sqkneg59g3g"}, // All group from test data
			expectedPeers: []string{peer1, peer2},
			expectedCount: 2,
		},
		{
			name:          "retrieve peers from empty group",
			groupIDs:      []string{emptyGroupID},
			expectedPeers: []string{},
			expectedCount: 0,
		},
		{
			name:          "retrieve peers from non-existing group",
			groupIDs:      []string{"non-existing-group"},
			expectedPeers: []string{},
			expectedCount: 0,
		},
		{
			name:          "empty group IDs list",
			groupIDs:      []string{},
			expectedPeers: []string{},
			expectedCount: 0,
		},
		{
			name:          "mix of existing and non-existing groups",
			groupIDs:      []string{group1ID, "non-existing-group"},
			expectedPeers: []string{peer1, peer2},
			expectedCount: 2,
		},
	}

	for _, tt := range tests {
		t.Run(tt.name, func(t *testing.T) {
			store, cleanup, err := NewTestStoreFromSQL(context.Background(), "../testdata/store_policy_migrate.sql", t.TempDir())
			t.Cleanup(cleanup)
			require.NoError(t, err)

			ctx := context.Background()

			groups := []*types.Group{
				{
					ID:        group1ID,
					AccountID: accountID,
				},
				{
					ID:        group2ID,
					AccountID: accountID,
				},
			}
			require.NoError(t, store.CreateGroups(ctx, accountID, groups))

			require.NoError(t, store.AddPeerToGroup(ctx, accountID, peer1, group1ID))
			require.NoError(t, store.AddPeerToGroup(ctx, accountID, peer2, group1ID))
			require.NoError(t, store.AddPeerToGroup(ctx, accountID, peer1, group2ID))

			peers, err := store.GetPeersByGroupIDs(ctx, accountID, tt.groupIDs)
			require.NoError(t, err)
			require.Len(t, peers, tt.expectedCount)

			if tt.expectedCount > 0 {
				actualPeerIDs := make([]string, len(peers))
				for i, peer := range peers {
					actualPeerIDs[i] = peer.ID
				}
				assert.ElementsMatch(t, tt.expectedPeers, actualPeerIDs)

				// Verify all returned peers belong to the correct account
				for _, peer := range peers {
					assert.Equal(t, accountID, peer.AccountID)
				}
			}
		})
	}
}

<<<<<<< HEAD
func TestSqlStore_GetUserIDByPeerKey(t *testing.T) {
	store, cleanup, err := NewTestStoreFromSQL(context.Background(), "../testdata/extended-store.sql", t.TempDir())
	t.Cleanup(cleanup)

	existingAccountID := "bf1c8084-ba50-4ce7-9439-34653001fc3b"
	userID := "test-user-123"
	peerKey := "peer-key-abc"

	peer := &nbpeer.Peer{
		ID:        "test-peer-1",
		Key:       peerKey,
		AccountID: existingAccountID,
		UserID:    userID,
		IP:        net.IP{10, 0, 0, 1},
		DNSLabel:  "test-peer-1",
	}

	err = store.AddPeerToAccount(context.Background(), peer)
	require.NoError(t, err)

	retrievedUserID, err := store.GetUserIDByPeerKey(context.Background(), LockingStrengthNone, peerKey)
	require.NoError(t, err)
	assert.Equal(t, userID, retrievedUserID)
}

func TestSqlStore_GetUserIDByPeerKey_NotFound(t *testing.T) {
	store, cleanup, err := NewTestStoreFromSQL(context.Background(), "../testdata/extended-store.sql", t.TempDir())
	t.Cleanup(cleanup)

	nonExistentPeerKey := "non-existent-peer-key"

	userID, err := store.GetUserIDByPeerKey(context.Background(), LockingStrengthNone, nonExistentPeerKey)
	require.Error(t, err)
	assert.Equal(t, "", userID)
}

func TestSqlStore_GetUserIDByPeerKey_NoUserID(t *testing.T) {
	store, cleanup, err := NewTestStoreFromSQL(context.Background(), "../testdata/extended-store.sql", t.TempDir())
	t.Cleanup(cleanup)

	existingAccountID := "bf1c8084-ba50-4ce7-9439-34653001fc3b"
	peerKey := "peer-key-abc"

	peer := &nbpeer.Peer{
		ID:        "test-peer-1",
		Key:       peerKey,
		AccountID: existingAccountID,
		UserID:    "",
		IP:        net.IP{10, 0, 0, 1},
		DNSLabel:  "test-peer-1",
	}

	err = store.AddPeerToAccount(context.Background(), peer)
	require.NoError(t, err)

	retrievedUserID, err := store.GetUserIDByPeerKey(context.Background(), LockingStrengthNone, peerKey)
	require.NoError(t, err)
	assert.Equal(t, "", retrievedUserID)
=======
func TestSqlStore_ApproveAccountPeers(t *testing.T) {
	runTestForAllEngines(t, "", func(t *testing.T, store Store) {
		accountID := "test-account"
		ctx := context.Background()

		account := newAccountWithId(ctx, accountID, "testuser", "example.com")
		err := store.SaveAccount(ctx, account)
		require.NoError(t, err)

		peers := []*nbpeer.Peer{
			{
				ID:        "peer1",
				AccountID: accountID,
				DNSLabel:  "peer1.netbird.cloud",
				Key:       "peer1-key",
				IP:        net.ParseIP("100.64.0.1"),
				Status: &nbpeer.PeerStatus{
					RequiresApproval: true,
					LastSeen:         time.Now().UTC(),
				},
			},
			{
				ID:        "peer2",
				AccountID: accountID,
				DNSLabel:  "peer2.netbird.cloud",
				Key:       "peer2-key",
				IP:        net.ParseIP("100.64.0.2"),
				Status: &nbpeer.PeerStatus{
					RequiresApproval: true,
					LastSeen:         time.Now().UTC(),
				},
			},
			{
				ID:        "peer3",
				AccountID: accountID,
				DNSLabel:  "peer3.netbird.cloud",
				Key:       "peer3-key",
				IP:        net.ParseIP("100.64.0.3"),
				Status: &nbpeer.PeerStatus{
					RequiresApproval: false,
					LastSeen:         time.Now().UTC(),
				},
			},
		}

		for _, peer := range peers {
			err = store.AddPeerToAccount(ctx, peer)
			require.NoError(t, err)
		}

		t.Run("approve all pending peers", func(t *testing.T) {
			count, err := store.ApproveAccountPeers(ctx, accountID)
			require.NoError(t, err)
			assert.Equal(t, 2, count)

			allPeers, err := store.GetAccountPeers(ctx, LockingStrengthNone, accountID, "", "")
			require.NoError(t, err)

			for _, peer := range allPeers {
				assert.False(t, peer.Status.RequiresApproval, "peer %s should not require approval", peer.ID)
			}
		})

		t.Run("no peers to approve", func(t *testing.T) {
			count, err := store.ApproveAccountPeers(ctx, accountID)
			require.NoError(t, err)
			assert.Equal(t, 0, count)
		})

		t.Run("non-existent account", func(t *testing.T) {
			count, err := store.ApproveAccountPeers(ctx, "non-existent")
			require.NoError(t, err)
			assert.Equal(t, 0, count)
		})
	})
>>>>>>> 932c02ea
}<|MERGE_RESOLUTION|>--- conflicted
+++ resolved
@@ -3718,7 +3718,6 @@
 	}
 }
 
-<<<<<<< HEAD
 func TestSqlStore_GetUserIDByPeerKey(t *testing.T) {
 	store, cleanup, err := NewTestStoreFromSQL(context.Background(), "../testdata/extended-store.sql", t.TempDir())
 	t.Cleanup(cleanup)
@@ -3777,7 +3776,8 @@
 	retrievedUserID, err := store.GetUserIDByPeerKey(context.Background(), LockingStrengthNone, peerKey)
 	require.NoError(t, err)
 	assert.Equal(t, "", retrievedUserID)
-=======
+}
+
 func TestSqlStore_ApproveAccountPeers(t *testing.T) {
 	runTestForAllEngines(t, "", func(t *testing.T, store Store) {
 		accountID := "test-account"
@@ -3853,5 +3853,4 @@
 			assert.Equal(t, 0, count)
 		})
 	})
->>>>>>> 932c02ea
 }