--- conflicted
+++ resolved
@@ -2806,7 +2806,76 @@
 	require.Nil(t, peer)
 }
 
-<<<<<<< HEAD
+func TestSqlStore_DatabaseBlocking(t *testing.T) {
+	store, cleanup, err := NewTestStoreFromSQL(context.Background(), "../testdata/store_with_expired_peers.sql", t.TempDir())
+	t.Cleanup(cleanup)
+	if err != nil {
+		t.Fatal(err)
+	}
+
+	concurrentReads := 40
+
+	testRunSuccessful := false
+	wgSuccess := sync.WaitGroup{}
+	wgSuccess.Add(concurrentReads)
+
+	ctx, cancel := context.WithTimeout(context.Background(), 3*time.Second)
+	defer cancel()
+
+	start := make(chan struct{})
+
+	for i := 0; i < concurrentReads/2; i++ {
+		go func() {
+			t.Logf("Entered routine 1-%d", i)
+
+			<-start
+			err := store.ExecuteInTransaction(context.Background(), func(tx Store) error {
+				_, err := tx.GetAccountIDByPeerID(context.Background(), LockingStrengthShare, "cfvprsrlo1hqoo49ohog")
+				return err
+			})
+			if err != nil {
+				t.Errorf("Failed, got error: %v", err)
+				return
+			}
+
+			t.Log("Got User from routine 1")
+			wgSuccess.Done()
+		}()
+	}
+
+	for i := 0; i < concurrentReads/2; i++ {
+		go func() {
+			t.Logf("Entered routine 2-%d", i)
+
+			<-start
+			_, err := store.GetAccountIDByPeerID(context.Background(), LockingStrengthShare, "cfvprsrlo1hqoo49ohog")
+			if err != nil {
+				t.Errorf("Failed, got error: %v", err)
+				return
+			}
+
+			t.Log("Got User from routine 2")
+			wgSuccess.Done()
+		}()
+	}
+
+	time.Sleep(200 * time.Millisecond)
+	close(start)
+	t.Log("Started routines")
+
+	go func() {
+		wgSuccess.Wait()
+		testRunSuccessful = true
+	}()
+
+	<-ctx.Done()
+	if !testRunSuccessful {
+		t.Fatalf("Test failed")
+	}
+
+	t.Logf("Test completed")
+}
+
 func TestSqlStore_GetAccountCreatedBy(t *testing.T) {
 	store, cleanup, err := NewTestStoreFromSQL(context.Background(), "../testdata/store.sql", t.TempDir())
 	t.Cleanup(cleanup)
@@ -3128,74 +3197,4 @@
 	pat, err := store.GetPATByID(context.Background(), LockingStrengthShare, userID, patID)
 	require.Error(t, err)
 	require.Nil(t, pat)
-=======
-func TestSqlStore_DatabaseBlocking(t *testing.T) {
-	store, cleanup, err := NewTestStoreFromSQL(context.Background(), "../testdata/store_with_expired_peers.sql", t.TempDir())
-	t.Cleanup(cleanup)
-	if err != nil {
-		t.Fatal(err)
-	}
-
-	concurrentReads := 40
-
-	testRunSuccessful := false
-	wgSuccess := sync.WaitGroup{}
-	wgSuccess.Add(concurrentReads)
-
-	ctx, cancel := context.WithTimeout(context.Background(), 3*time.Second)
-	defer cancel()
-
-	start := make(chan struct{})
-
-	for i := 0; i < concurrentReads/2; i++ {
-		go func() {
-			t.Logf("Entered routine 1-%d", i)
-
-			<-start
-			err := store.ExecuteInTransaction(context.Background(), func(tx Store) error {
-				_, err := tx.GetAccountIDByPeerID(context.Background(), LockingStrengthShare, "cfvprsrlo1hqoo49ohog")
-				return err
-			})
-			if err != nil {
-				t.Errorf("Failed, got error: %v", err)
-				return
-			}
-
-			t.Log("Got User from routine 1")
-			wgSuccess.Done()
-		}()
-	}
-
-	for i := 0; i < concurrentReads/2; i++ {
-		go func() {
-			t.Logf("Entered routine 2-%d", i)
-
-			<-start
-			_, err := store.GetAccountIDByPeerID(context.Background(), LockingStrengthShare, "cfvprsrlo1hqoo49ohog")
-			if err != nil {
-				t.Errorf("Failed, got error: %v", err)
-				return
-			}
-
-			t.Log("Got User from routine 2")
-			wgSuccess.Done()
-		}()
-	}
-
-	time.Sleep(200 * time.Millisecond)
-	close(start)
-	t.Log("Started routines")
-
-	go func() {
-		wgSuccess.Wait()
-		testRunSuccessful = true
-	}()
-
-	<-ctx.Done()
-	if !testRunSuccessful {
-		t.Fatalf("Test failed")
-	}
-
-	t.Logf("Test completed")
->>>>>>> b6abd4b4
 }