package store

import (
	"context"
	"crypto/sha256"
	b64 "encoding/base64"
	"fmt"
	"math/rand"
	"net"
	"net/netip"
	"os"
	"runtime"
	"sync"
	"testing"
	"time"

	"github.com/google/uuid"
	log "github.com/sirupsen/logrus"
	"github.com/stretchr/testify/assert"
	"github.com/stretchr/testify/require"

	nbdns "github.com/netbirdio/netbird/dns"
	resourceTypes "github.com/netbirdio/netbird/management/server/networks/resources/types"
	routerTypes "github.com/netbirdio/netbird/management/server/networks/routers/types"
	networkTypes "github.com/netbirdio/netbird/management/server/networks/types"
	nbpeer "github.com/netbirdio/netbird/management/server/peer"
	"github.com/netbirdio/netbird/management/server/posture"
	"github.com/netbirdio/netbird/management/server/status"
	"github.com/netbirdio/netbird/management/server/types"
	"github.com/netbirdio/netbird/management/server/util"
	nbroute "github.com/netbirdio/netbird/route"
	route2 "github.com/netbirdio/netbird/route"
)

func runTestForAllEngines(t *testing.T, testDataFile string, f func(t *testing.T, store Store)) {
	t.Helper()
	for _, engine := range supportedEngines {
		if os.Getenv("NETBIRD_STORE_ENGINE") != "" && os.Getenv("NETBIRD_STORE_ENGINE") != string(engine) {
			continue
		}
		t.Setenv("NETBIRD_STORE_ENGINE", string(engine))
		store, cleanUp, err := NewTestStoreFromSQL(context.Background(), testDataFile, t.TempDir())
		t.Cleanup(cleanUp)
		assert.NoError(t, err)
		t.Run(string(engine), func(t *testing.T) {
			f(t, store)
		})
		os.Unsetenv("NETBIRD_STORE_ENGINE")
	}
}

func Test_NewStore(t *testing.T) {
	if runtime.GOOS == "windows" {
		t.Skip("The SQLite store is not properly supported by Windows yet")
	}

	runTestForAllEngines(t, "", func(t *testing.T, store Store) {
		if store == nil {
			t.Fatalf("expected to create a new Store")
		}
		if len(store.GetAllAccounts(context.Background())) != 0 {
			t.Fatalf("expected to create a new empty Accounts map when creating a new FileStore")
		}
	})
}

func Test_SaveAccount_Large(t *testing.T) {
	if (os.Getenv("CI") == "true" && runtime.GOOS == "darwin") || runtime.GOOS == "windows" {
		t.Skip("skip CI tests on darwin and windows")
	}

	runTestForAllEngines(t, "", func(t *testing.T, store Store) {
		runLargeTest(t, store)
	})
}

func runLargeTest(t *testing.T, store Store) {
	t.Helper()

	account := newAccountWithId(context.Background(), "account_id", "testuser", "")
	groupALL, err := account.GetGroupAll()
	if err != nil {
		t.Fatal(err)
	}
	setupKey, _ := types.GenerateDefaultSetupKey()
	account.SetupKeys[setupKey.Key] = setupKey
	const numPerAccount = 6000
	for n := 0; n < numPerAccount; n++ {
		netIP := randomIPv4()
		peerID := fmt.Sprintf("%s-peer-%d", account.Id, n)

		peer := &nbpeer.Peer{
			ID:         peerID,
			Key:        peerID,
			IP:         netIP,
			Name:       peerID,
			DNSLabel:   peerID,
			UserID:     "testuser",
			Status:     &nbpeer.PeerStatus{Connected: false, LastSeen: time.Now()},
			SSHEnabled: false,
		}
		account.Peers[peerID] = peer
		group, _ := account.GetGroupAll()
		group.Peers = append(group.Peers, peerID)
		user := &types.User{
			Id:        fmt.Sprintf("%s-user-%d", account.Id, n),
			AccountID: account.Id,
		}
		account.Users[user.Id] = user
		route := &route2.Route{
			ID:          route2.ID(fmt.Sprintf("network-id-%d", n)),
			Description: "base route",
			NetID:       route2.NetID(fmt.Sprintf("network-id-%d", n)),
			Network:     netip.MustParsePrefix(netIP.String() + "/24"),
			NetworkType: route2.IPv4Network,
			Metric:      9999,
			Masquerade:  false,
			Enabled:     true,
			Groups:      []string{groupALL.ID},
		}
		account.Routes[route.ID] = route

		group = &types.Group{
			ID:        fmt.Sprintf("group-id-%d", n),
			AccountID: account.Id,
			Name:      fmt.Sprintf("group-id-%d", n),
			Issued:    "api",
			Peers:     nil,
		}
		account.Groups[group.ID] = group

		nameserver := &nbdns.NameServerGroup{
			ID:                   fmt.Sprintf("nameserver-id-%d", n),
			AccountID:            account.Id,
			Name:                 fmt.Sprintf("nameserver-id-%d", n),
			Description:          "",
			NameServers:          []nbdns.NameServer{{IP: netip.MustParseAddr(netIP.String()), NSType: nbdns.UDPNameServerType}},
			Groups:               []string{group.ID},
			Primary:              false,
			Domains:              nil,
			Enabled:              false,
			SearchDomainsEnabled: false,
		}
		account.NameServerGroups[nameserver.ID] = nameserver

		setupKey, _ := types.GenerateDefaultSetupKey()
		_, exists := account.SetupKeys[setupKey.Key]
		if exists {
			t.Errorf("setup key already exists")
		}
		account.SetupKeys[setupKey.Key] = setupKey
	}

	err = store.SaveAccount(context.Background(), account)
	require.NoError(t, err)

	if len(store.GetAllAccounts(context.Background())) != 1 {
		t.Errorf("expecting 1 Accounts to be stored after SaveAccount()")
	}

	a, err := store.GetAccount(context.Background(), account.Id)
	if a == nil {
		t.Errorf("expecting Account to be stored after SaveAccount(): %v", err)
	}

	if a != nil && len(a.Policies) != 1 {
		t.Errorf("expecting Account to have one policy stored after SaveAccount(), got %d", len(a.Policies))
	}

	if a != nil && len(a.Policies[0].Rules) != 1 {
		t.Errorf("expecting Account to have one policy rule stored after SaveAccount(), got %d", len(a.Policies[0].Rules))
		return
	}

	if a != nil && len(a.Peers) != numPerAccount {
		t.Errorf("expecting Account to have %d peers stored after SaveAccount(), got %d",
			numPerAccount, len(a.Peers))
		return
	}

	if a != nil && len(a.Users) != numPerAccount+1 {
		t.Errorf("expecting Account to have %d users stored after SaveAccount(), got %d",
			numPerAccount+1, len(a.Users))
		return
	}

	if a != nil && len(a.Routes) != numPerAccount {
		t.Errorf("expecting Account to have %d routes stored after SaveAccount(), got %d",
			numPerAccount, len(a.Routes))
		return
	}

	if a != nil && len(a.NameServerGroups) != numPerAccount {
		t.Errorf("expecting Account to have %d NameServerGroups stored after SaveAccount(), got %d",
			numPerAccount, len(a.NameServerGroups))
		return
	}

	if a != nil && len(a.NameServerGroups) != numPerAccount {
		t.Errorf("expecting Account to have %d NameServerGroups stored after SaveAccount(), got %d",
			numPerAccount, len(a.NameServerGroups))
		return
	}

	if a != nil && len(a.SetupKeys) != numPerAccount+1 {
		t.Errorf("expecting Account to have %d SetupKeys stored after SaveAccount(), got %d",
			numPerAccount+1, len(a.SetupKeys))
		return
	}
}

func randomIPv4() net.IP {
	rand.New(rand.NewSource(time.Now().UnixNano()))
	b := make([]byte, 4)
	for i := range b {
		b[i] = byte(rand.Intn(256))
	}
	return net.IP(b)
}

func Test_SaveAccount(t *testing.T) {
	if runtime.GOOS == "windows" {
		t.Skip("The SQLite store is not properly supported by Windows yet")
	}

	runTestForAllEngines(t, "", func(t *testing.T, store Store) {
		account := newAccountWithId(context.Background(), "account_id", "testuser", "")
		setupKey, _ := types.GenerateDefaultSetupKey()
		account.SetupKeys[setupKey.Key] = setupKey
		account.Peers["testpeer"] = &nbpeer.Peer{
			Key:    "peerkey",
			IP:     net.IP{127, 0, 0, 1},
			Meta:   nbpeer.PeerSystemMeta{},
			Name:   "peer name",
			Status: &nbpeer.PeerStatus{Connected: true, LastSeen: time.Now().UTC()},
		}

		err := store.SaveAccount(context.Background(), account)
		require.NoError(t, err)

		account2 := newAccountWithId(context.Background(), "account_id2", "testuser2", "")
		setupKey, _ = types.GenerateDefaultSetupKey()
		account2.SetupKeys[setupKey.Key] = setupKey
		account2.Peers["testpeer2"] = &nbpeer.Peer{
			Key:    "peerkey2",
			IP:     net.IP{127, 0, 0, 2},
			Meta:   nbpeer.PeerSystemMeta{},
			Name:   "peer name 2",
			Status: &nbpeer.PeerStatus{Connected: true, LastSeen: time.Now().UTC()},
		}

		err = store.SaveAccount(context.Background(), account2)
		require.NoError(t, err)

		if len(store.GetAllAccounts(context.Background())) != 2 {
			t.Errorf("expecting 2 Accounts to be stored after SaveAccount()")
		}

		a, err := store.GetAccount(context.Background(), account.Id)
		if a == nil {
			t.Errorf("expecting Account to be stored after SaveAccount(): %v", err)
		}

		if a != nil && len(a.Policies) != 1 {
			t.Errorf("expecting Account to have one policy stored after SaveAccount(), got %d", len(a.Policies))
		}

		if a != nil && len(a.Policies[0].Rules) != 1 {
			t.Errorf("expecting Account to have one policy rule stored after SaveAccount(), got %d", len(a.Policies[0].Rules))
			return
		}

		if a, err := store.GetAccountByPeerPubKey(context.Background(), "peerkey"); a == nil {
			t.Errorf("expecting PeerKeyID2AccountID index updated after SaveAccount(): %v", err)
		}

		if a, err := store.GetAccountByUser(context.Background(), "testuser"); a == nil {
			t.Errorf("expecting UserID2AccountID index updated after SaveAccount(): %v", err)
		}

		if a, err := store.GetAccountByPeerID(context.Background(), "testpeer"); a == nil {
			t.Errorf("expecting PeerID2AccountID index updated after SaveAccount(): %v", err)
		}

		if a, err := store.GetAccountBySetupKey(context.Background(), setupKey.Key); a == nil {
			t.Errorf("expecting SetupKeyID2AccountID index updated after SaveAccount(): %v", err)
		}
	})
}

func TestSqlite_DeleteAccount(t *testing.T) {
	if runtime.GOOS == "windows" {
		t.Skip("The SQLite store is not properly supported by Windows yet")
	}

	t.Setenv("NETBIRD_STORE_ENGINE", string(types.SqliteStoreEngine))
	store, cleanUp, err := NewTestStoreFromSQL(context.Background(), "", t.TempDir())
	t.Cleanup(cleanUp)
	assert.NoError(t, err)

	testUserID := "testuser"
	user := types.NewAdminUser(testUserID)
	user.PATs = map[string]*types.PersonalAccessToken{"testtoken": {
		ID:   "testtoken",
		Name: "test token",
	}}

	account := newAccountWithId(context.Background(), "account_id", testUserID, "")
	setupKey, _ := types.GenerateDefaultSetupKey()
	account.SetupKeys[setupKey.Key] = setupKey
	account.Peers["testpeer"] = &nbpeer.Peer{
		Key:    "peerkey",
		IP:     net.IP{127, 0, 0, 1},
		Meta:   nbpeer.PeerSystemMeta{},
		Name:   "peer name",
		Status: &nbpeer.PeerStatus{Connected: true, LastSeen: time.Now().UTC()},
	}
	account.Users[testUserID] = user
	account.Networks = []*networkTypes.Network{
		{
			ID:          "network_id",
			AccountID:   account.Id,
			Name:        "network name",
			Description: "network description",
		},
	}
	account.NetworkRouters = []*routerTypes.NetworkRouter{
		{
			ID:         "router_id",
			NetworkID:  account.Networks[0].ID,
			AccountID:  account.Id,
			PeerGroups: []string{"group_id"},
			Masquerade: true,
			Metric:     1,
		},
	}
	account.NetworkResources = []*resourceTypes.NetworkResource{
		{
			ID:          "resource_id",
			NetworkID:   account.Networks[0].ID,
			AccountID:   account.Id,
			Name:        "Name",
			Description: "Description",
			Type:        "Domain",
			Address:     "example.com",
		},
	}

	err = store.SaveAccount(context.Background(), account)
	require.NoError(t, err)

	if len(store.GetAllAccounts(context.Background())) != 1 {
		t.Errorf("expecting 1 Accounts to be stored after SaveAccount()")
	}

	err = store.DeleteAccount(context.Background(), account)
	require.NoError(t, err)

	if len(store.GetAllAccounts(context.Background())) != 0 {
		t.Errorf("expecting 0 Accounts to be stored after DeleteAccount()")
	}

	_, err = store.GetAccountByPeerPubKey(context.Background(), "peerkey")
	require.Error(t, err, "expecting error after removing DeleteAccount when getting account by peer public key")

	_, err = store.GetAccountByUser(context.Background(), "testuser")
	require.Error(t, err, "expecting error after removing DeleteAccount when getting account by user")

	_, err = store.GetAccountByPeerID(context.Background(), "testpeer")
	require.Error(t, err, "expecting error after removing DeleteAccount when getting account by peer id")

	_, err = store.GetAccountBySetupKey(context.Background(), setupKey.Key)
	require.Error(t, err, "expecting error after removing DeleteAccount when getting account by setup key")

	_, err = store.GetAccount(context.Background(), account.Id)
	require.Error(t, err, "expecting error after removing DeleteAccount when getting account by id")

	for _, policy := range account.Policies {
		var rules []*types.PolicyRule
		err = store.(*SqlStore).db.Model(&types.PolicyRule{}).Find(&rules, "policy_id = ?", policy.ID).Error
		require.NoError(t, err, "expecting no error after removing DeleteAccount when searching for policy rules")
		require.Len(t, rules, 0, "expecting no policy rules to be found after removing DeleteAccount")

	}

	for _, accountUser := range account.Users {
		var pats []*types.PersonalAccessToken
		err = store.(*SqlStore).db.Model(&types.PersonalAccessToken{}).Find(&pats, "user_id = ?", accountUser.Id).Error
		require.NoError(t, err, "expecting no error after removing DeleteAccount when searching for personal access token")
		require.Len(t, pats, 0, "expecting no personal access token to be found after removing DeleteAccount")

	}

	for _, network := range account.Networks {
		routers, err := store.GetNetworkRoutersByNetID(context.Background(), LockingStrengthShare, account.Id, network.ID)
		require.NoError(t, err, "expecting no error after removing DeleteAccount when searching for network routers")
		require.Len(t, routers, 0, "expecting no network routers to be found after DeleteAccount")

		resources, err := store.GetNetworkResourcesByNetID(context.Background(), LockingStrengthShare, account.Id, network.ID)
		require.NoError(t, err, "expecting no error after removing DeleteAccount when searching for network resources")
		require.Len(t, resources, 0, "expecting no network resources to be found after DeleteAccount")
	}
}

func Test_GetAccount(t *testing.T) {
	if runtime.GOOS == "windows" {
		t.Skip("The SQLite store is not properly supported by Windows yet")
	}

	runTestForAllEngines(t, "../testdata/store.sql", func(t *testing.T, store Store) {
		id := "bf1c8084-ba50-4ce7-9439-34653001fc3b"

		account, err := store.GetAccount(context.Background(), id)
		require.NoError(t, err)
		require.Equal(t, id, account.Id, "account id should match")

		_, err = store.GetAccount(context.Background(), "non-existing-account")
		assert.Error(t, err)
		parsedErr, ok := status.FromError(err)
		require.True(t, ok)
		require.Equal(t, status.NotFound, parsedErr.Type(), "should return not found error")
	})
}

func TestSqlStore_SavePeer(t *testing.T) {
	store, cleanUp, err := NewTestStoreFromSQL(context.Background(), "../testdata/store.sql", t.TempDir())
	t.Cleanup(cleanUp)
	assert.NoError(t, err)

	account, err := store.GetAccount(context.Background(), "bf1c8084-ba50-4ce7-9439-34653001fc3b")
	require.NoError(t, err)

	// save status of non-existing peer
	peer := &nbpeer.Peer{
		Key:       "peerkey",
		ID:        "testpeer",
		IP:        net.IP{127, 0, 0, 1},
		Meta:      nbpeer.PeerSystemMeta{Hostname: "testingpeer"},
		Name:      "peer name",
		Status:    &nbpeer.PeerStatus{Connected: true, LastSeen: time.Now().UTC()},
		CreatedAt: time.Now().UTC(),
	}
	ctx := context.Background()
	err = store.SavePeer(ctx, LockingStrengthUpdate, account.Id, peer)
	assert.Error(t, err)
	parsedErr, ok := status.FromError(err)
	require.True(t, ok)
	require.Equal(t, status.NotFound, parsedErr.Type(), "should return not found error")

	// save new status of existing peer
	account.Peers[peer.ID] = peer

	err = store.SaveAccount(context.Background(), account)
	require.NoError(t, err)

	updatedPeer := peer.Copy()
	updatedPeer.Status.Connected = false
	updatedPeer.Meta.Hostname = "updatedpeer"

	err = store.SavePeer(ctx, LockingStrengthUpdate, account.Id, updatedPeer)
	require.NoError(t, err)

	account, err = store.GetAccount(context.Background(), account.Id)
	require.NoError(t, err)

	actual := account.Peers[peer.ID]
	assert.Equal(t, updatedPeer.Meta, actual.Meta)
	assert.Equal(t, updatedPeer.Status.Connected, actual.Status.Connected)
	assert.Equal(t, updatedPeer.Status.LoginExpired, actual.Status.LoginExpired)
	assert.Equal(t, updatedPeer.Status.RequiresApproval, actual.Status.RequiresApproval)
	assert.WithinDurationf(t, updatedPeer.Status.LastSeen, actual.Status.LastSeen.UTC(), time.Millisecond, "LastSeen should be equal")
}

func TestSqlStore_SavePeerStatus(t *testing.T) {
	store, cleanUp, err := NewTestStoreFromSQL(context.Background(), "../testdata/store.sql", t.TempDir())
	t.Cleanup(cleanUp)
	assert.NoError(t, err)

	account, err := store.GetAccount(context.Background(), "bf1c8084-ba50-4ce7-9439-34653001fc3b")
	require.NoError(t, err)

	// save status of non-existing peer
	newStatus := nbpeer.PeerStatus{Connected: false, LastSeen: time.Now().UTC()}
	err = store.SavePeerStatus(context.Background(), LockingStrengthUpdate, account.Id, "non-existing-peer", newStatus)
	assert.Error(t, err)
	parsedErr, ok := status.FromError(err)
	require.True(t, ok)
	require.Equal(t, status.NotFound, parsedErr.Type(), "should return not found error")

	// save new status of existing peer
	account.Peers["testpeer"] = &nbpeer.Peer{
		Key:    "peerkey",
		ID:     "testpeer",
		IP:     net.IP{127, 0, 0, 1},
		Meta:   nbpeer.PeerSystemMeta{},
		Name:   "peer name",
		Status: &nbpeer.PeerStatus{Connected: true, LastSeen: time.Now().UTC()},
	}

	err = store.SaveAccount(context.Background(), account)
	require.NoError(t, err)

	err = store.SavePeerStatus(context.Background(), LockingStrengthUpdate, account.Id, "testpeer", newStatus)
	require.NoError(t, err)

	account, err = store.GetAccount(context.Background(), account.Id)
	require.NoError(t, err)

	actual := account.Peers["testpeer"].Status
	assert.Equal(t, newStatus.Connected, actual.Connected)
	assert.Equal(t, newStatus.LoginExpired, actual.LoginExpired)
	assert.Equal(t, newStatus.RequiresApproval, actual.RequiresApproval)
	assert.WithinDurationf(t, newStatus.LastSeen, actual.LastSeen.UTC(), time.Millisecond, "LastSeen should be equal")

	newStatus.Connected = true

	err = store.SavePeerStatus(context.Background(), LockingStrengthUpdate, account.Id, "testpeer", newStatus)
	require.NoError(t, err)

	account, err = store.GetAccount(context.Background(), account.Id)
	require.NoError(t, err)

	actual = account.Peers["testpeer"].Status
	assert.Equal(t, newStatus.Connected, actual.Connected)
	assert.Equal(t, newStatus.LoginExpired, actual.LoginExpired)
	assert.Equal(t, newStatus.RequiresApproval, actual.RequiresApproval)
	assert.WithinDurationf(t, newStatus.LastSeen, actual.LastSeen.UTC(), time.Millisecond, "LastSeen should be equal")
}

func TestSqlStore_SavePeerLocation(t *testing.T) {
	store, cleanUp, err := NewTestStoreFromSQL(context.Background(), "../testdata/store.sql", t.TempDir())
	t.Cleanup(cleanUp)
	assert.NoError(t, err)

	account, err := store.GetAccount(context.Background(), "bf1c8084-ba50-4ce7-9439-34653001fc3b")
	require.NoError(t, err)

	peer := &nbpeer.Peer{
		AccountID: account.Id,
		ID:        "testpeer",
		Location: nbpeer.Location{
			ConnectionIP: net.ParseIP("0.0.0.0"),
			CountryCode:  "YY",
			CityName:     "City",
			GeoNameID:    1,
		},
		CreatedAt: time.Now().UTC(),
		Meta:      nbpeer.PeerSystemMeta{},
	}
	// error is expected as peer is not in store yet
	err = store.SavePeerLocation(context.Background(), LockingStrengthUpdate, account.Id, peer)
	assert.Error(t, err)

	account.Peers[peer.ID] = peer
	err = store.SaveAccount(context.Background(), account)
	require.NoError(t, err)

	peer.Location.ConnectionIP = net.ParseIP("35.1.1.1")
	peer.Location.CountryCode = "DE"
	peer.Location.CityName = "Berlin"
	peer.Location.GeoNameID = 2950159

	err = store.SavePeerLocation(context.Background(), LockingStrengthUpdate, account.Id, account.Peers[peer.ID])
	assert.NoError(t, err)

	account, err = store.GetAccount(context.Background(), account.Id)
	require.NoError(t, err)

	actual := account.Peers[peer.ID].Location
	assert.Equal(t, peer.Location, actual)

	peer.ID = "non-existing-peer"
	err = store.SavePeerLocation(context.Background(), LockingStrengthUpdate, account.Id, peer)
	assert.Error(t, err)
	parsedErr, ok := status.FromError(err)
	require.True(t, ok)
	require.Equal(t, status.NotFound, parsedErr.Type(), "should return not found error")
}

func Test_TestGetAccountByPrivateDomain(t *testing.T) {
	if runtime.GOOS == "windows" {
		t.Skip("The SQLite store is not properly supported by Windows yet")
	}

	runTestForAllEngines(t, "../testdata/store.sql", func(t *testing.T, store Store) {
		existingDomain := "test.com"

		account, err := store.GetAccountByPrivateDomain(context.Background(), existingDomain)
		require.NoError(t, err, "should found account")
		require.Equal(t, existingDomain, account.Domain, "domains should match")

		_, err = store.GetAccountByPrivateDomain(context.Background(), "missing-domain.com")
		require.Error(t, err, "should return error on domain lookup")
		parsedErr, ok := status.FromError(err)
		require.True(t, ok)
		require.Equal(t, status.NotFound, parsedErr.Type(), "should return not found error")
	})
}

func Test_GetTokenIDByHashedToken(t *testing.T) {
	if runtime.GOOS == "windows" {
		t.Skip("The SQLite store is not properly supported by Windows yet")
	}

	runTestForAllEngines(t, "../testdata/store.sql", func(t *testing.T, store Store) {
		hashed := "SoMeHaShEdToKeN"
		id := "9dj38s35-63fb-11ec-90d6-0242ac120003"

		token, err := store.GetTokenIDByHashedToken(context.Background(), hashed)
		require.NoError(t, err)
		require.Equal(t, id, token)

		_, err = store.GetTokenIDByHashedToken(context.Background(), "non-existing-hash")
		require.Error(t, err)
		parsedErr, ok := status.FromError(err)
		require.True(t, ok)
		require.Equal(t, status.NotFound, parsedErr.Type(), "should return not found error")
	})
}

func TestMigrate(t *testing.T) {
	if (os.Getenv("CI") == "true" && runtime.GOOS == "darwin") || runtime.GOOS == "windows" {
		t.Skip("skip CI tests on darwin and windows")
	}

	// TODO: figure out why this fails on postgres
	t.Setenv("NETBIRD_STORE_ENGINE", string(types.SqliteStoreEngine))

	store, cleanUp, err := NewTestStoreFromSQL(context.Background(), "", t.TempDir())
	t.Cleanup(cleanUp)
	assert.NoError(t, err)

	err = migrate(context.Background(), store.(*SqlStore).db)
	require.NoError(t, err, "Migration should not fail on empty db")

	_, ipnet, err := net.ParseCIDR("10.0.0.0/24")
	require.NoError(t, err, "Failed to parse CIDR")

	type network struct {
		types.Network
		Net net.IPNet `gorm:"serializer:gob"`
	}

	type location struct {
		nbpeer.Location
		ConnectionIP net.IP
	}

	type peer struct {
		nbpeer.Peer
		Location location `gorm:"embedded;embeddedPrefix:location_"`
	}

	type account struct {
		types.Account
		Network *network `gorm:"embedded;embeddedPrefix:network_"`
		Peers   []peer   `gorm:"foreignKey:AccountID;references:id"`
	}

	act := &account{
		Network: &network{
			Net: *ipnet,
		},
		Peers: []peer{
			{Location: location{ConnectionIP: net.IP{10, 0, 0, 1}}},
		},
	}

	err = store.(*SqlStore).db.Save(act).Error
	require.NoError(t, err, "Failed to insert Gob data")

	type route struct {
		route2.Route
		Network    netip.Prefix `gorm:"serializer:gob"`
		PeerGroups []string     `gorm:"serializer:gob"`
	}

	prefix := netip.MustParsePrefix("11.0.0.0/24")
	rt := &route{
		Network:    prefix,
		PeerGroups: []string{"group1", "group2"},
		Route:      route2.Route{ID: "route1"},
	}

	err = store.(*SqlStore).db.Save(rt).Error
	require.NoError(t, err, "Failed to insert Gob data")

	err = migrate(context.Background(), store.(*SqlStore).db)
	require.NoError(t, err, "Migration should not fail on gob populated db")

	err = migrate(context.Background(), store.(*SqlStore).db)
	require.NoError(t, err, "Migration should not fail on migrated db")

	err = store.(*SqlStore).db.Delete(rt).Where("id = ?", "route1").Error
	require.NoError(t, err, "Failed to delete Gob data")

	prefix = netip.MustParsePrefix("12.0.0.0/24")
	nRT := &route2.Route{
		Network: prefix,
		ID:      "route2",
		Peer:    "peer-id",
	}

	err = store.(*SqlStore).db.Save(nRT).Error
	require.NoError(t, err, "Failed to insert json nil slice data")

	err = migrate(context.Background(), store.(*SqlStore).db)
	require.NoError(t, err, "Migration should not fail on json nil slice populated db")

	err = migrate(context.Background(), store.(*SqlStore).db)
	require.NoError(t, err, "Migration should not fail on migrated db")

}

func newAccount(store Store, id int) error {
	str := fmt.Sprintf("%s-%d", uuid.New().String(), id)
	account := newAccountWithId(context.Background(), str, str+"-testuser", "example.com")
	setupKey, _ := types.GenerateDefaultSetupKey()
	account.SetupKeys[setupKey.Key] = setupKey
	account.Peers["p"+str] = &nbpeer.Peer{
		Key:    "peerkey" + str,
		IP:     net.IP{127, 0, 0, 1},
		Meta:   nbpeer.PeerSystemMeta{},
		Name:   "peer name",
		Status: &nbpeer.PeerStatus{Connected: true, LastSeen: time.Now().UTC()},
	}

	return store.SaveAccount(context.Background(), account)
}

func TestPostgresql_NewStore(t *testing.T) {
	if (os.Getenv("CI") == "true" && runtime.GOOS == "darwin") || runtime.GOOS == "windows" {
		t.Skip("skip CI tests on darwin and windows")
	}

	t.Setenv("NETBIRD_STORE_ENGINE", string(types.PostgresStoreEngine))
	store, cleanUp, err := NewTestStoreFromSQL(context.Background(), "", t.TempDir())
	t.Cleanup(cleanUp)
	assert.NoError(t, err)

	if len(store.GetAllAccounts(context.Background())) != 0 {
		t.Errorf("expected to create a new empty Accounts map when creating a new FileStore")
	}
}

func TestPostgresql_SaveAccount(t *testing.T) {
	if (os.Getenv("CI") == "true" && runtime.GOOS == "darwin") || runtime.GOOS == "windows" {
		t.Skip("skip CI tests on darwin and windows")
	}

	t.Setenv("NETBIRD_STORE_ENGINE", string(types.PostgresStoreEngine))
	store, cleanUp, err := NewTestStoreFromSQL(context.Background(), "", t.TempDir())
	t.Cleanup(cleanUp)
	assert.NoError(t, err)

	account := newAccountWithId(context.Background(), "account_id", "testuser", "")
	setupKey, _ := types.GenerateDefaultSetupKey()
	account.SetupKeys[setupKey.Key] = setupKey
	account.Peers["testpeer"] = &nbpeer.Peer{
		Key:    "peerkey",
		IP:     net.IP{127, 0, 0, 1},
		Meta:   nbpeer.PeerSystemMeta{},
		Name:   "peer name",
		Status: &nbpeer.PeerStatus{Connected: true, LastSeen: time.Now().UTC()},
	}

	err = store.SaveAccount(context.Background(), account)
	require.NoError(t, err)

	account2 := newAccountWithId(context.Background(), "account_id2", "testuser2", "")
	setupKey, _ = types.GenerateDefaultSetupKey()
	account2.SetupKeys[setupKey.Key] = setupKey
	account2.Peers["testpeer2"] = &nbpeer.Peer{
		Key:    "peerkey2",
		IP:     net.IP{127, 0, 0, 2},
		Meta:   nbpeer.PeerSystemMeta{},
		Name:   "peer name 2",
		Status: &nbpeer.PeerStatus{Connected: true, LastSeen: time.Now().UTC()},
	}

	err = store.SaveAccount(context.Background(), account2)
	require.NoError(t, err)

	if len(store.GetAllAccounts(context.Background())) != 2 {
		t.Errorf("expecting 2 Accounts to be stored after SaveAccount()")
	}

	a, err := store.GetAccount(context.Background(), account.Id)
	if a == nil {
		t.Errorf("expecting Account to be stored after SaveAccount(): %v", err)
	}

	if a != nil && len(a.Policies) != 1 {
		t.Errorf("expecting Account to have one policy stored after SaveAccount(), got %d", len(a.Policies))
	}

	if a != nil && len(a.Policies[0].Rules) != 1 {
		t.Errorf("expecting Account to have one policy rule stored after SaveAccount(), got %d", len(a.Policies[0].Rules))
		return
	}

	if a, err := store.GetAccountByPeerPubKey(context.Background(), "peerkey"); a == nil {
		t.Errorf("expecting PeerKeyID2AccountID index updated after SaveAccount(): %v", err)
	}

	if a, err := store.GetAccountByUser(context.Background(), "testuser"); a == nil {
		t.Errorf("expecting UserID2AccountID index updated after SaveAccount(): %v", err)
	}

	if a, err := store.GetAccountByPeerID(context.Background(), "testpeer"); a == nil {
		t.Errorf("expecting PeerID2AccountID index updated after SaveAccount(): %v", err)
	}

	if a, err := store.GetAccountBySetupKey(context.Background(), setupKey.Key); a == nil {
		t.Errorf("expecting SetupKeyID2AccountID index updated after SaveAccount(): %v", err)
	}
}

func TestPostgresql_DeleteAccount(t *testing.T) {
	if (os.Getenv("CI") == "true" && runtime.GOOS == "darwin") || runtime.GOOS == "windows" {
		t.Skip("skip CI tests on darwin and windows")
	}

	t.Setenv("NETBIRD_STORE_ENGINE", string(types.PostgresStoreEngine))
	store, cleanUp, err := NewTestStoreFromSQL(context.Background(), "", t.TempDir())
	t.Cleanup(cleanUp)
	assert.NoError(t, err)

	testUserID := "testuser"
	user := types.NewAdminUser(testUserID)
	user.PATs = map[string]*types.PersonalAccessToken{"testtoken": {
		ID:   "testtoken",
		Name: "test token",
	}}

	account := newAccountWithId(context.Background(), "account_id", testUserID, "")
	setupKey, _ := types.GenerateDefaultSetupKey()
	account.SetupKeys[setupKey.Key] = setupKey
	account.Peers["testpeer"] = &nbpeer.Peer{
		Key:    "peerkey",
		IP:     net.IP{127, 0, 0, 1},
		Meta:   nbpeer.PeerSystemMeta{},
		Name:   "peer name",
		Status: &nbpeer.PeerStatus{Connected: true, LastSeen: time.Now().UTC()},
	}
	account.Users[testUserID] = user

	err = store.SaveAccount(context.Background(), account)
	require.NoError(t, err)

	if len(store.GetAllAccounts(context.Background())) != 1 {
		t.Errorf("expecting 1 Accounts to be stored after SaveAccount()")
	}

	err = store.DeleteAccount(context.Background(), account)
	require.NoError(t, err)

	if len(store.GetAllAccounts(context.Background())) != 0 {
		t.Errorf("expecting 0 Accounts to be stored after DeleteAccount()")
	}

	_, err = store.GetAccountByPeerPubKey(context.Background(), "peerkey")
	require.Error(t, err, "expecting error after removing DeleteAccount when getting account by peer public key")

	_, err = store.GetAccountByUser(context.Background(), "testuser")
	require.Error(t, err, "expecting error after removing DeleteAccount when getting account by user")

	_, err = store.GetAccountByPeerID(context.Background(), "testpeer")
	require.Error(t, err, "expecting error after removing DeleteAccount when getting account by peer id")

	_, err = store.GetAccountBySetupKey(context.Background(), setupKey.Key)
	require.Error(t, err, "expecting error after removing DeleteAccount when getting account by setup key")

	_, err = store.GetAccount(context.Background(), account.Id)
	require.Error(t, err, "expecting error after removing DeleteAccount when getting account by id")

	for _, policy := range account.Policies {
		var rules []*types.PolicyRule
		err = store.(*SqlStore).db.Model(&types.PolicyRule{}).Find(&rules, "policy_id = ?", policy.ID).Error
		require.NoError(t, err, "expecting no error after removing DeleteAccount when searching for policy rules")
		require.Len(t, rules, 0, "expecting no policy rules to be found after removing DeleteAccount")

	}

	for _, accountUser := range account.Users {
		var pats []*types.PersonalAccessToken
		err = store.(*SqlStore).db.Model(&types.PersonalAccessToken{}).Find(&pats, "user_id = ?", accountUser.Id).Error
		require.NoError(t, err, "expecting no error after removing DeleteAccount when searching for personal access token")
		require.Len(t, pats, 0, "expecting no personal access token to be found after removing DeleteAccount")

	}

}

func TestPostgresql_TestGetAccountByPrivateDomain(t *testing.T) {
	if (os.Getenv("CI") == "true" && runtime.GOOS == "darwin") || runtime.GOOS == "windows" {
		t.Skip("skip CI tests on darwin and windows")
	}

	t.Setenv("NETBIRD_STORE_ENGINE", string(types.PostgresStoreEngine))
	store, cleanUp, err := NewTestStoreFromSQL(context.Background(), "../testdata/store.sql", t.TempDir())
	t.Cleanup(cleanUp)
	assert.NoError(t, err)

	existingDomain := "test.com"

	account, err := store.GetAccountByPrivateDomain(context.Background(), existingDomain)
	require.NoError(t, err, "should found account")
	require.Equal(t, existingDomain, account.Domain, "domains should match")

	_, err = store.GetAccountByPrivateDomain(context.Background(), "missing-domain.com")
	require.Error(t, err, "should return error on domain lookup")
}

func TestPostgresql_GetTokenIDByHashedToken(t *testing.T) {
	if (os.Getenv("CI") == "true" && runtime.GOOS == "darwin") || runtime.GOOS == "windows" {
		t.Skip("skip CI tests on darwin and windows")
	}

	t.Setenv("NETBIRD_STORE_ENGINE", string(types.PostgresStoreEngine))
	store, cleanUp, err := NewTestStoreFromSQL(context.Background(), "../testdata/store.sql", t.TempDir())
	t.Cleanup(cleanUp)
	assert.NoError(t, err)

	hashed := "SoMeHaShEdToKeN"
	id := "9dj38s35-63fb-11ec-90d6-0242ac120003"

	token, err := store.GetTokenIDByHashedToken(context.Background(), hashed)
	require.NoError(t, err)
	require.Equal(t, id, token)
}

func TestSqlite_GetTakenIPs(t *testing.T) {
	t.Setenv("NETBIRD_STORE_ENGINE", string(types.SqliteStoreEngine))
	store, cleanup, err := NewTestStoreFromSQL(context.Background(), "../testdata/extended-store.sql", t.TempDir())
	defer cleanup()
	if err != nil {
		t.Fatal(err)
	}

	existingAccountID := "bf1c8084-ba50-4ce7-9439-34653001fc3b"

	_, err = store.GetAccount(context.Background(), existingAccountID)
	require.NoError(t, err)

	takenIPs, err := store.GetTakenIPs(context.Background(), LockingStrengthShare, existingAccountID)
	require.NoError(t, err)
	assert.Equal(t, []net.IP{}, takenIPs)

	peer1 := &nbpeer.Peer{
		ID:        "peer1",
		AccountID: existingAccountID,
		IP:        net.IP{1, 1, 1, 1},
	}
	err = store.AddPeerToAccount(context.Background(), LockingStrengthUpdate, peer1)
	require.NoError(t, err)

	takenIPs, err = store.GetTakenIPs(context.Background(), LockingStrengthShare, existingAccountID)
	require.NoError(t, err)
	ip1 := net.IP{1, 1, 1, 1}.To16()
	assert.Equal(t, []net.IP{ip1}, takenIPs)

	peer2 := &nbpeer.Peer{
		ID:        "peer2",
		AccountID: existingAccountID,
		IP:        net.IP{2, 2, 2, 2},
	}
	err = store.AddPeerToAccount(context.Background(), LockingStrengthUpdate, peer2)
	require.NoError(t, err)

	takenIPs, err = store.GetTakenIPs(context.Background(), LockingStrengthShare, existingAccountID)
	require.NoError(t, err)
	ip2 := net.IP{2, 2, 2, 2}.To16()
	assert.Equal(t, []net.IP{ip1, ip2}, takenIPs)

}

func TestSqlite_GetPeerLabelsInAccount(t *testing.T) {
	t.Setenv("NETBIRD_STORE_ENGINE", string(types.SqliteStoreEngine))
	store, cleanup, err := NewTestStoreFromSQL(context.Background(), "../testdata/extended-store.sql", t.TempDir())
	if err != nil {
		return
	}
	t.Cleanup(cleanup)

	existingAccountID := "bf1c8084-ba50-4ce7-9439-34653001fc3b"

	_, err = store.GetAccount(context.Background(), existingAccountID)
	require.NoError(t, err)

	labels, err := store.GetPeerLabelsInAccount(context.Background(), LockingStrengthShare, existingAccountID)
	require.NoError(t, err)
	assert.Equal(t, []string{}, labels)

	peer1 := &nbpeer.Peer{
		ID:        "peer1",
		AccountID: existingAccountID,
		DNSLabel:  "peer1.domain.test",
	}
	err = store.AddPeerToAccount(context.Background(), LockingStrengthUpdate, peer1)
	require.NoError(t, err)

	labels, err = store.GetPeerLabelsInAccount(context.Background(), LockingStrengthShare, existingAccountID)
	require.NoError(t, err)
	assert.Equal(t, []string{"peer1.domain.test"}, labels)

	peer2 := &nbpeer.Peer{
		ID:        "peer2",
		AccountID: existingAccountID,
		DNSLabel:  "peer2.domain.test",
	}
	err = store.AddPeerToAccount(context.Background(), LockingStrengthUpdate, peer2)
	require.NoError(t, err)

	labels, err = store.GetPeerLabelsInAccount(context.Background(), LockingStrengthShare, existingAccountID)
	require.NoError(t, err)
	assert.Equal(t, []string{"peer1.domain.test", "peer2.domain.test"}, labels)
}

func TestSqlite_GetAccountNetwork(t *testing.T) {
	t.Setenv("NETBIRD_STORE_ENGINE", string(types.SqliteStoreEngine))
	store, cleanup, err := NewTestStoreFromSQL(context.Background(), "../testdata/extended-store.sql", t.TempDir())
	t.Cleanup(cleanup)
	if err != nil {
		t.Fatal(err)
	}

	existingAccountID := "bf1c8084-ba50-4ce7-9439-34653001fc3b"

	_, err = store.GetAccount(context.Background(), existingAccountID)
	require.NoError(t, err)

	network, err := store.GetAccountNetwork(context.Background(), LockingStrengthShare, existingAccountID)
	require.NoError(t, err)
	ip := net.IP{100, 64, 0, 0}.To16()
	assert.Equal(t, ip, network.Net.IP)
	assert.Equal(t, net.IPMask{255, 255, 0, 0}, network.Net.Mask)
	assert.Equal(t, "", network.Dns)
	assert.Equal(t, "af1c8024-ha40-4ce2-9418-34653101fc3c", network.Identifier)
	assert.Equal(t, uint64(0), network.Serial)
}

func TestSqlite_GetSetupKeyBySecret(t *testing.T) {
	t.Setenv("NETBIRD_STORE_ENGINE", string(types.SqliteStoreEngine))
	store, cleanup, err := NewTestStoreFromSQL(context.Background(), "../testdata/extended-store.sql", t.TempDir())
	t.Cleanup(cleanup)
	if err != nil {
		t.Fatal(err)
	}

	existingAccountID := "bf1c8084-ba50-4ce7-9439-34653001fc3b"

	plainKey := "A2C8E62B-38F5-4553-B31E-DD66C696CEBB"
	hashedKey := sha256.Sum256([]byte(plainKey))
	encodedHashedKey := b64.StdEncoding.EncodeToString(hashedKey[:])

	_, err = store.GetAccount(context.Background(), existingAccountID)
	require.NoError(t, err)

	setupKey, err := store.GetSetupKeyBySecret(context.Background(), LockingStrengthShare, encodedHashedKey)
	require.NoError(t, err)
	assert.Equal(t, encodedHashedKey, setupKey.Key)
	assert.Equal(t, types.HiddenKey(plainKey, 4), setupKey.KeySecret)
	assert.Equal(t, "bf1c8084-ba50-4ce7-9439-34653001fc3b", setupKey.AccountID)
	assert.Equal(t, "Default key", setupKey.Name)
}

func TestSqlite_incrementSetupKeyUsage(t *testing.T) {
	t.Setenv("NETBIRD_STORE_ENGINE", string(types.SqliteStoreEngine))
	store, cleanup, err := NewTestStoreFromSQL(context.Background(), "../testdata/extended-store.sql", t.TempDir())
	t.Cleanup(cleanup)
	if err != nil {
		t.Fatal(err)
	}

	existingAccountID := "bf1c8084-ba50-4ce7-9439-34653001fc3b"

	plainKey := "A2C8E62B-38F5-4553-B31E-DD66C696CEBB"
	hashedKey := sha256.Sum256([]byte(plainKey))
	encodedHashedKey := b64.StdEncoding.EncodeToString(hashedKey[:])

	_, err = store.GetAccount(context.Background(), existingAccountID)
	require.NoError(t, err)

	setupKey, err := store.GetSetupKeyBySecret(context.Background(), LockingStrengthShare, encodedHashedKey)
	require.NoError(t, err)
	assert.Equal(t, 0, setupKey.UsedTimes)

	err = store.IncrementSetupKeyUsage(context.Background(), setupKey.Id)
	require.NoError(t, err)

	setupKey, err = store.GetSetupKeyBySecret(context.Background(), LockingStrengthShare, encodedHashedKey)
	require.NoError(t, err)
	assert.Equal(t, 1, setupKey.UsedTimes)

	err = store.IncrementSetupKeyUsage(context.Background(), setupKey.Id)
	require.NoError(t, err)

	setupKey, err = store.GetSetupKeyBySecret(context.Background(), LockingStrengthShare, encodedHashedKey)
	require.NoError(t, err)
	assert.Equal(t, 2, setupKey.UsedTimes)
}

func TestSqlite_CreateAndGetObjectInTransaction(t *testing.T) {
	t.Setenv("NETBIRD_STORE_ENGINE", string(types.SqliteStoreEngine))
	store, cleanup, err := NewTestStoreFromSQL(context.Background(), "../testdata/extended-store.sql", t.TempDir())
	t.Cleanup(cleanup)
	if err != nil {
		t.Fatal(err)
	}

	group := &types.Group{
		ID:        "group-id",
		AccountID: "bf1c8084-ba50-4ce7-9439-34653001fc3b",
		Name:      "group-name",
		Issued:    "api",
		Peers:     nil,
	}
	err = store.ExecuteInTransaction(context.Background(), func(transaction Store) error {
		err := transaction.SaveGroup(context.Background(), LockingStrengthUpdate, group)
		if err != nil {
			t.Fatal("failed to save group")
			return err
		}
		group, err = transaction.GetGroupByID(context.Background(), LockingStrengthUpdate, group.AccountID, group.ID)
		if err != nil {
			t.Fatal("failed to get group")
			return err
		}
		t.Logf("group: %v", group)
		return nil
	})
	assert.NoError(t, err)
}

func TestSqlStore_GetAccountUsers(t *testing.T) {
	store, cleanup, err := NewTestStoreFromSQL(context.Background(), "../testdata/extended-store.sql", t.TempDir())
	t.Cleanup(cleanup)
	if err != nil {
		t.Fatal(err)
	}
	accountID := "bf1c8084-ba50-4ce7-9439-34653001fc3b"
	account, err := store.GetAccount(context.Background(), accountID)
	require.NoError(t, err)
	users, err := store.GetAccountUsers(context.Background(), LockingStrengthShare, accountID)
	require.NoError(t, err)
	require.Len(t, users, len(account.Users))
}

func TestSqlStore_UpdateAccountDomainAttributes(t *testing.T) {
	store, cleanup, err := NewTestStoreFromSQL(context.Background(), "../testdata/extended-store.sql", t.TempDir())
	t.Cleanup(cleanup)
	if err != nil {
		t.Fatal(err)
	}
	accountID := "bf1c8084-ba50-4ce7-9439-34653001fc3b"
	t.Run("Should update attributes with public domain", func(t *testing.T) {
		require.NoError(t, err)
		domain := "example.com"
		category := "public"
		IsDomainPrimaryAccount := false
		err = store.UpdateAccountDomainAttributes(context.Background(), accountID, domain, category, IsDomainPrimaryAccount)
		require.NoError(t, err)
		account, err := store.GetAccount(context.Background(), accountID)
		require.NoError(t, err)
		require.Equal(t, domain, account.Domain)
		require.Equal(t, category, account.DomainCategory)
		require.Equal(t, IsDomainPrimaryAccount, account.IsDomainPrimaryAccount)
	})

	t.Run("Should update attributes with private domain", func(t *testing.T) {
		require.NoError(t, err)
		domain := "test.com"
		category := "private"
		IsDomainPrimaryAccount := true
		err = store.UpdateAccountDomainAttributes(context.Background(), accountID, domain, category, IsDomainPrimaryAccount)
		require.NoError(t, err)
		account, err := store.GetAccount(context.Background(), accountID)
		require.NoError(t, err)
		require.Equal(t, domain, account.Domain)
		require.Equal(t, category, account.DomainCategory)
		require.Equal(t, IsDomainPrimaryAccount, account.IsDomainPrimaryAccount)
	})

	t.Run("Should fail when account does not exist", func(t *testing.T) {
		require.NoError(t, err)
		domain := "test.com"
		category := "private"
		IsDomainPrimaryAccount := true
		err = store.UpdateAccountDomainAttributes(context.Background(), "non-existing-account-id", domain, category, IsDomainPrimaryAccount)
		require.Error(t, err)
	})

}

func TestSqlite_GetGroupByName(t *testing.T) {
	store, cleanup, err := NewTestStoreFromSQL(context.Background(), "../testdata/extended-store.sql", t.TempDir())
	t.Cleanup(cleanup)
	if err != nil {
		t.Fatal(err)
	}
	accountID := "bf1c8084-ba50-4ce7-9439-34653001fc3b"

	group, err := store.GetGroupByName(context.Background(), LockingStrengthShare, accountID, "All")
	require.NoError(t, err)
	require.True(t, group.IsGroupAll())
}

func Test_DeleteSetupKeySuccessfully(t *testing.T) {
	t.Setenv("NETBIRD_STORE_ENGINE", string(types.SqliteStoreEngine))
	store, cleanup, err := NewTestStoreFromSQL(context.Background(), "../testdata/extended-store.sql", t.TempDir())
	t.Cleanup(cleanup)
	require.NoError(t, err)

	accountID := "bf1c8084-ba50-4ce7-9439-34653001fc3b"
	setupKeyID := "A2C8E62B-38F5-4553-B31E-DD66C696CEBB"

	err = store.DeleteSetupKey(context.Background(), LockingStrengthUpdate, accountID, setupKeyID)
	require.NoError(t, err)

	_, err = store.GetSetupKeyByID(context.Background(), LockingStrengthShare, setupKeyID, accountID)
	require.Error(t, err)
}

func Test_DeleteSetupKeyFailsForNonExistingKey(t *testing.T) {
	t.Setenv("NETBIRD_STORE_ENGINE", string(types.SqliteStoreEngine))
	store, cleanup, err := NewTestStoreFromSQL(context.Background(), "../testdata/extended-store.sql", t.TempDir())
	t.Cleanup(cleanup)
	require.NoError(t, err)

	accountID := "bf1c8084-ba50-4ce7-9439-34653001fc3b"
	nonExistingKeyID := "non-existing-key-id"

	err = store.DeleteSetupKey(context.Background(), LockingStrengthUpdate, accountID, nonExistingKeyID)
	require.Error(t, err)
}

func TestSqlStore_GetGroupsByIDs(t *testing.T) {
	store, cleanup, err := NewTestStoreFromSQL(context.Background(), "../testdata/extended-store.sql", t.TempDir())
	t.Cleanup(cleanup)
	require.NoError(t, err)

	accountID := "bf1c8084-ba50-4ce7-9439-34653001fc3b"

	tests := []struct {
		name          string
		groupIDs      []string
		expectedCount int
	}{
		{
			name:          "retrieve existing groups by existing IDs",
			groupIDs:      []string{"cfefqs706sqkneg59g4g", "cfefqs706sqkneg59g3g"},
			expectedCount: 2,
		},
		{
			name:          "empty group IDs list",
			groupIDs:      []string{},
			expectedCount: 0,
		},
		{
			name:          "non-existing group IDs",
			groupIDs:      []string{"nonexistent1", "nonexistent2"},
			expectedCount: 0,
		},
		{
			name:          "mixed existing and non-existing group IDs",
			groupIDs:      []string{"cfefqs706sqkneg59g4g", "nonexistent"},
			expectedCount: 1,
		},
	}

	for _, tt := range tests {
		t.Run(tt.name, func(t *testing.T) {
			groups, err := store.GetGroupsByIDs(context.Background(), LockingStrengthShare, accountID, tt.groupIDs)
			require.NoError(t, err)
			require.Len(t, groups, tt.expectedCount)
		})
	}
}

func TestSqlStore_SaveGroup(t *testing.T) {
	store, cleanup, err := NewTestStoreFromSQL(context.Background(), "../testdata/extended-store.sql", t.TempDir())
	t.Cleanup(cleanup)
	require.NoError(t, err)

	accountID := "bf1c8084-ba50-4ce7-9439-34653001fc3b"

	group := &types.Group{
		ID:        "group-id",
		AccountID: accountID,
		Issued:    "api",
		Peers:     []string{"peer1", "peer2"},
	}
	err = store.SaveGroup(context.Background(), LockingStrengthUpdate, group)
	require.NoError(t, err)

	savedGroup, err := store.GetGroupByID(context.Background(), LockingStrengthShare, accountID, "group-id")
	require.NoError(t, err)
	require.Equal(t, savedGroup, group)
}

func TestSqlStore_SaveGroups(t *testing.T) {
	store, cleanup, err := NewTestStoreFromSQL(context.Background(), "../testdata/extended-store.sql", t.TempDir())
	t.Cleanup(cleanup)
	require.NoError(t, err)

	accountID := "bf1c8084-ba50-4ce7-9439-34653001fc3b"

	groups := []*types.Group{
		{
			ID:        "group-1",
			AccountID: accountID,
			Issued:    "api",
			Peers:     []string{"peer1", "peer2"},
		},
		{
			ID:        "group-2",
			AccountID: accountID,
			Issued:    "integration",
			Peers:     []string{"peer3", "peer4"},
		},
	}
	err = store.SaveGroups(context.Background(), LockingStrengthUpdate, accountID, groups)
	require.NoError(t, err)

	groups[1].Peers = []string{}
	err = store.SaveGroups(context.Background(), LockingStrengthUpdate, accountID, groups)
	require.NoError(t, err)

	group, err := store.GetGroupByID(context.Background(), LockingStrengthShare, accountID, groups[1].ID)
	require.NoError(t, err)
	require.Equal(t, groups[1], group)
}

func TestSqlStore_DeleteGroup(t *testing.T) {
	store, cleanup, err := NewTestStoreFromSQL(context.Background(), "../testdata/extended-store.sql", t.TempDir())
	t.Cleanup(cleanup)
	require.NoError(t, err)

	accountID := "bf1c8084-ba50-4ce7-9439-34653001fc3b"

	tests := []struct {
		name        string
		groupID     string
		expectError bool
	}{
		{
			name:        "delete existing group",
			groupID:     "cfefqs706sqkneg59g4g",
			expectError: false,
		},
		{
			name:        "delete non-existing group",
			groupID:     "non-existing-group-id",
			expectError: true,
		},
		{
			name:        "delete with empty group ID",
			groupID:     "",
			expectError: true,
		},
	}

	for _, tt := range tests {
		t.Run(tt.name, func(t *testing.T) {
			err := store.DeleteGroup(context.Background(), LockingStrengthUpdate, accountID, tt.groupID)
			if tt.expectError {
				require.Error(t, err)
				sErr, ok := status.FromError(err)
				require.True(t, ok)
				require.Equal(t, sErr.Type(), status.NotFound)
			} else {
				require.NoError(t, err)

				group, err := store.GetGroupByID(context.Background(), LockingStrengthShare, accountID, tt.groupID)
				require.Error(t, err)
				require.Nil(t, group)
			}
		})
	}
}

func TestSqlStore_DeleteGroups(t *testing.T) {
	store, cleanup, err := NewTestStoreFromSQL(context.Background(), "../testdata/extended-store.sql", t.TempDir())
	t.Cleanup(cleanup)
	require.NoError(t, err)

	accountID := "bf1c8084-ba50-4ce7-9439-34653001fc3b"

	tests := []struct {
		name        string
		groupIDs    []string
		expectError bool
	}{
		{
			name:        "delete multiple existing groups",
			groupIDs:    []string{"cfefqs706sqkneg59g4g", "cfefqs706sqkneg59g3g"},
			expectError: false,
		},
		{
			name:        "delete non-existing groups",
			groupIDs:    []string{"non-existing-id-1", "non-existing-id-2"},
			expectError: false,
		},
		{
			name:        "delete with empty group IDs list",
			groupIDs:    []string{},
			expectError: false,
		},
	}

	for _, tt := range tests {
		t.Run(tt.name, func(t *testing.T) {
			err := store.DeleteGroups(context.Background(), LockingStrengthUpdate, accountID, tt.groupIDs)
			if tt.expectError {
				require.Error(t, err)
			} else {
				require.NoError(t, err)

				for _, groupID := range tt.groupIDs {
					group, err := store.GetGroupByID(context.Background(), LockingStrengthShare, accountID, groupID)
					require.Error(t, err)
					require.Nil(t, group)
				}
			}
		})
	}
}

func TestSqlStore_GetPeerByID(t *testing.T) {
	store, cleanup, err := NewTestStoreFromSQL(context.Background(), "../testdata/store_policy_migrate.sql", t.TempDir())
	t.Cleanup(cleanup)
	require.NoError(t, err)

	accountID := "bf1c8084-ba50-4ce7-9439-34653001fc3b"
	tests := []struct {
		name        string
		peerID      string
		expectError bool
	}{
		{
			name:        "retrieve existing peer",
			peerID:      "cfefqs706sqkneg59g4g",
			expectError: false,
		},
		{
			name:        "retrieve non-existing peer",
			peerID:      "non-existing",
			expectError: true,
		},
		{
			name:        "retrieve with empty peer ID",
			peerID:      "",
			expectError: true,
		},
	}

	for _, tt := range tests {
		t.Run(tt.name, func(t *testing.T) {
			peer, err := store.GetPeerByID(context.Background(), LockingStrengthShare, accountID, tt.peerID)
			if tt.expectError {
				require.Error(t, err)
				sErr, ok := status.FromError(err)
				require.True(t, ok)
				require.Equal(t, sErr.Type(), status.NotFound)
				require.Nil(t, peer)
			} else {
				require.NoError(t, err)
				require.NotNil(t, peer)
				require.Equal(t, tt.peerID, peer.ID)
			}
		})
	}
}

func TestSqlStore_GetPeersByIDs(t *testing.T) {
	store, cleanup, err := NewTestStoreFromSQL(context.Background(), "../testdata/store_policy_migrate.sql", t.TempDir())
	t.Cleanup(cleanup)
	require.NoError(t, err)

	accountID := "bf1c8084-ba50-4ce7-9439-34653001fc3b"
	tests := []struct {
		name          string
		peerIDs       []string
		expectedCount int
	}{
		{
			name:          "retrieve existing peers by existing IDs",
			peerIDs:       []string{"cfefqs706sqkneg59g4g", "cfeg6sf06sqkneg59g50"},
			expectedCount: 2,
		},
		{
			name:          "empty peer IDs list",
			peerIDs:       []string{},
			expectedCount: 0,
		},
		{
			name:          "non-existing peer IDs",
			peerIDs:       []string{"nonexistent1", "nonexistent2"},
			expectedCount: 0,
		},
		{
			name:          "mixed existing and non-existing peer IDs",
			peerIDs:       []string{"cfeg6sf06sqkneg59g50", "nonexistent"},
			expectedCount: 1,
		},
	}

	for _, tt := range tests {
		t.Run(tt.name, func(t *testing.T) {
			peers, err := store.GetPeersByIDs(context.Background(), LockingStrengthShare, accountID, tt.peerIDs)
			require.NoError(t, err)
			require.Len(t, peers, tt.expectedCount)
		})
	}
}

func TestSqlStore_GetPostureChecksByID(t *testing.T) {
	store, cleanup, err := NewTestStoreFromSQL(context.Background(), "../testdata/extended-store.sql", t.TempDir())
	t.Cleanup(cleanup)
	require.NoError(t, err)

	accountID := "bf1c8084-ba50-4ce7-9439-34653001fc3b"
	tests := []struct {
		name            string
		postureChecksID string
		expectError     bool
	}{
		{
			name:            "retrieve existing posture checks",
			postureChecksID: "csplshq7qv948l48f7t0",
			expectError:     false,
		},
		{
			name:            "retrieve non-existing posture checks",
			postureChecksID: "non-existing",
			expectError:     true,
		},
		{
			name:            "retrieve with empty posture checks ID",
			postureChecksID: "",
			expectError:     true,
		},
	}

	for _, tt := range tests {
		t.Run(tt.name, func(t *testing.T) {
			postureChecks, err := store.GetPostureChecksByID(context.Background(), LockingStrengthShare, accountID, tt.postureChecksID)
			if tt.expectError {
				require.Error(t, err)
				sErr, ok := status.FromError(err)
				require.True(t, ok)
				require.Equal(t, sErr.Type(), status.NotFound)
				require.Nil(t, postureChecks)
			} else {
				require.NoError(t, err)
				require.NotNil(t, postureChecks)
				require.Equal(t, tt.postureChecksID, postureChecks.ID)
			}
		})
	}
}

func TestSqlStore_GetPostureChecksByIDs(t *testing.T) {
	store, cleanup, err := NewTestStoreFromSQL(context.Background(), "../testdata/extended-store.sql", t.TempDir())
	t.Cleanup(cleanup)
	require.NoError(t, err)

	accountID := "bf1c8084-ba50-4ce7-9439-34653001fc3b"

	tests := []struct {
		name            string
		postureCheckIDs []string
		expectedCount   int
	}{
		{
			name:            "retrieve existing posture checks by existing IDs",
			postureCheckIDs: []string{"csplshq7qv948l48f7t0", "cspnllq7qv95uq1r4k90"},
			expectedCount:   2,
		},
		{
			name:            "empty posture check IDs list",
			postureCheckIDs: []string{},
			expectedCount:   0,
		},
		{
			name:            "non-existing posture check IDs",
			postureCheckIDs: []string{"nonexistent1", "nonexistent2"},
			expectedCount:   0,
		},
		{
			name:            "mixed existing and non-existing posture check IDs",
			postureCheckIDs: []string{"cspnllq7qv95uq1r4k90", "nonexistent"},
			expectedCount:   1,
		},
	}

	for _, tt := range tests {
		t.Run(tt.name, func(t *testing.T) {
			groups, err := store.GetPostureChecksByIDs(context.Background(), LockingStrengthShare, accountID, tt.postureCheckIDs)
			require.NoError(t, err)
			require.Len(t, groups, tt.expectedCount)
		})
	}
}

func TestSqlStore_SavePostureChecks(t *testing.T) {
	store, cleanup, err := NewTestStoreFromSQL(context.Background(), "../testdata/extended-store.sql", t.TempDir())
	t.Cleanup(cleanup)
	require.NoError(t, err)

	accountID := "bf1c8084-ba50-4ce7-9439-34653001fc3b"

	postureChecks := &posture.Checks{
		ID:        "posture-checks-id",
		AccountID: accountID,
		Checks: posture.ChecksDefinition{
			NBVersionCheck: &posture.NBVersionCheck{
				MinVersion: "0.31.0",
			},
			OSVersionCheck: &posture.OSVersionCheck{
				Ios: &posture.MinVersionCheck{
					MinVersion: "13.0.1",
				},
				Linux: &posture.MinKernelVersionCheck{
					MinKernelVersion: "5.3.3-dev",
				},
			},
			GeoLocationCheck: &posture.GeoLocationCheck{
				Locations: []posture.Location{
					{
						CountryCode: "DE",
						CityName:    "Berlin",
					},
				},
				Action: posture.CheckActionAllow,
			},
		},
	}
	err = store.SavePostureChecks(context.Background(), LockingStrengthUpdate, postureChecks)
	require.NoError(t, err)

	savePostureChecks, err := store.GetPostureChecksByID(context.Background(), LockingStrengthShare, accountID, "posture-checks-id")
	require.NoError(t, err)
	require.Equal(t, savePostureChecks, postureChecks)
}

func TestSqlStore_DeletePostureChecks(t *testing.T) {
	store, cleanup, err := NewTestStoreFromSQL(context.Background(), "../testdata/extended-store.sql", t.TempDir())
	t.Cleanup(cleanup)
	require.NoError(t, err)

	accountID := "bf1c8084-ba50-4ce7-9439-34653001fc3b"

	tests := []struct {
		name            string
		postureChecksID string
		expectError     bool
	}{
		{
			name:            "delete existing posture checks",
			postureChecksID: "csplshq7qv948l48f7t0",
			expectError:     false,
		},
		{
			name:            "delete non-existing posture checks",
			postureChecksID: "non-existing-posture-checks-id",
			expectError:     true,
		},
		{
			name:            "delete with empty posture checks ID",
			postureChecksID: "",
			expectError:     true,
		},
	}

	for _, tt := range tests {
		t.Run(tt.name, func(t *testing.T) {
			err = store.DeletePostureChecks(context.Background(), LockingStrengthUpdate, accountID, tt.postureChecksID)
			if tt.expectError {
				require.Error(t, err)
				sErr, ok := status.FromError(err)
				require.True(t, ok)
				require.Equal(t, sErr.Type(), status.NotFound)
			} else {
				require.NoError(t, err)
				group, err := store.GetPostureChecksByID(context.Background(), LockingStrengthShare, accountID, tt.postureChecksID)
				require.Error(t, err)
				require.Nil(t, group)
			}
		})
	}
}

func TestSqlStore_GetPolicyByID(t *testing.T) {
	store, cleanup, err := NewTestStoreFromSQL(context.Background(), "../testdata/store.sql", t.TempDir())
	t.Cleanup(cleanup)
	require.NoError(t, err)

	accountID := "bf1c8084-ba50-4ce7-9439-34653001fc3b"
	tests := []struct {
		name        string
		policyID    string
		expectError bool
	}{
		{
			name:        "retrieve existing policy",
			policyID:    "cs1tnh0hhcjnqoiuebf0",
			expectError: false,
		},
		{
			name:        "retrieve non-existing policy checks",
			policyID:    "non-existing",
			expectError: true,
		},
		{
			name:        "retrieve with empty policy ID",
			policyID:    "",
			expectError: true,
		},
	}

	for _, tt := range tests {
		t.Run(tt.name, func(t *testing.T) {
			policy, err := store.GetPolicyByID(context.Background(), LockingStrengthShare, accountID, tt.policyID)
			if tt.expectError {
				require.Error(t, err)
				sErr, ok := status.FromError(err)
				require.True(t, ok)
				require.Equal(t, sErr.Type(), status.NotFound)
				require.Nil(t, policy)
			} else {
				require.NoError(t, err)
				require.NotNil(t, policy)
				require.Equal(t, tt.policyID, policy.ID)
			}
		})
	}
}

func TestSqlStore_CreatePolicy(t *testing.T) {
	store, cleanup, err := NewTestStoreFromSQL(context.Background(), "../testdata/store.sql", t.TempDir())
	t.Cleanup(cleanup)
	require.NoError(t, err)

	accountID := "bf1c8084-ba50-4ce7-9439-34653001fc3b"

	policy := &types.Policy{
		ID:        "policy-id",
		AccountID: accountID,
		Enabled:   true,
		Rules: []*types.PolicyRule{
			{
				Enabled:       true,
				Sources:       []string{"groupA"},
				Destinations:  []string{"groupC"},
				Bidirectional: true,
				Action:        types.PolicyTrafficActionAccept,
			},
		},
	}
	err = store.CreatePolicy(context.Background(), LockingStrengthUpdate, policy)
	require.NoError(t, err)

	savePolicy, err := store.GetPolicyByID(context.Background(), LockingStrengthShare, accountID, policy.ID)
	require.NoError(t, err)
	require.Equal(t, savePolicy, policy)

}

func TestSqlStore_SavePolicy(t *testing.T) {
	store, cleanup, err := NewTestStoreFromSQL(context.Background(), "../testdata/store.sql", t.TempDir())
	t.Cleanup(cleanup)
	require.NoError(t, err)

	accountID := "bf1c8084-ba50-4ce7-9439-34653001fc3b"
	policyID := "cs1tnh0hhcjnqoiuebf0"

	policy, err := store.GetPolicyByID(context.Background(), LockingStrengthShare, accountID, policyID)
	require.NoError(t, err)

	policy.Enabled = false
	policy.Description = "policy"
	policy.Rules[0].Sources = []string{"group"}
	policy.Rules[0].Ports = []string{"80", "443"}
	err = store.SavePolicy(context.Background(), LockingStrengthUpdate, policy)
	require.NoError(t, err)

	savePolicy, err := store.GetPolicyByID(context.Background(), LockingStrengthShare, accountID, policy.ID)
	require.NoError(t, err)
	require.Equal(t, savePolicy, policy)
}

func TestSqlStore_DeletePolicy(t *testing.T) {
	store, cleanup, err := NewTestStoreFromSQL(context.Background(), "../testdata/store.sql", t.TempDir())
	t.Cleanup(cleanup)
	require.NoError(t, err)

	accountID := "bf1c8084-ba50-4ce7-9439-34653001fc3b"
	policyID := "cs1tnh0hhcjnqoiuebf0"

	err = store.DeletePolicy(context.Background(), LockingStrengthShare, accountID, policyID)
	require.NoError(t, err)

	policy, err := store.GetPolicyByID(context.Background(), LockingStrengthShare, accountID, policyID)
	require.Error(t, err)
	require.Nil(t, policy)
}

func TestSqlStore_GetDNSSettings(t *testing.T) {
	store, cleanup, err := NewTestStoreFromSQL(context.Background(), "../testdata/store.sql", t.TempDir())
	t.Cleanup(cleanup)
	require.NoError(t, err)

	tests := []struct {
		name        string
		accountID   string
		expectError bool
	}{
		{
			name:        "retrieve existing account dns settings",
			accountID:   "bf1c8084-ba50-4ce7-9439-34653001fc3b",
			expectError: false,
		},
		{
			name:        "retrieve non-existing account dns settings",
			accountID:   "non-existing",
			expectError: true,
		},
		{
			name:        "retrieve dns settings with empty account ID",
			accountID:   "",
			expectError: true,
		},
	}

	for _, tt := range tests {
		t.Run(tt.name, func(t *testing.T) {
			dnsSettings, err := store.GetAccountDNSSettings(context.Background(), LockingStrengthShare, tt.accountID)
			if tt.expectError {
				require.Error(t, err)
				sErr, ok := status.FromError(err)
				require.True(t, ok)
				require.Equal(t, sErr.Type(), status.NotFound)
				require.Nil(t, dnsSettings)
			} else {
				require.NoError(t, err)
				require.NotNil(t, dnsSettings)
			}
		})
	}
}

func TestSqlStore_SaveDNSSettings(t *testing.T) {
	store, cleanup, err := NewTestStoreFromSQL(context.Background(), "../testdata/store.sql", t.TempDir())
	t.Cleanup(cleanup)
	require.NoError(t, err)

	accountID := "bf1c8084-ba50-4ce7-9439-34653001fc3b"

	dnsSettings, err := store.GetAccountDNSSettings(context.Background(), LockingStrengthShare, accountID)
	require.NoError(t, err)

	dnsSettings.DisabledManagementGroups = []string{"groupA", "groupB"}
	err = store.SaveDNSSettings(context.Background(), LockingStrengthUpdate, accountID, dnsSettings)
	require.NoError(t, err)

	saveDNSSettings, err := store.GetAccountDNSSettings(context.Background(), LockingStrengthShare, accountID)
	require.NoError(t, err)
	require.Equal(t, saveDNSSettings, dnsSettings)
}

func TestSqlStore_GetAccountNameServerGroups(t *testing.T) {
	store, cleanup, err := NewTestStoreFromSQL(context.Background(), "../testdata/extended-store.sql", t.TempDir())
	t.Cleanup(cleanup)
	require.NoError(t, err)

	tests := []struct {
		name          string
		accountID     string
		expectedCount int
	}{
		{
			name:          "retrieve name server groups by existing account ID",
			accountID:     "bf1c8084-ba50-4ce7-9439-34653001fc3b",
			expectedCount: 1,
		},
		{
			name:          "non-existing account ID",
			accountID:     "nonexistent",
			expectedCount: 0,
		},
		{
			name:          "empty account ID",
			accountID:     "",
			expectedCount: 0,
		},
	}

	for _, tt := range tests {
		t.Run(tt.name, func(t *testing.T) {
			peers, err := store.GetAccountNameServerGroups(context.Background(), LockingStrengthShare, tt.accountID)
			require.NoError(t, err)
			require.Len(t, peers, tt.expectedCount)
		})
	}

}

func TestSqlStore_GetNameServerByID(t *testing.T) {
	store, cleanup, err := NewTestStoreFromSQL(context.Background(), "../testdata/extended-store.sql", t.TempDir())
	t.Cleanup(cleanup)
	require.NoError(t, err)

	accountID := "bf1c8084-ba50-4ce7-9439-34653001fc3b"
	tests := []struct {
		name        string
		nsGroupID   string
		expectError bool
	}{
		{
			name:        "retrieve existing nameserver group",
			nsGroupID:   "csqdelq7qv97ncu7d9t0",
			expectError: false,
		},
		{
			name:        "retrieve non-existing nameserver group",
			nsGroupID:   "non-existing",
			expectError: true,
		},
		{
			name:        "retrieve with empty nameserver group ID",
			nsGroupID:   "",
			expectError: true,
		},
	}

	for _, tt := range tests {
		t.Run(tt.name, func(t *testing.T) {
			nsGroup, err := store.GetNameServerGroupByID(context.Background(), LockingStrengthShare, accountID, tt.nsGroupID)
			if tt.expectError {
				require.Error(t, err)
				sErr, ok := status.FromError(err)
				require.True(t, ok)
				require.Equal(t, sErr.Type(), status.NotFound)
				require.Nil(t, nsGroup)
			} else {
				require.NoError(t, err)
				require.NotNil(t, nsGroup)
				require.Equal(t, tt.nsGroupID, nsGroup.ID)
			}
		})
	}
}

func TestSqlStore_SaveNameServerGroup(t *testing.T) {
	store, cleanup, err := NewTestStoreFromSQL(context.Background(), "../testdata/extended-store.sql", t.TempDir())
	t.Cleanup(cleanup)
	require.NoError(t, err)

	accountID := "bf1c8084-ba50-4ce7-9439-34653001fc3b"

	nsGroup := &nbdns.NameServerGroup{
		ID:        "ns-group-id",
		AccountID: accountID,
		Name:      "NS Group",
		NameServers: []nbdns.NameServer{
			{
				IP:     netip.MustParseAddr("8.8.8.8"),
				NSType: 1,
				Port:   53,
			},
		},
		Groups:               []string{"groupA"},
		Primary:              true,
		Enabled:              true,
		SearchDomainsEnabled: false,
	}

	err = store.SaveNameServerGroup(context.Background(), LockingStrengthUpdate, nsGroup)
	require.NoError(t, err)

	saveNSGroup, err := store.GetNameServerGroupByID(context.Background(), LockingStrengthShare, accountID, nsGroup.ID)
	require.NoError(t, err)
	require.Equal(t, saveNSGroup, nsGroup)
}

func TestSqlStore_DeleteNameServerGroup(t *testing.T) {
	store, cleanup, err := NewTestStoreFromSQL(context.Background(), "../testdata/extended-store.sql", t.TempDir())
	t.Cleanup(cleanup)
	require.NoError(t, err)

	accountID := "bf1c8084-ba50-4ce7-9439-34653001fc3b"
	nsGroupID := "csqdelq7qv97ncu7d9t0"

	err = store.DeleteNameServerGroup(context.Background(), LockingStrengthShare, accountID, nsGroupID)
	require.NoError(t, err)

	nsGroup, err := store.GetNameServerGroupByID(context.Background(), LockingStrengthShare, accountID, nsGroupID)
	require.Error(t, err)
	require.Nil(t, nsGroup)
}

// newAccountWithId creates a new Account with a default SetupKey (doesn't store in a Store) and provided id
func newAccountWithId(ctx context.Context, accountID, userID, domain string) *types.Account {
	log.WithContext(ctx).Debugf("creating new account")

	network := types.NewNetwork()
	peers := make(map[string]*nbpeer.Peer)
	users := make(map[string]*types.User)
	routes := make(map[nbroute.ID]*nbroute.Route)
	setupKeys := map[string]*types.SetupKey{}
	nameServersGroups := make(map[string]*nbdns.NameServerGroup)

	owner := types.NewOwnerUser(userID)
	owner.AccountID = accountID
	users[userID] = owner

	dnsSettings := types.DNSSettings{
		DisabledManagementGroups: make([]string, 0),
	}
	log.WithContext(ctx).Debugf("created new account %s", accountID)

	acc := &types.Account{
		Id:               accountID,
		CreatedAt:        time.Now().UTC(),
		SetupKeys:        setupKeys,
		Network:          network,
		Peers:            peers,
		Users:            users,
		CreatedBy:        userID,
		Domain:           domain,
		Routes:           routes,
		NameServerGroups: nameServersGroups,
		DNSSettings:      dnsSettings,
		Settings: &types.Settings{
			PeerLoginExpirationEnabled: true,
			PeerLoginExpiration:        types.DefaultPeerLoginExpiration,
			GroupsPropagationEnabled:   true,
			RegularUsersViewBlocked:    true,

			PeerInactivityExpirationEnabled: false,
			PeerInactivityExpiration:        types.DefaultPeerInactivityExpiration,
		},
	}

	if err := acc.AddAllGroup(); err != nil {
		log.WithContext(ctx).Errorf("error adding all group to account %s: %v", acc.Id, err)
	}
	return acc
}

func TestSqlStore_GetAccountNetworks(t *testing.T) {
	store, cleanup, err := NewTestStoreFromSQL(context.Background(), "../testdata/store.sql", t.TempDir())
	t.Cleanup(cleanup)
	require.NoError(t, err)

	tests := []struct {
		name          string
		accountID     string
		expectedCount int
	}{
		{
			name:          "retrieve networks by existing account ID",
			accountID:     "bf1c8084-ba50-4ce7-9439-34653001fc3b",
			expectedCount: 1,
		},

		{
			name:          "retrieve networks by non-existing account ID",
			accountID:     "non-existent",
			expectedCount: 0,
		},
	}

	for _, tt := range tests {
		t.Run(tt.name, func(t *testing.T) {
			networks, err := store.GetAccountNetworks(context.Background(), LockingStrengthShare, tt.accountID)
			require.NoError(t, err)
			require.Len(t, networks, tt.expectedCount)
		})
	}
}

func TestSqlStore_GetNetworkByID(t *testing.T) {
	store, cleanup, err := NewTestStoreFromSQL(context.Background(), "../testdata/store.sql", t.TempDir())
	t.Cleanup(cleanup)
	require.NoError(t, err)

	accountID := "bf1c8084-ba50-4ce7-9439-34653001fc3b"
	tests := []struct {
		name        string
		networkID   string
		expectError bool
	}{
		{
			name:        "retrieve existing network ID",
			networkID:   "ct286bi7qv930dsrrug0",
			expectError: false,
		},
		{
			name:        "retrieve non-existing network ID",
			networkID:   "non-existing",
			expectError: true,
		},
		{
			name:        "retrieve network with empty ID",
			networkID:   "",
			expectError: true,
		},
	}

	for _, tt := range tests {
		t.Run(tt.name, func(t *testing.T) {
			network, err := store.GetNetworkByID(context.Background(), LockingStrengthShare, accountID, tt.networkID)
			if tt.expectError {
				require.Error(t, err)
				sErr, ok := status.FromError(err)
				require.True(t, ok)
				require.Equal(t, sErr.Type(), status.NotFound)
				require.Nil(t, network)
			} else {
				require.NoError(t, err)
				require.NotNil(t, network)
				require.Equal(t, tt.networkID, network.ID)
			}
		})
	}
}

func TestSqlStore_SaveNetwork(t *testing.T) {
	store, cleanup, err := NewTestStoreFromSQL(context.Background(), "../testdata/store.sql", t.TempDir())
	t.Cleanup(cleanup)
	require.NoError(t, err)

	accountID := "bf1c8084-ba50-4ce7-9439-34653001fc3b"
	network := &networkTypes.Network{
		ID:        "net-id",
		AccountID: accountID,
		Name:      "net",
	}

	err = store.SaveNetwork(context.Background(), LockingStrengthUpdate, network)
	require.NoError(t, err)

	savedNet, err := store.GetNetworkByID(context.Background(), LockingStrengthShare, accountID, network.ID)
	require.NoError(t, err)
	require.Equal(t, network, savedNet)
}

func TestSqlStore_DeleteNetwork(t *testing.T) {
	store, cleanup, err := NewTestStoreFromSQL(context.Background(), "../testdata/store.sql", t.TempDir())
	t.Cleanup(cleanup)
	require.NoError(t, err)

	accountID := "bf1c8084-ba50-4ce7-9439-34653001fc3b"
	networkID := "ct286bi7qv930dsrrug0"

	err = store.DeleteNetwork(context.Background(), LockingStrengthUpdate, accountID, networkID)
	require.NoError(t, err)

	network, err := store.GetNetworkByID(context.Background(), LockingStrengthShare, accountID, networkID)
	require.Error(t, err)
	sErr, ok := status.FromError(err)
	require.True(t, ok)
	require.Equal(t, status.NotFound, sErr.Type())
	require.Nil(t, network)
}

func TestSqlStore_GetNetworkRoutersByNetID(t *testing.T) {
	store, cleanup, err := NewTestStoreFromSQL(context.Background(), "../testdata/store.sql", t.TempDir())
	t.Cleanup(cleanup)
	require.NoError(t, err)

	accountID := "bf1c8084-ba50-4ce7-9439-34653001fc3b"

	tests := []struct {
		name          string
		networkID     string
		expectedCount int
	}{
		{
			name:          "retrieve routers by existing network ID",
			networkID:     "ct286bi7qv930dsrrug0",
			expectedCount: 1,
		},
		{
			name:          "retrieve routers by non-existing network ID",
			networkID:     "non-existent",
			expectedCount: 0,
		},
	}

	for _, tt := range tests {
		t.Run(tt.name, func(t *testing.T) {
			routers, err := store.GetNetworkRoutersByNetID(context.Background(), LockingStrengthShare, accountID, tt.networkID)
			require.NoError(t, err)
			require.Len(t, routers, tt.expectedCount)
		})
	}
}

func TestSqlStore_GetNetworkRouterByID(t *testing.T) {
	store, cleanup, err := NewTestStoreFromSQL(context.Background(), "../testdata/store.sql", t.TempDir())
	t.Cleanup(cleanup)
	require.NoError(t, err)

	accountID := "bf1c8084-ba50-4ce7-9439-34653001fc3b"
	tests := []struct {
		name            string
		networkRouterID string
		expectError     bool
	}{
		{
			name:            "retrieve existing network router ID",
			networkRouterID: "ctc20ji7qv9ck2sebc80",
			expectError:     false,
		},
		{
			name:            "retrieve non-existing network router ID",
			networkRouterID: "non-existing",
			expectError:     true,
		},
		{
			name:            "retrieve network with empty router ID",
			networkRouterID: "",
			expectError:     true,
		},
	}

	for _, tt := range tests {
		t.Run(tt.name, func(t *testing.T) {
			networkRouter, err := store.GetNetworkRouterByID(context.Background(), LockingStrengthShare, accountID, tt.networkRouterID)
			if tt.expectError {
				require.Error(t, err)
				sErr, ok := status.FromError(err)
				require.True(t, ok)
				require.Equal(t, sErr.Type(), status.NotFound)
				require.Nil(t, networkRouter)
			} else {
				require.NoError(t, err)
				require.NotNil(t, networkRouter)
				require.Equal(t, tt.networkRouterID, networkRouter.ID)
			}
		})
	}
}

func TestSqlStore_SaveNetworkRouter(t *testing.T) {
	store, cleanup, err := NewTestStoreFromSQL(context.Background(), "../testdata/store.sql", t.TempDir())
	t.Cleanup(cleanup)
	require.NoError(t, err)

	accountID := "bf1c8084-ba50-4ce7-9439-34653001fc3b"
	networkID := "ct286bi7qv930dsrrug0"

	netRouter, err := routerTypes.NewNetworkRouter(accountID, networkID, "", []string{"net-router-grp"}, true, 0, true)
	require.NoError(t, err)

	err = store.SaveNetworkRouter(context.Background(), LockingStrengthUpdate, netRouter)
	require.NoError(t, err)

	savedNetRouter, err := store.GetNetworkRouterByID(context.Background(), LockingStrengthShare, accountID, netRouter.ID)
	require.NoError(t, err)
	require.Equal(t, netRouter, savedNetRouter)
}

func TestSqlStore_DeleteNetworkRouter(t *testing.T) {
	store, cleanup, err := NewTestStoreFromSQL(context.Background(), "../testdata/store.sql", t.TempDir())
	t.Cleanup(cleanup)
	require.NoError(t, err)

	accountID := "bf1c8084-ba50-4ce7-9439-34653001fc3b"
	netRouterID := "ctc20ji7qv9ck2sebc80"

	err = store.DeleteNetworkRouter(context.Background(), LockingStrengthUpdate, accountID, netRouterID)
	require.NoError(t, err)

	netRouter, err := store.GetNetworkByID(context.Background(), LockingStrengthShare, accountID, netRouterID)
	require.Error(t, err)
	sErr, ok := status.FromError(err)
	require.True(t, ok)
	require.Equal(t, status.NotFound, sErr.Type())
	require.Nil(t, netRouter)
}

func TestSqlStore_GetNetworkResourcesByNetID(t *testing.T) {
	store, cleanup, err := NewTestStoreFromSQL(context.Background(), "../testdata/store.sql", t.TempDir())
	t.Cleanup(cleanup)
	require.NoError(t, err)

	accountID := "bf1c8084-ba50-4ce7-9439-34653001fc3b"

	tests := []struct {
		name          string
		networkID     string
		expectedCount int
	}{
		{
			name:          "retrieve resources by existing network ID",
			networkID:     "ct286bi7qv930dsrrug0",
			expectedCount: 1,
		},
		{
			name:          "retrieve resources by non-existing network ID",
			networkID:     "non-existent",
			expectedCount: 0,
		},
	}

	for _, tt := range tests {
		t.Run(tt.name, func(t *testing.T) {
			netResources, err := store.GetNetworkResourcesByNetID(context.Background(), LockingStrengthShare, accountID, tt.networkID)
			require.NoError(t, err)
			require.Len(t, netResources, tt.expectedCount)
		})
	}
}

func TestSqlStore_GetNetworkResourceByID(t *testing.T) {
	store, cleanup, err := NewTestStoreFromSQL(context.Background(), "../testdata/store.sql", t.TempDir())
	t.Cleanup(cleanup)
	require.NoError(t, err)

	accountID := "bf1c8084-ba50-4ce7-9439-34653001fc3b"
	tests := []struct {
		name          string
		netResourceID string
		expectError   bool
	}{
		{
			name:          "retrieve existing network resource ID",
			netResourceID: "ctc4nci7qv9061u6ilfg",
			expectError:   false,
		},
		{
			name:          "retrieve non-existing network resource ID",
			netResourceID: "non-existing",
			expectError:   true,
		},
		{
			name:          "retrieve network with empty resource ID",
			netResourceID: "",
			expectError:   true,
		},
	}

	for _, tt := range tests {
		t.Run(tt.name, func(t *testing.T) {
			netResource, err := store.GetNetworkResourceByID(context.Background(), LockingStrengthShare, accountID, tt.netResourceID)
			if tt.expectError {
				require.Error(t, err)
				sErr, ok := status.FromError(err)
				require.True(t, ok)
				require.Equal(t, sErr.Type(), status.NotFound)
				require.Nil(t, netResource)
			} else {
				require.NoError(t, err)
				require.NotNil(t, netResource)
				require.Equal(t, tt.netResourceID, netResource.ID)
			}
		})
	}
}

func TestSqlStore_SaveNetworkResource(t *testing.T) {
	store, cleanup, err := NewTestStoreFromSQL(context.Background(), "../testdata/store.sql", t.TempDir())
	t.Cleanup(cleanup)
	require.NoError(t, err)

	accountID := "bf1c8084-ba50-4ce7-9439-34653001fc3b"
	networkID := "ct286bi7qv930dsrrug0"

	netResource, err := resourceTypes.NewNetworkResource(accountID, networkID, "resource-name", "", "example.com", []string{}, true)
	require.NoError(t, err)

	err = store.SaveNetworkResource(context.Background(), LockingStrengthUpdate, netResource)
	require.NoError(t, err)

	savedNetResource, err := store.GetNetworkResourceByID(context.Background(), LockingStrengthShare, accountID, netResource.ID)
	require.NoError(t, err)
	require.Equal(t, netResource.ID, savedNetResource.ID)
	require.Equal(t, netResource.Name, savedNetResource.Name)
	require.Equal(t, netResource.NetworkID, savedNetResource.NetworkID)
	require.Equal(t, netResource.Type, resourceTypes.NetworkResourceType("domain"))
	require.Equal(t, netResource.Domain, "example.com")
	require.Equal(t, netResource.AccountID, savedNetResource.AccountID)
	require.Equal(t, netResource.Prefix, netip.Prefix{})
}

func TestSqlStore_DeleteNetworkResource(t *testing.T) {
	store, cleanup, err := NewTestStoreFromSQL(context.Background(), "../testdata/store.sql", t.TempDir())
	t.Cleanup(cleanup)
	require.NoError(t, err)

	accountID := "bf1c8084-ba50-4ce7-9439-34653001fc3b"
	netResourceID := "ctc4nci7qv9061u6ilfg"

	err = store.DeleteNetworkResource(context.Background(), LockingStrengthUpdate, accountID, netResourceID)
	require.NoError(t, err)

	netResource, err := store.GetNetworkByID(context.Background(), LockingStrengthShare, accountID, netResourceID)
	require.Error(t, err)
	sErr, ok := status.FromError(err)
	require.True(t, ok)
	require.Equal(t, status.NotFound, sErr.Type())
	require.Nil(t, netResource)
}

func TestSqlStore_AddAndRemoveResourceFromGroup(t *testing.T) {
	store, cleanup, err := NewTestStoreFromSQL(context.Background(), "../testdata/store.sql", t.TempDir())
	require.NoError(t, err)
	t.Cleanup(cleanup)

	accountID := "bf1c8084-ba50-4ce7-9439-34653001fc3b"
	resourceId := "ctc4nci7qv9061u6ilfg"
	groupID := "cs1tnh0hhcjnqoiuebeg"

	res := &types.Resource{
		ID:   resourceId,
		Type: "host",
	}
	err = store.AddResourceToGroup(context.Background(), accountID, groupID, res)
	require.NoError(t, err)

	group, err := store.GetGroupByID(context.Background(), LockingStrengthShare, accountID, groupID)
	require.NoError(t, err)
	require.Contains(t, group.Resources, *res)

	groups, err := store.GetResourceGroups(context.Background(), LockingStrengthShare, accountID, resourceId)
	require.NoError(t, err)
	require.Len(t, groups, 1)

	err = store.RemoveResourceFromGroup(context.Background(), accountID, groupID, res.ID)
	require.NoError(t, err)

	group, err = store.GetGroupByID(context.Background(), LockingStrengthShare, accountID, groupID)
	require.NoError(t, err)
	require.NotContains(t, group.Resources, *res)
}

func TestSqlStore_AddPeerToGroup(t *testing.T) {
	store, cleanup, err := NewTestStoreFromSQL(context.Background(), "../testdata/store_policy_migrate.sql", t.TempDir())
	t.Cleanup(cleanup)
	require.NoError(t, err)

	accountID := "bf1c8084-ba50-4ce7-9439-34653001fc3b"
	peerID := "cfefqs706sqkneg59g4g"
	groupID := "cfefqs706sqkneg59g4h"

	group, err := store.GetGroupByID(context.Background(), LockingStrengthShare, accountID, groupID)
	require.NoError(t, err, "failed to get group")
	require.Len(t, group.Peers, 0, "group should have 0 peers")

	err = store.AddPeerToGroup(context.Background(), LockingStrengthUpdate, accountID, peerID, groupID)
	require.NoError(t, err, "failed to add peer to group")

	group, err = store.GetGroupByID(context.Background(), LockingStrengthShare, accountID, groupID)
	require.NoError(t, err, "failed to get group")
	require.Len(t, group.Peers, 1, "group should have 1 peers")
	require.Contains(t, group.Peers, peerID)
}

func TestSqlStore_AddPeerToAllGroup(t *testing.T) {
	store, cleanup, err := NewTestStoreFromSQL(context.Background(), "../testdata/store_policy_migrate.sql", t.TempDir())
	t.Cleanup(cleanup)
	require.NoError(t, err)

	accountID := "bf1c8084-ba50-4ce7-9439-34653001fc3b"
	groupID := "cfefqs706sqkneg59g3g"

	peer := &nbpeer.Peer{
		ID:        "peer1",
		AccountID: accountID,
		DNSLabel:  "peer1.domain.test",
	}

	group, err := store.GetGroupByID(context.Background(), LockingStrengthShare, accountID, groupID)
	require.NoError(t, err, "failed to get group")
	require.Len(t, group.Peers, 2, "group should have 2 peers")
	require.NotContains(t, group.Peers, peer.ID)

	err = store.AddPeerToAccount(context.Background(), LockingStrengthUpdate, peer)
	require.NoError(t, err, "failed to add peer to account")

	err = store.AddPeerToAllGroup(context.Background(), LockingStrengthUpdate, accountID, peer.ID)
	require.NoError(t, err, "failed to add peer to all group")

	group, err = store.GetGroupByID(context.Background(), LockingStrengthShare, accountID, groupID)
	require.NoError(t, err, "failed to get group")
	require.Len(t, group.Peers, 3, "group should have  peers")
	require.Contains(t, group.Peers, peer.ID)
}

func TestSqlStore_AddPeerToAccount(t *testing.T) {
	store, cleanup, err := NewTestStoreFromSQL(context.Background(), "../testdata/store_policy_migrate.sql", t.TempDir())
	t.Cleanup(cleanup)
	require.NoError(t, err)

	accountID := "bf1c8084-ba50-4ce7-9439-34653001fc3b"

	peer := &nbpeer.Peer{
		ID:        "peer1",
		AccountID: accountID,
		Key:       "key",
		IP:        net.IP{1, 1, 1, 1},
		Meta: nbpeer.PeerSystemMeta{
			Hostname:  "hostname",
			GoOS:      "linux",
			Kernel:    "Linux",
			Core:      "21.04",
			Platform:  "x86_64",
			OS:        "Ubuntu",
			WtVersion: "development",
			UIVersion: "development",
		},
		Name:     "peer.test",
		DNSLabel: "peer",
		Status: &nbpeer.PeerStatus{
			LastSeen:         time.Now().UTC(),
			Connected:        true,
			LoginExpired:     false,
			RequiresApproval: false,
		},
		SSHKey:                      "ssh-key",
		SSHEnabled:                  false,
		LoginExpirationEnabled:      true,
		InactivityExpirationEnabled: false,
		LastLogin:                   util.ToPtr(time.Now().UTC()),
		CreatedAt:                   time.Now().UTC(),
		Ephemeral:                   true,
	}
	err = store.AddPeerToAccount(context.Background(), LockingStrengthUpdate, peer)
	require.NoError(t, err, "failed to add peer to account")

	storedPeer, err := store.GetPeerByID(context.Background(), LockingStrengthShare, accountID, peer.ID)
	require.NoError(t, err, "failed to get peer")

	assert.Equal(t, peer.ID, storedPeer.ID)
	assert.Equal(t, peer.AccountID, storedPeer.AccountID)
	assert.Equal(t, peer.Key, storedPeer.Key)
	assert.Equal(t, peer.IP.String(), storedPeer.IP.String())
	assert.Equal(t, peer.Meta, storedPeer.Meta)
	assert.Equal(t, peer.Name, storedPeer.Name)
	assert.Equal(t, peer.DNSLabel, storedPeer.DNSLabel)
	assert.Equal(t, peer.SSHKey, storedPeer.SSHKey)
	assert.Equal(t, peer.SSHEnabled, storedPeer.SSHEnabled)
	assert.Equal(t, peer.LoginExpirationEnabled, storedPeer.LoginExpirationEnabled)
	assert.Equal(t, peer.InactivityExpirationEnabled, storedPeer.InactivityExpirationEnabled)
	assert.WithinDurationf(t, peer.GetLastLogin(), storedPeer.GetLastLogin().UTC(), time.Millisecond, "LastLogin should be equal")
	assert.WithinDurationf(t, peer.CreatedAt, storedPeer.CreatedAt.UTC(), time.Millisecond, "CreatedAt should be equal")
	assert.Equal(t, peer.Ephemeral, storedPeer.Ephemeral)
	assert.Equal(t, peer.Status.Connected, storedPeer.Status.Connected)
	assert.Equal(t, peer.Status.LoginExpired, storedPeer.Status.LoginExpired)
	assert.Equal(t, peer.Status.RequiresApproval, storedPeer.Status.RequiresApproval)
	assert.WithinDurationf(t, peer.Status.LastSeen, storedPeer.Status.LastSeen.UTC(), time.Millisecond, "LastSeen should be equal")
}

func TestSqlStore_GetPeerGroups(t *testing.T) {
	store, cleanup, err := NewTestStoreFromSQL(context.Background(), "../testdata/store_policy_migrate.sql", t.TempDir())
	t.Cleanup(cleanup)
	require.NoError(t, err)

	accountID := "bf1c8084-ba50-4ce7-9439-34653001fc3b"
	peerID := "cfefqs706sqkneg59g4g"

	groups, err := store.GetPeerGroups(context.Background(), LockingStrengthShare, accountID, peerID)
	require.NoError(t, err)
	assert.Len(t, groups, 1)
	assert.Equal(t, groups[0].Name, "All")

	err = store.AddPeerToGroup(context.Background(), LockingStrengthUpdate, accountID, peerID, "cfefqs706sqkneg59g4h")
	require.NoError(t, err)

	groups, err = store.GetPeerGroups(context.Background(), LockingStrengthShare, accountID, peerID)
	require.NoError(t, err)
	assert.Len(t, groups, 2)
}

func TestSqlStore_GetAccountPeers(t *testing.T) {
	store, cleanup, err := NewTestStoreFromSQL(context.Background(), "../testdata/store_with_expired_peers.sql", t.TempDir())
	t.Cleanup(cleanup)
	require.NoError(t, err)

	tests := []struct {
		name          string
		accountID     string
		nameFilter    string
		ipFilter      string
		expectedCount int
	}{
		{
			name:          "should retrieve peers for an existing account ID",
			accountID:     "bf1c8084-ba50-4ce7-9439-34653001fc3b",
			expectedCount: 4,
		},
		{
			name:          "should return no peers for a non-existing account ID",
			accountID:     "nonexistent",
			expectedCount: 0,
		},
		{
			name:          "should return no peers for an empty account ID",
			accountID:     "",
			expectedCount: 0,
		},
		{
			name:          "should filter peers by name",
			accountID:     "bf1c8084-ba50-4ce7-9439-34653001fc3b",
			nameFilter:    "expiredhost",
			expectedCount: 1,
		},
		{
			name:          "should filter peers by partial name",
			accountID:     "bf1c8084-ba50-4ce7-9439-34653001fc3b",
			nameFilter:    "host",
			expectedCount: 3,
		},
		{
			name:          "should filter peers by ip",
			accountID:     "bf1c8084-ba50-4ce7-9439-34653001fc3b",
			ipFilter:      "100.64.39.54",
			expectedCount: 1,
		},
	}

	for _, tt := range tests {
		t.Run(tt.name, func(t *testing.T) {
			peers, err := store.GetAccountPeers(context.Background(), LockingStrengthShare, tt.accountID, tt.nameFilter, tt.ipFilter)
			require.NoError(t, err)
			require.Len(t, peers, tt.expectedCount)
		})
	}

}

func TestSqlStore_GetAccountPeersWithExpiration(t *testing.T) {
	store, cleanup, err := NewTestStoreFromSQL(context.Background(), "../testdata/store_with_expired_peers.sql", t.TempDir())
	t.Cleanup(cleanup)
	require.NoError(t, err)

	tests := []struct {
		name          string
		accountID     string
		expectedCount int
	}{
		{
			name:          "should retrieve peers with expiration for an existing account ID",
			accountID:     "bf1c8084-ba50-4ce7-9439-34653001fc3b",
			expectedCount: 1,
		},
		{
			name:          "should return no peers with expiration for a non-existing account ID",
			accountID:     "nonexistent",
			expectedCount: 0,
		},
		{
			name:          "should return no peers with expiration for a empty account ID",
			accountID:     "",
			expectedCount: 0,
		},
	}

	for _, tt := range tests {
		t.Run(tt.name, func(t *testing.T) {
			peers, err := store.GetAccountPeersWithExpiration(context.Background(), LockingStrengthShare, tt.accountID)
			require.NoError(t, err)
			require.Len(t, peers, tt.expectedCount)
		})
	}
}

func TestSqlStore_GetAccountPeersWithInactivity(t *testing.T) {
	store, cleanup, err := NewTestStoreFromSQL(context.Background(), "../testdata/store_with_expired_peers.sql", t.TempDir())
	t.Cleanup(cleanup)
	require.NoError(t, err)

	tests := []struct {
		name          string
		accountID     string
		expectedCount int
	}{
		{
			name:          "should retrieve peers with inactivity for an existing account ID",
			accountID:     "bf1c8084-ba50-4ce7-9439-34653001fc3b",
			expectedCount: 1,
		},
		{
			name:          "should return no peers with inactivity for a non-existing account ID",
			accountID:     "nonexistent",
			expectedCount: 0,
		},
		{
			name:          "should return no peers with inactivity for an empty account ID",
			accountID:     "",
			expectedCount: 0,
		},
	}

	for _, tt := range tests {
		t.Run(tt.name, func(t *testing.T) {
			peers, err := store.GetAccountPeersWithInactivity(context.Background(), LockingStrengthShare, tt.accountID)
			require.NoError(t, err)
			require.Len(t, peers, tt.expectedCount)
		})
	}
}

func TestSqlStore_GetAllEphemeralPeers(t *testing.T) {
	store, cleanup, err := NewTestStoreFromSQL(context.Background(), "../testdata/storev1.sql", t.TempDir())
	t.Cleanup(cleanup)
	require.NoError(t, err)

	peers, err := store.GetAllEphemeralPeers(context.Background(), LockingStrengthShare)
	require.NoError(t, err)
	require.Len(t, peers, 1)
	require.True(t, peers[0].Ephemeral)
}

func TestSqlStore_GetUserPeers(t *testing.T) {
	store, cleanup, err := NewTestStoreFromSQL(context.Background(), "../testdata/store_with_expired_peers.sql", t.TempDir())
	t.Cleanup(cleanup)
	require.NoError(t, err)

	tests := []struct {
		name          string
		accountID     string
		userID        string
		expectedCount int
	}{
		{
			name:          "should retrieve peers for existing account ID and user ID",
			accountID:     "bf1c8084-ba50-4ce7-9439-34653001fc3b",
			userID:        "f4f6d672-63fb-11ec-90d6-0242ac120003",
			expectedCount: 1,
		},
		{
			name:          "should return no peers for non-existing account ID with existing user ID",
			accountID:     "nonexistent",
			userID:        "f4f6d672-63fb-11ec-90d6-0242ac120003",
			expectedCount: 0,
		},
		{
			name:          "should return no peers for non-existing user ID with existing account ID",
			accountID:     "bf1c8084-ba50-4ce7-9439-34653001fc3b",
			userID:        "nonexistent_user",
			expectedCount: 0,
		},
		{
			name:          "should retrieve peers for another valid account ID and user ID",
			accountID:     "bf1c8084-ba50-4ce7-9439-34653001fc3b",
			userID:        "edafee4e-63fb-11ec-90d6-0242ac120003",
			expectedCount: 2,
		},
		{
			name:          "should return no peers for existing account ID with empty user ID",
			accountID:     "bf1c8084-ba50-4ce7-9439-34653001fc3b",
			userID:        "",
			expectedCount: 0,
		},
	}

	for _, tt := range tests {
		t.Run(tt.name, func(t *testing.T) {
			peers, err := store.GetUserPeers(context.Background(), LockingStrengthShare, tt.accountID, tt.userID)
			require.NoError(t, err)
			require.Len(t, peers, tt.expectedCount)
		})
	}
}

func TestSqlStore_DeletePeer(t *testing.T) {
	store, cleanup, err := NewTestStoreFromSQL(context.Background(), "../testdata/store_with_expired_peers.sql", t.TempDir())
	t.Cleanup(cleanup)
	require.NoError(t, err)

	accountID := "bf1c8084-ba50-4ce7-9439-34653001fc3b"
	peerID := "csrnkiq7qv9d8aitqd50"

	err = store.DeletePeer(context.Background(), LockingStrengthUpdate, accountID, peerID)
	require.NoError(t, err)

	peer, err := store.GetPeerByID(context.Background(), LockingStrengthShare, accountID, peerID)
	require.Error(t, err)
	require.Nil(t, peer)
}

func TestSqlStore_DatabaseBlocking(t *testing.T) {
	store, cleanup, err := NewTestStoreFromSQL(context.Background(), "../testdata/store_with_expired_peers.sql", t.TempDir())
	t.Cleanup(cleanup)
	if err != nil {
		t.Fatal(err)
	}

	concurrentReads := 40

	testRunSuccessful := false
	wgSuccess := sync.WaitGroup{}
	wgSuccess.Add(concurrentReads)

	ctx, cancel := context.WithTimeout(context.Background(), 3*time.Second)
	defer cancel()

	start := make(chan struct{})

	for i := 0; i < concurrentReads/2; i++ {
		go func() {
			t.Logf("Entered routine 1-%d", i)

			<-start
			err := store.ExecuteInTransaction(context.Background(), func(tx Store) error {
				_, err := tx.GetAccountIDByPeerID(context.Background(), LockingStrengthShare, "cfvprsrlo1hqoo49ohog")
				return err
			})
			if err != nil {
				t.Errorf("Failed, got error: %v", err)
				return
			}

			t.Log("Got User from routine 1")
			wgSuccess.Done()
		}()
	}

	for i := 0; i < concurrentReads/2; i++ {
		go func() {
			t.Logf("Entered routine 2-%d", i)

			<-start
			_, err := store.GetAccountIDByPeerID(context.Background(), LockingStrengthShare, "cfvprsrlo1hqoo49ohog")
			if err != nil {
				t.Errorf("Failed, got error: %v", err)
				return
			}

			t.Log("Got User from routine 2")
			wgSuccess.Done()
		}()
	}

	time.Sleep(200 * time.Millisecond)
	close(start)
	t.Log("Started routines")

	go func() {
		wgSuccess.Wait()
		testRunSuccessful = true
	}()

	<-ctx.Done()
	if !testRunSuccessful {
		t.Fatalf("Test failed")
	}

	t.Logf("Test completed")
}

func TestSqlStore_GetAccountCreatedBy(t *testing.T) {
	store, cleanup, err := NewTestStoreFromSQL(context.Background(), "../testdata/store.sql", t.TempDir())
	t.Cleanup(cleanup)
	require.NoError(t, err)

	tests := []struct {
		name        string
		accountID   string
		expectError bool
		createdBy   string
	}{
		{
			name:        "existing account ID",
			accountID:   "bf1c8084-ba50-4ce7-9439-34653001fc3b",
			expectError: false,
			createdBy:   "edafee4e-63fb-11ec-90d6-0242ac120003",
		},
		{
			name:        "non-existing account ID",
			accountID:   "nonexistent",
			expectError: true,
		},
		{
			name:        "empty account ID",
			accountID:   "",
			expectError: true,
		},
	}

	for _, tt := range tests {
		t.Run(tt.name, func(t *testing.T) {
			createdBy, err := store.GetAccountCreatedBy(context.Background(), LockingStrengthShare, tt.accountID)
			if tt.expectError {
				require.Error(t, err)
				sErr, ok := status.FromError(err)
				require.True(t, ok)
				require.Equal(t, sErr.Type(), status.NotFound)
				require.Empty(t, createdBy)
			} else {
				require.NoError(t, err)
				require.NotNil(t, createdBy)
				require.Equal(t, tt.createdBy, createdBy)
			}
		})
	}

}

func TestSqlStore_GetUserByUserID(t *testing.T) {
	store, cleanup, err := NewTestStoreFromSQL(context.Background(), "../testdata/extended-store.sql", t.TempDir())
	t.Cleanup(cleanup)
	require.NoError(t, err)

	tests := []struct {
		name        string
		userID      string
		expectError bool
	}{
		{
			name:        "retrieve existing user",
			userID:      "edafee4e-63fb-11ec-90d6-0242ac120003",
			expectError: false,
		},
		{
			name:        "retrieve non-existing user",
			userID:      "non-existing",
			expectError: true,
		},
		{
			name:        "retrieve with empty user ID",
			userID:      "",
			expectError: true,
		},
	}

	for _, tt := range tests {
		t.Run(tt.name, func(t *testing.T) {
			user, err := store.GetUserByUserID(context.Background(), LockingStrengthShare, tt.userID)
			if tt.expectError {
				require.Error(t, err)
				sErr, ok := status.FromError(err)
				require.True(t, ok)
				require.Equal(t, sErr.Type(), status.NotFound)
				require.Nil(t, user)
			} else {
				require.NoError(t, err)
				require.NotNil(t, user)
				require.Equal(t, tt.userID, user.Id)
			}
		})
	}
}

func TestSqlStore_GetUserByPATID(t *testing.T) {
	store, cleanUp, err := NewTestStoreFromSQL(context.Background(), "../testdata/store.sql", t.TempDir())
	t.Cleanup(cleanUp)
	assert.NoError(t, err)

	id := "9dj38s35-63fb-11ec-90d6-0242ac120003"

	user, err := store.GetUserByPATID(context.Background(), LockingStrengthShare, id)
	require.NoError(t, err)
	require.Equal(t, "f4f6d672-63fb-11ec-90d6-0242ac120003", user.Id)
}

func TestSqlStore_SaveUser(t *testing.T) {
	store, cleanup, err := NewTestStoreFromSQL(context.Background(), "../testdata/extended-store.sql", t.TempDir())
	t.Cleanup(cleanup)
	require.NoError(t, err)

	accountID := "bf1c8084-ba50-4ce7-9439-34653001fc3b"

	user := &types.User{
		Id:            "user-id",
		AccountID:     accountID,
		Role:          types.UserRoleAdmin,
		IsServiceUser: false,
		AutoGroups:    []string{"groupA", "groupB"},
		Blocked:       false,
		LastLogin:     util.ToPtr(time.Now().UTC()),
		CreatedAt:     time.Now().UTC().Add(-time.Hour),
		Issued:        types.UserIssuedIntegration,
	}
	err = store.SaveUser(context.Background(), LockingStrengthUpdate, user)
	require.NoError(t, err)

	saveUser, err := store.GetUserByUserID(context.Background(), LockingStrengthShare, user.Id)
	require.NoError(t, err)
	require.Equal(t, user.Id, saveUser.Id)
	require.Equal(t, user.AccountID, saveUser.AccountID)
	require.Equal(t, user.Role, saveUser.Role)
	require.Equal(t, user.AutoGroups, saveUser.AutoGroups)
	require.WithinDurationf(t, user.GetLastLogin(), saveUser.LastLogin.UTC(), time.Millisecond, "LastLogin should be equal")
	require.WithinDurationf(t, user.CreatedAt, saveUser.CreatedAt.UTC(), time.Millisecond, "CreatedAt should be equal")
	require.Equal(t, user.Issued, saveUser.Issued)
	require.Equal(t, user.Blocked, saveUser.Blocked)
	require.Equal(t, user.IsServiceUser, saveUser.IsServiceUser)
}

func TestSqlStore_SaveUsers(t *testing.T) {
	store, cleanup, err := NewTestStoreFromSQL(context.Background(), "../testdata/extended-store.sql", t.TempDir())
	t.Cleanup(cleanup)
	require.NoError(t, err)

	accountID := "bf1c8084-ba50-4ce7-9439-34653001fc3b"

	accountUsers, err := store.GetAccountUsers(context.Background(), LockingStrengthShare, accountID)
	require.NoError(t, err)
	require.Len(t, accountUsers, 2)

	users := []*types.User{
		{
			Id:         "user-1",
			AccountID:  accountID,
			Issued:     "api",
			AutoGroups: []string{"groupA", "groupB"},
		},
		{
			Id:         "user-2",
			AccountID:  accountID,
			Issued:     "integration",
			AutoGroups: []string{"groupA"},
		},
	}
	err = store.SaveUsers(context.Background(), LockingStrengthUpdate, users)
	require.NoError(t, err)

	accountUsers, err = store.GetAccountUsers(context.Background(), LockingStrengthShare, accountID)
	require.NoError(t, err)
	require.Len(t, accountUsers, 4)

	users[1].AutoGroups = []string{"groupA", "groupC"}
	err = store.SaveUsers(context.Background(), LockingStrengthUpdate, users)
	require.NoError(t, err)

	user, err := store.GetUserByUserID(context.Background(), LockingStrengthShare, users[1].Id)
	require.NoError(t, err)
	require.Equal(t, users[1].AutoGroups, user.AutoGroups)
}

func TestSqlStore_DeleteUser(t *testing.T) {
	store, cleanup, err := NewTestStoreFromSQL(context.Background(), "../testdata/extended-store.sql", t.TempDir())
	t.Cleanup(cleanup)
	require.NoError(t, err)

	accountID := "bf1c8084-ba50-4ce7-9439-34653001fc3b"
	userID := "f4f6d672-63fb-11ec-90d6-0242ac120003"

	err = store.DeleteUser(context.Background(), LockingStrengthUpdate, accountID, userID)
	require.NoError(t, err)

	user, err := store.GetUserByUserID(context.Background(), LockingStrengthShare, userID)
	require.Error(t, err)
	require.Nil(t, user)

	userPATs, err := store.GetUserPATs(context.Background(), LockingStrengthShare, userID)
	require.NoError(t, err)
	require.Len(t, userPATs, 0)
}

func TestSqlStore_GetPATByID(t *testing.T) {
	store, cleanup, err := NewTestStoreFromSQL(context.Background(), "../testdata/extended-store.sql", t.TempDir())
	t.Cleanup(cleanup)
	require.NoError(t, err)

	userID := "f4f6d672-63fb-11ec-90d6-0242ac120003"

	tests := []struct {
		name        string
		patID       string
		expectError bool
	}{
		{
			name:        "retrieve existing PAT",
			patID:       "9dj38s35-63fb-11ec-90d6-0242ac120003",
			expectError: false,
		},
		{
			name:        "retrieve non-existing PAT",
			patID:       "non-existing",
			expectError: true,
		},
		{
			name:        "retrieve with empty PAT ID",
			patID:       "",
			expectError: true,
		},
	}

	for _, tt := range tests {
		t.Run(tt.name, func(t *testing.T) {
			pat, err := store.GetPATByID(context.Background(), LockingStrengthShare, userID, tt.patID)
			if tt.expectError {
				require.Error(t, err)
				sErr, ok := status.FromError(err)
				require.True(t, ok)
				require.Equal(t, sErr.Type(), status.NotFound)
				require.Nil(t, pat)
			} else {
				require.NoError(t, err)
				require.NotNil(t, pat)
				require.Equal(t, tt.patID, pat.ID)
			}
		})
	}
}

func TestSqlStore_GetUserPATs(t *testing.T) {
	store, cleanup, err := NewTestStoreFromSQL(context.Background(), "../testdata/extended-store.sql", t.TempDir())
	t.Cleanup(cleanup)
	require.NoError(t, err)

	userPATs, err := store.GetUserPATs(context.Background(), LockingStrengthShare, "f4f6d672-63fb-11ec-90d6-0242ac120003")
	require.NoError(t, err)
	require.Len(t, userPATs, 1)
}

func TestSqlStore_GetPATByHashedToken(t *testing.T) {
	store, cleanup, err := NewTestStoreFromSQL(context.Background(), "../testdata/extended-store.sql", t.TempDir())
	t.Cleanup(cleanup)
	require.NoError(t, err)

	pat, err := store.GetPATByHashedToken(context.Background(), LockingStrengthShare, "SoMeHaShEdToKeN")
	require.NoError(t, err)
	require.Equal(t, "9dj38s35-63fb-11ec-90d6-0242ac120003", pat.ID)
}

func TestSqlStore_MarkPATUsed(t *testing.T) {
	store, cleanup, err := NewTestStoreFromSQL(context.Background(), "../testdata/extended-store.sql", t.TempDir())
	t.Cleanup(cleanup)
	require.NoError(t, err)

	userID := "f4f6d672-63fb-11ec-90d6-0242ac120003"
	patID := "9dj38s35-63fb-11ec-90d6-0242ac120003"

	err = store.MarkPATUsed(context.Background(), LockingStrengthUpdate, patID)
	require.NoError(t, err)

	pat, err := store.GetPATByID(context.Background(), LockingStrengthShare, userID, patID)
	require.NoError(t, err)
	now := time.Now().UTC()
	require.WithinRange(t, pat.LastUsed.UTC(), now.Add(-15*time.Second), now, "LastUsed should be within 1 second of now")
}

func TestSqlStore_SavePAT(t *testing.T) {
	store, cleanup, err := NewTestStoreFromSQL(context.Background(), "../testdata/extended-store.sql", t.TempDir())
	t.Cleanup(cleanup)
	require.NoError(t, err)

	userID := "edafee4e-63fb-11ec-90d6-0242ac120003"

	pat := &types.PersonalAccessToken{
		ID:             "pat-id",
		UserID:         userID,
		Name:           "token",
		HashedToken:    "SoMeHaShEdToKeN",
		ExpirationDate: util.ToPtr(time.Now().UTC().Add(12 * time.Hour)),
		CreatedBy:      userID,
		CreatedAt:      time.Now().UTC().Add(time.Hour),
		LastUsed:       util.ToPtr(time.Now().UTC().Add(-15 * time.Minute)),
	}
	err = store.SavePAT(context.Background(), LockingStrengthUpdate, pat)
	require.NoError(t, err)

	savePAT, err := store.GetPATByID(context.Background(), LockingStrengthShare, userID, pat.ID)
	require.NoError(t, err)
	require.Equal(t, pat.ID, savePAT.ID)
	require.Equal(t, pat.UserID, savePAT.UserID)
	require.Equal(t, pat.HashedToken, savePAT.HashedToken)
	require.Equal(t, pat.CreatedBy, savePAT.CreatedBy)
	require.WithinDurationf(t, pat.GetExpirationDate(), savePAT.ExpirationDate.UTC(), time.Millisecond, "ExpirationDate should be equal")
	require.WithinDurationf(t, pat.CreatedAt, savePAT.CreatedAt.UTC(), time.Millisecond, "CreatedAt should be equal")
	require.WithinDurationf(t, pat.GetLastUsed(), savePAT.LastUsed.UTC(), time.Millisecond, "LastUsed should be equal")
}

func TestSqlStore_DeletePAT(t *testing.T) {
	store, cleanup, err := NewTestStoreFromSQL(context.Background(), "../testdata/extended-store.sql", t.TempDir())
	t.Cleanup(cleanup)
	require.NoError(t, err)

	userID := "f4f6d672-63fb-11ec-90d6-0242ac120003"
	patID := "9dj38s35-63fb-11ec-90d6-0242ac120003"

	err = store.DeletePAT(context.Background(), LockingStrengthUpdate, userID, patID)
	require.NoError(t, err)

	pat, err := store.GetPATByID(context.Background(), LockingStrengthShare, userID, patID)
	require.Error(t, err)
	require.Nil(t, pat)
}

func TestSqlStore_SaveUsers_LargeBatch(t *testing.T) {
	store, cleanup, err := NewTestStoreFromSQL(context.Background(), "../testdata/extended-store.sql", t.TempDir())
	t.Cleanup(cleanup)
	require.NoError(t, err)

	accountID := "bf1c8084-ba50-4ce7-9439-34653001fc3b"

	accountUsers, err := store.GetAccountUsers(context.Background(), LockingStrengthShare, accountID)
	require.NoError(t, err)
	require.Len(t, accountUsers, 2)

	usersToSave := make([]*types.User, 0)

	for i := 1; i <= 8000; i++ {
		usersToSave = append(usersToSave, &types.User{
			Id:        fmt.Sprintf("user-%d", i),
			AccountID: accountID,
			Role:      types.UserRoleUser,
		})
	}

	err = store.SaveUsers(context.Background(), LockingStrengthUpdate, usersToSave)
	require.NoError(t, err)

	accountUsers, err = store.GetAccountUsers(context.Background(), LockingStrengthShare, accountID)
	require.NoError(t, err)
	require.Equal(t, 8002, len(accountUsers))
}

func TestSqlStore_SaveGroups_LargeBatch(t *testing.T) {
	store, cleanup, err := NewTestStoreFromSQL(context.Background(), "../testdata/extended-store.sql", t.TempDir())
	t.Cleanup(cleanup)
	require.NoError(t, err)

	accountID := "bf1c8084-ba50-4ce7-9439-34653001fc3b"

	accountGroups, err := store.GetAccountGroups(context.Background(), LockingStrengthShare, accountID)
	require.NoError(t, err)
	require.Len(t, accountGroups, 3)

	groupsToSave := make([]*types.Group, 0)

	for i := 1; i <= 8000; i++ {
		groupsToSave = append(groupsToSave, &types.Group{
			ID:        fmt.Sprintf("%d", i),
			AccountID: accountID,
			Name:      fmt.Sprintf("group-%d", i),
		})
	}

	err = store.SaveGroups(context.Background(), LockingStrengthUpdate, accountID, groupsToSave)
	require.NoError(t, err)

	accountGroups, err = store.GetAccountGroups(context.Background(), LockingStrengthShare, accountID)
	require.NoError(t, err)
	require.Equal(t, 8003, len(accountGroups))
}
<<<<<<< HEAD
func TestSqlStore_GetAccountRoutes(t *testing.T) {
	store, cleanup, err := NewTestStoreFromSQL(context.Background(), "../testdata/extended-store.sql", t.TempDir())
	t.Cleanup(cleanup)
	require.NoError(t, err)

	tests := []struct {
		name          string
		accountID     string
		expectedCount int
	}{
		{
			name:          "retrieve routes by existing account ID",
			accountID:     "bf1c8084-ba50-4ce7-9439-34653001fc3b",
			expectedCount: 1,
		},
		{
			name:          "non-existing account ID",
			accountID:     "nonexistent",
			expectedCount: 0,
		},
		{
			name:          "empty account ID",
			accountID:     "",
			expectedCount: 0,
		},
	}

	for _, tt := range tests {
		t.Run(tt.name, func(t *testing.T) {
			routes, err := store.GetAccountRoutes(context.Background(), LockingStrengthShare, tt.accountID)
			require.NoError(t, err)
			require.Len(t, routes, tt.expectedCount)
		})
	}
}

func TestSqlStore_GetRouteByID(t *testing.T) {
	store, cleanup, err := NewTestStoreFromSQL(context.Background(), "../testdata/extended-store.sql", t.TempDir())
	t.Cleanup(cleanup)
	require.NoError(t, err)

	accountID := "bf1c8084-ba50-4ce7-9439-34653001fc3b"
	tests := []struct {
		name        string
		routeID     string
		expectError bool
	}{
		{
			name:        "retrieve existing route",
			routeID:     "ct03t427qv97vmtmglog",
			expectError: false,
		},
		{
			name:        "retrieve non-existing route",
			routeID:     "non-existing",
			expectError: true,
		},
		{
			name:        "retrieve with empty route ID",
			routeID:     "",
			expectError: true,
		},
	}

	for _, tt := range tests {
		t.Run(tt.name, func(t *testing.T) {
			route, err := store.GetRouteByID(context.Background(), LockingStrengthShare, accountID, tt.routeID)
			if tt.expectError {
				require.Error(t, err)
				sErr, ok := status.FromError(err)
				require.True(t, ok)
				require.Equal(t, sErr.Type(), status.NotFound)
				require.Nil(t, route)
			} else {
				require.NoError(t, err)
				require.NotNil(t, route)
				require.Equal(t, tt.routeID, string(route.ID))
			}
		})
	}
}

func TestSqlStore_SaveRoute(t *testing.T) {
=======

func TestSqlStore_GetAccountMeta(t *testing.T) {
>>>>>>> d24d8328
	store, cleanup, err := NewTestStoreFromSQL(context.Background(), "../testdata/extended-store.sql", t.TempDir())
	t.Cleanup(cleanup)
	require.NoError(t, err)

	accountID := "bf1c8084-ba50-4ce7-9439-34653001fc3b"
<<<<<<< HEAD

	route := &route2.Route{
		ID:                  "route-id",
		AccountID:           accountID,
		Network:             netip.MustParsePrefix("10.10.0.0/16"),
		NetID:               "netID",
		PeerGroups:          []string{"routeA"},
		NetworkType:         route2.IPv4Network,
		Masquerade:          true,
		Metric:              9999,
		Enabled:             true,
		Groups:              []string{"groupA"},
		AccessControlGroups: []string{},
	}
	err = store.SaveRoute(context.Background(), LockingStrengthUpdate, route)
	require.NoError(t, err)

	saveRoute, err := store.GetRouteByID(context.Background(), LockingStrengthShare, accountID, string(route.ID))
	require.NoError(t, err)
	require.Equal(t, route, saveRoute)

}

func TestSqlStore_DeleteRoute(t *testing.T) {
	store, cleanup, err := NewTestStoreFromSQL(context.Background(), "../testdata/extended-store.sql", t.TempDir())
	t.Cleanup(cleanup)
	require.NoError(t, err)

	accountID := "bf1c8084-ba50-4ce7-9439-34653001fc3b"
	routeID := "ct03t427qv97vmtmglog"

	err = store.DeleteRoute(context.Background(), LockingStrengthUpdate, accountID, routeID)
	require.NoError(t, err)

	route, err := store.GetRouteByID(context.Background(), LockingStrengthShare, accountID, routeID)
	require.Error(t, err)
	require.Nil(t, route)
=======
	accountMeta, err := store.GetAccountMeta(context.Background(), LockingStrengthShare, accountID)
	require.NoError(t, err)
	require.NotNil(t, accountMeta)
	require.Equal(t, accountID, accountMeta.AccountID)
	require.Equal(t, "edafee4e-63fb-11ec-90d6-0242ac120003", accountMeta.CreatedBy)
	require.Equal(t, "test.com", accountMeta.Domain)
	require.Equal(t, "private", accountMeta.DomainCategory)
	require.Equal(t, time.Date(2024, time.October, 2, 14, 1, 38, 210000000, time.UTC), accountMeta.CreatedAt.UTC())
}

func TestSqlStore_GetAnyAccountID(t *testing.T) {
	t.Run("should return account ID when accounts exist", func(t *testing.T) {
		store, cleanup, err := NewTestStoreFromSQL(context.Background(), "../testdata/extended-store.sql", t.TempDir())
		t.Cleanup(cleanup)
		require.NoError(t, err)

		accountID, err := store.GetAnyAccountID(context.Background())
		require.NoError(t, err)
		assert.Equal(t, "bf1c8084-ba50-4ce7-9439-34653001fc3b", accountID)
	})

	t.Run("should return error when no accounts exist", func(t *testing.T) {
		store, cleanup, err := NewTestStoreFromSQL(context.Background(), "", t.TempDir())
		t.Cleanup(cleanup)
		require.NoError(t, err)

		accountID, err := store.GetAnyAccountID(context.Background())
		require.Error(t, err)
		sErr, ok := status.FromError(err)
		assert.True(t, ok)
		assert.Equal(t, sErr.Type(), status.NotFound)
		assert.Empty(t, accountID)
	})
>>>>>>> d24d8328
}<|MERGE_RESOLUTION|>--- conflicted
+++ resolved
@@ -3243,7 +3243,6 @@
 	require.NoError(t, err)
 	require.Equal(t, 8003, len(accountGroups))
 }
-<<<<<<< HEAD
 func TestSqlStore_GetAccountRoutes(t *testing.T) {
 	store, cleanup, err := NewTestStoreFromSQL(context.Background(), "../testdata/extended-store.sql", t.TempDir())
 	t.Cleanup(cleanup)
@@ -3327,16 +3326,11 @@
 }
 
 func TestSqlStore_SaveRoute(t *testing.T) {
-=======
-
-func TestSqlStore_GetAccountMeta(t *testing.T) {
->>>>>>> d24d8328
-	store, cleanup, err := NewTestStoreFromSQL(context.Background(), "../testdata/extended-store.sql", t.TempDir())
-	t.Cleanup(cleanup)
-	require.NoError(t, err)
-
-	accountID := "bf1c8084-ba50-4ce7-9439-34653001fc3b"
-<<<<<<< HEAD
+	store, cleanup, err := NewTestStoreFromSQL(context.Background(), "../testdata/extended-store.sql", t.TempDir())
+	t.Cleanup(cleanup)
+	require.NoError(t, err)
+
+	accountID := "bf1c8084-ba50-4ce7-9439-34653001fc3b"
 
 	route := &route2.Route{
 		ID:                  "route-id",
@@ -3374,7 +3368,14 @@
 	route, err := store.GetRouteByID(context.Background(), LockingStrengthShare, accountID, routeID)
 	require.Error(t, err)
 	require.Nil(t, route)
-=======
+}
+
+func TestSqlStore_GetAccountMeta(t *testing.T) {
+	store, cleanup, err := NewTestStoreFromSQL(context.Background(), "../testdata/extended-store.sql", t.TempDir())
+	t.Cleanup(cleanup)
+	require.NoError(t, err)
+
+	accountID := "bf1c8084-ba50-4ce7-9439-34653001fc3b"
 	accountMeta, err := store.GetAccountMeta(context.Background(), LockingStrengthShare, accountID)
 	require.NoError(t, err)
 	require.NotNil(t, accountMeta)
@@ -3408,5 +3409,4 @@
 		assert.Equal(t, sErr.Type(), status.NotFound)
 		assert.Empty(t, accountID)
 	})
->>>>>>> d24d8328
 }