package store

import (
	"context"
	"crypto/sha256"
	b64 "encoding/base64"
	"fmt"
	"math/rand"
	"net"
	"net/netip"
	"os"
	"runtime"
	"sync"
	"testing"
	"time"

	"github.com/google/uuid"
	"github.com/rs/xid"
	log "github.com/sirupsen/logrus"
	"github.com/stretchr/testify/assert"
	"github.com/stretchr/testify/require"

	"github.com/netbirdio/netbird/management/server/util"

	nbdns "github.com/netbirdio/netbird/dns"
	resourceTypes "github.com/netbirdio/netbird/management/server/networks/resources/types"
	routerTypes "github.com/netbirdio/netbird/management/server/networks/routers/types"
	networkTypes "github.com/netbirdio/netbird/management/server/networks/types"
	"github.com/netbirdio/netbird/management/server/posture"
	"github.com/netbirdio/netbird/management/server/types"

	route2 "github.com/netbirdio/netbird/route"

	"github.com/netbirdio/netbird/management/server/status"

	nbpeer "github.com/netbirdio/netbird/management/server/peer"
	nbroute "github.com/netbirdio/netbird/route"
)

func runTestForAllEngines(t *testing.T, testDataFile string, f func(t *testing.T, store Store)) {
	t.Helper()
	for _, engine := range supportedEngines {
		if os.Getenv("NETBIRD_STORE_ENGINE") != "" && os.Getenv("NETBIRD_STORE_ENGINE") != string(engine) {
			continue
		}
		t.Setenv("NETBIRD_STORE_ENGINE", string(engine))
		store, cleanUp, err := NewTestStoreFromSQL(context.Background(), testDataFile, t.TempDir())
		t.Cleanup(cleanUp)
		assert.NoError(t, err)
		t.Run(string(engine), func(t *testing.T) {
			f(t, store)
		})
		os.Unsetenv("NETBIRD_STORE_ENGINE")
	}
}

func Test_NewStore(t *testing.T) {
	if runtime.GOOS == "windows" {
		t.Skip("The SQLite store is not properly supported by Windows yet")
	}

	runTestForAllEngines(t, "", func(t *testing.T, store Store) {
		if store == nil {
			t.Errorf("expected to create a new Store")
		}
		if len(store.GetAllAccounts(context.Background())) != 0 {
			t.Errorf("expected to create a new empty Accounts map when creating a new FileStore")
		}
	})
}

func Test_SaveAccount_Large(t *testing.T) {
	if (os.Getenv("CI") == "true" && runtime.GOOS == "darwin") || runtime.GOOS == "windows" {
		t.Skip("skip CI tests on darwin and windows")
	}

	runTestForAllEngines(t, "", func(t *testing.T, store Store) {
		runLargeTest(t, store)
	})
}

func runLargeTest(t *testing.T, store Store) {
	t.Helper()

	account := newAccountWithId(context.Background(), "account_id", "testuser", "")
	groupALL, err := account.GetGroupAll()
	if err != nil {
		t.Fatal(err)
	}
	setupKey, _ := types.GenerateDefaultSetupKey()
	account.SetupKeys[setupKey.Key] = setupKey
	const numPerAccount = 6000
	for n := 0; n < numPerAccount; n++ {
		netIP := randomIPv4()
		peerID := fmt.Sprintf("%s-peer-%d", account.Id, n)

		peer := &nbpeer.Peer{
			ID:         peerID,
			Key:        peerID,
			IP:         netIP,
			Name:       peerID,
			DNSLabel:   peerID,
			UserID:     "testuser",
			Status:     &nbpeer.PeerStatus{Connected: false, LastSeen: time.Now()},
			SSHEnabled: false,
		}
		account.Peers[peerID] = peer
		group, _ := account.GetGroupAll()
		group.Peers = append(group.Peers, peerID)
		user := &types.User{
			Id:        fmt.Sprintf("%s-user-%d", account.Id, n),
			AccountID: account.Id,
		}
		account.Users[user.Id] = user
		route := &route2.Route{
			ID:          route2.ID(fmt.Sprintf("network-id-%d", n)),
			Description: "base route",
			NetID:       route2.NetID(fmt.Sprintf("network-id-%d", n)),
			Network:     netip.MustParsePrefix(netIP.String() + "/24"),
			NetworkType: route2.IPv4Network,
			Metric:      9999,
			Masquerade:  false,
			Enabled:     true,
			Groups:      []string{groupALL.ID},
		}
		account.Routes[route.ID] = route

		group = &types.Group{
			ID:        fmt.Sprintf("group-id-%d", n),
			AccountID: account.Id,
			Name:      fmt.Sprintf("group-id-%d", n),
			Issued:    "api",
			Peers:     nil,
		}
		account.Groups[group.ID] = group

		nameserver := &nbdns.NameServerGroup{
			ID:                   fmt.Sprintf("nameserver-id-%d", n),
			AccountID:            account.Id,
			Name:                 fmt.Sprintf("nameserver-id-%d", n),
			Description:          "",
			NameServers:          []nbdns.NameServer{{IP: netip.MustParseAddr(netIP.String()), NSType: nbdns.UDPNameServerType}},
			Groups:               []string{group.ID},
			Primary:              false,
			Domains:              nil,
			Enabled:              false,
			SearchDomainsEnabled: false,
		}
		account.NameServerGroups[nameserver.ID] = nameserver

		setupKey, _ := types.GenerateDefaultSetupKey()
		account.SetupKeys[setupKey.Key] = setupKey
	}

	err = store.SaveAccount(context.Background(), account)
	require.NoError(t, err)

	if len(store.GetAllAccounts(context.Background())) != 1 {
		t.Errorf("expecting 1 Accounts to be stored after SaveAccount()")
	}

	a, err := store.GetAccount(context.Background(), account.Id)
	if a == nil {
		t.Errorf("expecting Account to be stored after SaveAccount(): %v", err)
	}

	if a != nil && len(a.Policies) != 1 {
		t.Errorf("expecting Account to have one policy stored after SaveAccount(), got %d", len(a.Policies))
	}

	if a != nil && len(a.Policies[0].Rules) != 1 {
		t.Errorf("expecting Account to have one policy rule stored after SaveAccount(), got %d", len(a.Policies[0].Rules))
		return
	}

	if a != nil && len(a.Peers) != numPerAccount {
		t.Errorf("expecting Account to have %d peers stored after SaveAccount(), got %d",
			numPerAccount, len(a.Peers))
		return
	}

	if a != nil && len(a.Users) != numPerAccount+1 {
		t.Errorf("expecting Account to have %d users stored after SaveAccount(), got %d",
			numPerAccount+1, len(a.Users))
		return
	}

	if a != nil && len(a.Routes) != numPerAccount {
		t.Errorf("expecting Account to have %d routes stored after SaveAccount(), got %d",
			numPerAccount, len(a.Routes))
		return
	}

	if a != nil && len(a.NameServerGroups) != numPerAccount {
		t.Errorf("expecting Account to have %d NameServerGroups stored after SaveAccount(), got %d",
			numPerAccount, len(a.NameServerGroups))
		return
	}

	if a != nil && len(a.NameServerGroups) != numPerAccount {
		t.Errorf("expecting Account to have %d NameServerGroups stored after SaveAccount(), got %d",
			numPerAccount, len(a.NameServerGroups))
		return
	}

	if a != nil && len(a.SetupKeys) != numPerAccount+1 {
		t.Errorf("expecting Account to have %d SetupKeys stored after SaveAccount(), got %d",
			numPerAccount+1, len(a.SetupKeys))
		return
	}
}

func randomIPv4() net.IP {
	rand.New(rand.NewSource(time.Now().UnixNano()))
	b := make([]byte, 4)
	for i := range b {
		b[i] = byte(rand.Intn(256))
	}
	return net.IP(b)
}

func Test_SaveAccount(t *testing.T) {
	if runtime.GOOS == "windows" {
		t.Skip("The SQLite store is not properly supported by Windows yet")
	}

	runTestForAllEngines(t, "", func(t *testing.T, store Store) {
		account := newAccountWithId(context.Background(), "account_id", "testuser", "")
		setupKey, _ := types.GenerateDefaultSetupKey()
		account.SetupKeys[setupKey.Key] = setupKey
		account.Peers["testpeer"] = &nbpeer.Peer{
			Key:    "peerkey",
			IP:     net.IP{127, 0, 0, 1},
			Meta:   nbpeer.PeerSystemMeta{},
			Name:   "peer name",
			Status: &nbpeer.PeerStatus{Connected: true, LastSeen: time.Now().UTC()},
		}

		err := store.SaveAccount(context.Background(), account)
		require.NoError(t, err)

		account2 := newAccountWithId(context.Background(), "account_id2", "testuser2", "")
		setupKey, _ = types.GenerateDefaultSetupKey()
		account2.SetupKeys[setupKey.Key] = setupKey
		account2.Peers["testpeer2"] = &nbpeer.Peer{
			Key:    "peerkey2",
			IP:     net.IP{127, 0, 0, 2},
			Meta:   nbpeer.PeerSystemMeta{},
			Name:   "peer name 2",
			Status: &nbpeer.PeerStatus{Connected: true, LastSeen: time.Now().UTC()},
		}

		err = store.SaveAccount(context.Background(), account2)
		require.NoError(t, err)

		if len(store.GetAllAccounts(context.Background())) != 2 {
			t.Errorf("expecting 2 Accounts to be stored after SaveAccount()")
		}

		a, err := store.GetAccount(context.Background(), account.Id)
		if a == nil {
			t.Errorf("expecting Account to be stored after SaveAccount(): %v", err)
		}

		if a != nil && len(a.Policies) != 1 {
			t.Errorf("expecting Account to have one policy stored after SaveAccount(), got %d", len(a.Policies))
		}

		if a != nil && len(a.Policies[0].Rules) != 1 {
			t.Errorf("expecting Account to have one policy rule stored after SaveAccount(), got %d", len(a.Policies[0].Rules))
			return
		}

		if a, err := store.GetAccountByPeerPubKey(context.Background(), "peerkey"); a == nil {
			t.Errorf("expecting PeerKeyID2AccountID index updated after SaveAccount(): %v", err)
		}

		if a, err := store.GetAccountByUser(context.Background(), "testuser"); a == nil {
			t.Errorf("expecting UserID2AccountID index updated after SaveAccount(): %v", err)
		}

		if a, err := store.GetAccountByPeerID(context.Background(), "testpeer"); a == nil {
			t.Errorf("expecting PeerID2AccountID index updated after SaveAccount(): %v", err)
		}

		if a, err := store.GetAccountBySetupKey(context.Background(), setupKey.Key); a == nil {
			t.Errorf("expecting SetupKeyID2AccountID index updated after SaveAccount(): %v", err)
		}
	})
}

func TestSqlite_DeleteAccount(t *testing.T) {
	if runtime.GOOS == "windows" {
		t.Skip("The SQLite store is not properly supported by Windows yet")
	}

	t.Setenv("NETBIRD_STORE_ENGINE", string(SqliteStoreEngine))
	store, cleanUp, err := NewTestStoreFromSQL(context.Background(), "", t.TempDir())
	t.Cleanup(cleanUp)
	assert.NoError(t, err)

	testUserID := "testuser"
	user := types.NewAdminUser(testUserID)
	user.PATs = map[string]*types.PersonalAccessToken{"testtoken": {
		ID:   "testtoken",
		Name: "test token",
	}}

	account := newAccountWithId(context.Background(), "account_id", testUserID, "")
	setupKey, _ := types.GenerateDefaultSetupKey()
	account.SetupKeys[setupKey.Key] = setupKey
	account.Peers["testpeer"] = &nbpeer.Peer{
		Key:    "peerkey",
		IP:     net.IP{127, 0, 0, 1},
		Meta:   nbpeer.PeerSystemMeta{},
		Name:   "peer name",
		Status: &nbpeer.PeerStatus{Connected: true, LastSeen: time.Now().UTC()},
	}
	account.Users[testUserID] = user
	account.Networks = []*networkTypes.Network{
		{
			ID:          "network_id",
			AccountID:   account.Id,
			Name:        "network name",
			Description: "network description",
		},
	}
	account.NetworkRouters = []*routerTypes.NetworkRouter{
		{
			ID:         "router_id",
			NetworkID:  account.Networks[0].ID,
			AccountID:  account.Id,
			PeerGroups: []string{"group_id"},
			Masquerade: true,
			Metric:     1,
		},
	}
	account.NetworkResources = []*resourceTypes.NetworkResource{
		{
			ID:          "resource_id",
			NetworkID:   account.Networks[0].ID,
			AccountID:   account.Id,
			Name:        "Name",
			Description: "Description",
			Type:        "Domain",
			Address:     "example.com",
		},
	}

	err = store.SaveAccount(context.Background(), account)
	require.NoError(t, err)

	if len(store.GetAllAccounts(context.Background())) != 1 {
		t.Errorf("expecting 1 Accounts to be stored after SaveAccount()")
	}

	err = store.DeleteAccount(context.Background(), account)
	require.NoError(t, err)

	if len(store.GetAllAccounts(context.Background())) != 0 {
		t.Errorf("expecting 0 Accounts to be stored after DeleteAccount()")
	}

	_, err = store.GetAccountByPeerPubKey(context.Background(), "peerkey")
	require.Error(t, err, "expecting error after removing DeleteAccount when getting account by peer public key")

	_, err = store.GetAccountByUser(context.Background(), "testuser")
	require.Error(t, err, "expecting error after removing DeleteAccount when getting account by user")

	_, err = store.GetAccountByPeerID(context.Background(), "testpeer")
	require.Error(t, err, "expecting error after removing DeleteAccount when getting account by peer id")

	_, err = store.GetAccountBySetupKey(context.Background(), setupKey.Key)
	require.Error(t, err, "expecting error after removing DeleteAccount when getting account by setup key")

	_, err = store.GetAccount(context.Background(), account.Id)
	require.Error(t, err, "expecting error after removing DeleteAccount when getting account by id")

	for _, policy := range account.Policies {
		var rules []*types.PolicyRule
		err = store.(*SqlStore).db.Model(&types.PolicyRule{}).Find(&rules, "policy_id = ?", policy.ID).Error
		require.NoError(t, err, "expecting no error after removing DeleteAccount when searching for policy rules")
		require.Len(t, rules, 0, "expecting no policy rules to be found after removing DeleteAccount")

	}

	for _, accountUser := range account.Users {
		var pats []*types.PersonalAccessToken
		err = store.(*SqlStore).db.Model(&types.PersonalAccessToken{}).Find(&pats, "user_id = ?", accountUser.Id).Error
		require.NoError(t, err, "expecting no error after removing DeleteAccount when searching for personal access token")
		require.Len(t, pats, 0, "expecting no personal access token to be found after removing DeleteAccount")

	}

	for _, network := range account.Networks {
		routers, err := store.GetNetworkRoutersByNetID(context.Background(), LockingStrengthShare, account.Id, network.ID)
		require.NoError(t, err, "expecting no error after removing DeleteAccount when searching for network routers")
		require.Len(t, routers, 0, "expecting no network routers to be found after DeleteAccount")

		resources, err := store.GetNetworkResourcesByNetID(context.Background(), LockingStrengthShare, account.Id, network.ID)
		require.NoError(t, err, "expecting no error after removing DeleteAccount when searching for network resources")
		require.Len(t, resources, 0, "expecting no network resources to be found after DeleteAccount")
	}
}

<<<<<<< HEAD
func Test_GetAccount(t *testing.T) {
=======
func TestSqlite_GetAccount(t *testing.T) {
>>>>>>> 039a985f
	if runtime.GOOS == "windows" {
		t.Skip("The SQLite store is not properly supported by Windows yet")
	}

<<<<<<< HEAD
	runTestForAllEngines(t, "../testdata/store.sql", func(t *testing.T, store Store) {
		id := "bf1c8084-ba50-4ce7-9439-34653001fc3b"

		account, err := store.GetAccount(context.Background(), id)
		require.NoError(t, err)
		require.Equal(t, id, account.Id, "account id should match")

		_, err = store.GetAccount(context.Background(), "non-existing-account")
		assert.Error(t, err)
		parsedErr, ok := status.FromError(err)
		require.True(t, ok)
		require.Equal(t, status.NotFound, parsedErr.Type(), "should return not found error")
	})
=======
	t.Setenv("NETBIRD_STORE_ENGINE", string(SqliteStoreEngine))
	store, cleanUp, err := NewTestStoreFromSQL(context.Background(), "../testdata/store.sql", t.TempDir())
	t.Cleanup(cleanUp)
	assert.NoError(t, err)

	id := "bf1c8084-ba50-4ce7-9439-34653001fc3b"

	account, err := store.GetAccount(context.Background(), id)
	require.NoError(t, err)
	require.Equal(t, id, account.Id, "account id should match")

	_, err = store.GetAccount(context.Background(), "non-existing-account")
	assert.Error(t, err)
	parsedErr, ok := status.FromError(err)
	require.True(t, ok)
	require.Equal(t, status.NotFound, parsedErr.Type(), "should return not found error")
}

func TestSqlStore_SavePeer(t *testing.T) {
	store, cleanUp, err := NewTestStoreFromSQL(context.Background(), "../testdata/store.sql", t.TempDir())
	t.Cleanup(cleanUp)
	assert.NoError(t, err)

	account, err := store.GetAccount(context.Background(), "bf1c8084-ba50-4ce7-9439-34653001fc3b")
	require.NoError(t, err)

	// save status of non-existing peer
	peer := &nbpeer.Peer{
		Key:       "peerkey",
		ID:        "testpeer",
		IP:        net.IP{127, 0, 0, 1},
		Meta:      nbpeer.PeerSystemMeta{Hostname: "testingpeer"},
		Name:      "peer name",
		Status:    &nbpeer.PeerStatus{Connected: true, LastSeen: time.Now().UTC()},
		CreatedAt: time.Now().UTC(),
	}
	ctx := context.Background()
	err = store.SavePeer(ctx, LockingStrengthUpdate, account.Id, peer)
	assert.Error(t, err)
	parsedErr, ok := status.FromError(err)
	require.True(t, ok)
	require.Equal(t, status.NotFound, parsedErr.Type(), "should return not found error")

	// save new status of existing peer
	account.Peers[peer.ID] = peer

	err = store.SaveAccount(context.Background(), account)
	require.NoError(t, err)

	updatedPeer := peer.Copy()
	updatedPeer.Status.Connected = false
	updatedPeer.Meta.Hostname = "updatedpeer"

	err = store.SavePeer(ctx, LockingStrengthUpdate, account.Id, updatedPeer)
	require.NoError(t, err)

	account, err = store.GetAccount(context.Background(), account.Id)
	require.NoError(t, err)

	actual := account.Peers[peer.ID]
	assert.Equal(t, updatedPeer.Meta, actual.Meta)
	assert.Equal(t, updatedPeer.Status.Connected, actual.Status.Connected)
	assert.Equal(t, updatedPeer.Status.LoginExpired, actual.Status.LoginExpired)
	assert.Equal(t, updatedPeer.Status.RequiresApproval, actual.Status.RequiresApproval)
	assert.WithinDurationf(t, updatedPeer.Status.LastSeen, actual.Status.LastSeen.UTC(), time.Millisecond, "LastSeen should be equal")
>>>>>>> 039a985f
}

func TestSqlStore_SavePeerStatus(t *testing.T) {
	store, cleanUp, err := NewTestStoreFromSQL(context.Background(), "../testdata/store.sql", t.TempDir())
	t.Cleanup(cleanUp)
	assert.NoError(t, err)

	account, err := store.GetAccount(context.Background(), "bf1c8084-ba50-4ce7-9439-34653001fc3b")
	require.NoError(t, err)

	// save status of non-existing peer
	newStatus := nbpeer.PeerStatus{Connected: false, LastSeen: time.Now().UTC()}
	err = store.SavePeerStatus(context.Background(), LockingStrengthUpdate, account.Id, "non-existing-peer", newStatus)
	assert.Error(t, err)
	parsedErr, ok := status.FromError(err)
	require.True(t, ok)
	require.Equal(t, status.NotFound, parsedErr.Type(), "should return not found error")

	// save new status of existing peer
	account.Peers["testpeer"] = &nbpeer.Peer{
		Key:    "peerkey",
		ID:     "testpeer",
		IP:     net.IP{127, 0, 0, 1},
		Meta:   nbpeer.PeerSystemMeta{},
		Name:   "peer name",
		Status: &nbpeer.PeerStatus{Connected: true, LastSeen: time.Now().UTC()},
	}

	err = store.SaveAccount(context.Background(), account)
	require.NoError(t, err)

	err = store.SavePeerStatus(context.Background(), LockingStrengthUpdate, account.Id, "testpeer", newStatus)
	require.NoError(t, err)

	account, err = store.GetAccount(context.Background(), account.Id)
	require.NoError(t, err)

	actual := account.Peers["testpeer"].Status
	assert.Equal(t, newStatus.Connected, actual.Connected)
	assert.Equal(t, newStatus.LoginExpired, actual.LoginExpired)
	assert.Equal(t, newStatus.RequiresApproval, actual.RequiresApproval)
	assert.WithinDurationf(t, newStatus.LastSeen, actual.LastSeen.UTC(), time.Millisecond, "LastSeen should be equal")

	newStatus.Connected = true

	err = store.SavePeerStatus(context.Background(), LockingStrengthUpdate, account.Id, "testpeer", newStatus)
	require.NoError(t, err)

	account, err = store.GetAccount(context.Background(), account.Id)
	require.NoError(t, err)

	actual = account.Peers["testpeer"].Status
	assert.Equal(t, newStatus.Connected, actual.Connected)
	assert.Equal(t, newStatus.LoginExpired, actual.LoginExpired)
	assert.Equal(t, newStatus.RequiresApproval, actual.RequiresApproval)
	assert.WithinDurationf(t, newStatus.LastSeen, actual.LastSeen.UTC(), time.Millisecond, "LastSeen should be equal")
}

func TestSqlStore_SavePeerLocation(t *testing.T) {
	store, cleanUp, err := NewTestStoreFromSQL(context.Background(), "../testdata/store.sql", t.TempDir())
	t.Cleanup(cleanUp)
	assert.NoError(t, err)

	account, err := store.GetAccount(context.Background(), "bf1c8084-ba50-4ce7-9439-34653001fc3b")
	require.NoError(t, err)

	peer := &nbpeer.Peer{
		AccountID: account.Id,
		ID:        "testpeer",
		Location: nbpeer.Location{
			ConnectionIP: net.ParseIP("0.0.0.0"),
			CountryCode:  "YY",
			CityName:     "City",
			GeoNameID:    1,
		},
		CreatedAt: time.Now().UTC(),
		Meta:      nbpeer.PeerSystemMeta{},
	}
	// error is expected as peer is not in store yet
	err = store.SavePeerLocation(context.Background(), LockingStrengthUpdate, account.Id, peer)
	assert.Error(t, err)

	account.Peers[peer.ID] = peer
	err = store.SaveAccount(context.Background(), account)
	require.NoError(t, err)

	peer.Location.ConnectionIP = net.ParseIP("35.1.1.1")
	peer.Location.CountryCode = "DE"
	peer.Location.CityName = "Berlin"
	peer.Location.GeoNameID = 2950159

	err = store.SavePeerLocation(context.Background(), LockingStrengthUpdate, account.Id, account.Peers[peer.ID])
	assert.NoError(t, err)

	account, err = store.GetAccount(context.Background(), account.Id)
	require.NoError(t, err)

	actual := account.Peers[peer.ID].Location
	assert.Equal(t, peer.Location, actual)

	peer.ID = "non-existing-peer"
	err = store.SavePeerLocation(context.Background(), LockingStrengthUpdate, account.Id, peer)
	assert.Error(t, err)
	parsedErr, ok := status.FromError(err)
	require.True(t, ok)
	require.Equal(t, status.NotFound, parsedErr.Type(), "should return not found error")
}

func Test_TestGetAccountByPrivateDomain(t *testing.T) {
	if runtime.GOOS == "windows" {
		t.Skip("The SQLite store is not properly supported by Windows yet")
	}

	runTestForAllEngines(t, "../testdata/store.sql", func(t *testing.T, store Store) {
		existingDomain := "test.com"

		account, err := store.GetAccountByPrivateDomain(context.Background(), existingDomain)
		require.NoError(t, err, "should found account")
		require.Equal(t, existingDomain, account.Domain, "domains should match")

		_, err = store.GetAccountByPrivateDomain(context.Background(), "missing-domain.com")
		require.Error(t, err, "should return error on domain lookup")
		parsedErr, ok := status.FromError(err)
		require.True(t, ok)
		require.Equal(t, status.NotFound, parsedErr.Type(), "should return not found error")
	})
}

func Test_GetTokenIDByHashedToken(t *testing.T) {
	if runtime.GOOS == "windows" {
		t.Skip("The SQLite store is not properly supported by Windows yet")
	}

	runTestForAllEngines(t, "../testdata/store.sql", func(t *testing.T, store Store) {
		hashed := "SoMeHaShEdToKeN"
		id := "9dj38s35-63fb-11ec-90d6-0242ac120003"

		token, err := store.GetTokenIDByHashedToken(context.Background(), hashed)
		require.NoError(t, err)
		require.Equal(t, id, token)

		_, err = store.GetTokenIDByHashedToken(context.Background(), "non-existing-hash")
		require.Error(t, err)
		parsedErr, ok := status.FromError(err)
		require.True(t, ok)
		require.Equal(t, status.NotFound, parsedErr.Type(), "should return not found error")
	})
}

func Test_GetUserByTokenID(t *testing.T) {
	if runtime.GOOS == "windows" {
		t.Skip("The SQLite store is not properly supported by Windows yet")
	}

	runTestForAllEngines(t, "../testdata/store.sql", func(t *testing.T, store Store) {
		id := "9dj38s35-63fb-11ec-90d6-0242ac120003"

		user, err := store.GetUserByTokenID(context.Background(), id)
		require.NoError(t, err)
		require.Equal(t, id, user.PATs[id].ID)

		_, err = store.GetUserByTokenID(context.Background(), "non-existing-id")
		require.Error(t, err)
		parsedErr, ok := status.FromError(err)
		require.True(t, ok)
		require.Equal(t, status.NotFound, parsedErr.Type(), "should return not found error")
	})
}

func TestMigrate(t *testing.T) {
	if (os.Getenv("CI") == "true" && runtime.GOOS == "darwin") || runtime.GOOS == "windows" {
		t.Skip("skip CI tests on darwin and windows")
	}

	// TODO: figure out why this fails on postgres
	t.Setenv("NETBIRD_STORE_ENGINE", string(SqliteStoreEngine))

	store, cleanUp, err := NewTestStoreFromSQL(context.Background(), "", t.TempDir())
	t.Cleanup(cleanUp)
	assert.NoError(t, err)

	err = migrate(context.Background(), store.(*SqlStore).db)
	require.NoError(t, err, "Migration should not fail on empty db")

	_, ipnet, err := net.ParseCIDR("10.0.0.0/24")
	require.NoError(t, err, "Failed to parse CIDR")

	type network struct {
		types.Network
		Net net.IPNet `gorm:"serializer:gob"`
	}

	type location struct {
		nbpeer.Location
		ConnectionIP net.IP
	}

	type peer struct {
		nbpeer.Peer
		Location location `gorm:"embedded;embeddedPrefix:location_"`
	}

	type account struct {
		types.Account
		Network *network `gorm:"embedded;embeddedPrefix:network_"`
		Peers   []peer   `gorm:"foreignKey:AccountID;references:id"`
	}

	act := &account{
		Network: &network{
			Net: *ipnet,
		},
		Peers: []peer{
			{Location: location{ConnectionIP: net.IP{10, 0, 0, 1}}},
		},
	}

	err = store.(*SqlStore).db.Save(act).Error
	require.NoError(t, err, "Failed to insert Gob data")

	type route struct {
		route2.Route
		Network    netip.Prefix `gorm:"serializer:gob"`
		PeerGroups []string     `gorm:"serializer:gob"`
	}

	prefix := netip.MustParsePrefix("11.0.0.0/24")
	rt := &route{
		Network:    prefix,
		PeerGroups: []string{"group1", "group2"},
		Route:      route2.Route{ID: "route1"},
	}

	err = store.(*SqlStore).db.Save(rt).Error
	require.NoError(t, err, "Failed to insert Gob data")

	err = migrate(context.Background(), store.(*SqlStore).db)
	require.NoError(t, err, "Migration should not fail on gob populated db")

	err = migrate(context.Background(), store.(*SqlStore).db)
	require.NoError(t, err, "Migration should not fail on migrated db")

	err = store.(*SqlStore).db.Delete(rt).Where("id = ?", "route1").Error
	require.NoError(t, err, "Failed to delete Gob data")

	prefix = netip.MustParsePrefix("12.0.0.0/24")
	nRT := &route2.Route{
		Network: prefix,
		ID:      "route2",
		Peer:    "peer-id",
	}

	err = store.(*SqlStore).db.Save(nRT).Error
	require.NoError(t, err, "Failed to insert json nil slice data")

	err = migrate(context.Background(), store.(*SqlStore).db)
	require.NoError(t, err, "Migration should not fail on json nil slice populated db")

	err = migrate(context.Background(), store.(*SqlStore).db)
	require.NoError(t, err, "Migration should not fail on migrated db")

}

func newAccount(store Store, id int) error {
	str := fmt.Sprintf("%s-%d", uuid.New().String(), id)
	account := newAccountWithId(context.Background(), str, str+"-testuser", "example.com")
	setupKey, _ := types.GenerateDefaultSetupKey()
	account.SetupKeys[setupKey.Key] = setupKey
	account.Peers["p"+str] = &nbpeer.Peer{
		Key:    "peerkey" + str,
		IP:     net.IP{127, 0, 0, 1},
		Meta:   nbpeer.PeerSystemMeta{},
		Name:   "peer name",
		Status: &nbpeer.PeerStatus{Connected: true, LastSeen: time.Now().UTC()},
	}

	return store.SaveAccount(context.Background(), account)
}

func TestPostgresql_NewStore(t *testing.T) {
	if (os.Getenv("CI") == "true" && runtime.GOOS == "darwin") || runtime.GOOS == "windows" {
		t.Skip("skip CI tests on darwin and windows")
	}

	t.Setenv("NETBIRD_STORE_ENGINE", string(PostgresStoreEngine))
	store, cleanUp, err := NewTestStoreFromSQL(context.Background(), "", t.TempDir())
	t.Cleanup(cleanUp)
	assert.NoError(t, err)

	if len(store.GetAllAccounts(context.Background())) != 0 {
		t.Errorf("expected to create a new empty Accounts map when creating a new FileStore")
	}
}

func TestPostgresql_SaveAccount(t *testing.T) {
	if (os.Getenv("CI") == "true" && runtime.GOOS == "darwin") || runtime.GOOS == "windows" {
		t.Skip("skip CI tests on darwin and windows")
	}

	t.Setenv("NETBIRD_STORE_ENGINE", string(PostgresStoreEngine))
	store, cleanUp, err := NewTestStoreFromSQL(context.Background(), "", t.TempDir())
	t.Cleanup(cleanUp)
	assert.NoError(t, err)

	account := newAccountWithId(context.Background(), "account_id", "testuser", "")
	setupKey, _ := types.GenerateDefaultSetupKey()
	account.SetupKeys[setupKey.Key] = setupKey
	account.Peers["testpeer"] = &nbpeer.Peer{
		Key:    "peerkey",
		IP:     net.IP{127, 0, 0, 1},
		Meta:   nbpeer.PeerSystemMeta{},
		Name:   "peer name",
		Status: &nbpeer.PeerStatus{Connected: true, LastSeen: time.Now().UTC()},
	}

	err = store.SaveAccount(context.Background(), account)
	require.NoError(t, err)

	account2 := newAccountWithId(context.Background(), "account_id2", "testuser2", "")
	setupKey, _ = types.GenerateDefaultSetupKey()
	account2.SetupKeys[setupKey.Key] = setupKey
	account2.Peers["testpeer2"] = &nbpeer.Peer{
		Key:    "peerkey2",
		IP:     net.IP{127, 0, 0, 2},
		Meta:   nbpeer.PeerSystemMeta{},
		Name:   "peer name 2",
		Status: &nbpeer.PeerStatus{Connected: true, LastSeen: time.Now().UTC()},
	}

	err = store.SaveAccount(context.Background(), account2)
	require.NoError(t, err)

	if len(store.GetAllAccounts(context.Background())) != 2 {
		t.Errorf("expecting 2 Accounts to be stored after SaveAccount()")
	}

	a, err := store.GetAccount(context.Background(), account.Id)
	if a == nil {
		t.Errorf("expecting Account to be stored after SaveAccount(): %v", err)
	}

	if a != nil && len(a.Policies) != 1 {
		t.Errorf("expecting Account to have one policy stored after SaveAccount(), got %d", len(a.Policies))
	}

	if a != nil && len(a.Policies[0].Rules) != 1 {
		t.Errorf("expecting Account to have one policy rule stored after SaveAccount(), got %d", len(a.Policies[0].Rules))
		return
	}

	if a, err := store.GetAccountByPeerPubKey(context.Background(), "peerkey"); a == nil {
		t.Errorf("expecting PeerKeyID2AccountID index updated after SaveAccount(): %v", err)
	}

	if a, err := store.GetAccountByUser(context.Background(), "testuser"); a == nil {
		t.Errorf("expecting UserID2AccountID index updated after SaveAccount(): %v", err)
	}

	if a, err := store.GetAccountByPeerID(context.Background(), "testpeer"); a == nil {
		t.Errorf("expecting PeerID2AccountID index updated after SaveAccount(): %v", err)
	}

	if a, err := store.GetAccountBySetupKey(context.Background(), setupKey.Key); a == nil {
		t.Errorf("expecting SetupKeyID2AccountID index updated after SaveAccount(): %v", err)
	}
}

func TestPostgresql_DeleteAccount(t *testing.T) {
	if (os.Getenv("CI") == "true" && runtime.GOOS == "darwin") || runtime.GOOS == "windows" {
		t.Skip("skip CI tests on darwin and windows")
	}

	t.Setenv("NETBIRD_STORE_ENGINE", string(PostgresStoreEngine))
	store, cleanUp, err := NewTestStoreFromSQL(context.Background(), "", t.TempDir())
	t.Cleanup(cleanUp)
	assert.NoError(t, err)

	testUserID := "testuser"
	user := types.NewAdminUser(testUserID)
	user.PATs = map[string]*types.PersonalAccessToken{"testtoken": {
		ID:   "testtoken",
		Name: "test token",
	}}

	account := newAccountWithId(context.Background(), "account_id", testUserID, "")
	setupKey, _ := types.GenerateDefaultSetupKey()
	account.SetupKeys[setupKey.Key] = setupKey
	account.Peers["testpeer"] = &nbpeer.Peer{
		Key:    "peerkey",
		IP:     net.IP{127, 0, 0, 1},
		Meta:   nbpeer.PeerSystemMeta{},
		Name:   "peer name",
		Status: &nbpeer.PeerStatus{Connected: true, LastSeen: time.Now().UTC()},
	}
	account.Users[testUserID] = user

	err = store.SaveAccount(context.Background(), account)
	require.NoError(t, err)

	if len(store.GetAllAccounts(context.Background())) != 1 {
		t.Errorf("expecting 1 Accounts to be stored after SaveAccount()")
	}

	err = store.DeleteAccount(context.Background(), account)
	require.NoError(t, err)

	if len(store.GetAllAccounts(context.Background())) != 0 {
		t.Errorf("expecting 0 Accounts to be stored after DeleteAccount()")
	}

	_, err = store.GetAccountByPeerPubKey(context.Background(), "peerkey")
	require.Error(t, err, "expecting error after removing DeleteAccount when getting account by peer public key")

	_, err = store.GetAccountByUser(context.Background(), "testuser")
	require.Error(t, err, "expecting error after removing DeleteAccount when getting account by user")

	_, err = store.GetAccountByPeerID(context.Background(), "testpeer")
	require.Error(t, err, "expecting error after removing DeleteAccount when getting account by peer id")

	_, err = store.GetAccountBySetupKey(context.Background(), setupKey.Key)
	require.Error(t, err, "expecting error after removing DeleteAccount when getting account by setup key")

	_, err = store.GetAccount(context.Background(), account.Id)
	require.Error(t, err, "expecting error after removing DeleteAccount when getting account by id")

	for _, policy := range account.Policies {
		var rules []*types.PolicyRule
		err = store.(*SqlStore).db.Model(&types.PolicyRule{}).Find(&rules, "policy_id = ?", policy.ID).Error
		require.NoError(t, err, "expecting no error after removing DeleteAccount when searching for policy rules")
		require.Len(t, rules, 0, "expecting no policy rules to be found after removing DeleteAccount")

	}

	for _, accountUser := range account.Users {
		var pats []*types.PersonalAccessToken
		err = store.(*SqlStore).db.Model(&types.PersonalAccessToken{}).Find(&pats, "user_id = ?", accountUser.Id).Error
		require.NoError(t, err, "expecting no error after removing DeleteAccount when searching for personal access token")
		require.Len(t, pats, 0, "expecting no personal access token to be found after removing DeleteAccount")

	}

}

func TestPostgresql_TestGetAccountByPrivateDomain(t *testing.T) {
	if (os.Getenv("CI") == "true" && runtime.GOOS == "darwin") || runtime.GOOS == "windows" {
		t.Skip("skip CI tests on darwin and windows")
	}

	t.Setenv("NETBIRD_STORE_ENGINE", string(PostgresStoreEngine))
	store, cleanUp, err := NewTestStoreFromSQL(context.Background(), "../testdata/store.sql", t.TempDir())
	t.Cleanup(cleanUp)
	assert.NoError(t, err)

	existingDomain := "test.com"

	account, err := store.GetAccountByPrivateDomain(context.Background(), existingDomain)
	require.NoError(t, err, "should found account")
	require.Equal(t, existingDomain, account.Domain, "domains should match")

	_, err = store.GetAccountByPrivateDomain(context.Background(), "missing-domain.com")
	require.Error(t, err, "should return error on domain lookup")
}

func TestPostgresql_GetTokenIDByHashedToken(t *testing.T) {
	if (os.Getenv("CI") == "true" && runtime.GOOS == "darwin") || runtime.GOOS == "windows" {
		t.Skip("skip CI tests on darwin and windows")
	}

	t.Setenv("NETBIRD_STORE_ENGINE", string(PostgresStoreEngine))
	store, cleanUp, err := NewTestStoreFromSQL(context.Background(), "../testdata/store.sql", t.TempDir())
	t.Cleanup(cleanUp)
	assert.NoError(t, err)

	hashed := "SoMeHaShEdToKeN"
	id := "9dj38s35-63fb-11ec-90d6-0242ac120003"

	token, err := store.GetTokenIDByHashedToken(context.Background(), hashed)
	require.NoError(t, err)
	require.Equal(t, id, token)
}

func TestPostgresql_GetUserByTokenID(t *testing.T) {
	if (os.Getenv("CI") == "true" && runtime.GOOS == "darwin") || runtime.GOOS == "windows" {
		t.Skip("skip CI tests on darwin and windows")
	}

	t.Setenv("NETBIRD_STORE_ENGINE", string(PostgresStoreEngine))
	store, cleanUp, err := NewTestStoreFromSQL(context.Background(), "../testdata/store.sql", t.TempDir())
	t.Cleanup(cleanUp)
	assert.NoError(t, err)

	id := "9dj38s35-63fb-11ec-90d6-0242ac120003"

	user, err := store.GetUserByTokenID(context.Background(), id)
	require.NoError(t, err)
	require.Equal(t, id, user.PATs[id].ID)
}

func TestSqlite_GetTakenIPs(t *testing.T) {
	t.Setenv("NETBIRD_STORE_ENGINE", string(SqliteStoreEngine))
	store, cleanup, err := NewTestStoreFromSQL(context.Background(), "../testdata/extended-store.sql", t.TempDir())
	defer cleanup()
	if err != nil {
		t.Fatal(err)
	}

	existingAccountID := "bf1c8084-ba50-4ce7-9439-34653001fc3b"

	_, err = store.GetAccount(context.Background(), existingAccountID)
	require.NoError(t, err)

	takenIPs, err := store.GetTakenIPs(context.Background(), LockingStrengthShare, existingAccountID)
	require.NoError(t, err)
	assert.Equal(t, []net.IP{}, takenIPs)

	peer1 := &nbpeer.Peer{
		ID:        "peer1",
		AccountID: existingAccountID,
		IP:        net.IP{1, 1, 1, 1},
	}
	err = store.AddPeerToAccount(context.Background(), LockingStrengthUpdate, peer1)
	require.NoError(t, err)

	takenIPs, err = store.GetTakenIPs(context.Background(), LockingStrengthShare, existingAccountID)
	require.NoError(t, err)
	ip1 := net.IP{1, 1, 1, 1}.To16()
	assert.Equal(t, []net.IP{ip1}, takenIPs)

	peer2 := &nbpeer.Peer{
		ID:        "peer2",
		AccountID: existingAccountID,
		IP:        net.IP{2, 2, 2, 2},
	}
	err = store.AddPeerToAccount(context.Background(), LockingStrengthUpdate, peer2)
	require.NoError(t, err)

	takenIPs, err = store.GetTakenIPs(context.Background(), LockingStrengthShare, existingAccountID)
	require.NoError(t, err)
	ip2 := net.IP{2, 2, 2, 2}.To16()
	assert.Equal(t, []net.IP{ip1, ip2}, takenIPs)

}

func TestSqlite_GetPeerLabelsInAccount(t *testing.T) {
	t.Setenv("NETBIRD_STORE_ENGINE", string(SqliteStoreEngine))
	store, cleanup, err := NewTestStoreFromSQL(context.Background(), "../testdata/extended-store.sql", t.TempDir())
	if err != nil {
		return
	}
	t.Cleanup(cleanup)

	existingAccountID := "bf1c8084-ba50-4ce7-9439-34653001fc3b"

	_, err = store.GetAccount(context.Background(), existingAccountID)
	require.NoError(t, err)

	labels, err := store.GetPeerLabelsInAccount(context.Background(), LockingStrengthShare, existingAccountID)
	require.NoError(t, err)
	assert.Equal(t, []string{}, labels)

	peer1 := &nbpeer.Peer{
		ID:        "peer1",
		AccountID: existingAccountID,
		DNSLabel:  "peer1.domain.test",
	}
	err = store.AddPeerToAccount(context.Background(), LockingStrengthUpdate, peer1)
	require.NoError(t, err)

	labels, err = store.GetPeerLabelsInAccount(context.Background(), LockingStrengthShare, existingAccountID)
	require.NoError(t, err)
	assert.Equal(t, []string{"peer1.domain.test"}, labels)

	peer2 := &nbpeer.Peer{
		ID:        "peer2",
		AccountID: existingAccountID,
		DNSLabel:  "peer2.domain.test",
	}
	err = store.AddPeerToAccount(context.Background(), LockingStrengthUpdate, peer2)
	require.NoError(t, err)

	labels, err = store.GetPeerLabelsInAccount(context.Background(), LockingStrengthShare, existingAccountID)
	require.NoError(t, err)
	assert.Equal(t, []string{"peer1.domain.test", "peer2.domain.test"}, labels)
}

func TestSqlite_GetAccountNetwork(t *testing.T) {
	t.Setenv("NETBIRD_STORE_ENGINE", string(SqliteStoreEngine))
	store, cleanup, err := NewTestStoreFromSQL(context.Background(), "../testdata/extended-store.sql", t.TempDir())
	t.Cleanup(cleanup)
	if err != nil {
		t.Fatal(err)
	}

	existingAccountID := "bf1c8084-ba50-4ce7-9439-34653001fc3b"

	_, err = store.GetAccount(context.Background(), existingAccountID)
	require.NoError(t, err)

	network, err := store.GetAccountNetwork(context.Background(), LockingStrengthShare, existingAccountID)
	require.NoError(t, err)
	ip := net.IP{100, 64, 0, 0}.To16()
	assert.Equal(t, ip, network.Net.IP)
	assert.Equal(t, net.IPMask{255, 255, 0, 0}, network.Net.Mask)
	assert.Equal(t, "", network.Dns)
	assert.Equal(t, "af1c8024-ha40-4ce2-9418-34653101fc3c", network.Identifier)
	assert.Equal(t, uint64(0), network.Serial)
}

func TestSqlite_GetSetupKeyBySecret(t *testing.T) {
	t.Setenv("NETBIRD_STORE_ENGINE", string(SqliteStoreEngine))
	store, cleanup, err := NewTestStoreFromSQL(context.Background(), "../testdata/extended-store.sql", t.TempDir())
	t.Cleanup(cleanup)
	if err != nil {
		t.Fatal(err)
	}

	existingAccountID := "bf1c8084-ba50-4ce7-9439-34653001fc3b"

	plainKey := "A2C8E62B-38F5-4553-B31E-DD66C696CEBB"
	hashedKey := sha256.Sum256([]byte(plainKey))
	encodedHashedKey := b64.StdEncoding.EncodeToString(hashedKey[:])

	_, err = store.GetAccount(context.Background(), existingAccountID)
	require.NoError(t, err)

	setupKey, err := store.GetSetupKeyBySecret(context.Background(), LockingStrengthShare, encodedHashedKey)
	require.NoError(t, err)
	assert.Equal(t, encodedHashedKey, setupKey.Key)
	assert.Equal(t, types.HiddenKey(plainKey, 4), setupKey.KeySecret)
	assert.Equal(t, "bf1c8084-ba50-4ce7-9439-34653001fc3b", setupKey.AccountID)
	assert.Equal(t, "Default key", setupKey.Name)
}

func TestSqlite_incrementSetupKeyUsage(t *testing.T) {
	t.Setenv("NETBIRD_STORE_ENGINE", string(SqliteStoreEngine))
	store, cleanup, err := NewTestStoreFromSQL(context.Background(), "../testdata/extended-store.sql", t.TempDir())
	t.Cleanup(cleanup)
	if err != nil {
		t.Fatal(err)
	}

	existingAccountID := "bf1c8084-ba50-4ce7-9439-34653001fc3b"

	plainKey := "A2C8E62B-38F5-4553-B31E-DD66C696CEBB"
	hashedKey := sha256.Sum256([]byte(plainKey))
	encodedHashedKey := b64.StdEncoding.EncodeToString(hashedKey[:])

	_, err = store.GetAccount(context.Background(), existingAccountID)
	require.NoError(t, err)

	setupKey, err := store.GetSetupKeyBySecret(context.Background(), LockingStrengthShare, encodedHashedKey)
	require.NoError(t, err)
	assert.Equal(t, 0, setupKey.UsedTimes)

	err = store.IncrementSetupKeyUsage(context.Background(), setupKey.Id)
	require.NoError(t, err)

	setupKey, err = store.GetSetupKeyBySecret(context.Background(), LockingStrengthShare, encodedHashedKey)
	require.NoError(t, err)
	assert.Equal(t, 1, setupKey.UsedTimes)

	err = store.IncrementSetupKeyUsage(context.Background(), setupKey.Id)
	require.NoError(t, err)

	setupKey, err = store.GetSetupKeyBySecret(context.Background(), LockingStrengthShare, encodedHashedKey)
	require.NoError(t, err)
	assert.Equal(t, 2, setupKey.UsedTimes)
}

func TestSqlite_CreateAndGetObjectInTransaction(t *testing.T) {
	t.Setenv("NETBIRD_STORE_ENGINE", string(SqliteStoreEngine))
	store, cleanup, err := NewTestStoreFromSQL(context.Background(), "../testdata/extended-store.sql", t.TempDir())
	t.Cleanup(cleanup)
	if err != nil {
		t.Fatal(err)
	}

	group := &types.Group{
		ID:        "group-id",
		AccountID: "account-id",
		Name:      "group-name",
		Issued:    "api",
		Peers:     nil,
	}
	err = store.ExecuteInTransaction(context.Background(), func(transaction Store) error {
		err := transaction.SaveGroup(context.Background(), LockingStrengthUpdate, group)
		if err != nil {
			t.Fatal("failed to save group")
			return err
		}
		group, err = transaction.GetGroupByID(context.Background(), LockingStrengthUpdate, group.AccountID, group.ID)
		if err != nil {
			t.Fatal("failed to get group")
			return err
		}
		t.Logf("group: %v", group)
		return nil
	})
	assert.NoError(t, err)
}

func TestSqlite_GetAccoundUsers(t *testing.T) {
	store, cleanup, err := NewTestStoreFromSQL(context.Background(), "../testdata/extended-store.sql", t.TempDir())
	t.Cleanup(cleanup)
	if err != nil {
		t.Fatal(err)
	}
	accountID := "bf1c8084-ba50-4ce7-9439-34653001fc3b"
	account, err := store.GetAccount(context.Background(), accountID)
	require.NoError(t, err)
	users, err := store.GetAccountUsers(context.Background(), LockingStrengthShare, accountID)
	require.NoError(t, err)
	require.Len(t, users, len(account.Users))
}

func TestSqlStore_UpdateAccountDomainAttributes(t *testing.T) {
	store, cleanup, err := NewTestStoreFromSQL(context.Background(), "../testdata/extended-store.sql", t.TempDir())
	t.Cleanup(cleanup)
	if err != nil {
		t.Fatal(err)
	}
	accountID := "bf1c8084-ba50-4ce7-9439-34653001fc3b"
	t.Run("Should update attributes with public domain", func(t *testing.T) {
		require.NoError(t, err)
		domain := "example.com"
		category := "public"
		IsDomainPrimaryAccount := false
		err = store.UpdateAccountDomainAttributes(context.Background(), accountID, domain, category, IsDomainPrimaryAccount)
		require.NoError(t, err)
		account, err := store.GetAccount(context.Background(), accountID)
		require.NoError(t, err)
		require.Equal(t, domain, account.Domain)
		require.Equal(t, category, account.DomainCategory)
		require.Equal(t, IsDomainPrimaryAccount, account.IsDomainPrimaryAccount)
	})

	t.Run("Should update attributes with private domain", func(t *testing.T) {
		require.NoError(t, err)
		domain := "test.com"
		category := "private"
		IsDomainPrimaryAccount := true
		err = store.UpdateAccountDomainAttributes(context.Background(), accountID, domain, category, IsDomainPrimaryAccount)
		require.NoError(t, err)
		account, err := store.GetAccount(context.Background(), accountID)
		require.NoError(t, err)
		require.Equal(t, domain, account.Domain)
		require.Equal(t, category, account.DomainCategory)
		require.Equal(t, IsDomainPrimaryAccount, account.IsDomainPrimaryAccount)
	})

	t.Run("Should fail when account does not exist", func(t *testing.T) {
		require.NoError(t, err)
		domain := "test.com"
		category := "private"
		IsDomainPrimaryAccount := true
		err = store.UpdateAccountDomainAttributes(context.Background(), "non-existing-account-id", domain, category, IsDomainPrimaryAccount)
		require.Error(t, err)
	})

}

func TestSqlite_GetGroupByName(t *testing.T) {
	store, cleanup, err := NewTestStoreFromSQL(context.Background(), "../testdata/extended-store.sql", t.TempDir())
	t.Cleanup(cleanup)
	if err != nil {
		t.Fatal(err)
	}
	accountID := "bf1c8084-ba50-4ce7-9439-34653001fc3b"

	group, err := store.GetGroupByName(context.Background(), LockingStrengthShare, accountID, "All")
	require.NoError(t, err)
	require.True(t, group.IsGroupAll())
}

func Test_DeleteSetupKeySuccessfully(t *testing.T) {
	t.Setenv("NETBIRD_STORE_ENGINE", string(SqliteStoreEngine))
	store, cleanup, err := NewTestStoreFromSQL(context.Background(), "../testdata/extended-store.sql", t.TempDir())
	t.Cleanup(cleanup)
	require.NoError(t, err)

	accountID := "bf1c8084-ba50-4ce7-9439-34653001fc3b"
	setupKeyID := "A2C8E62B-38F5-4553-B31E-DD66C696CEBB"

	err = store.DeleteSetupKey(context.Background(), LockingStrengthUpdate, accountID, setupKeyID)
	require.NoError(t, err)

	_, err = store.GetSetupKeyByID(context.Background(), LockingStrengthShare, setupKeyID, accountID)
	require.Error(t, err)
}

func Test_DeleteSetupKeyFailsForNonExistingKey(t *testing.T) {
	t.Setenv("NETBIRD_STORE_ENGINE", string(SqliteStoreEngine))
	store, cleanup, err := NewTestStoreFromSQL(context.Background(), "../testdata/extended-store.sql", t.TempDir())
	t.Cleanup(cleanup)
	require.NoError(t, err)

	accountID := "bf1c8084-ba50-4ce7-9439-34653001fc3b"
	nonExistingKeyID := "non-existing-key-id"

	err = store.DeleteSetupKey(context.Background(), LockingStrengthUpdate, accountID, nonExistingKeyID)
	require.Error(t, err)
}

func TestSqlStore_GetGroupsByIDs(t *testing.T) {
	store, cleanup, err := NewTestStoreFromSQL(context.Background(), "../testdata/extended-store.sql", t.TempDir())
	t.Cleanup(cleanup)
	require.NoError(t, err)

	accountID := "bf1c8084-ba50-4ce7-9439-34653001fc3b"

	tests := []struct {
		name          string
		groupIDs      []string
		expectedCount int
	}{
		{
			name:          "retrieve existing groups by existing IDs",
			groupIDs:      []string{"cfefqs706sqkneg59g4g", "cfefqs706sqkneg59g3g"},
			expectedCount: 2,
		},
		{
			name:          "empty group IDs list",
			groupIDs:      []string{},
			expectedCount: 0,
		},
		{
			name:          "non-existing group IDs",
			groupIDs:      []string{"nonexistent1", "nonexistent2"},
			expectedCount: 0,
		},
		{
			name:          "mixed existing and non-existing group IDs",
			groupIDs:      []string{"cfefqs706sqkneg59g4g", "nonexistent"},
			expectedCount: 1,
		},
	}

	for _, tt := range tests {
		t.Run(tt.name, func(t *testing.T) {
			groups, err := store.GetGroupsByIDs(context.Background(), LockingStrengthShare, accountID, tt.groupIDs)
			require.NoError(t, err)
			require.Len(t, groups, tt.expectedCount)
		})
	}
}

func TestSqlStore_SaveGroup(t *testing.T) {
	store, cleanup, err := NewTestStoreFromSQL(context.Background(), "../testdata/extended-store.sql", t.TempDir())
	t.Cleanup(cleanup)
	require.NoError(t, err)

	accountID := "bf1c8084-ba50-4ce7-9439-34653001fc3b"

	group := &types.Group{
		ID:        "group-id",
		AccountID: accountID,
		Issued:    "api",
		Peers:     []string{"peer1", "peer2"},
	}
	err = store.SaveGroup(context.Background(), LockingStrengthUpdate, group)
	require.NoError(t, err)

	savedGroup, err := store.GetGroupByID(context.Background(), LockingStrengthShare, accountID, "group-id")
	require.NoError(t, err)
	require.Equal(t, savedGroup, group)
}

func TestSqlStore_SaveGroups(t *testing.T) {
	store, cleanup, err := NewTestStoreFromSQL(context.Background(), "../testdata/extended-store.sql", t.TempDir())
	t.Cleanup(cleanup)
	require.NoError(t, err)

	accountID := "bf1c8084-ba50-4ce7-9439-34653001fc3b"

	groups := []*types.Group{
		{
			ID:        "group-1",
			AccountID: accountID,
			Issued:    "api",
			Peers:     []string{"peer1", "peer2"},
		},
		{
			ID:        "group-2",
			AccountID: accountID,
			Issued:    "integration",
			Peers:     []string{"peer3", "peer4"},
		},
	}
	err = store.SaveGroups(context.Background(), LockingStrengthUpdate, groups)
	require.NoError(t, err)
}

func TestSqlStore_DeleteGroup(t *testing.T) {
	store, cleanup, err := NewTestStoreFromSQL(context.Background(), "../testdata/extended-store.sql", t.TempDir())
	t.Cleanup(cleanup)
	require.NoError(t, err)

	accountID := "bf1c8084-ba50-4ce7-9439-34653001fc3b"

	tests := []struct {
		name        string
		groupID     string
		expectError bool
	}{
		{
			name:        "delete existing group",
			groupID:     "cfefqs706sqkneg59g4g",
			expectError: false,
		},
		{
			name:        "delete non-existing group",
			groupID:     "non-existing-group-id",
			expectError: true,
		},
		{
			name:        "delete with empty group ID",
			groupID:     "",
			expectError: true,
		},
	}

	for _, tt := range tests {
		t.Run(tt.name, func(t *testing.T) {
			err := store.DeleteGroup(context.Background(), LockingStrengthUpdate, accountID, tt.groupID)
			if tt.expectError {
				require.Error(t, err)
				sErr, ok := status.FromError(err)
				require.True(t, ok)
				require.Equal(t, sErr.Type(), status.NotFound)
			} else {
				require.NoError(t, err)

				group, err := store.GetGroupByID(context.Background(), LockingStrengthShare, accountID, tt.groupID)
				require.Error(t, err)
				require.Nil(t, group)
			}
		})
	}
}

func TestSqlStore_DeleteGroups(t *testing.T) {
	store, cleanup, err := NewTestStoreFromSQL(context.Background(), "../testdata/extended-store.sql", t.TempDir())
	t.Cleanup(cleanup)
	require.NoError(t, err)

	accountID := "bf1c8084-ba50-4ce7-9439-34653001fc3b"

	tests := []struct {
		name        string
		groupIDs    []string
		expectError bool
	}{
		{
			name:        "delete multiple existing groups",
			groupIDs:    []string{"cfefqs706sqkneg59g4g", "cfefqs706sqkneg59g3g"},
			expectError: false,
		},
		{
			name:        "delete non-existing groups",
			groupIDs:    []string{"non-existing-id-1", "non-existing-id-2"},
			expectError: false,
		},
		{
			name:        "delete with empty group IDs list",
			groupIDs:    []string{},
			expectError: false,
		},
	}

	for _, tt := range tests {
		t.Run(tt.name, func(t *testing.T) {
			err := store.DeleteGroups(context.Background(), LockingStrengthUpdate, accountID, tt.groupIDs)
			if tt.expectError {
				require.Error(t, err)
			} else {
				require.NoError(t, err)

				for _, groupID := range tt.groupIDs {
					group, err := store.GetGroupByID(context.Background(), LockingStrengthShare, accountID, groupID)
					require.Error(t, err)
					require.Nil(t, group)
				}
			}
		})
	}
}

func TestSqlStore_GetPeerByID(t *testing.T) {
	store, cleanup, err := NewTestStoreFromSQL(context.Background(), "../testdata/store_policy_migrate.sql", t.TempDir())
	t.Cleanup(cleanup)
	require.NoError(t, err)

	accountID := "bf1c8084-ba50-4ce7-9439-34653001fc3b"
	tests := []struct {
		name        string
		peerID      string
		expectError bool
	}{
		{
			name:        "retrieve existing peer",
			peerID:      "cfefqs706sqkneg59g4g",
			expectError: false,
		},
		{
			name:        "retrieve non-existing peer",
			peerID:      "non-existing",
			expectError: true,
		},
		{
			name:        "retrieve with empty peer ID",
			peerID:      "",
			expectError: true,
		},
	}

	for _, tt := range tests {
		t.Run(tt.name, func(t *testing.T) {
			peer, err := store.GetPeerByID(context.Background(), LockingStrengthShare, accountID, tt.peerID)
			if tt.expectError {
				require.Error(t, err)
				sErr, ok := status.FromError(err)
				require.True(t, ok)
				require.Equal(t, sErr.Type(), status.NotFound)
				require.Nil(t, peer)
			} else {
				require.NoError(t, err)
				require.NotNil(t, peer)
				require.Equal(t, tt.peerID, peer.ID)
			}
		})
	}
}

func TestSqlStore_GetPeersByIDs(t *testing.T) {
	store, cleanup, err := NewTestStoreFromSQL(context.Background(), "../testdata/store_policy_migrate.sql", t.TempDir())
	t.Cleanup(cleanup)
	require.NoError(t, err)

	accountID := "bf1c8084-ba50-4ce7-9439-34653001fc3b"
	tests := []struct {
		name          string
		peerIDs       []string
		expectedCount int
	}{
		{
			name:          "retrieve existing peers by existing IDs",
			peerIDs:       []string{"cfefqs706sqkneg59g4g", "cfeg6sf06sqkneg59g50"},
			expectedCount: 2,
		},
		{
			name:          "empty peer IDs list",
			peerIDs:       []string{},
			expectedCount: 0,
		},
		{
			name:          "non-existing peer IDs",
			peerIDs:       []string{"nonexistent1", "nonexistent2"},
			expectedCount: 0,
		},
		{
			name:          "mixed existing and non-existing peer IDs",
			peerIDs:       []string{"cfeg6sf06sqkneg59g50", "nonexistent"},
			expectedCount: 1,
		},
	}

	for _, tt := range tests {
		t.Run(tt.name, func(t *testing.T) {
			peers, err := store.GetPeersByIDs(context.Background(), LockingStrengthShare, accountID, tt.peerIDs)
			require.NoError(t, err)
			require.Len(t, peers, tt.expectedCount)
		})
	}
}

func TestSqlStore_GetPostureChecksByID(t *testing.T) {
	store, cleanup, err := NewTestStoreFromSQL(context.Background(), "../testdata/extended-store.sql", t.TempDir())
	t.Cleanup(cleanup)
	require.NoError(t, err)

	accountID := "bf1c8084-ba50-4ce7-9439-34653001fc3b"
	tests := []struct {
		name            string
		postureChecksID string
		expectError     bool
	}{
		{
			name:            "retrieve existing posture checks",
			postureChecksID: "csplshq7qv948l48f7t0",
			expectError:     false,
		},
		{
			name:            "retrieve non-existing posture checks",
			postureChecksID: "non-existing",
			expectError:     true,
		},
		{
			name:            "retrieve with empty posture checks ID",
			postureChecksID: "",
			expectError:     true,
		},
	}

	for _, tt := range tests {
		t.Run(tt.name, func(t *testing.T) {
			postureChecks, err := store.GetPostureChecksByID(context.Background(), LockingStrengthShare, accountID, tt.postureChecksID)
			if tt.expectError {
				require.Error(t, err)
				sErr, ok := status.FromError(err)
				require.True(t, ok)
				require.Equal(t, sErr.Type(), status.NotFound)
				require.Nil(t, postureChecks)
			} else {
				require.NoError(t, err)
				require.NotNil(t, postureChecks)
				require.Equal(t, tt.postureChecksID, postureChecks.ID)
			}
		})
	}
}

func TestSqlStore_GetPostureChecksByIDs(t *testing.T) {
	store, cleanup, err := NewTestStoreFromSQL(context.Background(), "../testdata/extended-store.sql", t.TempDir())
	t.Cleanup(cleanup)
	require.NoError(t, err)

	accountID := "bf1c8084-ba50-4ce7-9439-34653001fc3b"

	tests := []struct {
		name            string
		postureCheckIDs []string
		expectedCount   int
	}{
		{
			name:            "retrieve existing posture checks by existing IDs",
			postureCheckIDs: []string{"csplshq7qv948l48f7t0", "cspnllq7qv95uq1r4k90"},
			expectedCount:   2,
		},
		{
			name:            "empty posture check IDs list",
			postureCheckIDs: []string{},
			expectedCount:   0,
		},
		{
			name:            "non-existing posture check IDs",
			postureCheckIDs: []string{"nonexistent1", "nonexistent2"},
			expectedCount:   0,
		},
		{
			name:            "mixed existing and non-existing posture check IDs",
			postureCheckIDs: []string{"cspnllq7qv95uq1r4k90", "nonexistent"},
			expectedCount:   1,
		},
	}

	for _, tt := range tests {
		t.Run(tt.name, func(t *testing.T) {
			groups, err := store.GetPostureChecksByIDs(context.Background(), LockingStrengthShare, accountID, tt.postureCheckIDs)
			require.NoError(t, err)
			require.Len(t, groups, tt.expectedCount)
		})
	}
}

func TestSqlStore_SavePostureChecks(t *testing.T) {
	store, cleanup, err := NewTestStoreFromSQL(context.Background(), "../testdata/extended-store.sql", t.TempDir())
	t.Cleanup(cleanup)
	require.NoError(t, err)

	accountID := "bf1c8084-ba50-4ce7-9439-34653001fc3b"

	postureChecks := &posture.Checks{
		ID:        "posture-checks-id",
		AccountID: accountID,
		Checks: posture.ChecksDefinition{
			NBVersionCheck: &posture.NBVersionCheck{
				MinVersion: "0.31.0",
			},
			OSVersionCheck: &posture.OSVersionCheck{
				Ios: &posture.MinVersionCheck{
					MinVersion: "13.0.1",
				},
				Linux: &posture.MinKernelVersionCheck{
					MinKernelVersion: "5.3.3-dev",
				},
			},
			GeoLocationCheck: &posture.GeoLocationCheck{
				Locations: []posture.Location{
					{
						CountryCode: "DE",
						CityName:    "Berlin",
					},
				},
				Action: posture.CheckActionAllow,
			},
		},
	}
	err = store.SavePostureChecks(context.Background(), LockingStrengthUpdate, postureChecks)
	require.NoError(t, err)

	savePostureChecks, err := store.GetPostureChecksByID(context.Background(), LockingStrengthShare, accountID, "posture-checks-id")
	require.NoError(t, err)
	require.Equal(t, savePostureChecks, postureChecks)
}

func TestSqlStore_DeletePostureChecks(t *testing.T) {
	store, cleanup, err := NewTestStoreFromSQL(context.Background(), "../testdata/extended-store.sql", t.TempDir())
	t.Cleanup(cleanup)
	require.NoError(t, err)

	accountID := "bf1c8084-ba50-4ce7-9439-34653001fc3b"

	tests := []struct {
		name            string
		postureChecksID string
		expectError     bool
	}{
		{
			name:            "delete existing posture checks",
			postureChecksID: "csplshq7qv948l48f7t0",
			expectError:     false,
		},
		{
			name:            "delete non-existing posture checks",
			postureChecksID: "non-existing-posture-checks-id",
			expectError:     true,
		},
		{
			name:            "delete with empty posture checks ID",
			postureChecksID: "",
			expectError:     true,
		},
	}

	for _, tt := range tests {
		t.Run(tt.name, func(t *testing.T) {
			err = store.DeletePostureChecks(context.Background(), LockingStrengthUpdate, accountID, tt.postureChecksID)
			if tt.expectError {
				require.Error(t, err)
				sErr, ok := status.FromError(err)
				require.True(t, ok)
				require.Equal(t, sErr.Type(), status.NotFound)
			} else {
				require.NoError(t, err)
				group, err := store.GetPostureChecksByID(context.Background(), LockingStrengthShare, accountID, tt.postureChecksID)
				require.Error(t, err)
				require.Nil(t, group)
			}
		})
	}
}

func TestSqlStore_GetPolicyByID(t *testing.T) {
	store, cleanup, err := NewTestStoreFromSQL(context.Background(), "../testdata/store.sql", t.TempDir())
	t.Cleanup(cleanup)
	require.NoError(t, err)

	accountID := "bf1c8084-ba50-4ce7-9439-34653001fc3b"
	tests := []struct {
		name        string
		policyID    string
		expectError bool
	}{
		{
			name:        "retrieve existing policy",
			policyID:    "cs1tnh0hhcjnqoiuebf0",
			expectError: false,
		},
		{
			name:        "retrieve non-existing policy checks",
			policyID:    "non-existing",
			expectError: true,
		},
		{
			name:        "retrieve with empty policy ID",
			policyID:    "",
			expectError: true,
		},
	}

	for _, tt := range tests {
		t.Run(tt.name, func(t *testing.T) {
			policy, err := store.GetPolicyByID(context.Background(), LockingStrengthShare, accountID, tt.policyID)
			if tt.expectError {
				require.Error(t, err)
				sErr, ok := status.FromError(err)
				require.True(t, ok)
				require.Equal(t, sErr.Type(), status.NotFound)
				require.Nil(t, policy)
			} else {
				require.NoError(t, err)
				require.NotNil(t, policy)
				require.Equal(t, tt.policyID, policy.ID)
			}
		})
	}
}

func TestSqlStore_CreatePolicy(t *testing.T) {
	store, cleanup, err := NewTestStoreFromSQL(context.Background(), "../testdata/store.sql", t.TempDir())
	t.Cleanup(cleanup)
	require.NoError(t, err)

	accountID := "bf1c8084-ba50-4ce7-9439-34653001fc3b"

	policy := &types.Policy{
		ID:        "policy-id",
		AccountID: accountID,
		Enabled:   true,
		Rules: []*types.PolicyRule{
			{
				Enabled:       true,
				Sources:       []string{"groupA"},
				Destinations:  []string{"groupC"},
				Bidirectional: true,
				Action:        types.PolicyTrafficActionAccept,
			},
		},
	}
	err = store.CreatePolicy(context.Background(), LockingStrengthUpdate, policy)
	require.NoError(t, err)

	savePolicy, err := store.GetPolicyByID(context.Background(), LockingStrengthShare, accountID, policy.ID)
	require.NoError(t, err)
	require.Equal(t, savePolicy, policy)

}

func TestSqlStore_SavePolicy(t *testing.T) {
	store, cleanup, err := NewTestStoreFromSQL(context.Background(), "../testdata/store.sql", t.TempDir())
	t.Cleanup(cleanup)
	require.NoError(t, err)

	accountID := "bf1c8084-ba50-4ce7-9439-34653001fc3b"
	policyID := "cs1tnh0hhcjnqoiuebf0"

	policy, err := store.GetPolicyByID(context.Background(), LockingStrengthShare, accountID, policyID)
	require.NoError(t, err)

	policy.Enabled = false
	policy.Description = "policy"
	policy.Rules[0].Sources = []string{"group"}
	policy.Rules[0].Ports = []string{"80", "443"}
	err = store.SavePolicy(context.Background(), LockingStrengthUpdate, policy)
	require.NoError(t, err)

	savePolicy, err := store.GetPolicyByID(context.Background(), LockingStrengthShare, accountID, policy.ID)
	require.NoError(t, err)
	require.Equal(t, savePolicy, policy)
}

func TestSqlStore_DeletePolicy(t *testing.T) {
	store, cleanup, err := NewTestStoreFromSQL(context.Background(), "../testdata/store.sql", t.TempDir())
	t.Cleanup(cleanup)
	require.NoError(t, err)

	accountID := "bf1c8084-ba50-4ce7-9439-34653001fc3b"
	policyID := "cs1tnh0hhcjnqoiuebf0"

	err = store.DeletePolicy(context.Background(), LockingStrengthShare, accountID, policyID)
	require.NoError(t, err)

	policy, err := store.GetPolicyByID(context.Background(), LockingStrengthShare, accountID, policyID)
	require.Error(t, err)
	require.Nil(t, policy)
}

func TestSqlStore_GetDNSSettings(t *testing.T) {
	store, cleanup, err := NewTestStoreFromSQL(context.Background(), "../testdata/store.sql", t.TempDir())
	t.Cleanup(cleanup)
	require.NoError(t, err)

	tests := []struct {
		name        string
		accountID   string
		expectError bool
	}{
		{
			name:        "retrieve existing account dns settings",
			accountID:   "bf1c8084-ba50-4ce7-9439-34653001fc3b",
			expectError: false,
		},
		{
			name:        "retrieve non-existing account dns settings",
			accountID:   "non-existing",
			expectError: true,
		},
		{
			name:        "retrieve dns settings with empty account ID",
			accountID:   "",
			expectError: true,
		},
	}

	for _, tt := range tests {
		t.Run(tt.name, func(t *testing.T) {
			dnsSettings, err := store.GetAccountDNSSettings(context.Background(), LockingStrengthShare, tt.accountID)
			if tt.expectError {
				require.Error(t, err)
				sErr, ok := status.FromError(err)
				require.True(t, ok)
				require.Equal(t, sErr.Type(), status.NotFound)
				require.Nil(t, dnsSettings)
			} else {
				require.NoError(t, err)
				require.NotNil(t, dnsSettings)
			}
		})
	}
}

func TestSqlStore_SaveDNSSettings(t *testing.T) {
	store, cleanup, err := NewTestStoreFromSQL(context.Background(), "../testdata/store.sql", t.TempDir())
	t.Cleanup(cleanup)
	require.NoError(t, err)

	accountID := "bf1c8084-ba50-4ce7-9439-34653001fc3b"

	dnsSettings, err := store.GetAccountDNSSettings(context.Background(), LockingStrengthShare, accountID)
	require.NoError(t, err)

	dnsSettings.DisabledManagementGroups = []string{"groupA", "groupB"}
	err = store.SaveDNSSettings(context.Background(), LockingStrengthUpdate, accountID, dnsSettings)
	require.NoError(t, err)

	saveDNSSettings, err := store.GetAccountDNSSettings(context.Background(), LockingStrengthShare, accountID)
	require.NoError(t, err)
	require.Equal(t, saveDNSSettings, dnsSettings)
}

func TestSqlStore_GetAccountNameServerGroups(t *testing.T) {
	store, cleanup, err := NewTestStoreFromSQL(context.Background(), "../testdata/extended-store.sql", t.TempDir())
	t.Cleanup(cleanup)
	require.NoError(t, err)

	tests := []struct {
		name          string
		accountID     string
		expectedCount int
	}{
		{
			name:          "retrieve name server groups by existing account ID",
			accountID:     "bf1c8084-ba50-4ce7-9439-34653001fc3b",
			expectedCount: 1,
		},
		{
			name:          "non-existing account ID",
			accountID:     "nonexistent",
			expectedCount: 0,
		},
		{
			name:          "empty account ID",
			accountID:     "",
			expectedCount: 0,
		},
	}

	for _, tt := range tests {
		t.Run(tt.name, func(t *testing.T) {
			peers, err := store.GetAccountNameServerGroups(context.Background(), LockingStrengthShare, tt.accountID)
			require.NoError(t, err)
			require.Len(t, peers, tt.expectedCount)
		})
	}

}

func TestSqlStore_GetNameServerByID(t *testing.T) {
	store, cleanup, err := NewTestStoreFromSQL(context.Background(), "../testdata/extended-store.sql", t.TempDir())
	t.Cleanup(cleanup)
	require.NoError(t, err)

	accountID := "bf1c8084-ba50-4ce7-9439-34653001fc3b"
	tests := []struct {
		name        string
		nsGroupID   string
		expectError bool
	}{
		{
			name:        "retrieve existing nameserver group",
			nsGroupID:   "csqdelq7qv97ncu7d9t0",
			expectError: false,
		},
		{
			name:        "retrieve non-existing nameserver group",
			nsGroupID:   "non-existing",
			expectError: true,
		},
		{
			name:        "retrieve with empty nameserver group ID",
			nsGroupID:   "",
			expectError: true,
		},
	}

	for _, tt := range tests {
		t.Run(tt.name, func(t *testing.T) {
			nsGroup, err := store.GetNameServerGroupByID(context.Background(), LockingStrengthShare, accountID, tt.nsGroupID)
			if tt.expectError {
				require.Error(t, err)
				sErr, ok := status.FromError(err)
				require.True(t, ok)
				require.Equal(t, sErr.Type(), status.NotFound)
				require.Nil(t, nsGroup)
			} else {
				require.NoError(t, err)
				require.NotNil(t, nsGroup)
				require.Equal(t, tt.nsGroupID, nsGroup.ID)
			}
		})
	}
}

func TestSqlStore_SaveNameServerGroup(t *testing.T) {
	store, cleanup, err := NewTestStoreFromSQL(context.Background(), "../testdata/extended-store.sql", t.TempDir())
	t.Cleanup(cleanup)
	require.NoError(t, err)

	accountID := "bf1c8084-ba50-4ce7-9439-34653001fc3b"

	nsGroup := &nbdns.NameServerGroup{
		ID:        "ns-group-id",
		AccountID: accountID,
		Name:      "NS Group",
		NameServers: []nbdns.NameServer{
			{
				IP:     netip.MustParseAddr("8.8.8.8"),
				NSType: 1,
				Port:   53,
			},
		},
		Groups:               []string{"groupA"},
		Primary:              true,
		Enabled:              true,
		SearchDomainsEnabled: false,
	}

	err = store.SaveNameServerGroup(context.Background(), LockingStrengthUpdate, nsGroup)
	require.NoError(t, err)

	saveNSGroup, err := store.GetNameServerGroupByID(context.Background(), LockingStrengthShare, accountID, nsGroup.ID)
	require.NoError(t, err)
	require.Equal(t, saveNSGroup, nsGroup)
}

func TestSqlStore_DeleteNameServerGroup(t *testing.T) {
	store, cleanup, err := NewTestStoreFromSQL(context.Background(), "../testdata/extended-store.sql", t.TempDir())
	t.Cleanup(cleanup)
	require.NoError(t, err)

	accountID := "bf1c8084-ba50-4ce7-9439-34653001fc3b"
	nsGroupID := "csqdelq7qv97ncu7d9t0"

	err = store.DeleteNameServerGroup(context.Background(), LockingStrengthShare, accountID, nsGroupID)
	require.NoError(t, err)

	nsGroup, err := store.GetNameServerGroupByID(context.Background(), LockingStrengthShare, accountID, nsGroupID)
	require.Error(t, err)
	require.Nil(t, nsGroup)
}

// newAccountWithId creates a new Account with a default SetupKey (doesn't store in a Store) and provided id
func newAccountWithId(ctx context.Context, accountID, userID, domain string) *types.Account {
	log.WithContext(ctx).Debugf("creating new account")

	network := types.NewNetwork()
	peers := make(map[string]*nbpeer.Peer)
	users := make(map[string]*types.User)
	routes := make(map[nbroute.ID]*nbroute.Route)
	setupKeys := map[string]*types.SetupKey{}
	nameServersGroups := make(map[string]*nbdns.NameServerGroup)

	owner := types.NewOwnerUser(userID)
	owner.AccountID = accountID
	users[userID] = owner

	dnsSettings := types.DNSSettings{
		DisabledManagementGroups: make([]string, 0),
	}
	log.WithContext(ctx).Debugf("created new account %s", accountID)

	acc := &types.Account{
		Id:               accountID,
		CreatedAt:        time.Now().UTC(),
		SetupKeys:        setupKeys,
		Network:          network,
		Peers:            peers,
		Users:            users,
		CreatedBy:        userID,
		Domain:           domain,
		Routes:           routes,
		NameServerGroups: nameServersGroups,
		DNSSettings:      dnsSettings,
		Settings: &types.Settings{
			PeerLoginExpirationEnabled: true,
			PeerLoginExpiration:        types.DefaultPeerLoginExpiration,
			GroupsPropagationEnabled:   true,
			RegularUsersViewBlocked:    true,

			PeerInactivityExpirationEnabled: false,
			PeerInactivityExpiration:        types.DefaultPeerInactivityExpiration,
		},
	}

	if err := addAllGroup(acc); err != nil {
		log.WithContext(ctx).Errorf("error adding all group to account %s: %v", acc.Id, err)
	}
	return acc
}

// addAllGroup to account object if it doesn't exist
func addAllGroup(account *types.Account) error {
	if len(account.Groups) == 0 {
		allGroup := &types.Group{
			ID:     xid.New().String(),
			Name:   "All",
			Issued: types.GroupIssuedAPI,
		}
		for _, peer := range account.Peers {
			allGroup.Peers = append(allGroup.Peers, peer.ID)
		}
		account.Groups = map[string]*types.Group{allGroup.ID: allGroup}

		id := xid.New().String()

		defaultPolicy := &types.Policy{
			ID:          id,
			Name:        types.DefaultRuleName,
			Description: types.DefaultRuleDescription,
			Enabled:     true,
			Rules: []*types.PolicyRule{
				{
					ID:            id,
					Name:          types.DefaultRuleName,
					Description:   types.DefaultRuleDescription,
					Enabled:       true,
					Sources:       []string{allGroup.ID},
					Destinations:  []string{allGroup.ID},
					Bidirectional: true,
					Protocol:      types.PolicyRuleProtocolALL,
					Action:        types.PolicyTrafficActionAccept,
				},
			},
		}

		account.Policies = []*types.Policy{defaultPolicy}
	}
	return nil
}

func TestSqlStore_GetAccountNetworks(t *testing.T) {
	store, cleanup, err := NewTestStoreFromSQL(context.Background(), "../testdata/store.sql", t.TempDir())
	t.Cleanup(cleanup)
	require.NoError(t, err)

	tests := []struct {
		name          string
		accountID     string
		expectedCount int
	}{
		{
			name:          "retrieve networks by existing account ID",
			accountID:     "bf1c8084-ba50-4ce7-9439-34653001fc3b",
			expectedCount: 1,
		},

		{
			name:          "retrieve networks by non-existing account ID",
			accountID:     "non-existent",
			expectedCount: 0,
		},
	}

	for _, tt := range tests {
		t.Run(tt.name, func(t *testing.T) {
			networks, err := store.GetAccountNetworks(context.Background(), LockingStrengthShare, tt.accountID)
			require.NoError(t, err)
			require.Len(t, networks, tt.expectedCount)
		})
	}
}

func TestSqlStore_GetNetworkByID(t *testing.T) {
	store, cleanup, err := NewTestStoreFromSQL(context.Background(), "../testdata/store.sql", t.TempDir())
	t.Cleanup(cleanup)
	require.NoError(t, err)

	accountID := "bf1c8084-ba50-4ce7-9439-34653001fc3b"
	tests := []struct {
		name        string
		networkID   string
		expectError bool
	}{
		{
			name:        "retrieve existing network ID",
			networkID:   "ct286bi7qv930dsrrug0",
			expectError: false,
		},
		{
			name:        "retrieve non-existing network ID",
			networkID:   "non-existing",
			expectError: true,
		},
		{
			name:        "retrieve network with empty ID",
			networkID:   "",
			expectError: true,
		},
	}

	for _, tt := range tests {
		t.Run(tt.name, func(t *testing.T) {
			network, err := store.GetNetworkByID(context.Background(), LockingStrengthShare, accountID, tt.networkID)
			if tt.expectError {
				require.Error(t, err)
				sErr, ok := status.FromError(err)
				require.True(t, ok)
				require.Equal(t, sErr.Type(), status.NotFound)
				require.Nil(t, network)
			} else {
				require.NoError(t, err)
				require.NotNil(t, network)
				require.Equal(t, tt.networkID, network.ID)
			}
		})
	}
}

func TestSqlStore_SaveNetwork(t *testing.T) {
	store, cleanup, err := NewTestStoreFromSQL(context.Background(), "../testdata/store.sql", t.TempDir())
	t.Cleanup(cleanup)
	require.NoError(t, err)

	accountID := "bf1c8084-ba50-4ce7-9439-34653001fc3b"
	network := &networkTypes.Network{
		ID:        "net-id",
		AccountID: accountID,
		Name:      "net",
	}

	err = store.SaveNetwork(context.Background(), LockingStrengthUpdate, network)
	require.NoError(t, err)

	savedNet, err := store.GetNetworkByID(context.Background(), LockingStrengthShare, accountID, network.ID)
	require.NoError(t, err)
	require.Equal(t, network, savedNet)
}

func TestSqlStore_DeleteNetwork(t *testing.T) {
	store, cleanup, err := NewTestStoreFromSQL(context.Background(), "../testdata/store.sql", t.TempDir())
	t.Cleanup(cleanup)
	require.NoError(t, err)

	accountID := "bf1c8084-ba50-4ce7-9439-34653001fc3b"
	networkID := "ct286bi7qv930dsrrug0"

	err = store.DeleteNetwork(context.Background(), LockingStrengthUpdate, accountID, networkID)
	require.NoError(t, err)

	network, err := store.GetNetworkByID(context.Background(), LockingStrengthShare, accountID, networkID)
	require.Error(t, err)
	sErr, ok := status.FromError(err)
	require.True(t, ok)
	require.Equal(t, status.NotFound, sErr.Type())
	require.Nil(t, network)
}

func TestSqlStore_GetNetworkRoutersByNetID(t *testing.T) {
	store, cleanup, err := NewTestStoreFromSQL(context.Background(), "../testdata/store.sql", t.TempDir())
	t.Cleanup(cleanup)
	require.NoError(t, err)

	accountID := "bf1c8084-ba50-4ce7-9439-34653001fc3b"

	tests := []struct {
		name          string
		networkID     string
		expectedCount int
	}{
		{
			name:          "retrieve routers by existing network ID",
			networkID:     "ct286bi7qv930dsrrug0",
			expectedCount: 1,
		},
		{
			name:          "retrieve routers by non-existing network ID",
			networkID:     "non-existent",
			expectedCount: 0,
		},
	}

	for _, tt := range tests {
		t.Run(tt.name, func(t *testing.T) {
			routers, err := store.GetNetworkRoutersByNetID(context.Background(), LockingStrengthShare, accountID, tt.networkID)
			require.NoError(t, err)
			require.Len(t, routers, tt.expectedCount)
		})
	}
}

func TestSqlStore_GetNetworkRouterByID(t *testing.T) {
	store, cleanup, err := NewTestStoreFromSQL(context.Background(), "../testdata/store.sql", t.TempDir())
	t.Cleanup(cleanup)
	require.NoError(t, err)

	accountID := "bf1c8084-ba50-4ce7-9439-34653001fc3b"
	tests := []struct {
		name            string
		networkRouterID string
		expectError     bool
	}{
		{
			name:            "retrieve existing network router ID",
			networkRouterID: "ctc20ji7qv9ck2sebc80",
			expectError:     false,
		},
		{
			name:            "retrieve non-existing network router ID",
			networkRouterID: "non-existing",
			expectError:     true,
		},
		{
			name:            "retrieve network with empty router ID",
			networkRouterID: "",
			expectError:     true,
		},
	}

	for _, tt := range tests {
		t.Run(tt.name, func(t *testing.T) {
			networkRouter, err := store.GetNetworkRouterByID(context.Background(), LockingStrengthShare, accountID, tt.networkRouterID)
			if tt.expectError {
				require.Error(t, err)
				sErr, ok := status.FromError(err)
				require.True(t, ok)
				require.Equal(t, sErr.Type(), status.NotFound)
				require.Nil(t, networkRouter)
			} else {
				require.NoError(t, err)
				require.NotNil(t, networkRouter)
				require.Equal(t, tt.networkRouterID, networkRouter.ID)
			}
		})
	}
}

func TestSqlStore_SaveNetworkRouter(t *testing.T) {
	t.Setenv("NETBIRD_STORE_ENGINE", string(PostgresStoreEngine))
	store, cleanup, err := NewTestStoreFromSQL(context.Background(), "../testdata/store.sql", t.TempDir())
	t.Cleanup(cleanup)
	require.NoError(t, err)

	accountID := "bf1c8084-ba50-4ce7-9439-34653001fc3b"
	networkID := "ct286bi7qv930dsrrug0"

	netRouter, err := routerTypes.NewNetworkRouter(accountID, networkID, "", []string{"net-router-grp"}, true, 0, true)
	require.NoError(t, err)

	err = store.SaveNetworkRouter(context.Background(), LockingStrengthUpdate, netRouter)
	require.NoError(t, err)

	savedNetRouter, err := store.GetNetworkRouterByID(context.Background(), LockingStrengthShare, accountID, netRouter.ID)
	require.NoError(t, err)
	require.Equal(t, netRouter, savedNetRouter)
}

func TestSqlStore_DeleteNetworkRouter(t *testing.T) {
	store, cleanup, err := NewTestStoreFromSQL(context.Background(), "../testdata/store.sql", t.TempDir())
	t.Cleanup(cleanup)
	require.NoError(t, err)

	accountID := "bf1c8084-ba50-4ce7-9439-34653001fc3b"
	netRouterID := "ctc20ji7qv9ck2sebc80"

	err = store.DeleteNetworkRouter(context.Background(), LockingStrengthUpdate, accountID, netRouterID)
	require.NoError(t, err)

	netRouter, err := store.GetNetworkByID(context.Background(), LockingStrengthShare, accountID, netRouterID)
	require.Error(t, err)
	sErr, ok := status.FromError(err)
	require.True(t, ok)
	require.Equal(t, status.NotFound, sErr.Type())
	require.Nil(t, netRouter)
}

func TestSqlStore_GetNetworkResourcesByNetID(t *testing.T) {
	store, cleanup, err := NewTestStoreFromSQL(context.Background(), "../testdata/store.sql", t.TempDir())
	t.Cleanup(cleanup)
	require.NoError(t, err)

	accountID := "bf1c8084-ba50-4ce7-9439-34653001fc3b"

	tests := []struct {
		name          string
		networkID     string
		expectedCount int
	}{
		{
			name:          "retrieve resources by existing network ID",
			networkID:     "ct286bi7qv930dsrrug0",
			expectedCount: 1,
		},
		{
			name:          "retrieve resources by non-existing network ID",
			networkID:     "non-existent",
			expectedCount: 0,
		},
	}

	for _, tt := range tests {
		t.Run(tt.name, func(t *testing.T) {
			netResources, err := store.GetNetworkResourcesByNetID(context.Background(), LockingStrengthShare, accountID, tt.networkID)
			require.NoError(t, err)
			require.Len(t, netResources, tt.expectedCount)
		})
	}
}

func TestSqlStore_GetNetworkResourceByID(t *testing.T) {
	store, cleanup, err := NewTestStoreFromSQL(context.Background(), "../testdata/store.sql", t.TempDir())
	t.Cleanup(cleanup)
	require.NoError(t, err)

	accountID := "bf1c8084-ba50-4ce7-9439-34653001fc3b"
	tests := []struct {
		name          string
		netResourceID string
		expectError   bool
	}{
		{
			name:          "retrieve existing network resource ID",
			netResourceID: "ctc4nci7qv9061u6ilfg",
			expectError:   false,
		},
		{
			name:          "retrieve non-existing network resource ID",
			netResourceID: "non-existing",
			expectError:   true,
		},
		{
			name:          "retrieve network with empty resource ID",
			netResourceID: "",
			expectError:   true,
		},
	}

	for _, tt := range tests {
		t.Run(tt.name, func(t *testing.T) {
			netResource, err := store.GetNetworkResourceByID(context.Background(), LockingStrengthShare, accountID, tt.netResourceID)
			if tt.expectError {
				require.Error(t, err)
				sErr, ok := status.FromError(err)
				require.True(t, ok)
				require.Equal(t, sErr.Type(), status.NotFound)
				require.Nil(t, netResource)
			} else {
				require.NoError(t, err)
				require.NotNil(t, netResource)
				require.Equal(t, tt.netResourceID, netResource.ID)
			}
		})
	}
}

func TestSqlStore_SaveNetworkResource(t *testing.T) {
	store, cleanup, err := NewTestStoreFromSQL(context.Background(), "../testdata/store.sql", t.TempDir())
	t.Cleanup(cleanup)
	require.NoError(t, err)

	accountID := "bf1c8084-ba50-4ce7-9439-34653001fc3b"
	networkID := "ct286bi7qv930dsrrug0"

	netResource, err := resourceTypes.NewNetworkResource(accountID, networkID, "resource-name", "", "example.com", []string{}, true)
	require.NoError(t, err)

	err = store.SaveNetworkResource(context.Background(), LockingStrengthUpdate, netResource)
	require.NoError(t, err)

	savedNetResource, err := store.GetNetworkResourceByID(context.Background(), LockingStrengthShare, accountID, netResource.ID)
	require.NoError(t, err)
	require.Equal(t, netResource.ID, savedNetResource.ID)
	require.Equal(t, netResource.Name, savedNetResource.Name)
	require.Equal(t, netResource.NetworkID, savedNetResource.NetworkID)
	require.Equal(t, netResource.Type, resourceTypes.NetworkResourceType("domain"))
	require.Equal(t, netResource.Domain, "example.com")
	require.Equal(t, netResource.AccountID, savedNetResource.AccountID)
	require.Equal(t, netResource.Prefix, netip.Prefix{})
}

func TestSqlStore_DeleteNetworkResource(t *testing.T) {
	store, cleanup, err := NewTestStoreFromSQL(context.Background(), "../testdata/store.sql", t.TempDir())
	t.Cleanup(cleanup)
	require.NoError(t, err)

	accountID := "bf1c8084-ba50-4ce7-9439-34653001fc3b"
	netResourceID := "ctc4nci7qv9061u6ilfg"

	err = store.DeleteNetworkResource(context.Background(), LockingStrengthUpdate, accountID, netResourceID)
	require.NoError(t, err)

	netResource, err := store.GetNetworkByID(context.Background(), LockingStrengthShare, accountID, netResourceID)
	require.Error(t, err)
	sErr, ok := status.FromError(err)
	require.True(t, ok)
	require.Equal(t, status.NotFound, sErr.Type())
	require.Nil(t, netResource)
}

func TestSqlStore_AddAndRemoveResourceFromGroup(t *testing.T) {
	store, cleanup, err := NewTestStoreFromSQL(context.Background(), "../testdata/store.sql", t.TempDir())
	require.NoError(t, err)
	t.Cleanup(cleanup)

	accountID := "bf1c8084-ba50-4ce7-9439-34653001fc3b"
	resourceId := "ctc4nci7qv9061u6ilfg"
	groupID := "cs1tnh0hhcjnqoiuebeg"

	res := &types.Resource{
		ID:   resourceId,
		Type: "host",
	}
	err = store.AddResourceToGroup(context.Background(), accountID, groupID, res)
	require.NoError(t, err)

	group, err := store.GetGroupByID(context.Background(), LockingStrengthShare, accountID, groupID)
	require.NoError(t, err)
	require.Contains(t, group.Resources, *res)

	groups, err := store.GetResourceGroups(context.Background(), LockingStrengthShare, accountID, resourceId)
	require.NoError(t, err)
	require.Len(t, groups, 1)

	err = store.RemoveResourceFromGroup(context.Background(), accountID, groupID, res.ID)
	require.NoError(t, err)

	group, err = store.GetGroupByID(context.Background(), LockingStrengthShare, accountID, groupID)
	require.NoError(t, err)
	require.NotContains(t, group.Resources, *res)
}

func TestSqlStore_AddPeerToGroup(t *testing.T) {
	store, cleanup, err := NewTestStoreFromSQL(context.Background(), "../testdata/store_policy_migrate.sql", t.TempDir())
	t.Cleanup(cleanup)
	require.NoError(t, err)

	accountID := "bf1c8084-ba50-4ce7-9439-34653001fc3b"
	peerID := "cfefqs706sqkneg59g4g"
	groupID := "cfefqs706sqkneg59g4h"

	group, err := store.GetGroupByID(context.Background(), LockingStrengthShare, accountID, groupID)
	require.NoError(t, err, "failed to get group")
	require.Len(t, group.Peers, 0, "group should have 0 peers")

	err = store.AddPeerToGroup(context.Background(), LockingStrengthUpdate, accountID, peerID, groupID)
	require.NoError(t, err, "failed to add peer to group")

	group, err = store.GetGroupByID(context.Background(), LockingStrengthShare, accountID, groupID)
	require.NoError(t, err, "failed to get group")
	require.Len(t, group.Peers, 1, "group should have 1 peers")
	require.Contains(t, group.Peers, peerID)
}

func TestSqlStore_AddPeerToAllGroup(t *testing.T) {
	store, cleanup, err := NewTestStoreFromSQL(context.Background(), "../testdata/store_policy_migrate.sql", t.TempDir())
	t.Cleanup(cleanup)
	require.NoError(t, err)

	accountID := "bf1c8084-ba50-4ce7-9439-34653001fc3b"
	groupID := "cfefqs706sqkneg59g3g"

	peer := &nbpeer.Peer{
		ID:        "peer1",
		AccountID: accountID,
		DNSLabel:  "peer1.domain.test",
	}

	group, err := store.GetGroupByID(context.Background(), LockingStrengthShare, accountID, groupID)
	require.NoError(t, err, "failed to get group")
	require.Len(t, group.Peers, 2, "group should have 2 peers")
	require.NotContains(t, group.Peers, peer.ID)

	err = store.AddPeerToAccount(context.Background(), LockingStrengthUpdate, peer)
	require.NoError(t, err, "failed to add peer to account")

	err = store.AddPeerToAllGroup(context.Background(), LockingStrengthUpdate, accountID, peer.ID)
	require.NoError(t, err, "failed to add peer to all group")

	group, err = store.GetGroupByID(context.Background(), LockingStrengthShare, accountID, groupID)
	require.NoError(t, err, "failed to get group")
	require.Len(t, group.Peers, 3, "group should have  peers")
	require.Contains(t, group.Peers, peer.ID)
}

func TestSqlStore_AddPeerToAccount(t *testing.T) {
	store, cleanup, err := NewTestStoreFromSQL(context.Background(), "../testdata/store_policy_migrate.sql", t.TempDir())
	t.Cleanup(cleanup)
	require.NoError(t, err)

	accountID := "bf1c8084-ba50-4ce7-9439-34653001fc3b"

	peer := &nbpeer.Peer{
		ID:        "peer1",
		AccountID: accountID,
		Key:       "key",
		IP:        net.IP{1, 1, 1, 1},
		Meta: nbpeer.PeerSystemMeta{
			Hostname:  "hostname",
			GoOS:      "linux",
			Kernel:    "Linux",
			Core:      "21.04",
			Platform:  "x86_64",
			OS:        "Ubuntu",
			WtVersion: "development",
			UIVersion: "development",
		},
		Name:     "peer.test",
		DNSLabel: "peer",
		Status: &nbpeer.PeerStatus{
			LastSeen:         time.Now().UTC(),
			Connected:        true,
			LoginExpired:     false,
			RequiresApproval: false,
		},
		SSHKey:                      "ssh-key",
		SSHEnabled:                  false,
		LoginExpirationEnabled:      true,
		InactivityExpirationEnabled: false,
		LastLogin:                   util.ToPtr(time.Now().UTC()),
		CreatedAt:                   time.Now().UTC(),
		Ephemeral:                   true,
	}
	err = store.AddPeerToAccount(context.Background(), LockingStrengthUpdate, peer)
	require.NoError(t, err, "failed to add peer to account")

	storedPeer, err := store.GetPeerByID(context.Background(), LockingStrengthShare, accountID, peer.ID)
	require.NoError(t, err, "failed to get peer")

	assert.Equal(t, peer.ID, storedPeer.ID)
	assert.Equal(t, peer.AccountID, storedPeer.AccountID)
	assert.Equal(t, peer.Key, storedPeer.Key)
	assert.Equal(t, peer.IP.String(), storedPeer.IP.String())
	assert.Equal(t, peer.Meta, storedPeer.Meta)
	assert.Equal(t, peer.Name, storedPeer.Name)
	assert.Equal(t, peer.DNSLabel, storedPeer.DNSLabel)
	assert.Equal(t, peer.SSHKey, storedPeer.SSHKey)
	assert.Equal(t, peer.SSHEnabled, storedPeer.SSHEnabled)
	assert.Equal(t, peer.LoginExpirationEnabled, storedPeer.LoginExpirationEnabled)
	assert.Equal(t, peer.InactivityExpirationEnabled, storedPeer.InactivityExpirationEnabled)
	assert.WithinDurationf(t, peer.GetLastLogin(), storedPeer.GetLastLogin().UTC(), time.Millisecond, "LastLogin should be equal")
	assert.WithinDurationf(t, peer.CreatedAt, storedPeer.CreatedAt.UTC(), time.Millisecond, "CreatedAt should be equal")
	assert.Equal(t, peer.Ephemeral, storedPeer.Ephemeral)
	assert.Equal(t, peer.Status.Connected, storedPeer.Status.Connected)
	assert.Equal(t, peer.Status.LoginExpired, storedPeer.Status.LoginExpired)
	assert.Equal(t, peer.Status.RequiresApproval, storedPeer.Status.RequiresApproval)
	assert.WithinDurationf(t, peer.Status.LastSeen, storedPeer.Status.LastSeen.UTC(), time.Millisecond, "LastSeen should be equal")
}

func TestSqlStore_GetPeerGroups(t *testing.T) {
	store, cleanup, err := NewTestStoreFromSQL(context.Background(), "../testdata/store_policy_migrate.sql", t.TempDir())
	t.Cleanup(cleanup)
	require.NoError(t, err)

	accountID := "bf1c8084-ba50-4ce7-9439-34653001fc3b"
	peerID := "cfefqs706sqkneg59g4g"

	groups, err := store.GetPeerGroups(context.Background(), LockingStrengthShare, accountID, peerID)
	require.NoError(t, err)
	assert.Len(t, groups, 1)
	assert.Equal(t, groups[0].Name, "All")

	err = store.AddPeerToGroup(context.Background(), LockingStrengthUpdate, accountID, peerID, "cfefqs706sqkneg59g4h")
	require.NoError(t, err)

	groups, err = store.GetPeerGroups(context.Background(), LockingStrengthShare, accountID, peerID)
	require.NoError(t, err)
	assert.Len(t, groups, 2)
}

func TestSqlStore_GetAccountPeers(t *testing.T) {
	store, cleanup, err := NewTestStoreFromSQL(context.Background(), "../testdata/store_with_expired_peers.sql", t.TempDir())
	t.Cleanup(cleanup)
	require.NoError(t, err)

	tests := []struct {
		name          string
		accountID     string
		expectedCount int
	}{
		{
			name:          "should retrieve peers for an existing account ID",
			accountID:     "bf1c8084-ba50-4ce7-9439-34653001fc3b",
			expectedCount: 4,
		},
		{
			name:          "should return no peers for a non-existing account ID",
			accountID:     "nonexistent",
			expectedCount: 0,
		},
		{
			name:          "should return no peers for an empty account ID",
			accountID:     "",
			expectedCount: 0,
		},
	}

	for _, tt := range tests {
		t.Run(tt.name, func(t *testing.T) {
			peers, err := store.GetAccountPeers(context.Background(), LockingStrengthShare, tt.accountID)
			require.NoError(t, err)
			require.Len(t, peers, tt.expectedCount)
		})
	}

}

func TestSqlStore_GetAccountPeersWithExpiration(t *testing.T) {
	store, cleanup, err := NewTestStoreFromSQL(context.Background(), "../testdata/store_with_expired_peers.sql", t.TempDir())
	t.Cleanup(cleanup)
	require.NoError(t, err)

	tests := []struct {
		name          string
		accountID     string
		expectedCount int
	}{
		{
			name:          "should retrieve peers with expiration for an existing account ID",
			accountID:     "bf1c8084-ba50-4ce7-9439-34653001fc3b",
			expectedCount: 1,
		},
		{
			name:          "should return no peers with expiration for a non-existing account ID",
			accountID:     "nonexistent",
			expectedCount: 0,
		},
		{
			name:          "should return no peers with expiration for a empty account ID",
			accountID:     "",
			expectedCount: 0,
		},
	}

	for _, tt := range tests {
		t.Run(tt.name, func(t *testing.T) {
			peers, err := store.GetAccountPeersWithExpiration(context.Background(), LockingStrengthShare, tt.accountID)
			require.NoError(t, err)
			require.Len(t, peers, tt.expectedCount)
		})
	}
}

func TestSqlStore_GetAccountPeersWithInactivity(t *testing.T) {
	store, cleanup, err := NewTestStoreFromSQL(context.Background(), "../testdata/store_with_expired_peers.sql", t.TempDir())
	t.Cleanup(cleanup)
	require.NoError(t, err)

	tests := []struct {
		name          string
		accountID     string
		expectedCount int
	}{
		{
			name:          "should retrieve peers with inactivity for an existing account ID",
			accountID:     "bf1c8084-ba50-4ce7-9439-34653001fc3b",
			expectedCount: 1,
		},
		{
			name:          "should return no peers with inactivity for a non-existing account ID",
			accountID:     "nonexistent",
			expectedCount: 0,
		},
		{
			name:          "should return no peers with inactivity for an empty account ID",
			accountID:     "",
			expectedCount: 0,
		},
	}

	for _, tt := range tests {
		t.Run(tt.name, func(t *testing.T) {
			peers, err := store.GetAccountPeersWithInactivity(context.Background(), LockingStrengthShare, tt.accountID)
			require.NoError(t, err)
			require.Len(t, peers, tt.expectedCount)
		})
	}
}

func TestSqlStore_GetAllEphemeralPeers(t *testing.T) {
	store, cleanup, err := NewTestStoreFromSQL(context.Background(), "../testdata/storev1.sql", t.TempDir())
	t.Cleanup(cleanup)
	require.NoError(t, err)

	peers, err := store.GetAllEphemeralPeers(context.Background(), LockingStrengthShare)
	require.NoError(t, err)
	require.Len(t, peers, 1)
	require.True(t, peers[0].Ephemeral)
}

func TestSqlStore_GetUserPeers(t *testing.T) {
	store, cleanup, err := NewTestStoreFromSQL(context.Background(), "../testdata/store_with_expired_peers.sql", t.TempDir())
	t.Cleanup(cleanup)
	require.NoError(t, err)

	tests := []struct {
		name          string
		accountID     string
		userID        string
		expectedCount int
	}{
		{
			name:          "should retrieve peers for existing account ID and user ID",
			accountID:     "bf1c8084-ba50-4ce7-9439-34653001fc3b",
			userID:        "f4f6d672-63fb-11ec-90d6-0242ac120003",
			expectedCount: 1,
		},
		{
			name:          "should return no peers for non-existing account ID with existing user ID",
			accountID:     "nonexistent",
			userID:        "f4f6d672-63fb-11ec-90d6-0242ac120003",
			expectedCount: 0,
		},
		{
			name:          "should return no peers for non-existing user ID with existing account ID",
			accountID:     "bf1c8084-ba50-4ce7-9439-34653001fc3b",
			userID:        "nonexistent_user",
			expectedCount: 0,
		},
		{
			name:          "should retrieve peers for another valid account ID and user ID",
			accountID:     "bf1c8084-ba50-4ce7-9439-34653001fc3b",
			userID:        "edafee4e-63fb-11ec-90d6-0242ac120003",
			expectedCount: 2,
		},
		{
			name:          "should return no peers for existing account ID with empty user ID",
			accountID:     "bf1c8084-ba50-4ce7-9439-34653001fc3b",
			userID:        "",
			expectedCount: 0,
		},
	}

	for _, tt := range tests {
		t.Run(tt.name, func(t *testing.T) {
			peers, err := store.GetUserPeers(context.Background(), LockingStrengthShare, tt.accountID, tt.userID)
			require.NoError(t, err)
			require.Len(t, peers, tt.expectedCount)
		})
	}
}

func TestSqlStore_DeletePeer(t *testing.T) {
	store, cleanup, err := NewTestStoreFromSQL(context.Background(), "../testdata/store_with_expired_peers.sql", t.TempDir())
	t.Cleanup(cleanup)
	require.NoError(t, err)

	accountID := "bf1c8084-ba50-4ce7-9439-34653001fc3b"
	peerID := "csrnkiq7qv9d8aitqd50"

	err = store.DeletePeer(context.Background(), LockingStrengthUpdate, accountID, peerID)
	require.NoError(t, err)

	peer, err := store.GetPeerByID(context.Background(), LockingStrengthShare, accountID, peerID)
	require.Error(t, err)
	require.Nil(t, peer)
}

func TestSqlStore_DatabaseBlocking(t *testing.T) {
	store, cleanup, err := NewTestStoreFromSQL(context.Background(), "../testdata/store_with_expired_peers.sql", t.TempDir())
	t.Cleanup(cleanup)
	if err != nil {
		t.Fatal(err)
	}

	concurrentReads := 40

	testRunSuccessful := false
	wgSuccess := sync.WaitGroup{}
	wgSuccess.Add(concurrentReads)

	ctx, cancel := context.WithTimeout(context.Background(), 3*time.Second)
	defer cancel()

	start := make(chan struct{})

	for i := 0; i < concurrentReads/2; i++ {
		go func() {
			t.Logf("Entered routine 1-%d", i)

			<-start
			err := store.ExecuteInTransaction(context.Background(), func(tx Store) error {
				_, err := tx.GetAccountIDByPeerID(context.Background(), LockingStrengthShare, "cfvprsrlo1hqoo49ohog")
				return err
			})
			if err != nil {
				t.Errorf("Failed, got error: %v", err)
				return
			}

			t.Log("Got User from routine 1")
			wgSuccess.Done()
		}()
	}

	for i := 0; i < concurrentReads/2; i++ {
		go func() {
			t.Logf("Entered routine 2-%d", i)

			<-start
			_, err := store.GetAccountIDByPeerID(context.Background(), LockingStrengthShare, "cfvprsrlo1hqoo49ohog")
			if err != nil {
				t.Errorf("Failed, got error: %v", err)
				return
			}

			t.Log("Got User from routine 2")
			wgSuccess.Done()
		}()
	}

	time.Sleep(200 * time.Millisecond)
	close(start)
	t.Log("Started routines")

	go func() {
		wgSuccess.Wait()
		testRunSuccessful = true
	}()

	<-ctx.Done()
	if !testRunSuccessful {
		t.Fatalf("Test failed")
	}

	t.Logf("Test completed")
}<|MERGE_RESOLUTION|>--- conflicted
+++ resolved
@@ -403,16 +403,11 @@
 	}
 }
 
-<<<<<<< HEAD
 func Test_GetAccount(t *testing.T) {
-=======
-func TestSqlite_GetAccount(t *testing.T) {
->>>>>>> 039a985f
 	if runtime.GOOS == "windows" {
 		t.Skip("The SQLite store is not properly supported by Windows yet")
 	}
 
-<<<<<<< HEAD
 	runTestForAllEngines(t, "../testdata/store.sql", func(t *testing.T, store Store) {
 		id := "bf1c8084-ba50-4ce7-9439-34653001fc3b"
 
@@ -426,23 +421,6 @@
 		require.True(t, ok)
 		require.Equal(t, status.NotFound, parsedErr.Type(), "should return not found error")
 	})
-=======
-	t.Setenv("NETBIRD_STORE_ENGINE", string(SqliteStoreEngine))
-	store, cleanUp, err := NewTestStoreFromSQL(context.Background(), "../testdata/store.sql", t.TempDir())
-	t.Cleanup(cleanUp)
-	assert.NoError(t, err)
-
-	id := "bf1c8084-ba50-4ce7-9439-34653001fc3b"
-
-	account, err := store.GetAccount(context.Background(), id)
-	require.NoError(t, err)
-	require.Equal(t, id, account.Id, "account id should match")
-
-	_, err = store.GetAccount(context.Background(), "non-existing-account")
-	assert.Error(t, err)
-	parsedErr, ok := status.FromError(err)
-	require.True(t, ok)
-	require.Equal(t, status.NotFound, parsedErr.Type(), "should return not found error")
 }
 
 func TestSqlStore_SavePeer(t *testing.T) {
@@ -492,7 +470,6 @@
 	assert.Equal(t, updatedPeer.Status.LoginExpired, actual.Status.LoginExpired)
 	assert.Equal(t, updatedPeer.Status.RequiresApproval, actual.Status.RequiresApproval)
 	assert.WithinDurationf(t, updatedPeer.Status.LastSeen, actual.Status.LastSeen.UTC(), time.Millisecond, "LastSeen should be equal")
->>>>>>> 039a985f
 }
 
 func TestSqlStore_SavePeerStatus(t *testing.T) {
@@ -2340,7 +2317,6 @@
 }
 
 func TestSqlStore_SaveNetworkRouter(t *testing.T) {
-	t.Setenv("NETBIRD_STORE_ENGINE", string(PostgresStoreEngine))
 	store, cleanup, err := NewTestStoreFromSQL(context.Background(), "../testdata/store.sql", t.TempDir())
 	t.Cleanup(cleanup)
 	require.NoError(t, err)
