--- conflicted
+++ resolved
@@ -7,7 +7,6 @@
 
 func TestGetResourceType(t *testing.T) {
 	tests := []struct {
-<<<<<<< HEAD
 		input          string
 		expectedType   NetworkResourceType
 		expectedErr    bool
@@ -28,36 +27,12 @@
 		{"invalid", "", true, "", netip.Prefix{}},
 		{"1.1.1.1/abc", "", true, "", netip.Prefix{}},
 		{"1234", "", true, "", netip.Prefix{}},
-=======
-		input        string
-		expectedType NetworkResourceType
-		expectedErr  bool
-		expectedAddr string
-	}{
-		// Valid host IPs
-		{"1.1.1.1", host, false, "1.1.1.1/32"},
-		{"1.1.1.1/32", host, false, "1.1.1.1/32"},
-		// Valid subnets
-		{"192.168.1.0/24", subnet, false, "192.168.1.0/24"},
-		{"10.0.0.0/16", subnet, false, "10.0.0.0/16"},
-		// Valid domains
-		{"example.com", domain, false, "example.com"},
-		{"*.example.com", domain, false, "*.example.com"},
-		{"sub.example.com", domain, false, "sub.example.com"},
-		// Invalid inputs
-		{"invalid", "", true, ""},
-		{"1.1.1.1/abc", "", true, ""},
-		{"1234", "", true, ""},
->>>>>>> 12ae7ff5
 	}
 
 	for _, tt := range tests {
 		t.Run(tt.input, func(t *testing.T) {
-<<<<<<< HEAD
 			result, domain, prefix, err := GetResourceType(tt.input)
-=======
-			result, addr, err := GetResourceType(tt.input)
->>>>>>> 12ae7ff5
+      
 			if result != tt.expectedType {
 				t.Errorf("Expected type %v, got %v", tt.expectedType, result)
 			}
@@ -66,17 +41,12 @@
 				t.Errorf("Expected error, got nil")
 			}
 
-<<<<<<< HEAD
 			if prefix != tt.expectedPrefix {
 				t.Errorf("Expected address %v, got %v", tt.expectedPrefix, prefix)
 			}
 
 			if domain != tt.expectedDomain {
 				t.Errorf("Expected domain %v, got %v", tt.expectedDomain, domain)
-=======
-			if addr != tt.expectedAddr {
-				t.Errorf("Expected address %v, got %v", tt.expectedAddr, addr)
->>>>>>> 12ae7ff5
 			}
 		})
 	}
