package resources

import (
	"context"
	"errors"
	"fmt"

	s "github.com/netbirdio/netbird/management/server"
<<<<<<< HEAD
	"github.com/netbirdio/netbird/management/server/activity"
=======
>>>>>>> b5393506
	"github.com/netbirdio/netbird/management/server/groups"
	"github.com/netbirdio/netbird/management/server/networks/resources/types"
	"github.com/netbirdio/netbird/management/server/permissions"
	"github.com/netbirdio/netbird/management/server/status"
	"github.com/netbirdio/netbird/management/server/store"
	nbtypes "github.com/netbirdio/netbird/management/server/types"
	"github.com/netbirdio/netbird/management/server/util"
)

type Manager interface {
	GetAllResourcesInNetwork(ctx context.Context, accountID, userID, networkID string) ([]*types.NetworkResource, error)
	GetAllResourcesInAccount(ctx context.Context, accountID, userID string) ([]*types.NetworkResource, error)
	GetAllResourceIDsInAccount(ctx context.Context, accountID, userID string) (map[string][]string, error)
	CreateResource(ctx context.Context, userID string, resource *types.NetworkResource) (*types.NetworkResource, error)
	GetResource(ctx context.Context, accountID, userID, networkID, resourceID string) (*types.NetworkResource, error)
	UpdateResource(ctx context.Context, userID string, resource *types.NetworkResource) (*types.NetworkResource, error)
	DeleteResource(ctx context.Context, accountID, userID, networkID, resourceID string) error
	DeleteResourceInTransaction(ctx context.Context, transaction store.Store, accountID, networkID, resourceID string) ([]func(), error)
}

type managerImpl struct {
	store              store.Store
	permissionsManager permissions.Manager
	groupsManager      groups.Manager
	accountManager     s.AccountManager
}

func NewManager(store store.Store, permissionsManager permissions.Manager, groupsManager groups.Manager, accountManager s.AccountManager) Manager {
	return &managerImpl{
		store:              store,
		permissionsManager: permissionsManager,
		groupsManager:      groupsManager,
		accountManager:     accountManager,
	}
}

func (m *managerImpl) GetAllResourcesInNetwork(ctx context.Context, accountID, userID, networkID string) ([]*types.NetworkResource, error) {
	ok, err := m.permissionsManager.ValidateUserPermissions(ctx, accountID, userID, permissions.Networks, permissions.Read)
	if err != nil {
		return nil, status.NewPermissionValidationError(err)
	}
	if !ok {
		return nil, status.NewPermissionDeniedError()
	}

	return m.store.GetNetworkResourcesByNetID(ctx, store.LockingStrengthShare, accountID, networkID)
}

func (m *managerImpl) GetAllResourcesInAccount(ctx context.Context, accountID, userID string) ([]*types.NetworkResource, error) {
	ok, err := m.permissionsManager.ValidateUserPermissions(ctx, accountID, userID, permissions.Networks, permissions.Read)
	if err != nil {
		return nil, status.NewPermissionValidationError(err)
	}
	if !ok {
		return nil, status.NewPermissionDeniedError()
	}

	return m.store.GetNetworkResourcesByAccountID(ctx, store.LockingStrengthShare, accountID)
}

func (m *managerImpl) GetAllResourceIDsInAccount(ctx context.Context, accountID, userID string) (map[string][]string, error) {
	ok, err := m.permissionsManager.ValidateUserPermissions(ctx, accountID, userID, permissions.Networks, permissions.Read)
	if err != nil {
		return nil, status.NewPermissionValidationError(err)
	}
	if !ok {
		return nil, status.NewPermissionDeniedError()
	}

	resources, err := m.store.GetNetworkResourcesByAccountID(ctx, store.LockingStrengthShare, accountID)
	if err != nil {
		return nil, fmt.Errorf("failed to get network resources: %w", err)
	}

	resourceMap := make(map[string][]string)
	for _, resource := range resources {
		resourceMap[resource.NetworkID] = append(resourceMap[resource.NetworkID], resource.ID)
	}

	return resourceMap, nil
}

func (m *managerImpl) CreateResource(ctx context.Context, userID string, resource *types.NetworkResource) (*types.NetworkResource, error) {
	ok, err := m.permissionsManager.ValidateUserPermissions(ctx, resource.AccountID, userID, permissions.Networks, permissions.Write)
	if err != nil {
		return nil, status.NewPermissionValidationError(err)
	}
	if !ok {
		return nil, status.NewPermissionDeniedError()
	}

	resource, err = types.NewNetworkResource(resource.AccountID, resource.NetworkID, resource.Name, resource.Description, resource.Address, resource.GroupIDs)
	if err != nil {
		return nil, fmt.Errorf("failed to create new network resource: %w", err)
	}

<<<<<<< HEAD
	// var network *networkTypes.Network
	var eventsToStore []func()
=======
>>>>>>> b5393506
	err = m.store.ExecuteInTransaction(ctx, func(transaction store.Store) error {
		_, err = transaction.GetNetworkResourceByName(ctx, store.LockingStrengthShare, resource.AccountID, resource.Name)
		if err == nil {
			return errors.New("resource already exists")
		}

<<<<<<< HEAD
		network, err := transaction.GetNetworkByID(ctx, store.LockingStrengthUpdate, resource.AccountID, resource.NetworkID)
		if err != nil {
			return fmt.Errorf("failed to get network: %w", err)
		}

=======
>>>>>>> b5393506
		err = transaction.SaveNetworkResource(ctx, store.LockingStrengthUpdate, resource)
		if err != nil {
			return fmt.Errorf("failed to save network resource: %w", err)
		}

<<<<<<< HEAD
		event := func() {
			m.accountManager.StoreEvent(ctx, userID, resource.ID, resource.AccountID, activity.NetworkResourceCreated, resource.EventMeta(network.Name))
		}
		eventsToStore = append(eventsToStore, event)

=======
>>>>>>> b5393506
		res := nbtypes.Resource{
			ID:   resource.ID,
			Type: resource.Type.String(),
		}
		for _, groupID := range resource.GroupIDs {
<<<<<<< HEAD
			event, err := m.groupsManager.AddResourceToGroupInTransaction(ctx, transaction, resource.AccountID, groupID, &res)
			if err != nil {
				return fmt.Errorf("failed to add resource to group: %w", err)
			}
			eventsToStore = append(eventsToStore, event)
=======
			err = m.groupsManager.AddResourceToGroupInTransaction(ctx, transaction, resource.AccountID, groupID, &res)
			if err != nil {
				return fmt.Errorf("failed to add resource to group: %w", err)
			}
>>>>>>> b5393506
		}

		return nil
	})
	if err != nil {
		return nil, fmt.Errorf("failed to create network resource: %w", err)
	}

	for _, event := range eventsToStore {
		event()
	}

	go m.accountManager.UpdateAccountPeers(ctx, resource.AccountID)

	return resource, nil
}

func (m *managerImpl) GetResource(ctx context.Context, accountID, userID, networkID, resourceID string) (*types.NetworkResource, error) {
	ok, err := m.permissionsManager.ValidateUserPermissions(ctx, accountID, userID, permissions.Networks, permissions.Read)
	if err != nil {
		return nil, status.NewPermissionValidationError(err)
	}
	if !ok {
		return nil, status.NewPermissionDeniedError()
	}

	resource, err := m.store.GetNetworkResourceByID(ctx, store.LockingStrengthShare, accountID, resourceID)
	if err != nil {
		return nil, fmt.Errorf("failed to get network resource: %w", err)
	}

	if resource.NetworkID != networkID {
		return nil, errors.New("resource not part of network")
	}

	return resource, nil
}

func (m *managerImpl) UpdateResource(ctx context.Context, userID string, resource *types.NetworkResource) (*types.NetworkResource, error) {
	ok, err := m.permissionsManager.ValidateUserPermissions(ctx, resource.AccountID, userID, permissions.Networks, permissions.Write)
	if err != nil {
		return nil, status.NewPermissionValidationError(err)
	}
	if !ok {
		return nil, status.NewPermissionDeniedError()
	}

	resourceType, domain, prefix, err := types.GetResourceType(resource.Address)
	if err != nil {
		return nil, fmt.Errorf("failed to get resource type: %w", err)
	}

	resource.Type = resourceType
	resource.Domain = domain
	resource.Prefix = prefix

<<<<<<< HEAD
	var eventsToStore []func()
	err = m.store.ExecuteInTransaction(ctx, func(transaction store.Store) error {
		network, err := transaction.GetNetworkByID(ctx, store.LockingStrengthUpdate, resource.AccountID, resource.NetworkID)
		if err != nil {
			return fmt.Errorf("failed to get network: %w", err)
		}

		if network.ID != resource.NetworkID {
			return status.NewResourceNotPartOfNetworkError(resource.ID, resource.NetworkID)
		}

=======
	err = m.store.ExecuteInTransaction(ctx, func(transaction store.Store) error {
>>>>>>> b5393506
		_, err = transaction.GetNetworkResourceByID(ctx, store.LockingStrengthShare, resource.AccountID, resource.ID)
		if err != nil {
			return fmt.Errorf("failed to get network resource: %w", err)
		}

		oldResource, err := transaction.GetNetworkResourceByName(ctx, store.LockingStrengthShare, resource.AccountID, resource.Name)
		if err == nil && oldResource.ID != resource.ID {
			return errors.New("new resource name already exists")
		}

		oldResource, err = transaction.GetNetworkResourceByID(ctx, store.LockingStrengthShare, resource.AccountID, resource.ID)
		if err != nil {
			return fmt.Errorf("failed to get network resource: %w", err)
		}

		err = transaction.SaveNetworkResource(ctx, store.LockingStrengthUpdate, resource)
		if err != nil {
			return fmt.Errorf("failed to save network resource: %w", err)
		}

<<<<<<< HEAD
		events, err := m.updateResourceGroups(ctx, transaction, resource, oldResource)
		if err != nil {
			return fmt.Errorf("failed to update resource groups: %w", err)
		}

		eventsToStore = append(eventsToStore, events...)
		eventsToStore = append(eventsToStore, func() {
			m.accountManager.StoreEvent(ctx, userID, resource.ID, resource.AccountID, activity.NetworkResourceUpdated, resource.EventMeta(network.Name))
		})

		return nil
	})

=======
		return m.updateResourceGroups(ctx, transaction, resource, oldResource)
	})
>>>>>>> b5393506
	if err != nil {
		return nil, fmt.Errorf("failed to update network resource: %w", err)
	}

	go m.accountManager.UpdateAccountPeers(ctx, resource.AccountID)

	return resource, nil
}

<<<<<<< HEAD
func (m *managerImpl) updateResourceGroups(ctx context.Context, transaction store.Store, newResource, oldResource *types.NetworkResource) ([]func(), error) {
=======
func (m *managerImpl) updateResourceGroups(ctx context.Context, transaction store.Store, newResource, oldResource *types.NetworkResource) error {
>>>>>>> b5393506
	res := nbtypes.Resource{
		ID:   newResource.ID,
		Type: newResource.Type.String(),
	}

	oldResourceGroups, err := m.groupsManager.GetResourceGroupsInTransaction(ctx, transaction, store.LockingStrengthUpdate, oldResource.AccountID, oldResource.ID)
	if err != nil {
<<<<<<< HEAD
		return nil, fmt.Errorf("failed to get resource groups: %w", err)
=======
		return fmt.Errorf("failed to get resource groups: %w", err)
>>>>>>> b5393506
	}

	oldGroupsIds := make([]string, 0)
	for _, group := range oldResourceGroups {
		oldGroupsIds = append(oldGroupsIds, group.ID)
	}

<<<<<<< HEAD
	var eventsToStore []func()
	groupsToAdd := util.Difference(newResource.GroupIDs, oldGroupsIds)
	for _, groupID := range groupsToAdd {
		events, err := m.groupsManager.AddResourceToGroupInTransaction(ctx, transaction, newResource.AccountID, groupID, &res)
		if err != nil {
			return nil, fmt.Errorf("failed to add resource to group: %w", err)
		}
		eventsToStore = append(eventsToStore, events)
=======
	groupsToAdd := util.Difference(newResource.GroupIDs, oldGroupsIds)
	for _, groupID := range groupsToAdd {
		err = m.groupsManager.AddResourceToGroupInTransaction(ctx, transaction, newResource.AccountID, groupID, &res)
		if err != nil {
			return fmt.Errorf("failed to add resource to group: %w", err)
		}
>>>>>>> b5393506
	}

	groupsToRemove := util.Difference(oldGroupsIds, newResource.GroupIDs)
	for _, groupID := range groupsToRemove {
<<<<<<< HEAD
		events, err := m.groupsManager.RemoveResourceFromGroupInTransaction(ctx, transaction, newResource.AccountID, groupID, res.ID)
		if err != nil {
			return nil, fmt.Errorf("failed to add resource to group: %w", err)
		}
		eventsToStore = append(eventsToStore, events)
	}

	return eventsToStore, nil
=======
		err = m.groupsManager.RemoveResourceFromGroupInTransaction(ctx, transaction, newResource.AccountID, groupID, res.ID)
		if err != nil {
			return fmt.Errorf("failed to add resource to group: %w", err)
		}
	}

	return nil
>>>>>>> b5393506
}

func (m *managerImpl) DeleteResource(ctx context.Context, accountID, userID, networkID, resourceID string) error {
	ok, err := m.permissionsManager.ValidateUserPermissions(ctx, accountID, userID, permissions.Networks, permissions.Write)
	if err != nil {
		return status.NewPermissionValidationError(err)
	}
	if !ok {
		return status.NewPermissionDeniedError()
	}

	unlock := m.store.AcquireWriteLockByUID(ctx, accountID)
	defer unlock()

	var events []func()
	err = m.store.ExecuteInTransaction(ctx, func(transaction store.Store) error {
		events, err = m.DeleteResourceInTransaction(ctx, transaction, accountID, networkID, resourceID)
		return err

	})
	if err != nil {
		return fmt.Errorf("failed to delete network resource: %w", err)
	}

<<<<<<< HEAD
	for _, event := range events {
		event()
	}

=======
>>>>>>> b5393506
	go m.accountManager.UpdateAccountPeers(ctx, accountID)

	return nil
}

func (m *managerImpl) DeleteResourceInTransaction(ctx context.Context, transaction store.Store, accountID, networkID, resourceID string) ([]func(), error) {
	resource, err := transaction.GetNetworkResourceByID(ctx, store.LockingStrengthUpdate, accountID, resourceID)
	if err != nil {
		return nil, fmt.Errorf("failed to get network resource: %w", err)
	}

	network, err := transaction.GetNetworkByID(ctx, store.LockingStrengthUpdate, accountID, networkID)
	if err != nil {
		return nil, fmt.Errorf("failed to get network: %w", err)
	}

	if resource.NetworkID != networkID {
		return nil, errors.New("resource not part of network")
	}

	groups, err := m.groupsManager.GetResourceGroupsInTransaction(ctx, transaction, store.LockingStrengthUpdate, accountID, resourceID)
	if err != nil {
<<<<<<< HEAD
		return nil, fmt.Errorf("failed to get resource groups: %w", err)
	}

	var eventsToStore []func()

	for _, group := range groups {
		event, err := m.groupsManager.RemoveResourceFromGroupInTransaction(ctx, transaction, accountID, group.ID, resourceID)
		if err != nil {
			return nil, fmt.Errorf("failed to remove resource from group: %w", err)
		}
		eventsToStore = append(eventsToStore, event)
=======
		return fmt.Errorf("failed to get resource groups: %w", err)
	}

	for _, group := range groups {
		err = m.groupsManager.RemoveResourceFromGroupInTransaction(ctx, transaction, accountID, group.ID, resourceID)
		if err != nil {
			return fmt.Errorf("failed to remove resource from group: %w", err)
		}
>>>>>>> b5393506
	}

	err = transaction.IncrementNetworkSerial(ctx, store.LockingStrengthUpdate, accountID)
	if err != nil {
		return nil, fmt.Errorf("failed to increment network serial: %w", err)
	}

	err = transaction.DeleteNetworkResource(ctx, store.LockingStrengthUpdate, accountID, resourceID)
	if err != nil {
		return nil, fmt.Errorf("failed to delete network resource: %w", err)
	}

	eventsToStore = append(eventsToStore, func() {
		m.accountManager.StoreEvent(ctx, accountID, resourceID, accountID, activity.NetworkResourceDeleted, resource.EventMeta(network.Name))
	})

	return eventsToStore, nil
}<|MERGE_RESOLUTION|>--- conflicted
+++ resolved
@@ -6,10 +6,7 @@
 	"fmt"
 
 	s "github.com/netbirdio/netbird/management/server"
-<<<<<<< HEAD
 	"github.com/netbirdio/netbird/management/server/activity"
-=======
->>>>>>> b5393506
 	"github.com/netbirdio/netbird/management/server/groups"
 	"github.com/netbirdio/netbird/management/server/networks/resources/types"
 	"github.com/netbirdio/netbird/management/server/permissions"
@@ -106,55 +103,38 @@
 		return nil, fmt.Errorf("failed to create new network resource: %w", err)
 	}
 
-<<<<<<< HEAD
-	// var network *networkTypes.Network
 	var eventsToStore []func()
-=======
->>>>>>> b5393506
 	err = m.store.ExecuteInTransaction(ctx, func(transaction store.Store) error {
 		_, err = transaction.GetNetworkResourceByName(ctx, store.LockingStrengthShare, resource.AccountID, resource.Name)
 		if err == nil {
 			return errors.New("resource already exists")
 		}
 
-<<<<<<< HEAD
 		network, err := transaction.GetNetworkByID(ctx, store.LockingStrengthUpdate, resource.AccountID, resource.NetworkID)
 		if err != nil {
 			return fmt.Errorf("failed to get network: %w", err)
 		}
 
-=======
->>>>>>> b5393506
 		err = transaction.SaveNetworkResource(ctx, store.LockingStrengthUpdate, resource)
 		if err != nil {
 			return fmt.Errorf("failed to save network resource: %w", err)
 		}
 
-<<<<<<< HEAD
 		event := func() {
 			m.accountManager.StoreEvent(ctx, userID, resource.ID, resource.AccountID, activity.NetworkResourceCreated, resource.EventMeta(network.Name))
 		}
 		eventsToStore = append(eventsToStore, event)
 
-=======
->>>>>>> b5393506
 		res := nbtypes.Resource{
 			ID:   resource.ID,
 			Type: resource.Type.String(),
 		}
 		for _, groupID := range resource.GroupIDs {
-<<<<<<< HEAD
 			event, err := m.groupsManager.AddResourceToGroupInTransaction(ctx, transaction, resource.AccountID, groupID, &res)
 			if err != nil {
 				return fmt.Errorf("failed to add resource to group: %w", err)
 			}
 			eventsToStore = append(eventsToStore, event)
-=======
-			err = m.groupsManager.AddResourceToGroupInTransaction(ctx, transaction, resource.AccountID, groupID, &res)
-			if err != nil {
-				return fmt.Errorf("failed to add resource to group: %w", err)
-			}
->>>>>>> b5393506
 		}
 
 		return nil
@@ -211,7 +191,6 @@
 	resource.Domain = domain
 	resource.Prefix = prefix
 
-<<<<<<< HEAD
 	var eventsToStore []func()
 	err = m.store.ExecuteInTransaction(ctx, func(transaction store.Store) error {
 		network, err := transaction.GetNetworkByID(ctx, store.LockingStrengthUpdate, resource.AccountID, resource.NetworkID)
@@ -223,9 +202,6 @@
 			return status.NewResourceNotPartOfNetworkError(resource.ID, resource.NetworkID)
 		}
 
-=======
-	err = m.store.ExecuteInTransaction(ctx, func(transaction store.Store) error {
->>>>>>> b5393506
 		_, err = transaction.GetNetworkResourceByID(ctx, store.LockingStrengthShare, resource.AccountID, resource.ID)
 		if err != nil {
 			return fmt.Errorf("failed to get network resource: %w", err)
@@ -246,7 +222,6 @@
 			return fmt.Errorf("failed to save network resource: %w", err)
 		}
 
-<<<<<<< HEAD
 		events, err := m.updateResourceGroups(ctx, transaction, resource, oldResource)
 		if err != nil {
 			return fmt.Errorf("failed to update resource groups: %w", err)
@@ -260,10 +235,6 @@
 		return nil
 	})
 
-=======
-		return m.updateResourceGroups(ctx, transaction, resource, oldResource)
-	})
->>>>>>> b5393506
 	if err != nil {
 		return nil, fmt.Errorf("failed to update network resource: %w", err)
 	}
@@ -273,11 +244,7 @@
 	return resource, nil
 }
 
-<<<<<<< HEAD
 func (m *managerImpl) updateResourceGroups(ctx context.Context, transaction store.Store, newResource, oldResource *types.NetworkResource) ([]func(), error) {
-=======
-func (m *managerImpl) updateResourceGroups(ctx context.Context, transaction store.Store, newResource, oldResource *types.NetworkResource) error {
->>>>>>> b5393506
 	res := nbtypes.Resource{
 		ID:   newResource.ID,
 		Type: newResource.Type.String(),
@@ -285,11 +252,7 @@
 
 	oldResourceGroups, err := m.groupsManager.GetResourceGroupsInTransaction(ctx, transaction, store.LockingStrengthUpdate, oldResource.AccountID, oldResource.ID)
 	if err != nil {
-<<<<<<< HEAD
 		return nil, fmt.Errorf("failed to get resource groups: %w", err)
-=======
-		return fmt.Errorf("failed to get resource groups: %w", err)
->>>>>>> b5393506
 	}
 
 	oldGroupsIds := make([]string, 0)
@@ -297,7 +260,6 @@
 		oldGroupsIds = append(oldGroupsIds, group.ID)
 	}
 
-<<<<<<< HEAD
 	var eventsToStore []func()
 	groupsToAdd := util.Difference(newResource.GroupIDs, oldGroupsIds)
 	for _, groupID := range groupsToAdd {
@@ -306,19 +268,10 @@
 			return nil, fmt.Errorf("failed to add resource to group: %w", err)
 		}
 		eventsToStore = append(eventsToStore, events)
-=======
-	groupsToAdd := util.Difference(newResource.GroupIDs, oldGroupsIds)
-	for _, groupID := range groupsToAdd {
-		err = m.groupsManager.AddResourceToGroupInTransaction(ctx, transaction, newResource.AccountID, groupID, &res)
-		if err != nil {
-			return fmt.Errorf("failed to add resource to group: %w", err)
-		}
->>>>>>> b5393506
 	}
 
 	groupsToRemove := util.Difference(oldGroupsIds, newResource.GroupIDs)
 	for _, groupID := range groupsToRemove {
-<<<<<<< HEAD
 		events, err := m.groupsManager.RemoveResourceFromGroupInTransaction(ctx, transaction, newResource.AccountID, groupID, res.ID)
 		if err != nil {
 			return nil, fmt.Errorf("failed to add resource to group: %w", err)
@@ -327,15 +280,6 @@
 	}
 
 	return eventsToStore, nil
-=======
-		err = m.groupsManager.RemoveResourceFromGroupInTransaction(ctx, transaction, newResource.AccountID, groupID, res.ID)
-		if err != nil {
-			return fmt.Errorf("failed to add resource to group: %w", err)
-		}
-	}
-
-	return nil
->>>>>>> b5393506
 }
 
 func (m *managerImpl) DeleteResource(ctx context.Context, accountID, userID, networkID, resourceID string) error {
@@ -360,13 +304,10 @@
 		return fmt.Errorf("failed to delete network resource: %w", err)
 	}
 
-<<<<<<< HEAD
 	for _, event := range events {
 		event()
 	}
 
-=======
->>>>>>> b5393506
 	go m.accountManager.UpdateAccountPeers(ctx, accountID)
 
 	return nil
@@ -389,7 +330,6 @@
 
 	groups, err := m.groupsManager.GetResourceGroupsInTransaction(ctx, transaction, store.LockingStrengthUpdate, accountID, resourceID)
 	if err != nil {
-<<<<<<< HEAD
 		return nil, fmt.Errorf("failed to get resource groups: %w", err)
 	}
 
@@ -401,16 +341,6 @@
 			return nil, fmt.Errorf("failed to remove resource from group: %w", err)
 		}
 		eventsToStore = append(eventsToStore, event)
-=======
-		return fmt.Errorf("failed to get resource groups: %w", err)
-	}
-
-	for _, group := range groups {
-		err = m.groupsManager.RemoveResourceFromGroupInTransaction(ctx, transaction, accountID, group.ID, resourceID)
-		if err != nil {
-			return fmt.Errorf("failed to remove resource from group: %w", err)
-		}
->>>>>>> b5393506
 	}
 
 	err = transaction.IncrementNetworkSerial(ctx, store.LockingStrengthUpdate, accountID)
