package resources

import (
	"context"
	"errors"
	"fmt"

	"github.com/netbirdio/netbird/management/server/networks/resources/types"
	"github.com/netbirdio/netbird/management/server/permissions"
	"github.com/netbirdio/netbird/management/server/status"
	"github.com/netbirdio/netbird/management/server/store"
)

type Manager interface {
	GetAllResourcesInNetwork(ctx context.Context, accountID, userID, networkID string) ([]*types.NetworkResource, error)
	GetAllResourcesInAccount(ctx context.Context, accountID, userID string) ([]*types.NetworkResource, error)
	GetAllResourceIDsInAccount(ctx context.Context, accountID, userID string) (map[string][]string, error)
	CreateResource(ctx context.Context, userID string, resource *types.NetworkResource) (*types.NetworkResource, error)
	GetResource(ctx context.Context, accountID, userID, networkID, resourceID string) (*types.NetworkResource, error)
	UpdateResource(ctx context.Context, userID string, resource *types.NetworkResource) (*types.NetworkResource, error)
	DeleteResource(ctx context.Context, accountID, userID, networkID, resourceID string) error
	DeleteResourceInTransaction(ctx context.Context, transaction store.Store, accountID, networkID, resourceID string) error
}

type managerImpl struct {
	store              store.Store
	permissionsManager permissions.Manager
}

func NewManager(store store.Store, permissionsManager permissions.Manager) Manager {
	return &managerImpl{
		store:              store,
		permissionsManager: permissionsManager,
	}
}

func (m *managerImpl) GetAllResourcesInNetwork(ctx context.Context, accountID, userID, networkID string) ([]*types.NetworkResource, error) {
	ok, err := m.permissionsManager.ValidateUserPermissions(ctx, accountID, userID, permissions.Networks, permissions.Read)
	if err != nil {
		return nil, status.NewPermissionValidationError(err)
	}
	if !ok {
		return nil, status.NewPermissionDeniedError()
	}

	return m.store.GetNetworkResourcesByNetID(ctx, store.LockingStrengthShare, accountID, networkID)
}

func (m *managerImpl) GetAllResourcesInAccount(ctx context.Context, accountID, userID string) ([]*types.NetworkResource, error) {
	ok, err := m.permissionsManager.ValidateUserPermissions(ctx, accountID, userID, permissions.Networks, permissions.Read)
	if err != nil {
		return nil, status.NewPermissionValidationError(err)
	}
	if !ok {
		return nil, status.NewPermissionDeniedError()
	}

	return m.store.GetNetworkResourcesByAccountID(ctx, store.LockingStrengthShare, accountID)
}

func (m *managerImpl) GetAllResourceIDsInAccount(ctx context.Context, accountID, userID string) (map[string][]string, error) {
	ok, err := m.permissionsManager.ValidateUserPermissions(ctx, accountID, userID, permissions.Networks, permissions.Read)
	if err != nil {
		return nil, status.NewPermissionValidationError(err)
	}
	if !ok {
		return nil, status.NewPermissionDeniedError()
	}

	resources, err := m.store.GetNetworkResourcesByAccountID(ctx, store.LockingStrengthShare, accountID)
	if err != nil {
		return nil, fmt.Errorf("failed to get network resources: %w", err)
	}

	resourceMap := make(map[string][]string)
	for _, resource := range resources {
		resourceMap[resource.NetworkID] = append(resourceMap[resource.NetworkID], resource.ID)
	}

	return resourceMap, nil
}

func (m *managerImpl) CreateResource(ctx context.Context, userID string, resource *types.NetworkResource) (*types.NetworkResource, error) {
	ok, err := m.permissionsManager.ValidateUserPermissions(ctx, resource.AccountID, userID, permissions.Networks, permissions.Write)
	if err != nil {
		return nil, status.NewPermissionValidationError(err)
	}
	if !ok {
		return nil, status.NewPermissionDeniedError()
	}

	resource, err = types.NewNetworkResource(resource.AccountID, resource.NetworkID, resource.Name, resource.Description, resource.Address)
	if err != nil {
		return nil, fmt.Errorf("failed to create new network resource: %w", err)
	}

	_, err = m.store.GetNetworkResourceByName(ctx, store.LockingStrengthShare, resource.AccountID, resource.Name)
	if err == nil {
		return nil, errors.New("resource already exists")
	}

	return resource, m.store.SaveNetworkResource(ctx, store.LockingStrengthUpdate, resource)
}

func (m *managerImpl) GetResource(ctx context.Context, accountID, userID, networkID, resourceID string) (*types.NetworkResource, error) {
	ok, err := m.permissionsManager.ValidateUserPermissions(ctx, accountID, userID, permissions.Networks, permissions.Read)
	if err != nil {
		return nil, status.NewPermissionValidationError(err)
	}
	if !ok {
		return nil, status.NewPermissionDeniedError()
	}

	resource, err := m.store.GetNetworkResourceByID(ctx, store.LockingStrengthShare, accountID, resourceID)
	if err != nil {
		return nil, fmt.Errorf("failed to get network resource: %w", err)
	}

	if resource.NetworkID != networkID {
		return nil, errors.New("resource not part of network")
	}

	return resource, nil
}

func (m *managerImpl) UpdateResource(ctx context.Context, userID string, resource *types.NetworkResource) (*types.NetworkResource, error) {
	ok, err := m.permissionsManager.ValidateUserPermissions(ctx, resource.AccountID, userID, permissions.Networks, permissions.Write)
	if err != nil {
		return nil, status.NewPermissionValidationError(err)
	}
	if !ok {
		return nil, status.NewPermissionDeniedError()
	}

<<<<<<< HEAD
	resourceType, domain, prefix, err := types.GetResourceType(resource.Address)
=======
	resourceType, addr, err := types.GetResourceType(resource.Address)
>>>>>>> 12ae7ff5
	if err != nil {
		return nil, fmt.Errorf("failed to get resource type: %w", err)
	}

	resource.Type = resourceType
<<<<<<< HEAD
	resource.Domain = domain
	resource.Prefix = prefix
=======
	resource.Address = addr
>>>>>>> 12ae7ff5

	_, err = m.store.GetNetworkResourceByID(ctx, store.LockingStrengthShare, resource.AccountID, resource.ID)
	if err != nil {
		return nil, fmt.Errorf("failed to get network resource: %w", err)
	}

	oldResource, err := m.store.GetNetworkResourceByName(ctx, store.LockingStrengthShare, resource.AccountID, resource.Name)
	if err == nil && oldResource.ID != resource.ID {
		return nil, errors.New("new resource name already exists")
	}

	return resource, m.store.SaveNetworkResource(ctx, store.LockingStrengthUpdate, resource)
}

func (m *managerImpl) DeleteResource(ctx context.Context, accountID, userID, networkID, resourceID string) error {
	ok, err := m.permissionsManager.ValidateUserPermissions(ctx, accountID, userID, permissions.Networks, permissions.Write)
	if err != nil {
		return status.NewPermissionValidationError(err)
	}
	if !ok {
		return status.NewPermissionDeniedError()
	}

	unlock := m.store.AcquireWriteLockByUID(ctx, accountID)
	defer unlock()

	return m.store.ExecuteInTransaction(ctx, func(transaction store.Store) error {
		return m.DeleteResourceInTransaction(ctx, transaction, accountID, networkID, resourceID)
	})
}

func (m *managerImpl) DeleteResourceInTransaction(ctx context.Context, transaction store.Store, accountID, networkID, resourceID string) error {
	resource, err := transaction.GetNetworkResourceByID(ctx, store.LockingStrengthUpdate, accountID, resourceID)
	if err != nil {
		return fmt.Errorf("failed to get network resource: %w", err)
	}

	if resource.NetworkID != networkID {
		return errors.New("resource not part of network")
	}

	account, err := transaction.GetAccount(ctx, accountID)
	if err != nil {
		return fmt.Errorf("failed to get account: %w", err)
	}
	account.DeleteResource(resource.ID)

	err = transaction.SaveAccount(ctx, account)
	if err != nil {
		return fmt.Errorf("failed to save account: %w", err)
	}

	err = transaction.IncrementNetworkSerial(ctx, store.LockingStrengthUpdate, accountID)
	if err != nil {
		return fmt.Errorf("failed to increment network serial: %w", err)
	}

	return transaction.DeleteNetworkResource(ctx, store.LockingStrengthUpdate, accountID, resourceID)
}<|MERGE_RESOLUTION|>--- conflicted
+++ resolved
@@ -132,22 +132,14 @@
 		return nil, status.NewPermissionDeniedError()
 	}
 
-<<<<<<< HEAD
 	resourceType, domain, prefix, err := types.GetResourceType(resource.Address)
-=======
-	resourceType, addr, err := types.GetResourceType(resource.Address)
->>>>>>> 12ae7ff5
 	if err != nil {
 		return nil, fmt.Errorf("failed to get resource type: %w", err)
 	}
 
 	resource.Type = resourceType
-<<<<<<< HEAD
 	resource.Domain = domain
 	resource.Prefix = prefix
-=======
-	resource.Address = addr
->>>>>>> 12ae7ff5
 
 	_, err = m.store.GetNetworkResourceByID(ctx, store.LockingStrengthShare, resource.AccountID, resource.ID)
 	if err != nil {
