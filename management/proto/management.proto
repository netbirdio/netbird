--- conflicted
+++ resolved
@@ -414,7 +414,10 @@
   string mac = 2;
 }
 
-<<<<<<< HEAD
+message Checks {
+  repeated string Files= 1;
+}
+
 
 message PortInfo {
   oneof portSelection {
@@ -456,8 +459,3 @@
     IPV6 = 1;
   }
 }
-=======
-message Checks {
-  repeated string Files= 1;
-}
->>>>>>> f1817f36
