name: Check License Dependencies

on:
  push:
    branches: [ main ]
    paths:
      - 'go.mod'
      - 'go.sum'
      - '.github/workflows/check-license-dependencies.yml'
  pull_request:
    paths:
      - 'go.mod'
      - 'go.sum'
      - '.github/workflows/check-license-dependencies.yml'

jobs:
  check-internal-dependencies:
    name: Check Internal AGPL Dependencies
    runs-on: ubuntu-latest

    steps:
    - uses: actions/checkout@v4

    - name: Check for problematic license dependencies
      run: |
        echo "Checking for dependencies on management/, signal/, and relay/ packages..."
        echo ""

        # Find all directories except the problematic ones and system dirs
        FOUND_ISSUES=0
        while IFS= read -r dir; do
          echo "=== Checking $dir ==="
          # Search for problematic imports, excluding test files
          RESULTS=$(grep -r "github.com/netbirdio/netbird/\(management\|signal\|relay\)" "$dir" --include="*.go" 2>/dev/null | grep -v "_test.go" | grep -v "test_" | grep -v "/test/" || true)
          if [ -n "$RESULTS" ]; then
            echo "❌ Found problematic dependencies:"
            echo "$RESULTS"
            FOUND_ISSUES=1
          else
            echo "✓ No problematic dependencies found"
          fi
        done < <(find . -maxdepth 1 -type d -not -name "." -not -name "management" -not -name "signal" -not -name "relay" -not -name ".git*" | sort)

        echo ""
        if [ $FOUND_ISSUES -eq 1 ]; then
          echo "❌ Found dependencies on management/, signal/, or relay/ packages"
          echo "These packages are licensed under AGPLv3 and must not be imported by BSD-licensed code"
          exit 1
        else
<<<<<<< HEAD
          echo "✅ All license dependencies are clean"
        fi
=======
          echo ""
          echo "✅ All internal license dependencies are clean"
        fi

  check-external-licenses:
    name: Check External GPL/AGPL Licenses
    runs-on: ubuntu-latest

    steps:
    - uses: actions/checkout@v4

    - name: Set up Go
      uses: actions/setup-go@v5
      with:
        go-version-file: 'go.mod'
        cache: true

    - name: Install go-licenses
      run: go install github.com/google/go-licenses@v1.6.0

    - name: Check for GPL/AGPL licensed dependencies
      run: |
        echo "Checking for GPL/AGPL/LGPL licensed dependencies..."
        echo ""

        # Check all Go packages for copyleft licenses, excluding internal netbird packages
        COPYLEFT_DEPS=$(go-licenses report ./... 2>/dev/null | grep -E 'GPL|AGPL|LGPL' | grep -v 'github.com/netbirdio/netbird/' || true)

        if [ -n "$COPYLEFT_DEPS" ]; then
          echo "Found copyleft licensed dependencies:"
          echo "$COPYLEFT_DEPS"
          echo ""

          # Filter out dependencies that are only pulled in by internal AGPL packages
          INCOMPATIBLE=""
          while IFS=',' read -r package url license; do
            if echo "$license" | grep -qE 'GPL-[0-9]|AGPL-[0-9]|LGPL-[0-9]'; then
              # Find ALL packages that import this GPL package using go list
              IMPORTERS=$(go list -json -deps ./... 2>/dev/null | jq -r "select(.Imports[]? == \"$package\") | .ImportPath")

              # Check if any importer is NOT in management/signal/relay
              BSD_IMPORTER=$(echo "$IMPORTERS" | grep -v "github.com/netbirdio/netbird/\(management\|signal\|relay\)" | head -1)

              if [ -n "$BSD_IMPORTER" ]; then
                echo "❌ $package ($license) is imported by BSD-licensed code: $BSD_IMPORTER"
                INCOMPATIBLE="${INCOMPATIBLE}${package},${url},${license}\n"
              else
                echo "✓ $package ($license) is only used by internal AGPL packages - OK"
              fi
            fi
          done <<< "$COPYLEFT_DEPS"

          if [ -n "$INCOMPATIBLE" ]; then
            echo ""
            echo "❌ INCOMPATIBLE licenses found that are used by BSD-licensed code:"
            echo -e "$INCOMPATIBLE"
            exit 1
          fi
        fi

        echo "✅ All external license dependencies are compatible with BSD-3-Clause"
>>>>>>> e4b41d0a
<|MERGE_RESOLUTION|>--- conflicted
+++ resolved
@@ -19,41 +19,37 @@
     runs-on: ubuntu-latest
 
     steps:
-    - uses: actions/checkout@v4
+      - uses: actions/checkout@v4
 
-    - name: Check for problematic license dependencies
-      run: |
-        echo "Checking for dependencies on management/, signal/, and relay/ packages..."
-        echo ""
+      - name: Check for problematic license dependencies
+        run: |
+          echo "Checking for dependencies on management/, signal/, and relay/ packages..."
+          echo ""
 
-        # Find all directories except the problematic ones and system dirs
-        FOUND_ISSUES=0
-        while IFS= read -r dir; do
-          echo "=== Checking $dir ==="
-          # Search for problematic imports, excluding test files
-          RESULTS=$(grep -r "github.com/netbirdio/netbird/\(management\|signal\|relay\)" "$dir" --include="*.go" 2>/dev/null | grep -v "_test.go" | grep -v "test_" | grep -v "/test/" || true)
-          if [ -n "$RESULTS" ]; then
-            echo "❌ Found problematic dependencies:"
-            echo "$RESULTS"
-            FOUND_ISSUES=1
+          # Find all directories except the problematic ones and system dirs
+          FOUND_ISSUES=0
+          while IFS= read -r dir; do
+            echo "=== Checking $dir ==="
+            # Search for problematic imports, excluding test files
+            RESULTS=$(grep -r "github.com/netbirdio/netbird/\(management\|signal\|relay\)" "$dir" --include="*.go" 2>/dev/null | grep -v "_test.go" | grep -v "test_" | grep -v "/test/" || true)
+            if [ -n "$RESULTS" ]; then
+              echo "❌ Found problematic dependencies:"
+              echo "$RESULTS"
+              FOUND_ISSUES=1
+            else
+              echo "✓ No problematic dependencies found"
+            fi
+          done < <(find . -maxdepth 1 -type d -not -name "." -not -name "management" -not -name "signal" -not -name "relay" -not -name ".git*" | sort)
+
+          echo ""
+          if [ $FOUND_ISSUES -eq 1 ]; then
+            echo "❌ Found dependencies on management/, signal/, or relay/ packages"
+            echo "These packages are licensed under AGPLv3 and must not be imported by BSD-licensed code"
+            exit 1
           else
-            echo "✓ No problematic dependencies found"
+            echo ""
+            echo "✅ All internal license dependencies are clean"
           fi
-        done < <(find . -maxdepth 1 -type d -not -name "." -not -name "management" -not -name "signal" -not -name "relay" -not -name ".git*" | sort)
-
-        echo ""
-        if [ $FOUND_ISSUES -eq 1 ]; then
-          echo "❌ Found dependencies on management/, signal/, or relay/ packages"
-          echo "These packages are licensed under AGPLv3 and must not be imported by BSD-licensed code"
-          exit 1
-        else
-<<<<<<< HEAD
-          echo "✅ All license dependencies are clean"
-        fi
-=======
-          echo ""
-          echo "✅ All internal license dependencies are clean"
-        fi
 
   check-external-licenses:
     name: Check External GPL/AGPL Licenses
@@ -111,5 +107,4 @@
           fi
         fi
 
-        echo "✅ All external license dependencies are compatible with BSD-3-Clause"
->>>>>>> e4b41d0a
+        echo "✅ All external license dependencies are compatible with BSD-3-Clause"