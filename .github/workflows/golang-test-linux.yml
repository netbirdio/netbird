name: Linux

on:
  push:
    branches:
      - main
  pull_request:

concurrency:
  group: ${{ github.workflow }}-${{ github.ref }}-${{ github.head_ref || github.actor_id }}
  cancel-in-progress: true

jobs:
  build-cache:
    name: "Build Cache"
    runs-on: ubuntu-22.04
    outputs:
      management: ${{ steps.filter.outputs.management }}
    steps:
      - name: Checkout code
        uses: actions/checkout@v4

      - uses: dorny/paths-filter@v3
        id: filter
        with:
          filters: |
            management:
              - 'management/**'

      - name: Install Go
        uses: actions/setup-go@v5
        with:
<<<<<<< HEAD
          go-version: "1.24.x"
=======
          go-version-file: "go.mod"
>>>>>>> aca03981
          cache: false

      - name: Get Go environment
        run: |
          echo "cache=$(go env GOCACHE)" >> $GITHUB_ENV
          echo "modcache=$(go env GOMODCACHE)" >> $GITHUB_ENV     

      - name: Cache Go modules
        uses: actions/cache@v4
        id: cache
        with:
          path: |
            ${{ env.cache }}
            ${{ env.modcache }}
          key: ${{ runner.os }}-gotest-cache-${{ hashFiles('**/go.sum') }}
          restore-keys: |
            ${{ runner.os }}-gotest-cache-${{ hashFiles('**/go.sum') }}

      - name: Install dependencies
        if: steps.cache.outputs.cache-hit != 'true'
        run: sudo apt update && sudo apt install -y -q libgtk-3-dev libayatana-appindicator3-dev libgl1-mesa-dev xorg-dev gcc-multilib libpcap-dev

      - name: Install 32-bit libpcap
        if: steps.cache.outputs.cache-hit != 'true'
        run: sudo dpkg --add-architecture i386 && sudo apt update && sudo apt-get install -y libpcap0.8-dev:i386

      - name: Build client
        if: steps.cache.outputs.cache-hit != 'true'
        working-directory: client
        run: CGO_ENABLED=1 go build .

      - name: Build client 386
        if: steps.cache.outputs.cache-hit != 'true'
        working-directory: client
        run: CGO_ENABLED=1 GOARCH=386 go build -o client-386 .

      - name: Build management
        if: steps.cache.outputs.cache-hit != 'true'
        working-directory: management
        run: CGO_ENABLED=1 go build .

      - name: Build management 386
        if: steps.cache.outputs.cache-hit != 'true'
        working-directory: management
        run: CGO_ENABLED=1 GOARCH=386 go build -o management-386 .

      - name: Build signal
        if: steps.cache.outputs.cache-hit != 'true'
        working-directory: signal
        run: CGO_ENABLED=1 go build .

      - name: Build signal 386
        if: steps.cache.outputs.cache-hit != 'true'
        working-directory: signal
        run: CGO_ENABLED=1 GOARCH=386 go build -o signal-386 .

      - name: Build relay
        if: steps.cache.outputs.cache-hit != 'true'
        working-directory: relay
        run: CGO_ENABLED=1 go build .

      - name: Build relay 386
        if: steps.cache.outputs.cache-hit != 'true'
        working-directory: relay
        run: CGO_ENABLED=1 GOARCH=386 go build -o relay-386 .

  test:
    name: "Client / Unit"
    needs: [build-cache]
    strategy:
      fail-fast: false
      matrix:
        arch: [ '386','amd64' ]
    runs-on: ubuntu-22.04
    steps:
      - name: Checkout code
        uses: actions/checkout@v4

      - name: Install Go
        uses: actions/setup-go@v5
        with:
<<<<<<< HEAD
          go-version: "1.24.x"
=======
          go-version-file: "go.mod"
>>>>>>> aca03981
          cache: false

      - name: Get Go environment
        run: |
          echo "cache=$(go env GOCACHE)" >> $GITHUB_ENV
          echo "modcache=$(go env GOMODCACHE)" >> $GITHUB_ENV     

      - name: Cache Go modules
        uses: actions/cache/restore@v4
        with:
          path: |
            ${{ env.cache }}
            ${{ env.modcache }}
          key: ${{ runner.os }}-gotest-cache-${{ hashFiles('**/go.sum') }}
          restore-keys: |
            ${{ runner.os }}-gotest-cache-

      - name: Install dependencies
        run: sudo apt update && sudo apt install -y -q libgtk-3-dev libayatana-appindicator3-dev libgl1-mesa-dev xorg-dev gcc-multilib libpcap-dev

      - name: Install 32-bit libpcap
        if: matrix.arch == '386'
        run: sudo dpkg --add-architecture i386 && sudo apt update && sudo apt-get install -y libpcap0.8-dev:i386

      - name: Install modules
        run: go mod tidy

      - name: check git status
        run: git --no-pager diff --exit-code

      - name: Test
        run: CGO_ENABLED=1 GOARCH=${{ matrix.arch }} CI=true go test -tags devcert -exec 'sudo' -timeout 10m -p 1 $(go list ./... | grep -v -e /management -e /signal -e /relay)

  test_client_on_docker:
    name: "Client (Docker) / Unit"
    needs: [ build-cache ]
    runs-on: ubuntu-22.04
    steps:
      - name: Checkout code
        uses: actions/checkout@v4

      - name: Install Go
        uses: actions/setup-go@v5
        with:
<<<<<<< HEAD
          go-version: "1.24.x"
=======
          go-version-file: "go.mod"
>>>>>>> aca03981
          cache: false

      - name: Get Go environment
        id: go-env
        run: |
          echo "cache_dir=$(go env GOCACHE)" >> $GITHUB_OUTPUT
          echo "modcache_dir=$(go env GOMODCACHE)" >> $GITHUB_OUTPUT

      - name: Cache Go modules
        uses: actions/cache/restore@v4
        id: cache-restore
        with:
          path: |
            ${{ steps.go-env.outputs.cache_dir }}
            ${{ steps.go-env.outputs.modcache_dir }}
          key: ${{ runner.os }}-gotest-cache-${{ hashFiles('**/go.sum') }}
          restore-keys: |
            ${{ runner.os }}-gotest-cache-

      - name: Run tests in container
        env:
          HOST_GOCACHE: ${{ steps.go-env.outputs.cache_dir }}
          HOST_GOMODCACHE: ${{ steps.go-env.outputs.modcache_dir }}
          CONTAINER: "true"
        run: |
          CONTAINER_GOCACHE="/root/.cache/go-build"
          CONTAINER_GOMODCACHE="/go/pkg/mod"

          docker run --rm \
            --cap-add=NET_ADMIN \
            --privileged \
            -v $PWD:/app \
            -w /app \
            -v "${HOST_GOCACHE}:${CONTAINER_GOCACHE}" \
            -v "${HOST_GOMODCACHE}:${CONTAINER_GOMODCACHE}" \
            -e CGO_ENABLED=1 \
            -e CI=true \
            -e DOCKER_CI=true \
            -e GOARCH=${GOARCH_TARGET} \
            -e GOCACHE=${CONTAINER_GOCACHE} \
            -e GOMODCACHE=${CONTAINER_GOMODCACHE} \
            -e CONTAINER=${CONTAINER} \
            golang:1.24-alpine \
            sh -c ' \
              apk update; apk add --no-cache \
                ca-certificates iptables ip6tables dbus dbus-dev libpcap-dev build-base; \
              go test -buildvcs=false -tags devcert -v -timeout 10m -p 1 $(go list -buildvcs=false ./... | grep -v -e /management -e /signal -e /relay -e /client/ui -e /upload-server)
            '

  test_relay:
    name: "Relay / Unit"
    needs: [build-cache]
    strategy:
      fail-fast: false
      matrix:
        include:
          - arch: "386"
            raceFlag: ""
          - arch: "amd64"
            raceFlag: "-race"
    runs-on: ubuntu-22.04
    steps:
      - name: Checkout code
        uses: actions/checkout@v4

      - name: Install Go
        uses: actions/setup-go@v5
        with:
<<<<<<< HEAD
          go-version: "1.24.x"
=======
          go-version-file: "go.mod"
>>>>>>> aca03981
          cache: false

      - name: Install dependencies
        if: steps.cache.outputs.cache-hit != 'true'
        run: sudo apt update && sudo apt install -y gcc-multilib g++-multilib libc6-dev-i386

      - name: Get Go environment
        run: |
          echo "cache=$(go env GOCACHE)" >> $GITHUB_ENV
          echo "modcache=$(go env GOMODCACHE)" >> $GITHUB_ENV     

      - name: Cache Go modules
        uses: actions/cache/restore@v4
        with:
          path: |
            ${{ env.cache }}
            ${{ env.modcache }}
          key: ${{ runner.os }}-gotest-cache-${{ hashFiles('**/go.sum') }}
          restore-keys: |
            ${{ runner.os }}-gotest-cache-

      - name: Install modules
        run: go mod tidy

      - name: check git status
        run: git --no-pager diff --exit-code

      - name: Test
        run: |
          CGO_ENABLED=1 GOARCH=${{ matrix.arch }} \
          go test ${{ matrix.raceFlag }} \
            -exec 'sudo' \
            -timeout 10m ./relay/... ./shared/relay/...

  test_signal:
    name: "Signal / Unit"
    needs: [build-cache]
    strategy:
      fail-fast: false
      matrix:
        arch: [ '386','amd64' ]
    runs-on: ubuntu-22.04
    steps:
      - name: Checkout code
        uses: actions/checkout@v4

      - name: Install Go
        uses: actions/setup-go@v5
        with:
<<<<<<< HEAD
          go-version: "1.24.x"
=======
          go-version-file: "go.mod"
>>>>>>> aca03981
          cache: false

      - name: Install dependencies
        if: steps.cache.outputs.cache-hit != 'true'
        run: sudo apt update && sudo apt install -y gcc-multilib g++-multilib libc6-dev-i386

      - name: Get Go environment
        run: |
          echo "cache=$(go env GOCACHE)" >> $GITHUB_ENV
          echo "modcache=$(go env GOMODCACHE)" >> $GITHUB_ENV     

      - name: Cache Go modules
        uses: actions/cache/restore@v4
        with:
          path: |
            ${{ env.cache }}
            ${{ env.modcache }}
          key: ${{ runner.os }}-gotest-cache-${{ hashFiles('**/go.sum') }}
          restore-keys: |
            ${{ runner.os }}-gotest-cache-

      - name: Install modules
        run: go mod tidy

      - name: check git status
        run: git --no-pager diff --exit-code

      - name: Test
        run: |
          CGO_ENABLED=1 GOARCH=${{ matrix.arch }} \
          go test \
            -exec 'sudo' \
            -timeout 10m ./signal/... ./shared/signal/...

  test_management:
    name: "Management / Unit"
    needs: [ build-cache ]
    strategy:
      fail-fast: false
      matrix:
        arch: [ 'amd64' ]
        store: [ 'sqlite', 'postgres', 'mysql' ]
    runs-on: ubuntu-22.04
    steps:
      - name: Checkout code
        uses: actions/checkout@v4

      - name: Install Go
        uses: actions/setup-go@v5
        with:
<<<<<<< HEAD
          go-version: "1.24.x"
=======
          go-version-file: "go.mod"
>>>>>>> aca03981
          cache: false

      - name: Get Go environment
        run: |
          echo "cache=$(go env GOCACHE)" >> $GITHUB_ENV
          echo "modcache=$(go env GOMODCACHE)" >> $GITHUB_ENV     

      - name: Cache Go modules
        uses: actions/cache/restore@v4
        with:
          path: |
            ${{ env.cache }}
            ${{ env.modcache }}
          key: ${{ runner.os }}-gotest-cache-${{ hashFiles('**/go.sum') }}
          restore-keys: |
            ${{ runner.os }}-gotest-cache-

      - name: Install modules
        run: go mod tidy

      - name: check git status
        run: git --no-pager diff --exit-code

      - name: Login to Docker hub
        if: matrix.store == 'mysql' && (github.repository == github.head.repo.full_name || !github.head_ref)
        uses: docker/login-action@v1
        with:
          username: ${{ secrets.DOCKER_USER }}
          password: ${{ secrets.DOCKER_TOKEN }}

      - name: download mysql image
        if: matrix.store == 'mysql'
        run: docker pull mlsmaycon/warmed-mysql:8

      - name: Test
        run: |          
          CGO_ENABLED=1 GOARCH=${{ matrix.arch }} \
          NETBIRD_STORE_ENGINE=${{ matrix.store }} \
            CI=true \
          go test -tags=devcert \
            -exec "sudo --preserve-env=CI,NETBIRD_STORE_ENGINE" \
            -timeout 20m ./management/... ./shared/management/...

  benchmark:
    name: "Management / Benchmark"
    needs: [ build-cache ]
    if: ${{ needs.build-cache.outputs.management == 'true' || github.event_name != 'pull_request' }}
    strategy:
      fail-fast: false
      matrix:
        arch: [ 'amd64' ]
        store: [ 'sqlite', 'postgres' ]
    runs-on: ubuntu-22.04
    steps:
      - name: Create Docker network
        run: docker network create promnet

      - name: Start Prometheus Pushgateway
        run: docker run -d --name pushgateway --network promnet -p 9091:9091 prom/pushgateway

      - name: Start Prometheus (for Pushgateway forwarding)
        run: |
          echo '
          global:
            scrape_interval: 15s
          scrape_configs:
            - job_name: "pushgateway"
              static_configs:
                - targets: ["pushgateway:9091"]
          remote_write:
            - url: ${{ secrets.GRAFANA_URL }}
              basic_auth:
                username: ${{ secrets.GRAFANA_USER }}
                password: ${{ secrets.GRAFANA_API_KEY }}
          ' > prometheus.yml

          docker run -d --name prometheus --network promnet \
            -v $PWD/prometheus.yml:/etc/prometheus/prometheus.yml \
            -p 9090:9090 \
            prom/prometheus

      - name: Checkout code
        uses: actions/checkout@v4

      - name: Install Go
        uses: actions/setup-go@v5
        with:
<<<<<<< HEAD
          go-version: "1.24.x"
=======
          go-version-file: "go.mod"
>>>>>>> aca03981
          cache: false

      - name: Get Go environment
        run: |
          echo "cache=$(go env GOCACHE)" >> $GITHUB_ENV
          echo "modcache=$(go env GOMODCACHE)" >> $GITHUB_ENV     

      - name: Cache Go modules
        uses: actions/cache/restore@v4
        with:
          path: |
            ${{ env.cache }}
            ${{ env.modcache }}
          key: ${{ runner.os }}-gotest-cache-${{ hashFiles('**/go.sum') }}
          restore-keys: |
            ${{ runner.os }}-gotest-cache-

      - name: Install modules
        run: go mod tidy

      - name: check git status
        run: git --no-pager diff --exit-code

      - name: Login to Docker hub
        if: matrix.store == 'mysql' && (github.repository == github.head.repo.full_name || !github.head_ref)
        uses: docker/login-action@v1
        with:
          username: ${{ secrets.DOCKER_USER }}
          password: ${{ secrets.DOCKER_TOKEN }}

      - name: download mysql image
        if: matrix.store == 'mysql'
        run: docker pull mlsmaycon/warmed-mysql:8

      - name: Test
        run: |
          CGO_ENABLED=1 GOARCH=${{ matrix.arch }} \
          NETBIRD_STORE_ENGINE=${{ matrix.store }} \
          CI=true \
          GIT_BRANCH=${{ github.ref_name }} \
          go test -tags devcert -run=^$ -bench=. \
          -exec 'sudo --preserve-env=CI,NETBIRD_STORE_ENGINE,GIT_BRANCH,GITHUB_RUN_ID' \
          -timeout 20m ./management/... ./shared/management/... $(go list ./management/... ./shared/management/... | grep -v -e /management/server/http)

  api_benchmark:
    name: "Management / Benchmark (API)"
    needs: [ build-cache ]
    if: ${{ needs.build-cache.outputs.management == 'true' || github.event_name != 'pull_request' }}
    strategy:
      fail-fast: false
      matrix:
        arch: [ 'amd64' ]
        store: [ 'sqlite', 'postgres' ]
    runs-on: ubuntu-22.04
    steps:
      - name: Create Docker network
        run: docker network create promnet

      - name: Start Prometheus Pushgateway
        run: docker run -d --name pushgateway --network promnet -p 9091:9091 prom/pushgateway

      - name: Start Prometheus (for Pushgateway forwarding)
        run: |
          echo '
          global:
            scrape_interval: 15s
          scrape_configs:
            - job_name: "pushgateway"
              static_configs:
                - targets: ["pushgateway:9091"]
          remote_write:
            - url: ${{ secrets.GRAFANA_URL }}
              basic_auth:
                username: ${{ secrets.GRAFANA_USER }}
                password: ${{ secrets.GRAFANA_API_KEY }}
          ' > prometheus.yml

          docker run -d --name prometheus --network promnet \
            -v $PWD/prometheus.yml:/etc/prometheus/prometheus.yml \
            -p 9090:9090 \
            prom/prometheus

      - name: Checkout code
        uses: actions/checkout@v4

      - name: Install Go
        uses: actions/setup-go@v5
        with:
<<<<<<< HEAD
          go-version: "1.24.x"
=======
          go-version-file: "go.mod"
>>>>>>> aca03981
          cache: false

      - name: Get Go environment
        run: |
          echo "cache=$(go env GOCACHE)" >> $GITHUB_ENV
          echo "modcache=$(go env GOMODCACHE)" >> $GITHUB_ENV     

      - name: Cache Go modules
        uses: actions/cache/restore@v4
        with:
          path: |
            ${{ env.cache }}
            ${{ env.modcache }}
          key: ${{ runner.os }}-gotest-cache-${{ hashFiles('**/go.sum') }}
          restore-keys: |
            ${{ runner.os }}-gotest-cache-

      - name: Install modules
        run: go mod tidy

      - name: check git status
        run: git --no-pager diff --exit-code

      - name: Login to Docker hub
        if: matrix.store == 'mysql' && (github.repository == github.head.repo.full_name || !github.head_ref)
        uses: docker/login-action@v1
        with:
          username: ${{ secrets.DOCKER_USER }}
          password: ${{ secrets.DOCKER_TOKEN }}

      - name: download mysql image
        if: matrix.store == 'mysql'
        run: docker pull mlsmaycon/warmed-mysql:8

      - name: Test
        run: |
          CGO_ENABLED=1 GOARCH=${{ matrix.arch }} \
          NETBIRD_STORE_ENGINE=${{ matrix.store }} \
          CI=true \
          GIT_BRANCH=${{ github.ref_name }} \
          go test -tags=benchmark \
            -run=^$ \
            -bench=. \
            -exec 'sudo --preserve-env=CI,NETBIRD_STORE_ENGINE,GIT_BRANCH,GITHUB_RUN_ID' \
            -timeout 20m ./management/server/http/...

  api_integration_test:
    name: "Management / Integration"
    needs: [ build-cache ]
    if: ${{ needs.build-cache.outputs.management == 'true' || github.event_name != 'pull_request' }}
    strategy:
      fail-fast: false
      matrix:
        arch: [ 'amd64' ]
        store: [ 'sqlite', 'postgres']
    runs-on: ubuntu-22.04
    steps:
      - name: Checkout code
        uses: actions/checkout@v4

      - name: Install Go
        uses: actions/setup-go@v5
        with:
<<<<<<< HEAD
          go-version: "1.24.x"
=======
          go-version-file: "go.mod"
>>>>>>> aca03981
          cache: false

      - name: Get Go environment
        run: |
          echo "cache=$(go env GOCACHE)" >> $GITHUB_ENV
          echo "modcache=$(go env GOMODCACHE)" >> $GITHUB_ENV     

      - name: Cache Go modules
        uses: actions/cache/restore@v4
        with:
          path: |
            ${{ env.cache }}
            ${{ env.modcache }}
          key: ${{ runner.os }}-gotest-cache-${{ hashFiles('**/go.sum') }}
          restore-keys: |
            ${{ runner.os }}-gotest-cache-

      - name: Install modules
        run: go mod tidy

      - name: check git status
        run: git --no-pager diff --exit-code

      - name: Test
        run: |
          CGO_ENABLED=1 GOARCH=${{ matrix.arch }} \
          NETBIRD_STORE_ENGINE=${{ matrix.store }} \
          CI=true \
          go test -tags=integration \
          -exec 'sudo --preserve-env=CI,NETBIRD_STORE_ENGINE' \
          -timeout 20m ./management/server/http/...<|MERGE_RESOLUTION|>--- conflicted
+++ resolved
@@ -30,11 +30,7 @@
       - name: Install Go
         uses: actions/setup-go@v5
         with:
-<<<<<<< HEAD
-          go-version: "1.24.x"
-=======
-          go-version-file: "go.mod"
->>>>>>> aca03981
+          go-version-file: "go.mod"
           cache: false
 
       - name: Get Go environment
@@ -116,11 +112,7 @@
       - name: Install Go
         uses: actions/setup-go@v5
         with:
-<<<<<<< HEAD
-          go-version: "1.24.x"
-=======
-          go-version-file: "go.mod"
->>>>>>> aca03981
+          go-version-file: "go.mod"
           cache: false
 
       - name: Get Go environment
@@ -165,11 +157,7 @@
       - name: Install Go
         uses: actions/setup-go@v5
         with:
-<<<<<<< HEAD
-          go-version: "1.24.x"
-=======
-          go-version-file: "go.mod"
->>>>>>> aca03981
+          go-version-file: "go.mod"
           cache: false
 
       - name: Get Go environment
@@ -238,11 +226,7 @@
       - name: Install Go
         uses: actions/setup-go@v5
         with:
-<<<<<<< HEAD
-          go-version: "1.24.x"
-=======
-          go-version-file: "go.mod"
->>>>>>> aca03981
+          go-version-file: "go.mod"
           cache: false
 
       - name: Install dependencies
@@ -292,11 +276,7 @@
       - name: Install Go
         uses: actions/setup-go@v5
         with:
-<<<<<<< HEAD
-          go-version: "1.24.x"
-=======
-          go-version-file: "go.mod"
->>>>>>> aca03981
+          go-version-file: "go.mod"
           cache: false
 
       - name: Install dependencies
@@ -347,11 +327,7 @@
       - name: Install Go
         uses: actions/setup-go@v5
         with:
-<<<<<<< HEAD
-          go-version: "1.24.x"
-=======
-          go-version-file: "go.mod"
->>>>>>> aca03981
+          go-version-file: "go.mod"
           cache: false
 
       - name: Get Go environment
@@ -439,11 +415,7 @@
       - name: Install Go
         uses: actions/setup-go@v5
         with:
-<<<<<<< HEAD
-          go-version: "1.24.x"
-=======
-          go-version-file: "go.mod"
->>>>>>> aca03981
+          go-version-file: "go.mod"
           cache: false
 
       - name: Get Go environment
@@ -532,11 +504,7 @@
       - name: Install Go
         uses: actions/setup-go@v5
         with:
-<<<<<<< HEAD
-          go-version: "1.24.x"
-=======
-          go-version-file: "go.mod"
->>>>>>> aca03981
+          go-version-file: "go.mod"
           cache: false
 
       - name: Get Go environment
@@ -600,11 +568,7 @@
       - name: Install Go
         uses: actions/setup-go@v5
         with:
-<<<<<<< HEAD
-          go-version: "1.24.x"
-=======
-          go-version-file: "go.mod"
->>>>>>> aca03981
+          go-version-file: "go.mod"
           cache: false
 
       - name: Get Go environment
