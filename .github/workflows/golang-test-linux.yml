--- conflicted
+++ resolved
@@ -445,9 +445,6 @@
         run: docker pull mlsmaycon/warmed-mysql:8
 
       - name: Test
-<<<<<<< HEAD
-        run: CGO_ENABLED=1 GOARCH=${{ matrix.arch }} NETBIRD_STORE_ENGINE=${{ matrix.store }} CI=true go test -run=^$ -tags=benchmark -bench=. -exec 'sudo --preserve-env=CI,NETBIRD_STORE_ENGINE' -timeout 30m $(go list -tags=benchmark ./... | grep /management)
-=======
         run: |
           CGO_ENABLED=1 GOARCH=${{ matrix.arch }} \
           NETBIRD_STORE_ENGINE=${{ matrix.store }} CI=true \
@@ -456,7 +453,6 @@
             -bench=. \
             -exec 'sudo --preserve-env=CI,NETBIRD_STORE_ENGINE' \
             -timeout 20m ./management/...
->>>>>>> dabdef4d
 
   api_integration_test:
     name: "Management / Integration"
@@ -507,16 +503,12 @@
         run: git --no-pager diff --exit-code
 
       - name: Test
-<<<<<<< HEAD
-        run: CGO_ENABLED=1 GOARCH=${{ matrix.arch }} NETBIRD_STORE_ENGINE=${{ matrix.store }} CI=true go test -tags=integration -p 1 -exec 'sudo --preserve-env=CI,NETBIRD_STORE_ENGINE' -timeout 30m $(go list -tags=integration ./... | grep /management)
-=======
         run: |
           CGO_ENABLED=1 GOARCH=${{ matrix.arch }} \
           NETBIRD_STORE_ENGINE=${{ matrix.store }} CI=true \
           go test -tags=integration \
           -exec 'sudo --preserve-env=CI,NETBIRD_STORE_ENGINE' \
           -timeout 10m ./management/...
->>>>>>> dabdef4d
 
   test_client_on_docker:
     name: "Client (Docker) / Unit"
