--- conflicted
+++ resolved
@@ -324,16 +324,12 @@
         run: docker pull mlsmaycon/warmed-mysql:8
 
       - name: Test
-<<<<<<< HEAD
         run: |
           CGO_ENABLED=1 GOARCH=${{ matrix.arch }} \
           NETBIRD_STORE_ENGINE=${{ matrix.store }} CI=true \
           go test -tags=benchmark -run=^$ -bench=. \
           -exec 'sudo --preserve-env=CI,NETBIRD_STORE_ENGINE' \
-          -timeout 10m $(go list ./... | grep /management)
-=======
-        run: CGO_ENABLED=1 GOARCH=${{ matrix.arch }} NETBIRD_STORE_ENGINE=${{ matrix.store }} CI=true go test -run=^$ -tags=benchmark -bench=. -exec 'sudo --preserve-env=CI,NETBIRD_STORE_ENGINE' -timeout 30m $(go list -tags=benchmark ./... | grep /management)
->>>>>>> 039a985f
+          -timeout 10m $(go list -tags=benchmark ./... | grep /management)
 
   api_integration_test:
     needs: [ build-cache ]
@@ -382,16 +378,12 @@
         run: git --no-pager diff --exit-code
 
       - name: Test
-<<<<<<< HEAD
         run: |
           CGO_ENABLED=1 GOARCH=${{ matrix.arch }} \
           NETBIRD_STORE_ENGINE=${{ matrix.store }} CI=true \
-          go test -p 1 \
+          go test -tags=integration -p 1 \
           -exec 'sudo --preserve-env=CI,NETBIRD_STORE_ENGINE' \
-          -timeout 10m -tags=integration $(go list ./... | grep /management)
-=======
-        run: CGO_ENABLED=1 GOARCH=${{ matrix.arch }} NETBIRD_STORE_ENGINE=${{ matrix.store }} CI=true go test -tags=integration -p 1 -exec 'sudo --preserve-env=CI,NETBIRD_STORE_ENGINE' -timeout 30m $(go list -tags=integration ./... | grep /management)
->>>>>>> 039a985f
+          -timeout 10m -tags=integration $(go list -tags=integration ./... | grep /management)
 
   test_client_on_docker:
     needs: [ build-cache ]
