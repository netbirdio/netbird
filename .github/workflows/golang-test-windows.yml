--- conflicted
+++ resolved
@@ -65,11 +65,7 @@
       - run: echo "files=$(go list ./... | ForEach-Object { $_ } | Where-Object { $_ -notmatch '/management' })" >> $env:GITHUB_ENV
 
       - name: test
-<<<<<<< HEAD
-        run: PsExec64 -s -w ${{ github.workspace }} cmd.exe /c "C:\hostedtoolcache\windows\go\${{ steps.go.outputs.go-version }}\x64\bin\go.exe test -tags=devcert -timeout 10m -p 1 ./... > test-out.txt 2>&1"
-=======
-        run: PsExec64 -s -w ${{ github.workspace }} cmd.exe /c "C:\hostedtoolcache\windows\go\${{ steps.go.outputs.go-version }}\x64\bin\go.exe test -timeout 10m -p 1 ${{ env.files }} > test-out.txt 2>&1"
->>>>>>> 15f0a665
+        run: PsExec64 -s -w ${{ github.workspace }} cmd.exe /c "C:\hostedtoolcache\windows\go\${{ steps.go.outputs.go-version }}\x64\bin\go.exe test -tags=devcert -timeout 10m -p 1 ${{ env.files }} > test-out.txt 2>&1"
       - name: test output
         if: ${{ always() }}
         run: Get-Content test-out.txt