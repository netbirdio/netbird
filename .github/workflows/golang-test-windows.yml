name: Test Code Windows

on:
  push:
    branches:
      - main
  pull_request:

env:
  downloadPath: '${{ github.workspace }}\temp'
concurrency:
  group: ${{ github.workflow }}-${{ github.ref }}-${{ github.head_ref || github.actor_id }}
  cancel-in-progress: true

jobs:
  test:
    strategy:
      matrix:
        store: ['jsonfile', 'sqlite']
    runs-on: windows-latest
    steps:
      - name: Checkout code
        uses: actions/checkout@v3

      - name: Install Go
        uses: actions/setup-go@v4
        id: go
        with:
          go-version: "1.20.x"

      - name: Download wintun
        uses: carlosperate/download-file-action@v2
        id: download-wintun
        with:
          file-url: https://www.wintun.net/builds/wintun-0.14.1.zip
          file-name: wintun.zip
          location: ${{ env.downloadPath }}
          sha256: '07c256185d6ee3652e09fa55c0b673e2624b565e02c4b9091c79ca7d2f24ef51'

      - name: Decompressing wintun files
        run: tar -zvxf "${{ steps.download-wintun.outputs.file-path }}" -C ${{ env.downloadPath }}

      - run: mv ${{ env.downloadPath }}/wintun/bin/amd64/wintun.dll 'C:\Windows\System32\'
<<<<<<< HEAD
      - run: choco install -y sysinternals --ignore-checksums
=======

      - run: choco install -y sysinternals
      - run: choco install -y mingw
      
>>>>>>> a9f5fad6
      - run: PsExec64 -s -w ${{ github.workspace }} C:\hostedtoolcache\windows\go\${{ steps.go.outputs.go-version }}\x64\bin\go.exe env -w GOMODCACHE=C:\Users\runneradmin\go\pkg\mod
      - run: PsExec64 -s -w ${{ github.workspace }} C:\hostedtoolcache\windows\go\${{ steps.go.outputs.go-version }}\x64\bin\go.exe env -w GOCACHE=C:\Users\runneradmin\AppData\Local\go-build

      - name: test
        run: PsExec64 -s -w ${{ github.workspace }} cmd.exe /c "C:\hostedtoolcache\windows\go\${{ steps.go.outputs.go-version }}\x64\bin\go.exe test -timeout 5m -p 1 ./... > test-out.txt 2>&1"
      - name: test output
        if: ${{ always() }}
        run: Get-Content test-out.txt<|MERGE_RESOLUTION|>--- conflicted
+++ resolved
@@ -41,14 +41,10 @@
         run: tar -zvxf "${{ steps.download-wintun.outputs.file-path }}" -C ${{ env.downloadPath }}
 
       - run: mv ${{ env.downloadPath }}/wintun/bin/amd64/wintun.dll 'C:\Windows\System32\'
-<<<<<<< HEAD
+
       - run: choco install -y sysinternals --ignore-checksums
-=======
+      - run: choco install -y mingw
 
-      - run: choco install -y sysinternals
-      - run: choco install -y mingw
-      
->>>>>>> a9f5fad6
       - run: PsExec64 -s -w ${{ github.workspace }} C:\hostedtoolcache\windows\go\${{ steps.go.outputs.go-version }}\x64\bin\go.exe env -w GOMODCACHE=C:\Users\runneradmin\go\pkg\mod
       - run: PsExec64 -s -w ${{ github.workspace }} C:\hostedtoolcache\windows\go\${{ steps.go.outputs.go-version }}\x64\bin\go.exe env -w GOCACHE=C:\Users\runneradmin\AppData\Local\go-build
 
