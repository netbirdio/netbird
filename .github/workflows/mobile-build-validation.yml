--- conflicted
+++ resolved
@@ -20,11 +20,7 @@
       - name: Install Go
         uses: actions/setup-go@v5
         with:
-<<<<<<< HEAD
-          go-version: "1.24.x"
-=======
           go-version-file: "go.mod"
->>>>>>> aca03981
       - name: Setup Android SDK
         uses: android-actions/setup-android@v3
         with:
@@ -60,11 +56,7 @@
       - name: Install Go
         uses: actions/setup-go@v5
         with:
-<<<<<<< HEAD
-          go-version: "1.24.x"
-=======
           go-version-file: "go.mod"
->>>>>>> aca03981
       - name: install gomobile
         run: go install golang.org/x/mobile/cmd/gomobile@v0.0.0-20251113184115-a159579294ab
       - name: gomobile init
