--- conflicted
+++ resolved
@@ -287,9 +287,6 @@
         run: test -f zitadel.env
 
       - name: test dashboard.env file gen CockroachDB
-<<<<<<< HEAD
-        run: test -f dashboard.env
-=======
         run: test -f dashboard.env
 
       - name: test relay.env file gen CockroachDB
@@ -311,5 +308,4 @@
         run: test -f GeoLite2-City.mmdb
 
       - name: test geonames file exists
-        run: test -f geonames.db
->>>>>>> 0c039274
+        run: test -f geonames.db