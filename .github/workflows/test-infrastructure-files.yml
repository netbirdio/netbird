name: Test Infrastructure files

on:
  push:
    branches:
      - main
  pull_request:
    paths:
      - 'infrastructure_files/**'
      - '.github/workflows/test-infrastructure-files.yml'
      - 'management/cmd/**'
      - 'signal/cmd/**'

concurrency:
  group: ${{ github.workflow }}-${{ github.ref }}-${{ github.head_ref || github.actor_id }}
  cancel-in-progress: true

jobs:
  test-docker-compose:
    runs-on: ubuntu-latest
    strategy:
      matrix:
        store: [ 'sqlite', 'postgres', 'mysql' ]
    services:
      postgres:
        image: ${{ (matrix.store == 'postgres') && 'postgres' || '' }}
        env:
          POSTGRES_USER: netbird
          POSTGRES_PASSWORD: postgres
          POSTGRES_DB: netbird
        options: >-
          --health-cmd pg_isready
          --health-interval 10s
          --health-timeout 5s
        ports:
          - 5432:5432
      mysql:
        image: ${{ (matrix.store == 'mysql') && 'mysql' || '' }}
        env:
          MYSQL_USER: netbird
          MYSQL_PASSWORD: mysql
          MYSQL_ROOT_PASSWORD: mysqlroot
          MYSQL_DATABASE: netbird
        options: >-
          --health-cmd "mysqladmin ping --silent"
          --health-interval 10s
          --health-timeout 5s
        ports:
          - 3306:3306
    steps:
      - name: Set Database Connection String
        run: |
          if [ "${{ matrix.store }}" == "postgres" ]; then
            echo "NETBIRD_STORE_ENGINE_POSTGRES_DSN=host=$(hostname -I | awk '{print $1}') user=netbird password=postgres dbname=netbird port=5432" >> $GITHUB_ENV
          else
            echo "NETBIRD_STORE_ENGINE_POSTGRES_DSN==" >> $GITHUB_ENV
          fi
          if [ "${{ matrix.store }}" == "mysql" ]; then
            echo "NETBIRD_STORE_ENGINE_MYSQL_DSN=netbird:mysql@tcp($(hostname -I | awk '{print $1}'):3306)/netbird" >> $GITHUB_ENV
          else
            echo "NETBIRD_STORE_ENGINE_MYSQL_DSN==" >> $GITHUB_ENV
          fi

      - name: Install jq
        run: sudo apt-get install -y jq

      - name: Install curl
        run: sudo apt-get install -y curl

      - name: Checkout code
        uses: actions/checkout@v4

      - name: Install Go
        uses: actions/setup-go@v5
        with:
<<<<<<< HEAD
          go-version: "1.24.x"
=======
          go-version-file: "go.mod"
>>>>>>> aca03981

      - name: Cache Go modules
        uses: actions/cache@v4
        with:
          path: ~/go/pkg/mod
          key: ${{ runner.os }}-go-${{ hashFiles('**/go.sum') }}
          restore-keys: |
            ${{ runner.os }}-go-

      - name: Setup MySQL privileges
        if: matrix.store == 'mysql'
        run: |
          sleep 10
          mysql -h 127.0.0.1 -u root -pmysqlroot -e "
            GRANT SYSTEM_VARIABLES_ADMIN ON *.* TO 'netbird'@'%';
            FLUSH PRIVILEGES;
          "

      - name: cp setup.env
        run: cp infrastructure_files/tests/setup.env infrastructure_files/

      - name: run configure
        working-directory: infrastructure_files
        run: bash -x configure.sh
        env:
          CI_NETBIRD_DOMAIN: localhost
          CI_NETBIRD_AUTH_CLIENT_ID: testing.client.id
          CI_NETBIRD_AUTH_CLIENT_SECRET: testing.client.secret
          CI_NETBIRD_AUTH_AUDIENCE: testing.ci
          CI_NETBIRD_AUTH_OIDC_CONFIGURATION_ENDPOINT: https://example.eu.auth0.com/.well-known/openid-configuration
          CI_NETBIRD_USE_AUTH0: true
          CI_NETBIRD_MGMT_IDP: "none"
          CI_NETBIRD_IDP_MGMT_CLIENT_ID: testing.client.id
          CI_NETBIRD_IDP_MGMT_CLIENT_SECRET: testing.client.secret
          CI_NETBIRD_AUTH_SUPPORTED_SCOPES: "openid profile email offline_access api email_verified"
          CI_NETBIRD_STORE_CONFIG_ENGINE: ${{ matrix.store }}
          NETBIRD_STORE_ENGINE_POSTGRES_DSN: ${{ env.NETBIRD_STORE_ENGINE_POSTGRES_DSN }}
          NETBIRD_STORE_ENGINE_MYSQL_DSN: ${{ env.NETBIRD_STORE_ENGINE_MYSQL_DSN }}
          CI_NETBIRD_MGMT_IDP_SIGNKEY_REFRESH: false

      - name: check values
        working-directory: infrastructure_files/artifacts
        env:
          CI_NETBIRD_DOMAIN: localhost
          CI_NETBIRD_AUTH_CLIENT_ID: testing.client.id
          CI_NETBIRD_AUTH_CLIENT_SECRET: testing.client.secret
          CI_NETBIRD_AUTH_AUDIENCE: testing.ci
          CI_NETBIRD_AUTH_OIDC_CONFIGURATION_ENDPOINT: https://example.eu.auth0.com/.well-known/openid-configuration
          CI_NETBIRD_USE_AUTH0: true
          CI_NETBIRD_AUTH_SUPPORTED_SCOPES: "openid profile email offline_access api email_verified"
          CI_NETBIRD_AUTH_AUTHORITY: https://example.eu.auth0.com/
          CI_NETBIRD_AUTH_JWT_CERTS: https://example.eu.auth0.com/.well-known/jwks.json
          CI_NETBIRD_AUTH_TOKEN_ENDPOINT: https://example.eu.auth0.com/oauth/token
          CI_NETBIRD_AUTH_DEVICE_AUTH_ENDPOINT: https://example.eu.auth0.com/oauth/device/code
          CI_NETBIRD_AUTH_PKCE_AUTHORIZATION_ENDPOINT: https://example.eu.auth0.com/authorize
          CI_NETBIRD_AUTH_REDIRECT_URI: "/peers"
          CI_NETBIRD_TOKEN_SOURCE: "idToken"
          CI_NETBIRD_AUTH_USER_ID_CLAIM: "email"
          CI_NETBIRD_AUTH_DEVICE_AUTH_AUDIENCE: "super"
          CI_NETBIRD_AUTH_DEVICE_AUTH_SCOPE: "openid email"
          CI_NETBIRD_MGMT_IDP: "none"
          CI_NETBIRD_IDP_MGMT_CLIENT_ID: testing.client.id
          CI_NETBIRD_IDP_MGMT_CLIENT_SECRET: testing.client.secret
          CI_NETBIRD_SIGNAL_PORT: 12345
          CI_NETBIRD_STORE_CONFIG_ENGINE: ${{ matrix.store }}
          NETBIRD_STORE_ENGINE_POSTGRES_DSN: '${{ env.NETBIRD_STORE_ENGINE_POSTGRES_DSN }}$'
          NETBIRD_STORE_ENGINE_MYSQL_DSN: '${{ env.NETBIRD_STORE_ENGINE_MYSQL_DSN }}$'
          CI_NETBIRD_MGMT_IDP_SIGNKEY_REFRESH: false
          CI_NETBIRD_TURN_EXTERNAL_IP: "1.2.3.4"
          CI_NETBIRD_MGMT_DISABLE_DEFAULT_POLICY: false

        run: |
          set -x
          grep AUTH_CLIENT_ID docker-compose.yml | grep $CI_NETBIRD_AUTH_CLIENT_ID
          grep AUTH_CLIENT_SECRET docker-compose.yml | grep $CI_NETBIRD_AUTH_CLIENT_SECRET
          grep AUTH_AUTHORITY docker-compose.yml | grep $CI_NETBIRD_AUTH_AUTHORITY
          grep AUTH_AUDIENCE docker-compose.yml | grep $CI_NETBIRD_AUTH_AUDIENCE
          grep AUTH_SUPPORTED_SCOPES docker-compose.yml | grep "$CI_NETBIRD_AUTH_SUPPORTED_SCOPES"
          grep USE_AUTH0 docker-compose.yml | grep $CI_NETBIRD_USE_AUTH0
          grep NETBIRD_MGMT_API_ENDPOINT docker-compose.yml | grep "$CI_NETBIRD_DOMAIN:33073"
          grep AUTH_REDIRECT_URI docker-compose.yml | grep $CI_NETBIRD_AUTH_REDIRECT_URI
          grep AUTH_SILENT_REDIRECT_URI docker-compose.yml | egrep 'AUTH_SILENT_REDIRECT_URI=$'
          grep $CI_NETBIRD_SIGNAL_PORT docker-compose.yml | grep ':80'
          grep LETSENCRYPT_DOMAIN docker-compose.yml | egrep 'LETSENCRYPT_DOMAIN=$'
          grep NETBIRD_TOKEN_SOURCE docker-compose.yml | grep $CI_NETBIRD_TOKEN_SOURCE
          grep AuthUserIDClaim management.json | grep $CI_NETBIRD_AUTH_USER_ID_CLAIM
          grep -A 3 DeviceAuthorizationFlow management.json | grep -A 1 ProviderConfig | grep Audience | grep $CI_NETBIRD_AUTH_DEVICE_AUTH_AUDIENCE
          grep -A 3 DeviceAuthorizationFlow management.json | grep -A 1 ProviderConfig | grep Audience | grep $CI_NETBIRD_AUTH_DEVICE_AUTH_AUDIENCE
          grep Engine management.json  | grep "$CI_NETBIRD_STORE_CONFIG_ENGINE"
          grep IdpSignKeyRefreshEnabled management.json | grep "$CI_NETBIRD_MGMT_IDP_SIGNKEY_REFRESH"
          grep UseIDToken management.json | grep false
          grep -A 1 IdpManagerConfig management.json | grep ManagerType | grep $CI_NETBIRD_MGMT_IDP
          grep -A 3 IdpManagerConfig management.json | grep -A 1 ClientConfig | grep Issuer | grep $CI_NETBIRD_AUTH_AUTHORITY
          grep -A 4 IdpManagerConfig management.json | grep -A 2 ClientConfig | grep TokenEndpoint | grep $CI_NETBIRD_AUTH_TOKEN_ENDPOINT
          grep -A 5 IdpManagerConfig management.json | grep -A 3 ClientConfig | grep ClientID | grep $CI_NETBIRD_IDP_MGMT_CLIENT_ID
          grep -A 6 IdpManagerConfig management.json | grep -A 4 ClientConfig | grep ClientSecret | grep $CI_NETBIRD_IDP_MGMT_CLIENT_SECRET
          grep -A 7 IdpManagerConfig management.json | grep -A 5 ClientConfig | grep GrantType | grep client_credentials
          grep -A 10 PKCEAuthorizationFlow management.json | grep -A 10 ProviderConfig | grep Audience | grep $CI_NETBIRD_AUTH_AUDIENCE
          grep -A 10 PKCEAuthorizationFlow management.json | grep -A 10 ProviderConfig | grep ClientID | grep $CI_NETBIRD_AUTH_CLIENT_ID
          grep -A 10 PKCEAuthorizationFlow management.json | grep -A 10 ProviderConfig | grep ClientSecret | grep $CI_NETBIRD_AUTH_CLIENT_SECRET
          grep -A 10 PKCEAuthorizationFlow management.json | grep -A 10 ProviderConfig | grep AuthorizationEndpoint | grep $CI_NETBIRD_AUTH_PKCE_AUTHORIZATION_ENDPOINT
          grep -A 10 PKCEAuthorizationFlow management.json | grep -A 10 ProviderConfig | grep TokenEndpoint | grep $CI_NETBIRD_AUTH_TOKEN_ENDPOINT
          grep -A 10 PKCEAuthorizationFlow management.json | grep -A 10 ProviderConfig | grep Scope | grep "$CI_NETBIRD_AUTH_SUPPORTED_SCOPES"
          grep -A 10 PKCEAuthorizationFlow management.json | grep -A 10 ProviderConfig | grep -A 3 RedirectURLs | grep "http://localhost:53000"
          grep "external-ip" turnserver.conf | grep $CI_NETBIRD_TURN_EXTERNAL_IP
          grep "NETBIRD_STORE_ENGINE_MYSQL_DSN=$NETBIRD_STORE_ENGINE_MYSQL_DSN" docker-compose.yml
          grep NETBIRD_STORE_ENGINE_POSTGRES_DSN docker-compose.yml | egrep "$NETBIRD_STORE_ENGINE_POSTGRES_DSN"
          # check relay values
          grep "NB_EXPOSED_ADDRESS=rels://$CI_NETBIRD_DOMAIN:33445" docker-compose.yml
          grep "NB_LISTEN_ADDRESS=:33445" docker-compose.yml
          grep '33445:33445' docker-compose.yml
          grep -A 10 'relay:' docker-compose.yml | egrep 'NB_AUTH_SECRET=.+$'
          grep -A 7 Relay management.json | grep "rels://$CI_NETBIRD_DOMAIN:33445"
          grep -A 7 Relay management.json | egrep '"Secret": ".+"'
          grep DisablePromptLogin management.json | grep 'true'
          grep LoginFlag management.json | grep 0
          grep DisableDefaultPolicy management.json | grep "$CI_NETBIRD_MGMT_DISABLE_DEFAULT_POLICY"

      - name: Install modules
        run: go mod tidy

      - name: check git status
        run: git --no-pager diff --exit-code

      - name: Build management binary
        working-directory: management
        run: CGO_ENABLED=1 go build -o netbird-mgmt main.go

      - name: Build management docker image
        working-directory: management
        run: |
          docker build -t netbirdio/management:latest .

      - name: Build signal binary
        working-directory: signal
        run: CGO_ENABLED=0 go build -o netbird-signal main.go

      - name: Build signal docker image
        working-directory: signal
        run: |
          docker build -t netbirdio/signal:latest .

      - name: Build relay binary
        working-directory: relay
        run: CGO_ENABLED=0 go build -o netbird-relay main.go

      - name: Build relay docker image
        working-directory: relay
        run: |
          docker build -t netbirdio/relay:latest .

      - name: run docker compose up
        working-directory: infrastructure_files/artifacts
        run: |
          docker compose up -d
          sleep 5
          docker compose ps
          docker compose logs --tail=20

      - name: test running containers
        run: |
          count=$(docker compose ps --format json | jq '. | select(.Name | contains("artifacts")) | .State' | grep -c running)
          test $count -eq 5 || docker compose logs
        working-directory: infrastructure_files/artifacts

      - name: test geolocation databases
        working-directory: infrastructure_files/artifacts
        run: |
          sleep 30
          docker compose exec management ls -l /var/lib/netbird/ | grep -i GeoLite2-City_[0-9]*.mmdb
          docker compose exec management ls -l /var/lib/netbird/ | grep -i geonames_[0-9]*.db

  test-getting-started-script:
    runs-on: ubuntu-latest
    steps:
      - name: Install jq
        run: sudo apt-get install -y jq

      - name: Checkout code
        uses: actions/checkout@v4

      - name: run script with Zitadel PostgreSQL
        run: NETBIRD_DOMAIN=use-ip bash -x infrastructure_files/getting-started-with-zitadel.sh

      - name: test Caddy file gen postgres
        run: test -f Caddyfile

      - name: test docker-compose file gen postgres
        run: test -f docker-compose.yml

      - name: test management.json file gen postgres
        run: test -f management.json

      - name: test turnserver.conf file gen postgres
        run: |
          set -x
          test -f turnserver.conf
          grep external-ip turnserver.conf

      - name: test zitadel.env file gen postgres
        run: test -f zitadel.env

      - name: test dashboard.env file gen postgres
        run: test -f dashboard.env

      - name: test relay.env file gen postgres
        run: test -f relay.env

      - name: test zdb.env file gen postgres
        run: test -f zdb.env

      - name: Postgres run cleanup
        run: |
          docker compose down --volumes --rmi all
          rm -rf docker-compose.yml Caddyfile zitadel.env dashboard.env machinekey/zitadel-admin-sa.token turnserver.conf management.json zdb.env

      - name: run script with Zitadel CockroachDB
        run: bash -x infrastructure_files/getting-started-with-zitadel.sh
        env:
          NETBIRD_DOMAIN: use-ip
          ZITADEL_DATABASE: cockroach

      - name: test Caddy file gen CockroachDB
        run: test -f Caddyfile

      - name: test docker-compose file gen CockroachDB
        run: test -f docker-compose.yml

      - name: test management.json file gen CockroachDB
        run: test -f management.json

      - name: test turnserver.conf file gen CockroachDB
        run: |
          set -x
          test -f turnserver.conf
          grep external-ip turnserver.conf

      - name: test zitadel.env file gen CockroachDB
        run: test -f zitadel.env

      - name: test dashboard.env file gen CockroachDB
        run: test -f dashboard.env

      - name: test relay.env file gen CockroachDB
        run: test -f relay.env<|MERGE_RESOLUTION|>--- conflicted
+++ resolved
@@ -73,11 +73,7 @@
       - name: Install Go
         uses: actions/setup-go@v5
         with:
-<<<<<<< HEAD
-          go-version: "1.24.x"
-=======
           go-version-file: "go.mod"
->>>>>>> aca03981
 
       - name: Cache Go modules
         uses: actions/cache@v4
