--- conflicted
+++ resolved
@@ -3,18 +3,12 @@
 import (
 	"sync"
 
-<<<<<<< HEAD
-// NewWGIFace Creates a new Wireguard interface instance
-func NewWGIFace(ifaceName string, address string, mtu int, routes []string, tunAdapter TunAdapter) (*WGIface, error) {
-	wgIface := &WGIface{
-=======
 	"github.com/pion/transport/v2"
 )
 
 // NewWGIFace Creates a new WireGuard interface instance
-func NewWGIFace(iFaceName string, address string, mtu int, tunAdapter TunAdapter, transportNet transport.Net) (*WGIface, error) {
+func NewWGIFace(ifaceName string, address string, mtu int, routes []string, tunAdapter TunAdapter, transportNet transport.Net) (*WGIface, error) {
 	wgIFace := &WGIface{
->>>>>>> 2eeed55c
 		mu: sync.Mutex{},
 	}
 
@@ -23,15 +17,10 @@
 		return wgIFace, err
 	}
 
-<<<<<<< HEAD
-	tun := newTunDevice(wgAddress, mtu, routes, tunAdapter)
-	wgIface.tun = tun
-=======
-	tun := newTunDevice(wgAddress, mtu, tunAdapter, transportNet)
+	tun := newTunDevice(wgAddress, mtu, routes, tunAdapter, transportNet)
 	wgIFace.tun = tun
 
 	wgIFace.configurer = newWGConfigurer(tun)
->>>>>>> 2eeed55c
 
 	wgIFace.userspaceBind = !WireGuardModuleIsLoaded()
 
