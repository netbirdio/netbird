--- conflicted
+++ resolved
@@ -5,18 +5,12 @@
 import (
 	"sync"
 
-<<<<<<< HEAD
-// NewWGIFace Creates a new Wireguard interface instance
-func NewWGIFace(ifaceName string, address string, mtu int, routes []string, tunAdapter TunAdapter) (*WGIface, error) {
-	wgIface := &WGIface{
-=======
 	"github.com/pion/transport/v2"
 )
 
 // NewWGIFace Creates a new WireGuard interface instance
-func NewWGIFace(iFaceName string, address string, mtu int, tunAdapter TunAdapter, transportNet transport.Net) (*WGIface, error) {
+func NewWGIFace(iFaceName string, address string, mtu int, routes []string, tunAdapter TunAdapter, transportNet transport.Net) (*WGIface, error) {
 	wgIFace := &WGIface{
->>>>>>> 2eeed55c
 		mu: sync.Mutex{},
 	}
 
