package client

import (
	"context"
	"errors"
	"fmt"
	"io"
	"sync"
	"time"

	"google.golang.org/grpc/codes"
	gstatus "google.golang.org/grpc/status"

	"github.com/cenkalti/backoff/v4"
	"github.com/google/uuid"
	log "github.com/sirupsen/logrus"
	"golang.zx2c4.com/wireguard/wgctrl/wgtypes"
	"google.golang.org/grpc"
	"google.golang.org/grpc/connectivity"

	nbgrpc "github.com/netbirdio/netbird/client/grpc"
	"github.com/netbirdio/netbird/client/system"
	"github.com/netbirdio/netbird/encryption"
	"github.com/netbirdio/netbird/shared/management/domain"
	"github.com/netbirdio/netbird/shared/management/proto"
	"github.com/netbirdio/netbird/util/wsproxy"
)

const ConnectTimeout = 10 * time.Second

const (
	errMsgMgmtPublicKey    = "failed getting Management Service public key: %s"
	errMsgNoMgmtConnection = "no connection to management"
)

// ConnStateNotifier is a wrapper interface of the status recorders
type ConnStateNotifier interface {
	MarkManagementDisconnected(error)
	MarkManagementConnected()
}

type GrpcClient struct {
	key                   wgtypes.Key
	realClient            proto.ManagementServiceClient
	ctx                   context.Context
	conn                  *grpc.ClientConn
	connStateCallback     ConnStateNotifier
	connStateCallbackLock sync.RWMutex
}

// NewClient creates a new client to Management service
func NewClient(ctx context.Context, addr string, ourPrivateKey wgtypes.Key, tlsEnabled bool) (*GrpcClient, error) {
	var conn *grpc.ClientConn

	operation := func() error {
		var err error
		conn, err = nbgrpc.CreateConnection(ctx, addr, tlsEnabled, wsproxy.ManagementComponent)
		if err != nil {
			return fmt.Errorf("create connection: %w", err)
		}
		return nil
	}

	err := backoff.Retry(operation, nbgrpc.Backoff(ctx))
	if err != nil {
		log.Errorf("failed creating connection to Management Service: %v", err)
		return nil, err
	}

	realClient := proto.NewManagementServiceClient(conn)

	return &GrpcClient{
		key:                   ourPrivateKey,
		realClient:            realClient,
		ctx:                   ctx,
		conn:                  conn,
		connStateCallbackLock: sync.RWMutex{},
	}, nil
}

// Close closes connection to the Management Service
func (c *GrpcClient) Close() error {
	return c.conn.Close()
}

// SetConnStateListener set the ConnStateNotifier
func (c *GrpcClient) SetConnStateListener(notifier ConnStateNotifier) {
	c.connStateCallbackLock.Lock()
	defer c.connStateCallbackLock.Unlock()
	c.connStateCallback = notifier
}

// defaultBackoff is a basic backoff mechanism for general issues
func defaultBackoff(ctx context.Context) backoff.BackOff {
	return backoff.WithContext(&backoff.ExponentialBackOff{
		InitialInterval:     800 * time.Millisecond,
		RandomizationFactor: 1,
		Multiplier:          1.7,
		MaxInterval:         10 * time.Second,
		MaxElapsedTime:      3 * 30 * 24 * time.Hour, // 3 months
		Stop:                backoff.Stop,
		Clock:               backoff.SystemClock,
	}, ctx)
}

// ready indicates whether the client is okay and ready to be used
// for now it just checks whether gRPC connection to the service is ready
func (c *GrpcClient) ready() bool {
	return c.conn.GetState() == connectivity.Ready || c.conn.GetState() == connectivity.Idle
}

// Sync wraps the real client's Sync endpoint call and takes care of retries and encryption/decryption of messages
// Blocking request. The result will be sent via msgHandler callback function
func (c *GrpcClient) Sync(ctx context.Context, sysInfo *system.Info, msgHandler func(msg *proto.SyncResponse) error) error {
<<<<<<< HEAD
	return c.withMgmtStream(ctx, func(ctx context.Context, serverPubKey wgtypes.Key) error {
		return c.handleSyncStream(ctx, serverPubKey, sysInfo, msgHandler)
	})
}

// Job wraps the real client's Job endpoint call and takes care of retries and encryption/decryption of messages
// Blocking request. The result will be sent via msgHandler callback function
func (c *GrpcClient) Job(ctx context.Context, msgHandler func(msg *proto.JobRequest) *proto.JobResponse) error {
	return c.withMgmtStream(ctx, func(ctx context.Context, serverPubKey wgtypes.Key) error {
		return c.handleJobStream(ctx, serverPubKey, msgHandler)
	})
}

// withMgmtStream runs a streaming operation against the ManagementService
// It takes care of retries, connection readiness, and fetching server public key.
func (c *GrpcClient) withMgmtStream(
	ctx context.Context,
	handler func(ctx context.Context, serverPubKey wgtypes.Key) error,
) error {
=======
	backOff := defaultBackoff(ctx)

>>>>>>> a8604ef5
	operation := func() error {
		log.Debugf("management connection state %v", c.conn.GetState())
		connState := c.conn.GetState()

		if connState == connectivity.Shutdown {
			return backoff.Permanent(fmt.Errorf("connection to management has been shut down"))
		} else if !(connState == connectivity.Ready || connState == connectivity.Idle) {
			c.conn.WaitForStateChange(ctx, connState)
			return fmt.Errorf("connection to management is not ready and in %s state", connState)
		}

		serverPubKey, err := c.GetServerPublicKey()
		if err != nil {
			log.Debugf(errMsgMgmtPublicKey, err)
			return err
		}

<<<<<<< HEAD
		return handler(ctx, *serverPubKey)
=======
		return c.handleStream(ctx, *serverPubKey, sysInfo, msgHandler, backOff)
>>>>>>> a8604ef5
	}

	err := backoff.Retry(operation, backOff)
	if err != nil {
		log.Warnf("exiting the Management service connection retry loop due to the unrecoverable error: %s", err)
	}

	return err
}

<<<<<<< HEAD
func (c *GrpcClient) handleJobStream(
	ctx context.Context,
	serverPubKey wgtypes.Key,
	msgHandler func(msg *proto.JobRequest) *proto.JobResponse,
) error {
	ctx, cancelStream := context.WithCancel(ctx)
	defer cancelStream()

	stream, err := c.realClient.Job(ctx)
	if err != nil {
		log.Errorf("failed to open job stream: %v", err)
		return err
	}

	// Handshake with the server
	if err := c.sendHandshake(ctx, stream, serverPubKey); err != nil {
		return err
	}

	log.Debug("job stream handshake sent successfully")

	// Main loop: receive, process, respond
	for {
		jobReq, err := c.receiveJobRequest(ctx, stream, serverPubKey)
		if err != nil {
			c.notifyDisconnected(err)
			s, _ := gstatus.FromError(err)
			switch s.Code() {
			case codes.PermissionDenied:
				return backoff.Permanent(err) // unrecoverable error, propagate to the upper layer
			case codes.Canceled:
				log.Debugf("management connection context has been canceled, this usually indicates shutdown")
				return err
			case codes.Unimplemented:
				log.Warn("Job feature is not supported by the current management server version. " +
					"Please update the management service to use this feature.")
				return nil
			default:
				log.Warnf("disconnected from the Management service but will retry silently. Reason: %v", err)
				return err
			}
		}

		if jobReq == nil || len(jobReq.ID) == 0 {
			log.Debug("received unknown or empty job request, skipping")
			continue
		}

		log.Infof("received a new job from the management server (ID: %s)", jobReq.ID)
		jobResp := c.processJobRequest(ctx, jobReq, msgHandler)
		if err := c.sendJobResponse(ctx, stream, serverPubKey, jobResp); err != nil {
			return err
		}
	}
}

// sendHandshake sends the initial handshake message
func (c *GrpcClient) sendHandshake(ctx context.Context, stream proto.ManagementService_JobClient, serverPubKey wgtypes.Key) error {
	handshakeReq := &proto.JobRequest{
		ID: []byte(uuid.New().String()),
	}
	encHello, err := encryption.EncryptMessage(serverPubKey, c.key, handshakeReq)
	if err != nil {
		log.Errorf("failed to encrypt handshake message: %v", err)
		return err
	}
	return stream.Send(&proto.EncryptedMessage{
		WgPubKey: c.key.PublicKey().String(),
		Body:     encHello,
	})
}

// receiveJobRequest waits for and decrypts a job request
func (c *GrpcClient) receiveJobRequest(
	ctx context.Context,
	stream proto.ManagementService_JobClient,
	serverPubKey wgtypes.Key,
) (*proto.JobRequest, error) {
	encryptedMsg, err := stream.Recv()
	if err != nil {
		return nil, err
	}

	// Verify that the message is intended for this peer
	currentPeerID := c.key.PublicKey().String()
	if encryptedMsg.WgPubKey != currentPeerID {
		err := fmt.Errorf("job request peer ID mismatch: expected %s, got %s", currentPeerID, encryptedMsg.WgPubKey)
		log.Warnf("%v", err)
		return nil, err
	}

	jobReq := &proto.JobRequest{}
	if err := encryption.DecryptMessage(serverPubKey, c.key, encryptedMsg.Body, jobReq); err != nil {
		log.Warnf("failed to decrypt job request: %v", err)
		return nil, err
	}

	return jobReq, nil
}

// processJobRequest executes the handler and ensures a valid response
func (c *GrpcClient) processJobRequest(
	ctx context.Context,
	jobReq *proto.JobRequest,
	msgHandler func(msg *proto.JobRequest) *proto.JobResponse,
) *proto.JobResponse {
	jobResp := msgHandler(jobReq)
	if jobResp == nil {
		jobResp = &proto.JobResponse{
			ID:     jobReq.ID,
			Status: proto.JobStatus_failed,
			Reason: []byte("handler returned nil response"),
		}
		log.Warnf("job handler returned nil for job %s", string(jobReq.ID))
	}
	return jobResp
}

// sendJobResponse encrypts and sends a job response
func (c *GrpcClient) sendJobResponse(
	ctx context.Context,
	stream proto.ManagementService_JobClient,
	serverPubKey wgtypes.Key,
	resp *proto.JobResponse,
) error {
	encResp, err := encryption.EncryptMessage(serverPubKey, c.key, resp)
	if err != nil {
		log.Errorf("failed to encrypt job response for job %s: %v", string(resp.ID), err)
		return err
	}

	if err := stream.Send(&proto.EncryptedMessage{
		WgPubKey: c.key.PublicKey().String(),
		Body:     encResp,
	}); err != nil {
		log.Errorf("failed to send job response for job %s: %v", string(resp.ID), err)
		return err
	}

	log.Infof("job response sent for job %s (status: %s)", string(resp.ID), resp.Status.String())
	return nil
}

func (c *GrpcClient) handleSyncStream(ctx context.Context, serverPubKey wgtypes.Key, sysInfo *system.Info, msgHandler func(msg *proto.SyncResponse) error) error {
=======
func (c *GrpcClient) handleStream(ctx context.Context, serverPubKey wgtypes.Key, sysInfo *system.Info,
	msgHandler func(msg *proto.SyncResponse) error, backOff backoff.BackOff) error {
>>>>>>> a8604ef5
	ctx, cancelStream := context.WithCancel(ctx)
	defer cancelStream()

	stream, err := c.connectToSyncStream(ctx, serverPubKey, sysInfo)
	if err != nil {
		log.Debugf("failed to open Management Service stream: %s", err)
		if s, ok := gstatus.FromError(err); ok && s.Code() == codes.PermissionDenied {
			return backoff.Permanent(err) // unrecoverable error, propagate to the upper layer
		}
		return err
	}

	log.Infof("connected to the Management Service stream")
	c.notifyConnected()

	// blocking until error
<<<<<<< HEAD
	err = c.receiveUpdatesEvents(stream, serverPubKey, msgHandler)
=======
	err = c.receiveEvents(stream, serverPubKey, msgHandler)
	// we need this reset because after a successful connection and a consequent error, backoff lib doesn't
	// reset times and next try will start with a long delay
	backOff.Reset()
>>>>>>> a8604ef5
	if err != nil {
		c.notifyDisconnected(err)
		s, _ := gstatus.FromError(err)
		switch s.Code() {
		case codes.PermissionDenied:
			return backoff.Permanent(err) // unrecoverable error, propagate to the upper layer
		case codes.Canceled:
			log.Debugf("management connection context has been canceled, this usually indicates shutdown")
			return nil
		default:
			log.Warnf("disconnected from the Management service but will retry silently. Reason: %v", err)
			return err
		}
	}

	return nil
}

// GetNetworkMap return with the network map
func (c *GrpcClient) GetNetworkMap(sysInfo *system.Info) (*proto.NetworkMap, error) {
	serverPubKey, err := c.GetServerPublicKey()
	if err != nil {
		log.Debugf("failed getting Management Service public key: %s", err)
		return nil, err
	}

	ctx, cancelStream := context.WithCancel(c.ctx)
	defer cancelStream()
	stream, err := c.connectToSyncStream(ctx, *serverPubKey, sysInfo)
	if err != nil {
		log.Debugf("failed to open Management Service stream: %s", err)
		return nil, err
	}
	defer func() {
		_ = stream.CloseSend()
	}()

	update, err := stream.Recv()
	if err == io.EOF {
		log.Debugf("Management stream has been closed by server: %s", err)
		return nil, err
	}
	if err != nil {
		log.Debugf("disconnected from Management Service sync stream: %v", err)
		return nil, err
	}

	decryptedResp := &proto.SyncResponse{}
	err = encryption.DecryptMessage(*serverPubKey, c.key, update.Body, decryptedResp)
	if err != nil {
		log.Errorf("failed decrypting update message from Management Service: %s", err)
		return nil, err
	}

	if decryptedResp.GetNetworkMap() == nil {
		return nil, fmt.Errorf("invalid msg, required network map")
	}

	return decryptedResp.GetNetworkMap(), nil
}

func (c *GrpcClient) connectToSyncStream(ctx context.Context, serverPubKey wgtypes.Key, sysInfo *system.Info) (proto.ManagementService_SyncClient, error) {
	req := &proto.SyncRequest{Meta: infoToMetaData(sysInfo)}

	myPrivateKey := c.key
	myPublicKey := myPrivateKey.PublicKey()

	encryptedReq, err := encryption.EncryptMessage(serverPubKey, myPrivateKey, req)
	if err != nil {
		log.Errorf("failed encrypting message: %s", err)
		return nil, err
	}
	syncReq := &proto.EncryptedMessage{WgPubKey: myPublicKey.String(), Body: encryptedReq}
	sync, err := c.realClient.Sync(ctx, syncReq)
	if err != nil {
		return nil, err
	}
	return sync, nil
}

func (c *GrpcClient) receiveUpdatesEvents(stream proto.ManagementService_SyncClient, serverPubKey wgtypes.Key, msgHandler func(msg *proto.SyncResponse) error) error {
	for {
		update, err := stream.Recv()
		if err == io.EOF {
			log.Debugf("Management stream has been closed by server: %s", err)
			return err
		}
		if err != nil {
			log.Debugf("disconnected from Management Service sync stream: %v", err)
			return err
		}

		log.Debugf("got an update message from Management Service")
		decryptedResp := &proto.SyncResponse{}
		err = encryption.DecryptMessage(serverPubKey, c.key, update.Body, decryptedResp)
		if err != nil {
			log.Errorf("failed decrypting update message from Management Service: %s", err)
			return err
		}

		if err := msgHandler(decryptedResp); err != nil {
			log.Errorf("failed handling an update message received from Management Service: %v", err.Error())
		}
	}
}

// GetServerPublicKey returns server's WireGuard public key (used later for encrypting messages sent to the server)
func (c *GrpcClient) GetServerPublicKey() (*wgtypes.Key, error) {
	if !c.ready() {
		return nil, errors.New(errMsgNoMgmtConnection)
	}

	mgmCtx, cancel := context.WithTimeout(c.ctx, 5*time.Second)
	defer cancel()
	resp, err := c.realClient.GetServerKey(mgmCtx, &proto.Empty{})
	if err != nil {
		log.Errorf("failed while getting Management Service public key: %v", err)
		return nil, fmt.Errorf("failed while getting Management Service public key")
	}

	serverKey, err := wgtypes.ParseKey(resp.Key)
	if err != nil {
		return nil, err
	}

	return &serverKey, nil
}

// IsHealthy probes the gRPC connection and returns false on errors
func (c *GrpcClient) IsHealthy() bool {
	switch c.conn.GetState() {
	case connectivity.TransientFailure:
		return false
	case connectivity.Connecting:
		return true
	case connectivity.Shutdown:
		return true
	case connectivity.Idle:
	case connectivity.Ready:
	}

	ctx, cancel := context.WithTimeout(c.ctx, 1*time.Second)
	defer cancel()

	_, err := c.realClient.GetServerKey(ctx, &proto.Empty{})
	if err != nil {
		c.notifyDisconnected(err)
		log.Warnf("health check returned: %s", err)
		return false
	}
	c.notifyConnected()
	return true
}

func (c *GrpcClient) login(serverKey wgtypes.Key, req *proto.LoginRequest) (*proto.LoginResponse, error) {
	if !c.ready() {
		return nil, errors.New(errMsgNoMgmtConnection)
	}

	loginReq, err := encryption.EncryptMessage(serverKey, c.key, req)
	if err != nil {
		log.Errorf("failed to encrypt message: %s", err)
		return nil, err
	}

	var resp *proto.EncryptedMessage
	operation := func() error {
		mgmCtx, cancel := context.WithTimeout(context.Background(), ConnectTimeout)
		defer cancel()

		var err error
		resp, err = c.realClient.Login(mgmCtx, &proto.EncryptedMessage{
			WgPubKey: c.key.PublicKey().String(),
			Body:     loginReq,
		})
		if err != nil {
			// retry only on context canceled
			if s, ok := gstatus.FromError(err); ok && s.Code() == codes.Canceled {
				return err
			}
			return backoff.Permanent(err)
		}

		return nil
	}

	err = backoff.Retry(operation, nbgrpc.Backoff(c.ctx))
	if err != nil {
		log.Errorf("failed to login to Management Service: %v", err)
		return nil, err
	}

	loginResp := &proto.LoginResponse{}
	err = encryption.DecryptMessage(serverKey, c.key, resp.Body, loginResp)
	if err != nil {
		log.Errorf("failed to decrypt login response: %s", err)
		return nil, err
	}

	return loginResp, nil
}

// Register registers peer on Management Server. It actually calls a Login endpoint with a provided setup key
// Takes care of encrypting and decrypting messages.
// This method will also collect system info and send it with the request (e.g. hostname, os, etc)
func (c *GrpcClient) Register(serverKey wgtypes.Key, setupKey string, jwtToken string, sysInfo *system.Info, pubSSHKey []byte, dnsLabels domain.List) (*proto.LoginResponse, error) {
	keys := &proto.PeerKeys{
		SshPubKey: pubSSHKey,
		WgPubKey:  []byte(c.key.PublicKey().String()),
	}
	return c.login(serverKey, &proto.LoginRequest{SetupKey: setupKey, Meta: infoToMetaData(sysInfo), JwtToken: jwtToken, PeerKeys: keys, DnsLabels: dnsLabels.ToPunycodeList()})
}

// Login attempts login to Management Server. Takes care of encrypting and decrypting messages.
func (c *GrpcClient) Login(serverKey wgtypes.Key, sysInfo *system.Info, pubSSHKey []byte, dnsLabels domain.List) (*proto.LoginResponse, error) {
	keys := &proto.PeerKeys{
		SshPubKey: pubSSHKey,
		WgPubKey:  []byte(c.key.PublicKey().String()),
	}
	return c.login(serverKey, &proto.LoginRequest{Meta: infoToMetaData(sysInfo), PeerKeys: keys, DnsLabels: dnsLabels.ToPunycodeList()})
}

// GetDeviceAuthorizationFlow returns a device authorization flow information.
// It also takes care of encrypting and decrypting messages.
func (c *GrpcClient) GetDeviceAuthorizationFlow(serverKey wgtypes.Key) (*proto.DeviceAuthorizationFlow, error) {
	if !c.ready() {
		return nil, fmt.Errorf("no connection to management in order to get device authorization flow")
	}
	mgmCtx, cancel := context.WithTimeout(c.ctx, time.Second*2)
	defer cancel()

	message := &proto.DeviceAuthorizationFlowRequest{}
	encryptedMSG, err := encryption.EncryptMessage(serverKey, c.key, message)
	if err != nil {
		return nil, err
	}

	resp, err := c.realClient.GetDeviceAuthorizationFlow(mgmCtx, &proto.EncryptedMessage{
		WgPubKey: c.key.PublicKey().String(),
		Body:     encryptedMSG},
	)
	if err != nil {
		return nil, err
	}

	flowInfoResp := &proto.DeviceAuthorizationFlow{}
	err = encryption.DecryptMessage(serverKey, c.key, resp.Body, flowInfoResp)
	if err != nil {
		errWithMSG := fmt.Errorf("failed to decrypt device authorization flow message: %s", err)
		log.Error(errWithMSG)
		return nil, errWithMSG
	}

	return flowInfoResp, nil
}

// GetPKCEAuthorizationFlow returns a pkce authorization flow information.
// It also takes care of encrypting and decrypting messages.
func (c *GrpcClient) GetPKCEAuthorizationFlow(serverKey wgtypes.Key) (*proto.PKCEAuthorizationFlow, error) {
	if !c.ready() {
		return nil, fmt.Errorf("no connection to management in order to get pkce authorization flow")
	}
	mgmCtx, cancel := context.WithTimeout(c.ctx, time.Second*2)
	defer cancel()

	message := &proto.PKCEAuthorizationFlowRequest{}
	encryptedMSG, err := encryption.EncryptMessage(serverKey, c.key, message)
	if err != nil {
		return nil, err
	}

	resp, err := c.realClient.GetPKCEAuthorizationFlow(mgmCtx, &proto.EncryptedMessage{
		WgPubKey: c.key.PublicKey().String(),
		Body:     encryptedMSG,
	})
	if err != nil {
		return nil, err
	}

	flowInfoResp := &proto.PKCEAuthorizationFlow{}
	err = encryption.DecryptMessage(serverKey, c.key, resp.Body, flowInfoResp)
	if err != nil {
		errWithMSG := fmt.Errorf("failed to decrypt pkce authorization flow message: %s", err)
		log.Error(errWithMSG)
		return nil, errWithMSG
	}

	return flowInfoResp, nil
}

// SyncMeta sends updated system metadata to the Management Service.
// It should be used if there is changes on peer posture check after initial sync.
func (c *GrpcClient) SyncMeta(sysInfo *system.Info) error {
	if !c.ready() {
		return errors.New(errMsgNoMgmtConnection)
	}

	serverPubKey, err := c.GetServerPublicKey()
	if err != nil {
		log.Debugf(errMsgMgmtPublicKey, err)
		return err
	}

	syncMetaReq, err := encryption.EncryptMessage(*serverPubKey, c.key, &proto.SyncMetaRequest{Meta: infoToMetaData(sysInfo)})
	if err != nil {
		log.Errorf("failed to encrypt message: %s", err)
		return err
	}

	mgmCtx, cancel := context.WithTimeout(c.ctx, ConnectTimeout)
	defer cancel()

	_, err = c.realClient.SyncMeta(mgmCtx, &proto.EncryptedMessage{
		WgPubKey: c.key.PublicKey().String(),
		Body:     syncMetaReq,
	})
	return err
}

func (c *GrpcClient) notifyDisconnected(err error) {
	c.connStateCallbackLock.RLock()
	defer c.connStateCallbackLock.RUnlock()

	if c.connStateCallback == nil {
		return
	}
	c.connStateCallback.MarkManagementDisconnected(err)
}

func (c *GrpcClient) notifyConnected() {
	c.connStateCallbackLock.RLock()
	defer c.connStateCallbackLock.RUnlock()

	if c.connStateCallback == nil {
		return
	}
	c.connStateCallback.MarkManagementConnected()
}

func (c *GrpcClient) Logout() error {
	serverKey, err := c.GetServerPublicKey()
	if err != nil {
		return fmt.Errorf("get server public key: %w", err)
	}

	mgmCtx, cancel := context.WithTimeout(c.ctx, time.Second*15)
	defer cancel()

	message := &proto.Empty{}
	encryptedMSG, err := encryption.EncryptMessage(*serverKey, c.key, message)
	if err != nil {
		return fmt.Errorf("encrypt logout message: %w", err)
	}

	_, err = c.realClient.Logout(mgmCtx, &proto.EncryptedMessage{
		WgPubKey: c.key.PublicKey().String(),
		Body:     encryptedMSG,
	})
	if err != nil {
		return fmt.Errorf("logout: %w", err)
	}

	return nil
}

func infoToMetaData(info *system.Info) *proto.PeerSystemMeta {
	if info == nil {
		return nil
	}

	addresses := make([]*proto.NetworkAddress, 0, len(info.NetworkAddresses))
	for _, addr := range info.NetworkAddresses {
		addresses = append(addresses, &proto.NetworkAddress{
			NetIP: addr.NetIP.String(),
			Mac:   addr.Mac,
		})
	}

	files := make([]*proto.File, 0, len(info.Files))
	for _, file := range info.Files {
		files = append(files, &proto.File{
			Path:             file.Path,
			Exist:            file.Exist,
			ProcessIsRunning: file.ProcessIsRunning,
		})
	}

	return &proto.PeerSystemMeta{
		Hostname:         info.Hostname,
		GoOS:             info.GoOS,
		OS:               info.OS,
		Core:             info.OSVersion,
		OSVersion:        info.OSVersion,
		Platform:         info.Platform,
		Kernel:           info.Kernel,
		NetbirdVersion:   info.NetbirdVersion,
		UiVersion:        info.UIVersion,
		KernelVersion:    info.KernelVersion,
		NetworkAddresses: addresses,
		SysSerialNumber:  info.SystemSerialNumber,
		SysManufacturer:  info.SystemManufacturer,
		SysProductName:   info.SystemProductName,
		Environment: &proto.Environment{
			Cloud:    info.Environment.Cloud,
			Platform: info.Environment.Platform,
		},
		Files: files,

		Flags: &proto.Flags{
			RosenpassEnabled:    info.RosenpassEnabled,
			RosenpassPermissive: info.RosenpassPermissive,
			ServerSSHAllowed:    info.ServerSSHAllowed,

			DisableClientRoutes: info.DisableClientRoutes,
			DisableServerRoutes: info.DisableServerRoutes,
			DisableDNS:          info.DisableDNS,
			DisableFirewall:     info.DisableFirewall,
			BlockLANAccess:      info.BlockLANAccess,
			BlockInbound:        info.BlockInbound,

			LazyConnectionEnabled: info.LazyConnectionEnabled,
		},
	}
}<|MERGE_RESOLUTION|>--- conflicted
+++ resolved
@@ -112,7 +112,6 @@
 // Sync wraps the real client's Sync endpoint call and takes care of retries and encryption/decryption of messages
 // Blocking request. The result will be sent via msgHandler callback function
 func (c *GrpcClient) Sync(ctx context.Context, sysInfo *system.Info, msgHandler func(msg *proto.SyncResponse) error) error {
-<<<<<<< HEAD
 	return c.withMgmtStream(ctx, func(ctx context.Context, serverPubKey wgtypes.Key) error {
 		return c.handleSyncStream(ctx, serverPubKey, sysInfo, msgHandler)
 	})
@@ -132,10 +131,7 @@
 	ctx context.Context,
 	handler func(ctx context.Context, serverPubKey wgtypes.Key) error,
 ) error {
-=======
 	backOff := defaultBackoff(ctx)
-
->>>>>>> a8604ef5
 	operation := func() error {
 		log.Debugf("management connection state %v", c.conn.GetState())
 		connState := c.conn.GetState()
@@ -153,11 +149,7 @@
 			return err
 		}
 
-<<<<<<< HEAD
 		return handler(ctx, *serverPubKey)
-=======
-		return c.handleStream(ctx, *serverPubKey, sysInfo, msgHandler, backOff)
->>>>>>> a8604ef5
 	}
 
 	err := backoff.Retry(operation, backOff)
@@ -168,7 +160,6 @@
 	return err
 }
 
-<<<<<<< HEAD
 func (c *GrpcClient) handleJobStream(
 	ctx context.Context,
 	serverPubKey wgtypes.Key,
@@ -313,10 +304,6 @@
 }
 
 func (c *GrpcClient) handleSyncStream(ctx context.Context, serverPubKey wgtypes.Key, sysInfo *system.Info, msgHandler func(msg *proto.SyncResponse) error) error {
-=======
-func (c *GrpcClient) handleStream(ctx context.Context, serverPubKey wgtypes.Key, sysInfo *system.Info,
-	msgHandler func(msg *proto.SyncResponse) error, backOff backoff.BackOff) error {
->>>>>>> a8604ef5
 	ctx, cancelStream := context.WithCancel(ctx)
 	defer cancelStream()
 
@@ -333,14 +320,7 @@
 	c.notifyConnected()
 
 	// blocking until error
-<<<<<<< HEAD
 	err = c.receiveUpdatesEvents(stream, serverPubKey, msgHandler)
-=======
-	err = c.receiveEvents(stream, serverPubKey, msgHandler)
-	// we need this reset because after a successful connection and a consequent error, backoff lib doesn't
-	// reset times and next try will start with a long delay
-	backOff.Reset()
->>>>>>> a8604ef5
 	if err != nil {
 		c.notifyDisconnected(err)
 		s, _ := gstatus.FromError(err)
