package client

import (
	"context"
	"net"
	"os"
	"sync"
	"testing"
	"time"

	"github.com/golang/mock/gomock"
	log "github.com/sirupsen/logrus"
	"github.com/stretchr/testify/assert"
	"github.com/stretchr/testify/require"
	"golang.zx2c4.com/wireguard/wgctrl/wgtypes"
	"google.golang.org/grpc"
	"google.golang.org/grpc/codes"
	"google.golang.org/grpc/status"

	"github.com/netbirdio/management-integrations/integrations"
	"github.com/netbirdio/netbird/client/system"
	"github.com/netbirdio/netbird/encryption"
	"github.com/netbirdio/netbird/management/internals/server/config"
	mgmt "github.com/netbirdio/netbird/management/server"
	"github.com/netbirdio/netbird/management/server/activity"
	"github.com/netbirdio/netbird/management/server/groups"
	"github.com/netbirdio/netbird/management/server/integrations/port_forwarding"
	"github.com/netbirdio/netbird/management/server/mock_server"
	"github.com/netbirdio/netbird/management/server/peers"
	"github.com/netbirdio/netbird/management/server/permissions"
	"github.com/netbirdio/netbird/management/server/settings"
	"github.com/netbirdio/netbird/management/server/store"
	"github.com/netbirdio/netbird/management/server/telemetry"
	"github.com/netbirdio/netbird/management/server/types"
	mgmtProto "github.com/netbirdio/netbird/shared/management/proto"
	"github.com/netbirdio/netbird/util"
)

const ValidKey = "A2C8E62B-38F5-4553-B31E-DD66C696CEBB"

func TestMain(m *testing.M) {
	_ = util.InitLog("debug", util.LogConsole)
	code := m.Run()
	os.Exit(code)
}

func startManagement(t *testing.T) (*grpc.Server, net.Listener) {
	t.Helper()
	level, _ := log.ParseLevel("debug")
	log.SetLevel(level)

	config := &config.Config{}
	_, err := util.ReadJson("../../../management/server/testdata/management.json", config)
	if err != nil {
		t.Fatal(err)
	}

	lis, err := net.Listen("tcp", ":0")
	if err != nil {
		t.Fatal(err)
	}
	s := grpc.NewServer()
	store, cleanUp, err := store.NewTestStoreFromSQL(context.Background(), "../../../management/server/testdata/store.sql", t.TempDir())
	if err != nil {
		t.Fatal(err)
	}
	t.Cleanup(cleanUp)

	peersUpdateManager := mgmt.NewPeersUpdateManager(nil)
	jobManager := mgmt.NewJobManager(nil, store)
	eventStore := &activity.InMemoryEventStore{}

	ctrl := gomock.NewController(t)
	t.Cleanup(ctrl.Finish)

	permissionsManagerMock := permissions.NewMockManager(ctrl)
	permissionsManagerMock.
		EXPECT().
		ValidateUserPermissions(
			gomock.Any(),
			gomock.Any(),
			gomock.Any(),
			gomock.Any(),
			gomock.Any(),
		).
		Return(true, nil).
		AnyTimes()

	peersManger := peers.NewManager(store, permissionsManagerMock)
	settingsManagerMock := settings.NewMockManager(ctrl)

	ia, _ := integrations.NewIntegratedValidator(context.Background(), peersManger, settingsManagerMock, eventStore)

	metrics, err := telemetry.NewDefaultAppMetrics(context.Background())
	require.NoError(t, err)

	settingsMockManager := settings.NewMockManager(ctrl)
	settingsMockManager.
		EXPECT().
		GetSettings(
			gomock.Any(),
			gomock.Any(),
			gomock.Any(),
		).
		Return(&types.Settings{}, nil).
		AnyTimes()
	settingsMockManager.
		EXPECT().
		GetExtraSettings(gomock.Any(), gomock.Any()).
		Return(&types.ExtraSettings{}, nil).
		AnyTimes()

<<<<<<< HEAD
	permissionsManagerMock := permissions.NewMockManager(ctrl)
	permissionsManagerMock.
		EXPECT().
		ValidateUserPermissions(
			gomock.Any(),
			gomock.Any(),
			gomock.Any(),
			gomock.Any(),
			gomock.Any(),
		).
		Return(true, nil).
		AnyTimes()

	accountManager, err := mgmt.BuildManager(context.Background(), store, peersUpdateManager, jobManager, nil, "", "netbird.selfhosted", eventStore, nil, false, ia, metrics, port_forwarding.NewControllerMock(), settingsMockManager, permissionsManagerMock, false)
=======
	accountManager, err := mgmt.BuildManager(context.Background(), store, peersUpdateManager, nil, "", "netbird.selfhosted", eventStore, nil, false, ia, metrics, port_forwarding.NewControllerMock(), settingsMockManager, permissionsManagerMock, false)
>>>>>>> e8d301fd
	if err != nil {
		t.Fatal(err)
	}

	groupsManager := groups.NewManagerMock()

	secretsManager := mgmt.NewTimeBasedAuthSecretsManager(peersUpdateManager, config.TURNConfig, config.Relay, settingsMockManager, groupsManager)
	mgmtServer, err := mgmt.NewServer(context.Background(), config, accountManager, settingsMockManager, peersUpdateManager, jobManager, secretsManager, nil, nil, nil, mgmt.MockIntegratedValidator{})
	if err != nil {
		t.Fatal(err)
	}
	mgmtProto.RegisterManagementServiceServer(s, mgmtServer)
	go func() {
		if err := s.Serve(lis); err != nil {
			t.Error(err)
			return
		}
	}()

	return s, lis
}

func startMockManagement(t *testing.T) (*grpc.Server, net.Listener, *mock_server.ManagementServiceServerMock, wgtypes.Key) {
	t.Helper()
	lis, err := net.Listen("tcp", ":0")
	if err != nil {
		t.Fatal(err)
	}

	s := grpc.NewServer()

	serverKey, err := wgtypes.GenerateKey()
	if err != nil {
		t.Fatal(err)
	}

	mgmtMockServer := &mock_server.ManagementServiceServerMock{
		GetServerKeyFunc: func(context.Context, *mgmtProto.Empty) (*mgmtProto.ServerKeyResponse, error) {
			response := &mgmtProto.ServerKeyResponse{
				Key: serverKey.PublicKey().String(),
			}
			return response, nil
		},
	}

	mgmtProto.RegisterManagementServiceServer(s, mgmtMockServer)
	go func() {
		if err := s.Serve(lis); err != nil {
			t.Error(err)
			return
		}
	}()

	return s, lis, mgmtMockServer, serverKey
}

func closeManagementSilently(s *grpc.Server, listener net.Listener) {
	s.GracefulStop()
	err := listener.Close()
	if err != nil {
		log.Warnf("error while closing management listener %v", err)
		return
	}
}

func TestClient_GetServerPublicKey(t *testing.T) {
	testKey, err := wgtypes.GenerateKey()
	if err != nil {
		t.Fatal(err)
	}
	ctx := context.Background()
	s, listener := startManagement(t)
	defer closeManagementSilently(s, listener)

	client, err := NewClient(ctx, listener.Addr().String(), testKey, false)
	if err != nil {
		t.Fatal(err)
	}

	key, err := client.GetServerPublicKey()
	if err != nil {
		t.Error("couldn't retrieve management public key")
	}
	if key == nil {
		t.Error("got an empty management public key")
	}
}

func TestClient_LoginUnregistered_ShouldThrow_401(t *testing.T) {
	testKey, err := wgtypes.GenerateKey()
	if err != nil {
		t.Fatal(err)
	}
	ctx := context.Background()
	s, listener := startManagement(t)
	defer closeManagementSilently(s, listener)

	client, err := NewClient(ctx, listener.Addr().String(), testKey, false)
	if err != nil {
		t.Fatal(err)
	}
	key, err := client.GetServerPublicKey()
	if err != nil {
		t.Fatal(err)
	}
	sysInfo := system.GetInfo(context.TODO())
	_, err = client.Login(*key, sysInfo, nil, nil)
	if err == nil {
		t.Error("expecting err on unregistered login, got nil")
	}
	if s, ok := status.FromError(err); !ok || s.Code() != codes.PermissionDenied {
		t.Errorf("expecting err code %d denied on unregistered login got %d", codes.PermissionDenied, s.Code())
	}
}

func TestClient_LoginRegistered(t *testing.T) {
	testKey, err := wgtypes.GenerateKey()
	if err != nil {
		t.Fatal(err)
	}
	ctx := context.Background()
	s, listener := startManagement(t)
	defer closeManagementSilently(s, listener)

	client, err := NewClient(ctx, listener.Addr().String(), testKey, false)
	if err != nil {
		t.Fatal(err)
	}

	key, err := client.GetServerPublicKey()
	if err != nil {
		t.Error(err)
	}
	info := system.GetInfo(context.TODO())
	resp, err := client.Register(*key, ValidKey, "", info, nil, nil)
	if err != nil {
		t.Error(err)
	}

	if resp == nil {
		t.Error("expecting non nil response, got nil")
	}
}

func TestClient_Sync(t *testing.T) {
	testKey, err := wgtypes.GenerateKey()
	if err != nil {
		t.Fatal(err)
	}
	ctx := context.Background()
	s, listener := startManagement(t)
	defer closeManagementSilently(s, listener)

	client, err := NewClient(ctx, listener.Addr().String(), testKey, false)
	if err != nil {
		t.Fatal(err)
	}

	serverKey, err := client.GetServerPublicKey()
	if err != nil {
		t.Error(err)
	}

	info := system.GetInfo(context.TODO())
	_, err = client.Register(*serverKey, ValidKey, "", info, nil, nil)
	if err != nil {
		t.Error(err)
	}

	// create and register second peer (we should receive on Sync request)
	remoteKey, err := wgtypes.GenerateKey()
	if err != nil {
		t.Error(err)
	}
	remoteClient, err := NewClient(context.TODO(), listener.Addr().String(), remoteKey, false)
	if err != nil {
		t.Fatal(err)
	}

	info = system.GetInfo(context.TODO())
	_, err = remoteClient.Register(*serverKey, ValidKey, "", info, nil, nil)
	if err != nil {
		t.Fatal(err)
	}

	ch := make(chan *mgmtProto.SyncResponse, 1)

	ctx, cancel := context.WithCancel(context.Background())
	defer cancel()

	go func() {
		err = client.Sync(ctx, info, func(msg *mgmtProto.SyncResponse) error {
			ch <- msg
			return nil
		})
		if err != nil {
			return
		}
	}()

	select {
	case resp := <-ch:
		if resp.GetPeerConfig() == nil {
			t.Error("expecting non nil PeerConfig got nil")
		}
		if resp.GetNetbirdConfig() == nil {
			t.Error("expecting non nil NetbirdConfig got nil")
		}
		if len(resp.GetRemotePeers()) != 1 {
			t.Errorf("expecting RemotePeers size %d got %d", 1, len(resp.GetRemotePeers()))
			return
		}
		if resp.GetRemotePeersIsEmpty() == true {
			t.Error("expecting RemotePeers property to be false, got true")
		}
		if resp.GetRemotePeers()[0].GetWgPubKey() != remoteKey.PublicKey().String() {
			t.Errorf("expecting RemotePeer public key %s got %s", remoteKey.PublicKey().String(), resp.GetRemotePeers()[0].GetWgPubKey())
		}
	case <-time.After(3 * time.Second):
		t.Error("timeout waiting for test to finish")
	}
}

func Test_SystemMetaDataFromClient(t *testing.T) {
	s, lis, mgmtMockServer, serverKey := startMockManagement(t)
	defer s.GracefulStop()

	testKey, err := wgtypes.GenerateKey()
	if err != nil {
		t.Fatal(err)
	}

	serverAddr := lis.Addr().String()
	ctx := context.Background()

	testClient, err := NewClient(ctx, serverAddr, testKey, false)
	if err != nil {
		t.Fatalf("error while creating testClient: %v", err)
	}

	key, err := testClient.GetServerPublicKey()
	if err != nil {
		t.Fatalf("error while getting server public key from testclient, %v", err)
	}

	var actualMeta *mgmtProto.PeerSystemMeta
	var actualValidKey string
	var wg sync.WaitGroup
	wg.Add(1)

	mgmtMockServer.LoginFunc = func(ctx context.Context, msg *mgmtProto.EncryptedMessage) (*mgmtProto.EncryptedMessage, error) {
		peerKey, err := wgtypes.ParseKey(msg.GetWgPubKey())
		if err != nil {
			log.Warnf("error while parsing peer's Wireguard public key %s on Sync request.", msg.WgPubKey)
			return nil, status.Errorf(codes.InvalidArgument, "provided wgPubKey %s is invalid", msg.WgPubKey)
		}

		loginReq := &mgmtProto.LoginRequest{}
		err = encryption.DecryptMessage(peerKey, serverKey, msg.Body, loginReq)
		if err != nil {
			log.Fatal(err)
		}

		actualMeta = loginReq.GetMeta()
		actualValidKey = loginReq.GetSetupKey()
		wg.Done()

		loginResp := &mgmtProto.LoginResponse{}
		encryptedResp, err := encryption.EncryptMessage(peerKey, serverKey, loginResp)
		if err != nil {
			return nil, err
		}

		return &mgmtProto.EncryptedMessage{
			WgPubKey: serverKey.PublicKey().String(),
			Body:     encryptedResp,
			Version:  0,
		}, nil
	}

	info := system.GetInfo(context.TODO())
	_, err = testClient.Register(*key, ValidKey, "", info, nil, nil)
	if err != nil {
		t.Errorf("error while trying to register client: %v", err)
	}

	wg.Wait()

	protoNetAddr := make([]*mgmtProto.NetworkAddress, 0, len(info.NetworkAddresses))
	for _, addr := range info.NetworkAddresses {
		protoNetAddr = append(protoNetAddr, &mgmtProto.NetworkAddress{
			NetIP: addr.NetIP.String(),
			Mac:   addr.Mac,
		})

	}

	expectedMeta := &mgmtProto.PeerSystemMeta{
		Hostname:       info.Hostname,
		GoOS:           info.GoOS,
		Kernel:         info.Kernel,
		Platform:       info.Platform,
		OS:             info.OS,
		Core:           info.OSVersion,
		OSVersion:      info.OSVersion,
		NetbirdVersion: info.NetbirdVersion,
		KernelVersion:  info.KernelVersion,

		NetworkAddresses: protoNetAddr,
		SysSerialNumber:  info.SystemSerialNumber,
		SysProductName:   info.SystemProductName,
		SysManufacturer:  info.SystemManufacturer,
		Environment:      &mgmtProto.Environment{Cloud: info.Environment.Cloud, Platform: info.Environment.Platform},
	}

	assert.Equal(t, ValidKey, actualValidKey)
	if !isEqual(expectedMeta, actualMeta) {
		t.Errorf("expected and actual meta are not equal")
	}
}

func isEqual(a, b *mgmtProto.PeerSystemMeta) bool {
	if len(a.NetworkAddresses) != len(b.NetworkAddresses) {
		return false
	}

	for _, addr := range a.GetNetworkAddresses() {
		var found bool
		for _, oAddr := range b.GetNetworkAddresses() {
			if addr.GetMac() == oAddr.GetMac() && addr.GetNetIP() == oAddr.GetNetIP() {
				found = true
				continue
			}
		}
		if !found {
			return false
		}
	}

	log.Infof("------")

	return a.GetHostname() == b.GetHostname() &&
		a.GetGoOS() == b.GetGoOS() &&
		a.GetKernel() == b.GetKernel() &&
		a.GetKernelVersion() == b.GetKernelVersion() &&
		a.GetCore() == b.GetCore() &&
		a.GetPlatform() == b.GetPlatform() &&
		a.GetOS() == b.GetOS() &&
		a.GetOSVersion() == b.GetOSVersion() &&
		a.GetNetbirdVersion() == b.GetNetbirdVersion() &&
		a.GetUiVersion() == b.GetUiVersion() &&
		a.GetSysSerialNumber() == b.GetSysSerialNumber() &&
		a.GetSysProductName() == b.GetSysProductName() &&
		a.GetSysManufacturer() == b.GetSysManufacturer() &&
		a.GetEnvironment().Cloud == b.GetEnvironment().Cloud &&
		a.GetEnvironment().Platform == b.GetEnvironment().Platform
}

func Test_GetDeviceAuthorizationFlow(t *testing.T) {
	s, lis, mgmtMockServer, serverKey := startMockManagement(t)
	defer s.GracefulStop()

	testKey, err := wgtypes.GenerateKey()
	if err != nil {
		t.Fatal(err)
	}

	serverAddr := lis.Addr().String()
	ctx := context.Background()

	client, err := NewClient(ctx, serverAddr, testKey, false)
	if err != nil {
		t.Fatalf("error while creating testClient: %v", err)
	}

	expectedFlowInfo := &mgmtProto.DeviceAuthorizationFlow{
		Provider:       0,
		ProviderConfig: &mgmtProto.ProviderConfig{ClientID: "client"},
	}

	mgmtMockServer.GetDeviceAuthorizationFlowFunc = func(ctx context.Context, req *mgmtProto.EncryptedMessage) (*mgmtProto.EncryptedMessage, error) {
		encryptedResp, err := encryption.EncryptMessage(serverKey, client.key, expectedFlowInfo)
		if err != nil {
			return nil, err
		}

		return &mgmtProto.EncryptedMessage{
			WgPubKey: serverKey.PublicKey().String(),
			Body:     encryptedResp,
			Version:  0,
		}, nil
	}

	flowInfo, err := client.GetDeviceAuthorizationFlow(serverKey)
	if err != nil {
		t.Error("error while retrieving device auth flow information")
	}

	assert.Equal(t, expectedFlowInfo.Provider, flowInfo.Provider, "provider should match")
	assert.Equal(t, expectedFlowInfo.ProviderConfig.ClientID, flowInfo.ProviderConfig.ClientID, "provider configured client ID should match")
}

func Test_GetPKCEAuthorizationFlow(t *testing.T) {
	s, lis, mgmtMockServer, serverKey := startMockManagement(t)
	defer s.GracefulStop()

	testKey, err := wgtypes.GenerateKey()
	if err != nil {
		t.Fatal(err)
	}

	serverAddr := lis.Addr().String()
	ctx := context.Background()

	client, err := NewClient(ctx, serverAddr, testKey, false)
	if err != nil {
		t.Fatalf("error while creating testClient: %v", err)
	}

	expectedFlowInfo := &mgmtProto.PKCEAuthorizationFlow{
		ProviderConfig: &mgmtProto.ProviderConfig{
			ClientID:     "client",
			ClientSecret: "secret",
		},
	}

	mgmtMockServer.GetPKCEAuthorizationFlowFunc = func(ctx context.Context, req *mgmtProto.EncryptedMessage) (*mgmtProto.EncryptedMessage, error) {
		encryptedResp, err := encryption.EncryptMessage(serverKey, client.key, expectedFlowInfo)
		if err != nil {
			return nil, err
		}

		return &mgmtProto.EncryptedMessage{
			WgPubKey: serverKey.PublicKey().String(),
			Body:     encryptedResp,
			Version:  0,
		}, nil
	}

	flowInfo, err := client.GetPKCEAuthorizationFlow(serverKey)
	if err != nil {
		t.Error("error while retrieving pkce auth flow information")
	}

	assert.Equal(t, expectedFlowInfo.ProviderConfig.ClientID, flowInfo.ProviderConfig.ClientID, "provider configured client ID should match")
	assert.Equal(t, expectedFlowInfo.ProviderConfig.ClientSecret, flowInfo.ProviderConfig.ClientSecret, "provider configured client secret should match")
}<|MERGE_RESOLUTION|>--- conflicted
+++ resolved
@@ -110,7 +110,6 @@
 		Return(&types.ExtraSettings{}, nil).
 		AnyTimes()
 
-<<<<<<< HEAD
 	permissionsManagerMock := permissions.NewMockManager(ctrl)
 	permissionsManagerMock.
 		EXPECT().
@@ -125,9 +124,7 @@
 		AnyTimes()
 
 	accountManager, err := mgmt.BuildManager(context.Background(), store, peersUpdateManager, jobManager, nil, "", "netbird.selfhosted", eventStore, nil, false, ia, metrics, port_forwarding.NewControllerMock(), settingsMockManager, permissionsManagerMock, false)
-=======
-	accountManager, err := mgmt.BuildManager(context.Background(), store, peersUpdateManager, nil, "", "netbird.selfhosted", eventStore, nil, false, ia, metrics, port_forwarding.NewControllerMock(), settingsMockManager, permissionsManagerMock, false)
->>>>>>> e8d301fd
+
 	if err != nil {
 		t.Fatal(err)
 	}
