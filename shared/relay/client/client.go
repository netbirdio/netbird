package client

import (
	"context"
	"fmt"
	"net"
	"sync"
	"time"

	log "github.com/sirupsen/logrus"

	auth "github.com/netbirdio/netbird/shared/relay/auth/hmac"
	"github.com/netbirdio/netbird/shared/relay/client/dialer"
	"github.com/netbirdio/netbird/shared/relay/healthcheck"
	"github.com/netbirdio/netbird/shared/relay/messages"
)

const (
	bufferSize            = 8820
	serverResponseTimeout = 8 * time.Second
)

var (
	ErrConnAlreadyExists = fmt.Errorf("connection already exists")
)

type internalStopFlag struct {
	sync.Mutex
	stop bool
}

func newInternalStopFlag() *internalStopFlag {
	return &internalStopFlag{}
}

func (isf *internalStopFlag) set() {
	isf.Lock()
	defer isf.Unlock()
	isf.stop = true
}

func (isf *internalStopFlag) isSet() bool {
	isf.Lock()
	defer isf.Unlock()
	return isf.stop
}

// Msg carry the payload from the server to the client. With this struct, the net.Conn can free the buffer.
type Msg struct {
	Payload []byte

	bufPool *sync.Pool
	bufPtr  *[]byte
}

func (m *Msg) Free() {
	m.bufPool.Put(m.bufPtr)
}

// connContainer is a container for the connection to the peer. It is responsible for managing the messages from the
// server and forwarding them to the upper layer content reader.
type connContainer struct {
	log         *log.Entry
	conn        *Conn
	messages    chan Msg
	msgChanLock sync.Mutex
	closed      bool // flag to check if channel is closed
	ctx         context.Context
	cancel      context.CancelFunc
}

func newConnContainer(log *log.Entry, conn *Conn, messages chan Msg) *connContainer {
	ctx, cancel := context.WithCancel(context.Background())
	return &connContainer{
		log:      log,
		conn:     conn,
		messages: messages,
		ctx:      ctx,
		cancel:   cancel,
	}
}

func (cc *connContainer) writeMsg(msg Msg) {
	cc.msgChanLock.Lock()
	defer cc.msgChanLock.Unlock()

	if cc.closed {
		msg.Free()
		return
	}

	select {
	case cc.messages <- msg:
	case <-cc.ctx.Done():
		msg.Free()
	default:
		msg.Free()
	}
}

func (cc *connContainer) close() {
	cc.cancel()

	cc.msgChanLock.Lock()
	defer cc.msgChanLock.Unlock()

	if cc.closed {
		return
	}

	cc.closed = true
	close(cc.messages)

	for msg := range cc.messages {
		msg.Free()
	}
}

// Client is a client for the relay server. It is responsible for establishing a connection to the relay server and
// managing connections to other peers. All exported functions are safe to call concurrently. After close the connection,
// the client can be reused by calling Connect again. When the client is closed, all connections are closed too.
// While the Connect is in progress, the OpenConn function will block until the connection is established with relay server.
type Client struct {
	log            *log.Entry
	connectionURL  string
	authTokenStore *auth.TokenStore
	hashedID       messages.PeerID

	bufPool *sync.Pool

	relayConn        net.Conn
	conns            map[messages.PeerID]*connContainer
	serviceIsRunning bool
	mu               sync.Mutex // protect serviceIsRunning and conns
	readLoopMutex    sync.Mutex
	wgReadLoop       sync.WaitGroup
	instanceURL      *RelayAddr
	muInstanceURL    sync.Mutex

	onDisconnectListener func(string)
	listenerMutex        sync.Mutex

	stateSubscription *PeersStateSubscription
}

// NewClient creates a new client for the relay server. The client is not connected to the server until the Connect
func NewClient(serverURL string, authTokenStore *auth.TokenStore, peerID string) *Client {
	hashedID := messages.HashID(peerID)
	relayLog := log.WithFields(log.Fields{"relay": serverURL})

	c := &Client{
		log:            relayLog,
		connectionURL:  serverURL,
		authTokenStore: authTokenStore,
		hashedID:       hashedID,
		bufPool: &sync.Pool{
			New: func() any {
				buf := make([]byte, bufferSize)
				return &buf
			},
		},
		conns: make(map[messages.PeerID]*connContainer),
	}

	c.log.Infof("create new relay connection: local peerID: %s, local peer hashedID: %s", peerID, hashedID)
	return c
}

// Connect establishes a connection to the relay server. It blocks until the connection is established or an error occurs.
func (c *Client) Connect(ctx context.Context) error {
	c.log.Infof("connecting to relay server")
	c.readLoopMutex.Lock()
	defer c.readLoopMutex.Unlock()

	c.mu.Lock()
	defer c.mu.Unlock()

	if c.serviceIsRunning {
		return nil
	}

	instanceURL, err := c.connect(ctx)
	if err != nil {
		return err
	}
	c.muInstanceURL.Lock()
	c.instanceURL = instanceURL
	c.muInstanceURL.Unlock()

	c.stateSubscription = NewPeersStateSubscription(c.log, c.relayConn, c.closeConnsByPeerID)

	c.log = c.log.WithField("relay", instanceURL.String())
	c.log.Infof("relay connection established")

	c.serviceIsRunning = true

	internallyStoppedFlag := newInternalStopFlag()
	hc := healthcheck.NewReceiver(c.log)
	go c.listenForStopEvents(ctx, hc, c.relayConn, internallyStoppedFlag)

	c.wgReadLoop.Add(1)
	go c.readLoop(hc, c.relayConn, internallyStoppedFlag)

	return nil
}

// OpenConn create a new net.Conn for the destination peer ID. In case if the connection is in progress
// to the relay server, the function will block until the connection is established or timed out. Otherwise,
// it will return immediately.
// It block until the server confirm the peer is online.
// todo: what should happen if call with the same peerID with multiple times?
func (c *Client) OpenConn(ctx context.Context, dstPeerID string) (net.Conn, error) {
	peerID := messages.HashID(dstPeerID)

	c.mu.Lock()
	if !c.serviceIsRunning {
		c.mu.Unlock()
		return nil, fmt.Errorf("relay connection is not established")
	}
	_, ok := c.conns[peerID]
	if ok {
		c.mu.Unlock()
		return nil, ErrConnAlreadyExists
	}
	c.mu.Unlock()

	if err := c.stateSubscription.WaitToBeOnlineAndSubscribe(ctx, peerID); err != nil {
		c.log.Errorf("peer not available: %s, %s", peerID, err)
		return nil, err
	}

	c.log.Infof("remote peer is available, prepare the relayed connection: %s", peerID)
	msgChannel := make(chan Msg, 100)

	c.mu.Lock()
	if !c.serviceIsRunning {
		c.mu.Unlock()
		return nil, fmt.Errorf("relay connection is not established")
	}

	c.muInstanceURL.Lock()
	instanceURL := c.instanceURL
	c.muInstanceURL.Unlock()
	conn := NewConn(c, peerID, msgChannel, instanceURL)

	_, ok = c.conns[peerID]
	if ok {
		c.mu.Unlock()
		_ = conn.Close()
		return nil, ErrConnAlreadyExists
	}
	c.conns[peerID] = newConnContainer(c.log, conn, msgChannel)
	c.mu.Unlock()
	return conn, nil
}

// ServerInstanceURL returns the address of the relay server. It could change after the close and reopen the connection.
func (c *Client) ServerInstanceURL() (string, error) {
	c.muInstanceURL.Lock()
	defer c.muInstanceURL.Unlock()
	if c.instanceURL == nil {
		return "", fmt.Errorf("relay connection is not established")
	}
	return c.instanceURL.String(), nil
}

// SetOnDisconnectListener sets a function that will be called when the connection to the relay server is closed.
func (c *Client) SetOnDisconnectListener(fn func(string)) {
	c.listenerMutex.Lock()
	defer c.listenerMutex.Unlock()
	c.onDisconnectListener = fn
}

// HasConns returns true if there are connections.
func (c *Client) HasConns() bool {
	c.mu.Lock()
	defer c.mu.Unlock()
	return len(c.conns) > 0
}

func (c *Client) Ready() bool {
	c.mu.Lock()
	defer c.mu.Unlock()
	return c.serviceIsRunning
}

// Close closes the connection to the relay server and all connections to other peers.
func (c *Client) Close() error {
	return c.close(true)
}

func (c *Client) connect(ctx context.Context) (*RelayAddr, error) {
<<<<<<< HEAD
	rd := dialer.NewRaceDial(c.log, dialer.DefaultConnectionTimeout, c.connectionURL, quic.Dialer{}, ws.Dialer{})
=======
	dialers := c.getDialers()

	rd := dialer.NewRaceDial(c.log, dialer.DefaultConnectionTimeout, c.connectionURL, dialers...)
>>>>>>> e7b5537d
	conn, err := rd.Dial()
	if err != nil {
		return nil, err
	}
	c.relayConn = conn

	instanceURL, err := c.handShake(ctx)
	if err != nil {
		cErr := conn.Close()
		if cErr != nil {
			c.log.Errorf("failed to close connection: %s", cErr)
		}
		return nil, err
	}

	return instanceURL, nil
}

func (c *Client) handShake(ctx context.Context) (*RelayAddr, error) {
	msg, err := messages.MarshalAuthMsg(c.hashedID, c.authTokenStore.TokenBinary())
	if err != nil {
		c.log.Errorf("failed to marshal auth message: %s", err)
		return nil, err
	}

	_, err = c.relayConn.Write(msg)
	if err != nil {
		c.log.Errorf("failed to send auth message: %s", err)
		return nil, err
	}
	buf := make([]byte, messages.MaxHandshakeRespSize)
	n, err := c.readWithTimeout(ctx, buf)
	if err != nil {
		c.log.Errorf("failed to read auth response: %s", err)
		return nil, err
	}

	_, err = messages.ValidateVersion(buf[:n])
	if err != nil {
		return nil, fmt.Errorf("validate version: %w", err)
	}

	msgType, err := messages.DetermineServerMessageType(buf[:n])
	if err != nil {
		c.log.Errorf("failed to determine message type: %s", err)
		return nil, err
	}

	if msgType != messages.MsgTypeAuthResponse {
		c.log.Errorf("unexpected message type: %s", msgType)
		return nil, fmt.Errorf("unexpected message type")
	}

	addr, err := messages.UnmarshalAuthResponse(buf[:n])
	if err != nil {
		return nil, err
	}

	return &RelayAddr{addr: addr}, nil
}

func (c *Client) readLoop(hc *healthcheck.Receiver, relayConn net.Conn, internallyStoppedFlag *internalStopFlag) {
	var (
		errExit error
		n       int
	)
	for {
		bufPtr := c.bufPool.Get().(*[]byte)
		buf := *bufPtr
		n, errExit = relayConn.Read(buf)
		if errExit != nil {
			c.log.Infof("start to Relay read loop exit")
			c.mu.Lock()
			if c.serviceIsRunning && !internallyStoppedFlag.isSet() {
				c.log.Errorf("failed to read message from relay server: %s", errExit)
			}
			c.mu.Unlock()
			c.bufPool.Put(bufPtr)
			break
		}

		buf = buf[:n]

		_, err := messages.ValidateVersion(buf)
		if err != nil {
			c.log.Errorf("failed to validate protocol version: %s", err)
			c.bufPool.Put(bufPtr)
			continue
		}

		msgType, err := messages.DetermineServerMessageType(buf)
		if err != nil {
			c.log.Errorf("failed to determine message type: %s", err)
			c.bufPool.Put(bufPtr)
			continue
		}

		if !c.handleMsg(msgType, buf, bufPtr, hc, internallyStoppedFlag) {
			break
		}
	}

	hc.Stop()

	c.stateSubscription.Cleanup()
	c.wgReadLoop.Done()
	_ = c.close(false)
	c.notifyDisconnected()
}

func (c *Client) handleMsg(msgType messages.MsgType, buf []byte, bufPtr *[]byte, hc *healthcheck.Receiver, internallyStoppedFlag *internalStopFlag) (continueLoop bool) {
	switch msgType {
	case messages.MsgTypeHealthCheck:
		c.handleHealthCheck(hc, internallyStoppedFlag)
		c.bufPool.Put(bufPtr)
	case messages.MsgTypeTransport:
		return c.handleTransportMsg(buf, bufPtr, internallyStoppedFlag)
	case messages.MsgTypePeersOnline:
		c.handlePeersOnlineMsg(buf)
		c.bufPool.Put(bufPtr)
		return true
	case messages.MsgTypePeersWentOffline:
		c.handlePeersWentOfflineMsg(buf)
		c.bufPool.Put(bufPtr)
		return true
	case messages.MsgTypeClose:
		c.log.Debugf("relay connection close by server")
		c.bufPool.Put(bufPtr)
		return false
	}

	return true
}

func (c *Client) handleHealthCheck(hc *healthcheck.Receiver, internallyStoppedFlag *internalStopFlag) {
	msg := messages.MarshalHealthcheck()
	_, wErr := c.relayConn.Write(msg)
	if wErr != nil {
		if c.serviceIsRunning && !internallyStoppedFlag.isSet() {
			c.log.Errorf("failed to send heartbeat: %s", wErr)
		}
	}
	hc.Heartbeat()
}

func (c *Client) handleTransportMsg(buf []byte, bufPtr *[]byte, internallyStoppedFlag *internalStopFlag) bool {
	peerID, payload, err := messages.UnmarshalTransportMsg(buf)
	if err != nil {
		if c.serviceIsRunning && !internallyStoppedFlag.isSet() {
			c.log.Errorf("failed to parse transport message: %v", err)
		}

		c.bufPool.Put(bufPtr)
		return true
	}

	c.mu.Lock()
	if !c.serviceIsRunning {
		c.mu.Unlock()
		c.bufPool.Put(bufPtr)
		return false
	}
	container, ok := c.conns[*peerID]
	c.mu.Unlock()
	if !ok {
		c.log.Errorf("peer not found: %s", peerID.String())
		c.bufPool.Put(bufPtr)
		return true
	}
	msg := Msg{
		bufPool: c.bufPool,
		bufPtr:  bufPtr,
		Payload: payload,
	}
	container.writeMsg(msg)
	return true
}

func (c *Client) writeTo(connReference *Conn, dstID messages.PeerID, payload []byte) (int, error) {
	c.mu.Lock()
	conn, ok := c.conns[dstID]
	c.mu.Unlock()
	if !ok {
		return 0, net.ErrClosed
	}

	if conn.conn != connReference {
		return 0, net.ErrClosed
	}

	// todo: use buffer pool instead of create new transport msg.
	msg, err := messages.MarshalTransportMsg(dstID, payload)
	if err != nil {
		c.log.Errorf("failed to marshal transport message: %s", err)
		return 0, err
	}

	// the write always return with 0 length because the underling does not support the size feedback.
	_, err = c.relayConn.Write(msg)
	if err != nil {
		c.log.Errorf("failed to write transport message: %s", err)
	}
	return len(payload), err
}

func (c *Client) listenForStopEvents(ctx context.Context, hc *healthcheck.Receiver, conn net.Conn, internalStopFlag *internalStopFlag) {
	for {
		select {
		case _, ok := <-hc.OnTimeout:
			if !ok {
				return
			}
			c.log.Errorf("health check timeout")
			internalStopFlag.set()
			if err := conn.Close(); err != nil {
				// ignore the err handling because the readLoop will handle it
				c.log.Warnf("failed to close connection: %s", err)
			}
			return
		case <-ctx.Done():
			err := c.close(true)
			if err != nil {
				c.log.Errorf("failed to teardown connection: %s", err)
			}
			return
		}
	}
}

func (c *Client) closeAllConns() {
	for _, container := range c.conns {
		container.close()
	}
	c.conns = make(map[messages.PeerID]*connContainer)
}

func (c *Client) closeConnsByPeerID(peerIDs []messages.PeerID) {
	c.mu.Lock()
	defer c.mu.Unlock()

	for _, peerID := range peerIDs {
		container, ok := c.conns[peerID]
		if !ok {
			c.log.Warnf("can not close connection, peer not found: %s", peerID)
			continue
		}

		container.log.Infof("remote peer has been disconnected, free up connection: %s", peerID)
		container.close()
		delete(c.conns, peerID)
	}

	if err := c.stateSubscription.UnsubscribeStateChange(peerIDs); err != nil {
		c.log.Errorf("failed to unsubscribe from peer state change: %s, %s", peerIDs, err)
	}
}

func (c *Client) closeConn(connReference *Conn, id messages.PeerID) error {
	c.mu.Lock()
	defer c.mu.Unlock()

	container, ok := c.conns[id]
	if !ok {
		return net.ErrClosed
	}

	if container.conn != connReference {
		return fmt.Errorf("conn reference mismatch")
	}

	if err := c.stateSubscription.UnsubscribeStateChange([]messages.PeerID{id}); err != nil {
		container.log.Errorf("failed to unsubscribe from peer state change: %s", err)
	}

	c.log.Infof("free up connection to peer: %s", id)
	delete(c.conns, id)
	container.close()

	return nil
}

func (c *Client) close(gracefullyExit bool) error {
	c.readLoopMutex.Lock()
	defer c.readLoopMutex.Unlock()

	c.mu.Lock()
	var err error
	if !c.serviceIsRunning {
		c.mu.Unlock()
		c.log.Warn("relay connection was already marked as not running")
		return nil
	}
	c.serviceIsRunning = false

	c.muInstanceURL.Lock()
	c.instanceURL = nil
	c.muInstanceURL.Unlock()

	c.log.Infof("closing all peer connections")
	c.closeAllConns()
	if gracefullyExit {
		c.writeCloseMsg()
	}
	err = c.relayConn.Close()
	c.mu.Unlock()

	c.log.Infof("waiting for read loop to close")
	c.wgReadLoop.Wait()
	c.log.Infof("relay connection closed")
	return err
}

func (c *Client) notifyDisconnected() {
	c.listenerMutex.Lock()
	defer c.listenerMutex.Unlock()

	if c.onDisconnectListener == nil {
		return
	}
	go c.onDisconnectListener(c.connectionURL)
}

func (c *Client) writeCloseMsg() {
	msg := messages.MarshalCloseMsg()
	_, err := c.relayConn.Write(msg)
	if err != nil {
		c.log.Errorf("failed to send close message: %s", err)
	}
}

func (c *Client) readWithTimeout(ctx context.Context, buf []byte) (int, error) {
	ctx, cancel := context.WithTimeout(ctx, serverResponseTimeout)
	defer cancel()

	readDone := make(chan struct{})
	var (
		n   int
		err error
	)

	go func() {
		n, err = c.relayConn.Read(buf)
		close(readDone)
	}()

	select {
	case <-ctx.Done():
		return 0, fmt.Errorf("read operation timed out")
	case <-readDone:
		return n, err
	}
}

func (c *Client) handlePeersOnlineMsg(buf []byte) {
	peersID, err := messages.UnmarshalPeersOnlineMsg(buf)
	if err != nil {
		c.log.Errorf("failed to unmarshal peers online msg: %s", err)
		return
	}
	c.stateSubscription.OnPeersOnline(peersID)
}

func (c *Client) handlePeersWentOfflineMsg(buf []byte) {
	peersID, err := messages.UnMarshalPeersWentOffline(buf)
	if err != nil {
		c.log.Errorf("failed to unmarshal peers went offline msg: %s", err)
		return
	}
	c.stateSubscription.OnPeersWentOffline(peersID)
}<|MERGE_RESOLUTION|>--- conflicted
+++ resolved
@@ -290,13 +290,9 @@
 }
 
 func (c *Client) connect(ctx context.Context) (*RelayAddr, error) {
-<<<<<<< HEAD
-	rd := dialer.NewRaceDial(c.log, dialer.DefaultConnectionTimeout, c.connectionURL, quic.Dialer{}, ws.Dialer{})
-=======
 	dialers := c.getDialers()
 
 	rd := dialer.NewRaceDial(c.log, dialer.DefaultConnectionTimeout, c.connectionURL, dialers...)
->>>>>>> e7b5537d
 	conn, err := rd.Dial()
 	if err != nil {
 		return nil, err
