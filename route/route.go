--- conflicted
+++ resolved
@@ -95,10 +95,7 @@
 	NetID               NetID
 	Description         string
 	Peer                string
-<<<<<<< HEAD
-=======
 	PeerID              string   `gorm:"-"`
->>>>>>> 62599c05
 	PeerGroups          []string `gorm:"serializer:json"`
 	NetworkType         NetworkType
 	Masquerade          bool
@@ -117,10 +114,6 @@
 func (r *Route) Copy() *Route {
 	route := &Route{
 		ID:                  r.ID,
-<<<<<<< HEAD
-		AccountID:           r.AccountID,
-=======
->>>>>>> 62599c05
 		Description:         r.Description,
 		NetID:               r.NetID,
 		Network:             r.Network,
@@ -128,10 +121,7 @@
 		KeepRoute:           r.KeepRoute,
 		NetworkType:         r.NetworkType,
 		Peer:                r.Peer,
-<<<<<<< HEAD
-=======
 		PeerID:              r.PeerID,
->>>>>>> 62599c05
 		PeerGroups:          slices.Clone(r.PeerGroups),
 		Metric:              r.Metric,
 		Masquerade:          r.Masquerade,
