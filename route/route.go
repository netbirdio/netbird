package route

import (
	"fmt"
	"net/netip"
	"slices"

	log "github.com/sirupsen/logrus"

	"github.com/netbirdio/netbird/management/domain"
	"github.com/netbirdio/netbird/management/server/status"
)

// Windows has some limitation regarding metric size that differ from Unix-like systems.
// Because of that we are limiting the min and max metric size based on Windows limits:
// see based on info from https://docs.microsoft.com/en-us/windows-server/administration/windows-commands/route_ws2008
const (
	// MinMetric max metric input
	MinMetric = 1
	// MaxMetric max metric input
	MaxMetric = 9999
	// MaxNetIDChar Max Network Identifier
	MaxNetIDChar = 40
)

const (
	// InvalidNetworkString invalid network type string
	InvalidNetworkString = "Invalid"
	// IPv4NetworkString IPv4 network type string
	IPv4NetworkString = "IPv4"
	// IPv6NetworkString IPv6 network type string
	IPv6NetworkString = "IPv6"
	// DomainNetworkString domain network type string
	DomainNetworkString = "Domain"
)

const (
	// InvalidNetwork invalid network type
	InvalidNetwork NetworkType = iota
	// IPv4Network IPv4 network type
	IPv4Network
	// IPv6Network IPv6 network type
	IPv6Network
	// DomainNetwork domain network type
	DomainNetwork
)

type ID string

type NetID string

type HAMap map[HAUniqueID][]*Route

// NetworkType route network type
type NetworkType int

// String returns prefix type string
func (p NetworkType) String() string {
	switch p {
	case IPv4Network:
		return IPv4NetworkString
	case IPv6Network:
		return IPv6NetworkString
	case DomainNetwork:
		return DomainNetworkString
	default:
		return InvalidNetworkString
	}
}

// ToPrefixType returns a prefix type
func ToPrefixType(prefix string) NetworkType {
	switch prefix {
	case IPv4NetworkString:
		return IPv4Network
	case IPv6NetworkString:
		return IPv6Network
	case DomainNetworkString:
		return DomainNetwork
	default:
		return InvalidNetwork
	}
}

// Route represents a route
type Route struct {
	ID ID `gorm:"primaryKey"`
	// AccountID is a reference to Account that this object belongs
<<<<<<< HEAD
	AccountID           string       `gorm:"index"`
	Network             netip.Prefix `gorm:"serializer:json"`
	NetID               NetID
	Description         string
	Peer                string
	PeerGroups          []string `gorm:"serializer:json"`
	NetworkType         NetworkType
	Masquerade          bool
	Metric              int
	Enabled             bool
	Groups              []string `gorm:"serializer:json"`
	AccessControlGroups []string `gorm:"serializer:json"`
=======
	AccountID string `gorm:"index"`
	// Network and Domains are mutually exclusive
	Network     netip.Prefix `gorm:"serializer:json"`
	Domains     domain.List  `gorm:"serializer:json"`
	KeepRoute   bool
	NetID       NetID
	Description string
	Peer        string
	PeerGroups  []string `gorm:"serializer:json"`
	NetworkType NetworkType
	Masquerade  bool
	Metric      int
	Enabled     bool
	Groups      []string `gorm:"serializer:json"`
>>>>>>> c347a4c2
}

// EventMeta returns activity event meta related to the route
func (r *Route) EventMeta() map[string]any {
	return map[string]any{"name": r.NetID, "network_range": r.Network.String(), "domains": r.Domains.SafeString(), "peer_id": r.Peer, "peer_groups": r.PeerGroups}
}

// Copy copies a route object
func (r *Route) Copy() *Route {
	route := &Route{
<<<<<<< HEAD
		ID:                  r.ID,
		Description:         r.Description,
		NetID:               r.NetID,
		Network:             r.Network,
		NetworkType:         r.NetworkType,
		Peer:                r.Peer,
		PeerGroups:          make([]string, len(r.PeerGroups)),
		Metric:              r.Metric,
		Masquerade:          r.Masquerade,
		Enabled:             r.Enabled,
		Groups:              make([]string, len(r.Groups)),
		AccessControlGroups: make([]string, len(r.AccessControlGroups)),
	}
	copy(route.Groups, r.Groups)
	copy(route.PeerGroups, r.PeerGroups)
	copy(route.AccessControlGroups, r.AccessControlGroups)
=======
		ID:          r.ID,
		Description: r.Description,
		NetID:       r.NetID,
		Network:     r.Network,
		Domains:     slices.Clone(r.Domains),
		KeepRoute:   r.KeepRoute,
		NetworkType: r.NetworkType,
		Peer:        r.Peer,
		PeerGroups:  slices.Clone(r.PeerGroups),
		Metric:      r.Metric,
		Masquerade:  r.Masquerade,
		Enabled:     r.Enabled,
		Groups:      slices.Clone(r.Groups),
	}
>>>>>>> c347a4c2
	return route
}

// IsEqual compares one route with the other
func (r *Route) IsEqual(other *Route) bool {
	if r == nil && other == nil {
		return true
	} else if r == nil || other == nil {
		return false
	}

	return other.ID == r.ID &&
		other.Description == r.Description &&
		other.NetID == r.NetID &&
		other.Network == r.Network &&
		slices.Equal(r.Domains, other.Domains) &&
		other.KeepRoute == r.KeepRoute &&
		other.NetworkType == r.NetworkType &&
		other.Peer == r.Peer &&
		other.Metric == r.Metric &&
		other.Masquerade == r.Masquerade &&
		other.Enabled == r.Enabled &&
<<<<<<< HEAD
		compareList(r.Groups, other.Groups) &&
		compareList(r.PeerGroups, other.PeerGroups) &&
		compareList(r.AccessControlGroups, other.AccessControlGroups)
=======
		slices.Equal(r.Groups, other.Groups) &&
		slices.Equal(r.PeerGroups, other.PeerGroups)
}

// IsDynamic returns if the route is dynamic, i.e. has domains
func (r *Route) IsDynamic() bool {
	return r.NetworkType == DomainNetwork
}

func (r *Route) GetHAUniqueID() HAUniqueID {
	if r.IsDynamic() {
		domains, err := r.Domains.String()
		if err != nil {
			log.Errorf("Failed to convert domains to string: %v", err)
			domains = r.Domains.PunycodeString()
		}
		return HAUniqueID(fmt.Sprintf("%s%s%s", r.NetID, haSeparator, domains))
	}
	return HAUniqueID(fmt.Sprintf("%s%s%s", r.NetID, haSeparator, r.Network.String()))
>>>>>>> c347a4c2
}

// ParseNetwork Parses a network prefix string and returns a netip.Prefix object and if is invalid, IPv4 or IPv6
func ParseNetwork(networkString string) (NetworkType, netip.Prefix, error) {
	prefix, err := netip.ParsePrefix(networkString)
	if err != nil {
		return InvalidNetwork, netip.Prefix{}, status.Errorf(status.InvalidArgument, "invalid network %s", networkString)
	}

	masked := prefix.Masked()

	if !masked.IsValid() {
		return InvalidNetwork, netip.Prefix{}, status.Errorf(status.InvalidArgument, "invalid range %s", networkString)
	}

	if masked.Addr().Is6() {
		return IPv6Network, masked, nil
	}

	return IPv4Network, masked, nil
}<|MERGE_RESOLUTION|>--- conflicted
+++ resolved
@@ -86,20 +86,6 @@
 type Route struct {
 	ID ID `gorm:"primaryKey"`
 	// AccountID is a reference to Account that this object belongs
-<<<<<<< HEAD
-	AccountID           string       `gorm:"index"`
-	Network             netip.Prefix `gorm:"serializer:json"`
-	NetID               NetID
-	Description         string
-	Peer                string
-	PeerGroups          []string `gorm:"serializer:json"`
-	NetworkType         NetworkType
-	Masquerade          bool
-	Metric              int
-	Enabled             bool
-	Groups              []string `gorm:"serializer:json"`
-	AccessControlGroups []string `gorm:"serializer:json"`
-=======
 	AccountID string `gorm:"index"`
 	// Network and Domains are mutually exclusive
 	Network     netip.Prefix `gorm:"serializer:json"`
@@ -114,7 +100,7 @@
 	Metric      int
 	Enabled     bool
 	Groups      []string `gorm:"serializer:json"`
->>>>>>> c347a4c2
+	AccessControlGroups []string `gorm:"serializer:json"`
 }
 
 // EventMeta returns activity event meta related to the route
@@ -125,24 +111,6 @@
 // Copy copies a route object
 func (r *Route) Copy() *Route {
 	route := &Route{
-<<<<<<< HEAD
-		ID:                  r.ID,
-		Description:         r.Description,
-		NetID:               r.NetID,
-		Network:             r.Network,
-		NetworkType:         r.NetworkType,
-		Peer:                r.Peer,
-		PeerGroups:          make([]string, len(r.PeerGroups)),
-		Metric:              r.Metric,
-		Masquerade:          r.Masquerade,
-		Enabled:             r.Enabled,
-		Groups:              make([]string, len(r.Groups)),
-		AccessControlGroups: make([]string, len(r.AccessControlGroups)),
-	}
-	copy(route.Groups, r.Groups)
-	copy(route.PeerGroups, r.PeerGroups)
-	copy(route.AccessControlGroups, r.AccessControlGroups)
-=======
 		ID:          r.ID,
 		Description: r.Description,
 		NetID:       r.NetID,
@@ -156,8 +124,8 @@
 		Masquerade:  r.Masquerade,
 		Enabled:     r.Enabled,
 		Groups:      slices.Clone(r.Groups),
+		AccessControlGroups: slices.Clone(r.AccessControlGroups),
 	}
->>>>>>> c347a4c2
 	return route
 }
 
@@ -180,13 +148,9 @@
 		other.Metric == r.Metric &&
 		other.Masquerade == r.Masquerade &&
 		other.Enabled == r.Enabled &&
-<<<<<<< HEAD
-		compareList(r.Groups, other.Groups) &&
-		compareList(r.PeerGroups, other.PeerGroups) &&
-		compareList(r.AccessControlGroups, other.AccessControlGroups)
-=======
 		slices.Equal(r.Groups, other.Groups) &&
-		slices.Equal(r.PeerGroups, other.PeerGroups)
+		slices.Equal(r.PeerGroups, other.PeerGroups)&&
+		slices.Equal(r.AccessControlGroups, other.AccessControlGroups)
 }
 
 // IsDynamic returns if the route is dynamic, i.e. has domains
@@ -204,7 +168,6 @@
 		return HAUniqueID(fmt.Sprintf("%s%s%s", r.NetID, haSeparator, domains))
 	}
 	return HAUniqueID(fmt.Sprintf("%s%s%s", r.NetID, haSeparator, r.Network.String()))
->>>>>>> c347a4c2
 }
 
 // ParseNetwork Parses a network prefix string and returns a netip.Prefix object and if is invalid, IPv4 or IPv6
