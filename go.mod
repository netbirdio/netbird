--- conflicted
+++ resolved
@@ -128,11 +128,7 @@
 	github.com/yuin/goldmark v1.4.13 // indirect
 	go.opentelemetry.io/otel/sdk v1.11.1 // indirect
 	go.opentelemetry.io/otel/trace v1.11.1 // indirect
-<<<<<<< HEAD
-	golang.org/x/image v0.1.0 // indirect
-=======
 	golang.org/x/image v0.5.0 // indirect
->>>>>>> 23878895
 	golang.org/x/mod v0.8.0 // indirect
 	golang.org/x/text v0.8.0 // indirect
 	golang.org/x/tools v0.6.0 // indirect
