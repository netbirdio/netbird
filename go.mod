--- conflicted
+++ resolved
@@ -248,15 +248,9 @@
 	go.uber.org/mock v0.5.0 // indirect
 	go.uber.org/multierr v1.11.0 // indirect
 	golang.org/x/image v0.18.0 // indirect
-<<<<<<< HEAD
 	golang.org/x/text v0.28.0 // indirect
-	golang.org/x/time v0.5.0 // indirect
+	golang.org/x/time v0.12.0 // indirect
 	golang.org/x/tools v0.35.0 // indirect
-=======
-	golang.org/x/text v0.27.0 // indirect
-	golang.org/x/time v0.12.0 // indirect
-	golang.org/x/tools v0.34.0 // indirect
->>>>>>> 2e16c991
 	golang.zx2c4.com/wintun v0.0.0-20230126152724-0fa3db229ce2 // indirect
 	google.golang.org/genproto/googleapis/rpc v0.0.0-20250707201910-8d1bb00bc6a7 // indirect
 	gopkg.in/square/go-jose.v2 v2.6.0 // indirect
