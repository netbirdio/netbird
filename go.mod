module github.com/netbirdio/netbird

go 1.25

toolchain go1.25.3

require (
	cunicu.li/go-rosenpass v0.4.0
	github.com/cenkalti/backoff/v4 v4.3.0
	github.com/cloudflare/circl v1.3.3 // indirect
	github.com/golang/protobuf v1.5.4
	github.com/google/uuid v1.6.0
	github.com/gorilla/mux v1.8.0
	github.com/kardianos/service v1.2.3-0.20240613133416-becf2eb62b83
	github.com/onsi/ginkgo v1.16.5
	github.com/onsi/gomega v1.27.6
	github.com/rs/cors v1.8.0
	github.com/sirupsen/logrus v1.9.3
	github.com/spf13/cobra v1.7.0
	github.com/spf13/pflag v1.0.5
	github.com/vishvananda/netlink v1.3.0
	golang.org/x/crypto v0.43.0
	golang.org/x/sys v0.37.0
	golang.zx2c4.com/wireguard v0.0.0-20230704135630-469159ecf7d1
	golang.zx2c4.com/wireguard/wgctrl v0.0.0-20230429144221-925a1e7659e6
	golang.zx2c4.com/wireguard/windows v0.5.3
	google.golang.org/grpc v1.76.0
	google.golang.org/protobuf v1.36.10
	gopkg.in/natefinch/lumberjack.v2 v2.0.0
)

require (
	fyne.io/fyne/v2 v2.5.3
	fyne.io/systray v1.11.0
	github.com/TheJumpCloud/jcapi-go v3.0.0+incompatible
	github.com/aws/aws-sdk-go-v2 v1.36.3
	github.com/aws/aws-sdk-go-v2/config v1.29.14
	github.com/aws/aws-sdk-go-v2/service/s3 v1.79.2
	github.com/c-robinson/iplib v1.0.3
	github.com/caddyserver/certmagic v0.21.3
	github.com/cilium/ebpf v0.15.0
	github.com/coder/websocket v1.8.13
	github.com/coreos/go-iptables v0.7.0
	github.com/creack/pty v1.1.18
	github.com/eko/gocache/lib/v4 v4.2.0
	github.com/eko/gocache/store/go_cache/v4 v4.2.2
	github.com/eko/gocache/store/redis/v4 v4.2.2
	github.com/fsnotify/fsnotify v1.7.0
	github.com/gliderlabs/ssh v0.3.8
	github.com/godbus/dbus/v5 v5.1.0
	github.com/golang-jwt/jwt/v5 v5.3.0
	github.com/golang/mock v1.6.0
	github.com/google/go-cmp v0.7.0
	github.com/google/gopacket v1.1.19
	github.com/google/nftables v0.3.0
	github.com/gopacket/gopacket v1.1.1
	github.com/grpc-ecosystem/go-grpc-middleware/v2 v2.0.2-0.20240212192251-757544f21357
	github.com/hashicorp/go-multierror v1.1.1
	github.com/hashicorp/go-secure-stdlib/base62 v0.1.2
	github.com/hashicorp/go-version v1.6.0
	github.com/jackc/pgx/v5 v5.5.5
	github.com/libdns/route53 v1.5.0
	github.com/libp2p/go-netroute v0.2.1
	github.com/mdlayher/socket v0.5.1
	github.com/miekg/dns v1.1.59
	github.com/mitchellh/hashstructure/v2 v2.0.2
	github.com/nadoo/ipset v0.5.0
	github.com/netbirdio/management-integrations/integrations v0.0.0-20251027212525-d751b79f5d48
	github.com/netbirdio/signal-dispatcher/dispatcher v0.0.0-20250805121659-6b4ac470ca45
	github.com/okta/okta-sdk-golang/v2 v2.18.0
	github.com/oschwald/maxminddb-golang v1.12.0
	github.com/patrickmn/go-cache v2.1.0+incompatible
	github.com/petermattis/goid v0.0.0-20250303134427-723919f7f203
	github.com/pion/ice/v4 v4.0.0-00010101000000-000000000000
	github.com/pion/logging v0.2.4
	github.com/pion/randutil v0.1.0
	github.com/pion/stun/v2 v2.0.0
	github.com/pion/stun/v3 v3.0.0
	github.com/pion/transport/v3 v3.0.7
	github.com/pion/turn/v3 v3.0.1
	github.com/prometheus/client_golang v1.22.0
	github.com/quic-go/quic-go v0.55.0
	github.com/redis/go-redis/v9 v9.7.3
	github.com/rs/xid v1.3.0
	github.com/shirou/gopsutil/v3 v3.24.4
	github.com/skratchdot/open-golang v0.0.0-20200116055534-eef842397966
	github.com/songgao/water v0.0.0-20200317203138-2b4b6d7c09d8
	github.com/stretchr/testify v1.10.0
	github.com/testcontainers/testcontainers-go v0.31.0
	github.com/testcontainers/testcontainers-go/modules/mysql v0.31.0
	github.com/testcontainers/testcontainers-go/modules/postgres v0.31.0
	github.com/testcontainers/testcontainers-go/modules/redis v0.31.0
	github.com/things-go/go-socks5 v0.0.4
	github.com/ti-mo/conntrack v0.5.1
	github.com/ti-mo/netfilter v0.5.2
	github.com/vmihailenco/msgpack/v5 v5.4.1
	github.com/yusufpapurcu/wmi v1.2.4
	github.com/zcalusic/sysinfo v1.1.3
	go.opentelemetry.io/contrib/instrumentation/google.golang.org/grpc/otelgrpc v0.61.0
	go.opentelemetry.io/otel v1.37.0
	go.opentelemetry.io/otel/exporters/prometheus v0.48.0
	go.opentelemetry.io/otel/metric v1.37.0
	go.opentelemetry.io/otel/sdk/metric v1.37.0
	go.uber.org/zap v1.27.0
	goauthentik.io/api/v3 v3.2023051.3
	golang.org/x/exp v0.0.0-20240506185415-9bf2ced13842
	golang.org/x/mobile v0.0.0-20231127183840-76ac6878050a
<<<<<<< HEAD
	golang.org/x/mod v0.28.0
	golang.org/x/net v0.46.0
	golang.org/x/oauth2 v0.32.0
	golang.org/x/sync v0.17.0
	golang.org/x/term v0.36.0
	google.golang.org/api v0.254.0
=======
	golang.org/x/mod v0.26.0
	golang.org/x/net v0.42.0
	golang.org/x/oauth2 v0.30.0
	golang.org/x/sync v0.16.0
	golang.org/x/term v0.33.0
	golang.org/x/time v0.12.0
	google.golang.org/api v0.177.0
>>>>>>> 56f169ee
	gopkg.in/yaml.v3 v3.0.1
	gorm.io/driver/mysql v1.5.7
	gorm.io/driver/postgres v1.5.7
	gorm.io/driver/sqlite v1.5.7
	gorm.io/gorm v1.25.12
	gvisor.dev/gvisor v0.0.0-20231020174304-b8a429915ff1
)

require (
	cloud.google.com/go/auth v0.17.0 // indirect
	cloud.google.com/go/auth/oauth2adapt v0.2.8 // indirect
	cloud.google.com/go/compute/metadata v0.9.0 // indirect
	dario.cat/mergo v1.0.0 // indirect
	filippo.io/edwards25519 v1.1.0 // indirect
	github.com/Azure/go-ansiterm v0.0.0-20230124172434-306776ec8161 // indirect
	github.com/BurntSushi/toml v1.4.0 // indirect
	github.com/Microsoft/go-winio v0.6.2 // indirect
	github.com/Microsoft/hcsshim v0.12.3 // indirect
	github.com/anmitsu/go-shlex v0.0.0-20200514113438-38f4b401e2be // indirect
	github.com/aws/aws-sdk-go-v2/aws/protocol/eventstream v1.6.10 // indirect
	github.com/aws/aws-sdk-go-v2/credentials v1.17.67 // indirect
	github.com/aws/aws-sdk-go-v2/feature/ec2/imds v1.16.30 // indirect
	github.com/aws/aws-sdk-go-v2/internal/configsources v1.3.34 // indirect
	github.com/aws/aws-sdk-go-v2/internal/endpoints/v2 v2.6.34 // indirect
	github.com/aws/aws-sdk-go-v2/internal/ini v1.8.3 // indirect
	github.com/aws/aws-sdk-go-v2/internal/v4a v1.3.34 // indirect
	github.com/aws/aws-sdk-go-v2/service/internal/accept-encoding v1.12.3 // indirect
	github.com/aws/aws-sdk-go-v2/service/internal/checksum v1.7.0 // indirect
	github.com/aws/aws-sdk-go-v2/service/internal/presigned-url v1.12.15 // indirect
	github.com/aws/aws-sdk-go-v2/service/internal/s3shared v1.18.15 // indirect
	github.com/aws/aws-sdk-go-v2/service/route53 v1.42.3 // indirect
	github.com/aws/aws-sdk-go-v2/service/sso v1.25.3 // indirect
	github.com/aws/aws-sdk-go-v2/service/ssooidc v1.30.1 // indirect
	github.com/aws/aws-sdk-go-v2/service/sts v1.33.19 // indirect
	github.com/aws/smithy-go v1.22.2 // indirect
	github.com/beorn7/perks v1.0.1 // indirect
	github.com/caddyserver/zerossl v0.1.3 // indirect
	github.com/cespare/xxhash/v2 v2.3.0 // indirect
	github.com/containerd/containerd v1.7.29 // indirect
	github.com/containerd/log v0.1.0 // indirect
	github.com/containerd/platforms v0.2.1 // indirect
	github.com/cpuguy83/dockercfg v0.3.2 // indirect
	github.com/davecgh/go-spew v1.1.1 // indirect
	github.com/dgryski/go-rendezvous v0.0.0-20200823014737-9f7001d12a5f // indirect
	github.com/distribution/reference v0.6.0 // indirect
	github.com/docker/docker v26.1.5+incompatible // indirect
	github.com/docker/go-connections v0.5.0 // indirect
	github.com/docker/go-units v0.5.0 // indirect
	github.com/felixge/httpsnoop v1.0.4 // indirect
	github.com/fredbi/uri v1.1.0 // indirect
	github.com/fyne-io/gl-js v0.0.0-20220119005834-d2da28d9ccfe // indirect
	github.com/fyne-io/glfw-js v0.0.0-20241126112943-313d8a0fe1d0 // indirect
	github.com/fyne-io/image v0.0.0-20220602074514-4956b0afb3d2 // indirect
	github.com/go-gl/gl v0.0.0-20211210172815-726fda9656d6 // indirect
	github.com/go-gl/glfw/v3.3/glfw v0.0.0-20240506104042-037f3cc74f2a // indirect
	github.com/go-logr/logr v1.4.3 // indirect
	github.com/go-logr/stdr v1.2.2 // indirect
	github.com/go-ole/go-ole v1.3.0 // indirect
	github.com/go-sql-driver/mysql v1.8.1 // indirect
	github.com/go-text/render v0.2.0 // indirect
	github.com/go-text/typesetting v0.2.0 // indirect
	github.com/gogo/protobuf v1.3.2 // indirect
	github.com/google/btree v1.1.2 // indirect
	github.com/google/s2a-go v0.1.9 // indirect
	github.com/googleapis/enterprise-certificate-proxy v0.3.6 // indirect
	github.com/googleapis/gax-go/v2 v2.15.0 // indirect
	github.com/gopherjs/gopherjs v1.17.2 // indirect
	github.com/hashicorp/errwrap v1.1.0 // indirect
	github.com/hashicorp/go-uuid v1.0.3 // indirect
	github.com/inconshreveable/mousetrap v1.1.0 // indirect
	github.com/jackc/pgpassfile v1.0.0 // indirect
	github.com/jackc/pgservicefile v0.0.0-20221227161230-091c0ba34f0a // indirect
	github.com/jackc/puddle/v2 v2.2.1 // indirect
	github.com/jeandeaual/go-locale v0.0.0-20240223122105-ce5225dcaa49 // indirect
	github.com/jinzhu/inflection v1.0.0 // indirect
	github.com/jinzhu/now v1.1.5 // indirect
	github.com/jmespath/go-jmespath v0.4.0 // indirect
	github.com/jsummers/gobmp v0.0.0-20151104160322-e2ba15ffa76e // indirect
	github.com/kelseyhightower/envconfig v1.4.0 // indirect
	github.com/klauspost/compress v1.18.0 // indirect
	github.com/klauspost/cpuid/v2 v2.2.7 // indirect
	github.com/libdns/libdns v0.2.2 // indirect
	github.com/lufia/plan9stats v0.0.0-20240513124658-fba389f38bae // indirect
	github.com/magiconair/properties v1.8.7 // indirect
	github.com/mattn/go-sqlite3 v1.14.22 // indirect
	github.com/mdlayher/genetlink v1.3.2 // indirect
	github.com/mdlayher/netlink v1.7.3-0.20250113171957-fbb4dce95f42 // indirect
	github.com/mholt/acmez/v2 v2.0.1 // indirect
	github.com/moby/docker-image-spec v1.3.1 // indirect
	github.com/moby/patternmatcher v0.6.0 // indirect
	github.com/moby/sys/sequential v0.5.0 // indirect
	github.com/moby/sys/user v0.3.0 // indirect
	github.com/moby/sys/userns v0.1.0 // indirect
	github.com/moby/term v0.5.0 // indirect
	github.com/morikuni/aec v1.0.0 // indirect
	github.com/munnerz/goautoneg v0.0.0-20191010083416-a7dc8b61c822 // indirect
	github.com/nicksnyder/go-i18n/v2 v2.4.0 // indirect
	github.com/nxadm/tail v1.4.8 // indirect
	github.com/onsi/ginkgo/v2 v2.9.5 // indirect
	github.com/opencontainers/go-digest v1.0.0 // indirect
	github.com/opencontainers/image-spec v1.1.0 // indirect
	github.com/pion/dtls/v2 v2.2.10 // indirect
	github.com/pion/dtls/v3 v3.0.7 // indirect
	github.com/pion/mdns/v2 v2.0.7 // indirect
	github.com/pion/transport/v2 v2.2.4 // indirect
	github.com/pion/turn/v4 v4.1.1 // indirect
	github.com/pkg/errors v0.9.1 // indirect
	github.com/pmezard/go-difflib v1.0.0 // indirect
	github.com/power-devops/perfstat v0.0.0-20240221224432-82ca36839d55 // indirect
	github.com/prometheus/client_model v0.6.1 // indirect
	github.com/prometheus/common v0.62.0 // indirect
	github.com/prometheus/procfs v0.15.1 // indirect
	github.com/rymdport/portal v0.3.0 // indirect
	github.com/shoenig/go-m1cpu v0.1.6 // indirect
	github.com/srwiley/oksvg v0.0.0-20221011165216-be6e8873101c // indirect
	github.com/srwiley/rasterx v0.0.0-20220730225603-2ab79fcdd4ef // indirect
	github.com/stretchr/objx v0.5.2 // indirect
	github.com/tklauser/go-sysconf v0.3.14 // indirect
	github.com/tklauser/numcpus v0.8.0 // indirect
	github.com/vishvananda/netns v0.0.4 // indirect
	github.com/vmihailenco/tagparser/v2 v2.0.0 // indirect
	github.com/wlynxg/anet v0.0.3 // indirect
	github.com/yuin/goldmark v1.7.1 // indirect
	github.com/zeebo/blake3 v0.2.3 // indirect
	go.opentelemetry.io/auto/sdk v1.1.0 // indirect
	go.opentelemetry.io/contrib/instrumentation/net/http/otelhttp v0.61.0 // indirect
	go.opentelemetry.io/otel/sdk v1.37.0 // indirect
	go.opentelemetry.io/otel/trace v1.37.0 // indirect
	go.uber.org/mock v0.5.2 // indirect
	go.uber.org/multierr v1.11.0 // indirect
	golang.org/x/image v0.18.0 // indirect
<<<<<<< HEAD
	golang.org/x/text v0.30.0 // indirect
	golang.org/x/time v0.14.0 // indirect
	golang.org/x/tools v0.37.0 // indirect
=======
	golang.org/x/text v0.27.0 // indirect
	golang.org/x/tools v0.34.0 // indirect
>>>>>>> 56f169ee
	golang.zx2c4.com/wintun v0.0.0-20230126152724-0fa3db229ce2 // indirect
	google.golang.org/genproto/googleapis/rpc v0.0.0-20251022142026-3a174f9686a8 // indirect
	gopkg.in/square/go-jose.v2 v2.6.0 // indirect
	gopkg.in/tomb.v1 v1.0.0-20141024135613-dd632973f1e7 // indirect
)

replace github.com/kardianos/service => github.com/netbirdio/service v0.0.0-20240911161631-f62744f42502

replace github.com/getlantern/systray => github.com/netbirdio/systray v0.0.0-20231030152038-ef1ed2a27949

replace golang.zx2c4.com/wireguard => github.com/netbirdio/wireguard-go v0.0.0-20241230120307-6a676aebaaf6

replace github.com/cloudflare/circl => github.com/cunicu/circl v0.0.0-20230801113412-fec58fc7b5f6

replace github.com/pion/ice/v4 => github.com/netbirdio/ice/v4 v4.0.0-20250908184934-6202be846b51

replace github.com/libp2p/go-netroute => github.com/netbirdio/go-netroute v0.0.0-20240611143515-f59b0e1d3944<|MERGE_RESOLUTION|>--- conflicted
+++ resolved
@@ -105,22 +105,13 @@
 	goauthentik.io/api/v3 v3.2023051.3
 	golang.org/x/exp v0.0.0-20240506185415-9bf2ced13842
 	golang.org/x/mobile v0.0.0-20231127183840-76ac6878050a
-<<<<<<< HEAD
 	golang.org/x/mod v0.28.0
 	golang.org/x/net v0.46.0
 	golang.org/x/oauth2 v0.32.0
 	golang.org/x/sync v0.17.0
 	golang.org/x/term v0.36.0
+	golang.org/x/time v0.14.0
 	google.golang.org/api v0.254.0
-=======
-	golang.org/x/mod v0.26.0
-	golang.org/x/net v0.42.0
-	golang.org/x/oauth2 v0.30.0
-	golang.org/x/sync v0.16.0
-	golang.org/x/term v0.33.0
-	golang.org/x/time v0.12.0
-	google.golang.org/api v0.177.0
->>>>>>> 56f169ee
 	gopkg.in/yaml.v3 v3.0.1
 	gorm.io/driver/mysql v1.5.7
 	gorm.io/driver/postgres v1.5.7
@@ -252,14 +243,8 @@
 	go.uber.org/mock v0.5.2 // indirect
 	go.uber.org/multierr v1.11.0 // indirect
 	golang.org/x/image v0.18.0 // indirect
-<<<<<<< HEAD
 	golang.org/x/text v0.30.0 // indirect
-	golang.org/x/time v0.14.0 // indirect
 	golang.org/x/tools v0.37.0 // indirect
-=======
-	golang.org/x/text v0.27.0 // indirect
-	golang.org/x/tools v0.34.0 // indirect
->>>>>>> 56f169ee
 	golang.zx2c4.com/wintun v0.0.0-20230126152724-0fa3db229ce2 // indirect
 	google.golang.org/genproto/googleapis/rpc v0.0.0-20251022142026-3a174f9686a8 // indirect
 	gopkg.in/square/go-jose.v2 v2.6.0 // indirect
