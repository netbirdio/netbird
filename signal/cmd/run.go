package cmd

import (
	"context"
	"crypto/tls"
	"errors"
	"flag"
	"fmt"
	"net"
	"net/http"
	// nolint:gosec
	_ "net/http/pprof"
<<<<<<< HEAD
	"net/netip"
	"os"
=======
>>>>>>> 88467883
	"time"

	"go.opentelemetry.io/contrib/instrumentation/google.golang.org/grpc/otelgrpc"
	"go.opentelemetry.io/otel/metric"
	"golang.org/x/crypto/acme/autocert"
	"golang.org/x/net/http2"
	"golang.org/x/net/http2/h2c"

	"github.com/netbirdio/netbird/signal/metrics"

	"github.com/netbirdio/netbird/encryption"
	"github.com/netbirdio/netbird/shared/signal/proto"
	"github.com/netbirdio/netbird/signal/server"
	"github.com/netbirdio/netbird/util"
	"github.com/netbirdio/netbird/util/wsproxy"
	wsproxyserver "github.com/netbirdio/netbird/util/wsproxy/server"
	"github.com/netbirdio/netbird/version"

	log "github.com/sirupsen/logrus"
	"github.com/spf13/cobra"
	"google.golang.org/grpc"
	"google.golang.org/grpc/credentials"
	"google.golang.org/grpc/keepalive"
)

const legacyGRPCPort = 10000

var (
	signalPort              int
	metricsPort             int
	signalLetsencryptDomain string
	signalSSLDir            string
	defaultSignalSSLDir     string
	signalCertFile          string
	signalCertKey           string

	signalKaep = grpc.KeepaliveEnforcementPolicy(keepalive.EnforcementPolicy{
		MinTime:             5 * time.Second,
		PermitWithoutStream: true,
	})

	signalKasp = grpc.KeepaliveParams(keepalive.ServerParameters{
		MaxConnectionIdle:     15 * time.Second,
		MaxConnectionAgeGrace: 5 * time.Second,
		Time:                  5 * time.Second,
		Timeout:               2 * time.Second,
	})

	runCmd = &cobra.Command{
		Use:          "run",
		Short:        "start NetBird Signal Server daemon",
		SilenceUsage: true,
		PreRunE: func(cmd *cobra.Command, args []string) error {
			err := util.InitLog(logLevel, logFile)
			if err != nil {
				return fmt.Errorf("failed initializing log: %w", err)
			}

			flag.Parse()

			// detect whether user specified a port
			userPort := cmd.Flag("port").Changed

			tlsEnabled := false
			if signalLetsencryptDomain != "" || (signalCertFile != "" && signalCertKey != "") {
				tlsEnabled = true
			}

			if !userPort {
				// different defaults for signalPort
				if tlsEnabled {
					signalPort = 443
				} else {
					signalPort = 80
				}
			}

			return nil
		},
		RunE: func(cmd *cobra.Command, args []string) error {
			flag.Parse()

			if os.Getenv("NB_PPROF_ENABLE") == "true" {
				startPprof()
			}

			opts, certManager, err := getTLSConfigurations()
			if err != nil {
				return err
			}

			metricsServer, err := metrics.NewServer(metricsPort, "")
			if err != nil {
				return fmt.Errorf("setup metrics: %v", err)
			}

			opts = append(opts, signalKaep, signalKasp, grpc.StatsHandler(otelgrpc.NewServerHandler()))
			grpcServer := grpc.NewServer(opts...)

			go func() {
				log.Infof("running metrics server: %s%s", metricsServer.Addr, metricsServer.Endpoint)
				if err := metricsServer.ListenAndServe(); !errors.Is(err, http.ErrServerClosed) {
					log.Fatalf("Failed to start metrics server: %v", err)
				}
			}()

			optsSignal := &server.Options{
				DisableSendWithDeliveryCheck: EnvDisableSendWithDeliveryCheck(),
			}

			srv, err := server.NewServer(cmd.Context(), metricsServer.Meter, optsSignal)
			if err != nil {
				return fmt.Errorf("creating signal server: %v", err)
			}
			proto.RegisterSignalExchangeServer(grpcServer, srv)

			grpcRootHandler := grpcHandlerFunc(grpcServer, metricsServer.Meter)

			if certManager != nil {
				startServerWithCertManager(certManager, grpcRootHandler)
			}

			var compatListener net.Listener
			var grpcListener net.Listener
			var httpListener net.Listener

			// Start the main server - always serve HTTP with WebSocket proxy support
			// If certManager is configured and signalPort == 443, it's already handled by startServerWithCertManager
			if certManager == nil {
				// Without TLS, serve plain HTTP
				httpListener, err = net.Listen("tcp", fmt.Sprintf(":%d", signalPort))
				if err != nil {
					return err
				}
				log.Infof("running HTTP server with WebSocket proxy (no TLS): %s", httpListener.Addr().String())
				serveHTTP(httpListener, grpcRootHandler)
			} else if signalPort != 443 {
				// With TLS but not on port 443, serve HTTPS
				httpListener, err = tls.Listen("tcp", fmt.Sprintf(":%d", signalPort), certManager.TLSConfig())
				if err != nil {
					return err
				}
				log.Infof("running HTTPS server with WebSocket proxy: %s", httpListener.Addr().String())
				serveHTTP(httpListener, grpcRootHandler)
			}

			if signalPort != legacyGRPCPort && os.Getenv("NB_DISABLE_FALLBACK_GRPC") != "true" {
				// The Signal gRPC server was running on port 10000 previously. Old agents that are already connected to Signal
				// are using port 10000. For compatibility purposes we keep running a 2nd gRPC server on port 10000.
				compatListener, err = serveGRPC(grpcServer, legacyGRPCPort)
				if err != nil {
					return err
				}
				log.Infof("running gRPC backward compatibility server: %s", compatListener.Addr().String())
			}

			log.Infof("signal server version %s", version.NetbirdVersion())
			log.Infof("started Signal Service")

			SetupCloseHandler()

			<-stopCh
			if grpcListener != nil {
				_ = grpcListener.Close()
				log.Infof("stopped gRPC server")
			}
			if httpListener != nil {
				_ = httpListener.Close()
				log.Infof("stopped HTTP server")
			}
			if compatListener != nil {
				_ = compatListener.Close()
				log.Infof("stopped gRPC backward compatibility server")
			}

			ctx, cancel := context.WithTimeout(cmd.Context(), 5*time.Second)
			defer cancel()
			if err := metricsServer.Shutdown(ctx); err != nil {
				log.Errorf("Failed to stop metrics server: %v", err)
			}
			log.Infof("stopped metrics server")

			log.Infof("stopped Signal Service")

			return nil
		},
	}
)

func startPprof() {
	go func() {
		log.Debugf("Starting pprof server on 127.0.0.1:6060")
		if err := http.ListenAndServe("127.0.0.1:6060", nil); err != nil {
			log.Fatalf("pprof server failed: %v", err)
		}
	}()
}

func getTLSConfigurations() ([]grpc.ServerOption, *autocert.Manager, error) {
	var (
		err         error
		certManager *autocert.Manager
		tlsConfig   *tls.Config
	)

	if signalLetsencryptDomain == "" && signalCertFile == "" && signalCertKey == "" {
		log.Infof("running without TLS")
		return nil, nil, nil
	}

	if signalLetsencryptDomain != "" {
		certManager, err = encryption.CreateCertManager(signalSSLDir, signalLetsencryptDomain)
		if err != nil {
			return nil, certManager, err
		}
		tlsConfig = certManager.TLSConfig()
		log.Infof("setting up TLS with LetsEncrypt.")
	} else {
		if signalCertFile == "" || signalCertKey == "" {
			log.Errorf("both cert-file and cert-key must be provided when not using LetsEncrypt")
			return nil, certManager, errors.New("both cert-file and cert-key must be provided when not using LetsEncrypt")
		}

		tlsConfig, err = loadTLSConfig(signalCertFile, signalCertKey)
		if err != nil {
			log.Errorf("cannot load TLS credentials: %v", err)
			return nil, certManager, err
		}
		log.Infof("setting up TLS with custom certificates.")
	}

	transportCredentials := credentials.NewTLS(tlsConfig)

	return []grpc.ServerOption{grpc.Creds(transportCredentials)}, certManager, err
}

func startServerWithCertManager(certManager *autocert.Manager, grpcRootHandler http.Handler) {
	// a call to certManager.Listener() always creates a new listener so we do it once
	httpListener := certManager.Listener()
	if signalPort == 443 {
		// running gRPC and HTTP cert manager on the same port
		serveHTTP(httpListener, certManager.HTTPHandler(grpcRootHandler))
		log.Infof("running HTTP server (LetsEncrypt challenge handler) and gRPC server on the same port: %s", httpListener.Addr().String())
	} else {
		// Start the HTTP cert manager server separately
		serveHTTP(httpListener, certManager.HTTPHandler(nil))
		log.Infof("running HTTP server (LetsEncrypt challenge handler): %s", httpListener.Addr().String())
	}
}

func grpcHandlerFunc(grpcServer *grpc.Server, meter metric.Meter) http.Handler {
	wsProxy := wsproxyserver.New(grpcServer, wsproxyserver.WithOTelMeter(meter))

	return http.HandlerFunc(func(w http.ResponseWriter, r *http.Request) {
		switch {
		case r.URL.Path == wsproxy.ProxyPath+wsproxy.SignalComponent:
			wsProxy.Handler().ServeHTTP(w, r)
		default:
			grpcServer.ServeHTTP(w, r)
		}
	})
}

func notifyStop(msg string) {
	select {
	case stopCh <- 1:
		log.Error(msg)
	default:
		// stop has been already called, nothing to report
	}
}

func serveHTTP(httpListener net.Listener, handler http.Handler) {
	go func() {
		// Use h2c to support HTTP/2 without TLS (needed for gRPC)
		h1s := &http.Server{
			Handler: h2c.NewHandler(handler, &http2.Server{}),
		}
		err := h1s.Serve(httpListener)
		if err != nil {
			notifyStop(fmt.Sprintf("failed running HTTP server %v", err))
		}
	}()
}

func serveGRPC(grpcServer *grpc.Server, port int) (net.Listener, error) {
	listener, err := net.Listen("tcp", fmt.Sprintf(":%d", port))
	if err != nil {
		return nil, err
	}
	go func() {
		err := grpcServer.Serve(listener)
		if err != nil {
			notifyStop(fmt.Sprintf("failed running gRPC server on port %d: %v", port, err))
		}
	}()
	return listener, nil
}

func loadTLSConfig(certFile string, certKey string) (*tls.Config, error) {
	// Load server's certificate and private key
	serverCert, err := tls.LoadX509KeyPair(certFile, certKey)
	if err != nil {
		return nil, err
	}

	// NewDefaultAppMetrics the credentials and return it
	config := &tls.Config{
		Certificates: []tls.Certificate{serverCert},
		ClientAuth:   tls.NoClientCert,
		NextProtos: []string{
			"h2", "http/1.1", // enable HTTP/2
		},
	}

	return config, nil
}

func init() {
	runCmd.PersistentFlags().IntVar(&signalPort, "port", 80, "Server port to listen on (defaults to 443 if TLS is enabled, 80 otherwise")
	runCmd.Flags().IntVar(&metricsPort, "metrics-port", 9090, "metrics endpoint http port. Metrics are accessible under host:metrics-port/metrics")
	runCmd.Flags().StringVar(&signalSSLDir, "ssl-dir", defaultSignalSSLDir, "server ssl directory location. *Required only for Let's Encrypt certificates.")
	runCmd.Flags().StringVar(&signalLetsencryptDomain, "letsencrypt-domain", "", "a domain to issue Let's Encrypt certificate for. Enables TLS using Let's Encrypt. Will fetch and renew certificate, and run the server with TLS")
	runCmd.Flags().StringVar(&signalCertFile, "cert-file", "", "Location of your SSL certificate. Can be used when you have an existing certificate and don't want a new certificate be generated automatically. If letsencrypt-domain is specified this property has no effect")
	runCmd.Flags().StringVar(&signalCertKey, "cert-key", "", "Location of your SSL certificate private key. Can be used when you have an existing certificate and don't want a new certificate be generated automatically. If letsencrypt-domain is specified this property has no effect")
	setFlagsFromEnvVars(runCmd)
}<|MERGE_RESOLUTION|>--- conflicted
+++ resolved
@@ -10,11 +10,7 @@
 	"net/http"
 	// nolint:gosec
 	_ "net/http/pprof"
-<<<<<<< HEAD
-	"net/netip"
 	"os"
-=======
->>>>>>> 88467883
 	"time"
 
 	"go.opentelemetry.io/contrib/instrumentation/google.golang.org/grpc/otelgrpc"
