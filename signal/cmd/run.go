package cmd

import (
	"context"
	"crypto/tls"
	"errors"
	"flag"
	"fmt"
	"net"
	"net/http"
	// nolint:gosec
	_ "net/http/pprof"
<<<<<<< HEAD
	"os"
	"strings"
=======
	"net/netip"
>>>>>>> e7b5537d
	"time"

	"go.opentelemetry.io/contrib/instrumentation/google.golang.org/grpc/otelgrpc"
	"go.opentelemetry.io/otel/metric"
	"golang.org/x/crypto/acme/autocert"
	"golang.org/x/net/http2"
	"golang.org/x/net/http2/h2c"

	"github.com/netbirdio/netbird/signal/metrics"

	"github.com/netbirdio/netbird/encryption"
	"github.com/netbirdio/netbird/shared/signal/proto"
	"github.com/netbirdio/netbird/signal/server"
	"github.com/netbirdio/netbird/util"
	"github.com/netbirdio/netbird/util/wsproxy"
	wsproxyserver "github.com/netbirdio/netbird/util/wsproxy/server"
	"github.com/netbirdio/netbird/version"

	log "github.com/sirupsen/logrus"
	"github.com/spf13/cobra"
	"google.golang.org/grpc"
	"google.golang.org/grpc/credentials"
	"google.golang.org/grpc/keepalive"
)

const legacyGRPCPort = 10000

var (
	signalPort              int
	metricsPort             int
	signalLetsencryptDomain string
	signalSSLDir            string
	defaultSignalSSLDir     string
	signalCertFile          string
	signalCertKey           string

	signalKaep = grpc.KeepaliveEnforcementPolicy(keepalive.EnforcementPolicy{
		MinTime:             5 * time.Second,
		PermitWithoutStream: true,
	})

	signalKasp = grpc.KeepaliveParams(keepalive.ServerParameters{
		MaxConnectionIdle:     15 * time.Second,
		MaxConnectionAgeGrace: 5 * time.Second,
		Time:                  5 * time.Second,
		Timeout:               2 * time.Second,
	})

	runCmd = &cobra.Command{
		Use:          "run",
		Short:        "start NetBird Signal Server daemon",
		SilenceUsage: true,
		PreRun: func(cmd *cobra.Command, args []string) {
			err := util.InitLog(logLevel, logFile)
			if err != nil {
				log.Fatalf("failed initializing log %v", err)
			}

			flag.Parse()

			// detect whether user specified a port
			userPort := cmd.Flag("port").Changed

			tlsEnabled := false
			if signalLetsencryptDomain != "" || (signalCertFile != "" && signalCertKey != "") {
				tlsEnabled = true
			}

			if !userPort {
				// different defaults for signalPort
				if tlsEnabled {
					signalPort = 443
				} else {
					signalPort = 80
				}
			}
		},
		RunE: func(cmd *cobra.Command, args []string) error {
			flag.Parse()

			if os.Getenv("NB_PPROF_ENABLE") == "true" {
				startPprof()
			}

			opts, certManager, err := getTLSConfigurations()
			if err != nil {
				return err
			}

			metricsServer, err := metrics.NewServer(metricsPort, "")
			if err != nil {
				return fmt.Errorf("setup metrics: %v", err)
			}

			opts = append(opts, signalKaep, signalKasp, grpc.StatsHandler(otelgrpc.NewServerHandler()))
			grpcServer := grpc.NewServer(opts...)

			go func() {
				log.Infof("running metrics server: %s%s", metricsServer.Addr, metricsServer.Endpoint)
				if err := metricsServer.ListenAndServe(); !errors.Is(err, http.ErrServerClosed) {
					log.Fatalf("Failed to start metrics server: %v", err)
				}
			}()

			optsSignal := &server.Options{
				DisableSendWithDeliveryCheck: EnvDisableSendWithDeliveryCheck(),
			}

			srv, err := server.NewServer(cmd.Context(), metricsServer.Meter, optsSignal)
			if err != nil {
				return fmt.Errorf("creating signal server: %v", err)
			}
			proto.RegisterSignalExchangeServer(grpcServer, srv)

			grpcRootHandler := grpcHandlerFunc(grpcServer, metricsServer.Meter)

			if certManager != nil {
				startServerWithCertManager(certManager, grpcRootHandler)
			}

			var compatListener net.Listener
			var grpcListener net.Listener
			var httpListener net.Listener

			// Start the main server - always serve HTTP with WebSocket proxy support
			// If certManager is configured and signalPort == 443, it's already handled by startServerWithCertManager
			if certManager == nil {
				// Without TLS, serve plain HTTP
				httpListener, err = net.Listen("tcp", fmt.Sprintf(":%d", signalPort))
				if err != nil {
					return err
				}
				log.Infof("running HTTP server with WebSocket proxy (no TLS): %s", httpListener.Addr().String())
				serveHTTP(httpListener, grpcRootHandler)
			} else if signalPort != 443 {
				// With TLS but not on port 443, serve HTTPS
				httpListener, err = tls.Listen("tcp", fmt.Sprintf(":%d", signalPort), certManager.TLSConfig())
				if err != nil {
					return err
				}
				log.Infof("running HTTPS server with WebSocket proxy: %s", httpListener.Addr().String())
				serveHTTP(httpListener, grpcRootHandler)
			}

<<<<<<< HEAD
			if signalPort != 10000 && os.Getenv("NB_DISABLE_FALLBACK_GRPC") != "true" {
=======
			if signalPort != legacyGRPCPort {
>>>>>>> e7b5537d
				// The Signal gRPC server was running on port 10000 previously. Old agents that are already connected to Signal
				// are using port 10000. For compatibility purposes we keep running a 2nd gRPC server on port 10000.
				compatListener, err = serveGRPC(grpcServer, legacyGRPCPort)
				if err != nil {
					return err
				}
				log.Infof("running gRPC backward compatibility server: %s", compatListener.Addr().String())
			}

			log.Infof("signal server version %s", version.NetbirdVersion())
			log.Infof("started Signal Service")

			SetupCloseHandler()

			<-stopCh
			if grpcListener != nil {
				_ = grpcListener.Close()
				log.Infof("stopped gRPC server")
			}
			if httpListener != nil {
				_ = httpListener.Close()
				log.Infof("stopped HTTP server")
			}
			if compatListener != nil {
				_ = compatListener.Close()
				log.Infof("stopped gRPC backward compatibility server")
			}

			ctx, cancel := context.WithTimeout(cmd.Context(), 5*time.Second)
			defer cancel()
			if err := metricsServer.Shutdown(ctx); err != nil {
				log.Errorf("Failed to stop metrics server: %v", err)
			}
			log.Infof("stopped metrics server")

			log.Infof("stopped Signal Service")

			return nil
		},
	}
)

func startPprof() {
	go func() {
		log.Debugf("Starting pprof server on 127.0.0.1:6060")
		if err := http.ListenAndServe("127.0.0.1:6060", nil); err != nil {
			log.Fatalf("pprof server failed: %v", err)
		}
	}()
}

func getTLSConfigurations() ([]grpc.ServerOption, *autocert.Manager, error) {
	var (
		err         error
		certManager *autocert.Manager
		tlsConfig   *tls.Config
	)

	if signalLetsencryptDomain == "" && signalCertFile == "" && signalCertKey == "" {
		log.Infof("running without TLS")
		return nil, nil, nil
	}

	if signalLetsencryptDomain != "" {
		certManager, err = encryption.CreateCertManager(signalSSLDir, signalLetsencryptDomain)
		if err != nil {
			return nil, certManager, err
		}
		tlsConfig = certManager.TLSConfig()
		log.Infof("setting up TLS with LetsEncrypt.")
	} else {
		if signalCertFile == "" || signalCertKey == "" {
			log.Errorf("both cert-file and cert-key must be provided when not using LetsEncrypt")
			return nil, certManager, errors.New("both cert-file and cert-key must be provided when not using LetsEncrypt")
		}

		tlsConfig, err = loadTLSConfig(signalCertFile, signalCertKey)
		if err != nil {
			log.Errorf("cannot load TLS credentials: %v", err)
			return nil, certManager, err
		}
		log.Infof("setting up TLS with custom certificates.")
	}

	transportCredentials := credentials.NewTLS(tlsConfig)

	return []grpc.ServerOption{grpc.Creds(transportCredentials)}, certManager, err
}

func startServerWithCertManager(certManager *autocert.Manager, grpcRootHandler http.Handler) {
	// a call to certManager.Listener() always creates a new listener so we do it once
	httpListener := certManager.Listener()
	if signalPort == 443 {
		// running gRPC and HTTP cert manager on the same port
		serveHTTP(httpListener, certManager.HTTPHandler(grpcRootHandler))
		log.Infof("running HTTP server (LetsEncrypt challenge handler) and gRPC server on the same port: %s", httpListener.Addr().String())
	} else {
		// Start the HTTP cert manager server separately
		serveHTTP(httpListener, certManager.HTTPHandler(nil))
		log.Infof("running HTTP server (LetsEncrypt challenge handler): %s", httpListener.Addr().String())
	}
}

func grpcHandlerFunc(grpcServer *grpc.Server, meter metric.Meter) http.Handler {
	wsProxy := wsproxyserver.New(netip.AddrPortFrom(netip.AddrFrom4([4]byte{127, 0, 0, 1}), legacyGRPCPort), wsproxyserver.WithOTelMeter(meter))

	return http.HandlerFunc(func(w http.ResponseWriter, r *http.Request) {
		switch {
		case r.URL.Path == wsproxy.ProxyPath+wsproxy.SignalComponent:
			wsProxy.Handler().ServeHTTP(w, r)
		default:
			grpcServer.ServeHTTP(w, r)
		}
	})
}

func notifyStop(msg string) {
	select {
	case stopCh <- 1:
		log.Error(msg)
	default:
		// stop has been already called, nothing to report
	}
}

func serveHTTP(httpListener net.Listener, handler http.Handler) {
	go func() {
		// Use h2c to support HTTP/2 without TLS (needed for gRPC)
		h1s := &http.Server{
			Handler: h2c.NewHandler(handler, &http2.Server{}),
		}
		err := h1s.Serve(httpListener)
		if err != nil {
			notifyStop(fmt.Sprintf("failed running HTTP server %v", err))
		}
	}()
}

func serveGRPC(grpcServer *grpc.Server, port int) (net.Listener, error) {
	listener, err := net.Listen("tcp", fmt.Sprintf(":%d", port))
	if err != nil {
		return nil, err
	}
	go func() {
		err := grpcServer.Serve(listener)
		if err != nil {
			notifyStop(fmt.Sprintf("failed running gRPC server on port %d: %v", port, err))
		}
	}()
	return listener, nil
}

func loadTLSConfig(certFile string, certKey string) (*tls.Config, error) {
	// Load server's certificate and private key
	serverCert, err := tls.LoadX509KeyPair(certFile, certKey)
	if err != nil {
		return nil, err
	}

	// NewDefaultAppMetrics the credentials and return it
	config := &tls.Config{
		Certificates: []tls.Certificate{serverCert},
		ClientAuth:   tls.NoClientCert,
		NextProtos: []string{
			"h2", "http/1.1", // enable HTTP/2
		},
	}

	return config, nil
}

func init() {
	runCmd.PersistentFlags().IntVar(&signalPort, "port", 80, "Server port to listen on (defaults to 443 if TLS is enabled, 80 otherwise")
	runCmd.Flags().IntVar(&metricsPort, "metrics-port", 9090, "metrics endpoint http port. Metrics are accessible under host:metrics-port/metrics")
	runCmd.Flags().StringVar(&signalSSLDir, "ssl-dir", defaultSignalSSLDir, "server ssl directory location. *Required only for Let's Encrypt certificates.")
	runCmd.Flags().StringVar(&signalLetsencryptDomain, "letsencrypt-domain", "", "a domain to issue Let's Encrypt certificate for. Enables TLS using Let's Encrypt. Will fetch and renew certificate, and run the server with TLS")
	runCmd.Flags().StringVar(&signalCertFile, "cert-file", "", "Location of your SSL certificate. Can be used when you have an existing certificate and don't want a new certificate be generated automatically. If letsencrypt-domain is specified this property has no effect")
	runCmd.Flags().StringVar(&signalCertKey, "cert-key", "", "Location of your SSL certificate private key. Can be used when you have an existing certificate and don't want a new certificate be generated automatically. If letsencrypt-domain is specified this property has no effect")
	setFlagsFromEnvVars(runCmd)
}<|MERGE_RESOLUTION|>--- conflicted
+++ resolved
@@ -10,12 +10,8 @@
 	"net/http"
 	// nolint:gosec
 	_ "net/http/pprof"
-<<<<<<< HEAD
+	"net/netip"
 	"os"
-	"strings"
-=======
-	"net/netip"
->>>>>>> e7b5537d
 	"time"
 
 	"go.opentelemetry.io/contrib/instrumentation/google.golang.org/grpc/otelgrpc"
@@ -160,11 +156,7 @@
 				serveHTTP(httpListener, grpcRootHandler)
 			}
 
-<<<<<<< HEAD
-			if signalPort != 10000 && os.Getenv("NB_DISABLE_FALLBACK_GRPC") != "true" {
-=======
-			if signalPort != legacyGRPCPort {
->>>>>>> e7b5537d
+			if signalPort != legacyGRPCPort && os.Getenv("NB_DISABLE_FALLBACK_GRPC") != "true" {
 				// The Signal gRPC server was running on port 10000 previously. Old agents that are already connected to Signal
 				// are using port 10000. For compatibility purposes we keep running a 2nd gRPC server on port 10000.
 				compatListener, err = serveGRPC(grpcServer, legacyGRPCPort)
